########################
#   STAGING WORKFLOW   #
########################

# GENERAL PROCESS
# From your commcare-hq directory with the virtualenv turned on and master
# checked out to safely push your changes to scripts/staging.yaml
#     $ scripts/commit-staging --push
# to check if your branch causes any conflicts before rebuilding
#     $ scripts/rebuildstaging --no-push
# to rebuild from your new spec and deploy
#     $ scripts/rebuildstaging
#     $ commcare-cloud staging deploy
# Above commands commands can be run without the flag as well.

# CONFLICT RESOLUTION
# First, determine where the conflict lies.
# a). branch `foo` conflicts with `master`
#       $ git checkout -b foo origin/foo
#       $ git pull origin master
#     try to resolve conflict
#       $ git push origin foo
# b). branch `foo` conflicts with branch `bar`
#     you can't just merge foo into bar or vice versa, otherwise the PR
#     for foo will contain commits from bar.  Instead make a third,
#     conflict-resolution branch:
#       $ git checkout -b foo+bar --no-track origin/foo
#       $ git pull origin bar
#     try to resolve conflict
#       $ git push origin foo+bar
#     add the branch `foo+bar` to staging.yaml and move branches foo and
#     bar to right below it
#
#     Later on branch B gets merged into master and removed from staging.yaml.
#     Perhaps the person who removes it also notices the A+B and does the
#     following. Otherwise anyone who comes along and sees A+B but not both
#     branches can feel free to assume the following need to be done.
#       * Merge A+B into A. Since B is now gone, you want to merge the
#         resolution into A, otherwise A will conflict with master.
#       * Remove A+B from staging.yaml. It's no longer necessary since it's
#         now a subset of A.
#
# If you are unsure of how to resolve a conflict, notify the branch owner.

# FORMPLAYER
# From the formplayer, repo, call `./scripts/rebuildstaging`
# This rebuilds the `autostaging` branch of formplayer and runs the formplayer-staging job on jenkins

trunk: master
name: autostaging
deploy_env: staging
branches:
  - vellum-staging  # DO NOT REMOVE this is similar to "autostaging", but for vellum
  - jls/sync-mixins-hard-fail # Jenny May 24
  - jls/migrate-MobileAuthKeyRecord-2 # Jenny May 16
  - jls/migrateCommtrackConfig-2 # Jenny Sept 27
#  - nemanja1040:infobip_fallback_backend  # Nemanja Stancic Jul 29
  - fr/user-data-jit            # Farid September 2
  - sr/case-reindex-staging # Sravan Oct 14
  # - gh/improve-queueing-repeaters # Graham Oct 22
  - sr/es-alias # Sravan Nov 18
  - nh/dhis2/sqldataset_maps  # Norman Dec 18
  - dmr/count-email-sends-bounces-by-domain  # Danny Dec 18
<<<<<<< HEAD
  - prem-fissionhq:dedicated_migration_process # Prem/Amit Dec 23
  - jls/web-apps-sticky-search-again # Jenny Jan 26
  - dependabot/pip/requirements/lxml-4.6.2  # Biyeun Jan 8
  #- solleks:cdg/accessible_pagination  # Ben / Charlie Jan 11
  - mk/remove-aaa # MK Jan 18
  - prem-fissionhq:bugfix/dedicated_migration_process # Prem/Amit Jan 21
  - nh/reminders  # Norman Jan 26
  - ap/fix-deactivated-users-not-showing-in-reports # Amit Jan 28
  - mjr/login_logging  # Matt Jan 28
  - fr/ethiopian-date-widget-webapps                            # Farid Jan 29
  - adil-uddin:feature/USH-606-conditional-alert-modal # Adil/Jenny Feb 1
  - jls/caseSearchItemsetFix # Jenny Feb 1
  - dependabot/pip/requirements/openpyxl-3.0.6  # Daniel Feb 2
  - jls/fix-case-claim-session-var+jls/remove-case-claim-include-closed
  - jls/remove-case-claim-include-closed # Jenny Feb 4
  - jls/fix-case-claim-session-var # Jenny Feb 2
  - smh/bulk-upload-web-users # Steph Feb 2
  - null-date-prefilter # MK Feb 3
=======
  - nh/reminders  # Norman Jan 26
  - ap/fix-deactivated-users-not-showing-in-reports # Amit Jan 28
  - fr/ethiopian-date-widget-webapps                            # Farid Jan 29
  - adil-uddin:feature/USH-606-conditional-alert-modal # Adil/Jenny Feb 1
>>>>>>> c6ca27b7
  - ap/fix-header-tab-caching # Amit Feb 3
  - sr/cs-help2+sr/daterange-webapps # Sravan Feb 4
  - sr/cs-help2  # Sravan Feb 4
  - sr/daterange-webapps # Sravan Feb 4
<<<<<<< HEAD
  - solleks:cdg/accessible_combobox2 # Charlie/Steph Feb 4
=======
  - solleks:cdg/accessible_combobox2 # Charlie/Steph Feb 5
  - jls/remove-autolaunch # Jenny Feb 9
  - bmb/sso-admin-ui  # Biyeun Feb 9
  - adil-uddin:feature/USH-632-pagination-updates # Adil/Jenny Feb 10
  - ap/fix-submission-time-in-worker-activity # Amit Feb 11
  - sk/local-install  # SK Feb 12
  # - revert-29106-mjr/login_logging # Jenny Feb 12
  - ce/multi-upload # CE Feb 16
  - gh/modify-export-settings-ff
>>>>>>> c6ca27b7
submodules: {}<|MERGE_RESOLUTION|>--- conflicted
+++ resolved
@@ -61,38 +61,14 @@
   - sr/es-alias # Sravan Nov 18
   - nh/dhis2/sqldataset_maps  # Norman Dec 18
   - dmr/count-email-sends-bounces-by-domain  # Danny Dec 18
-<<<<<<< HEAD
-  - prem-fissionhq:dedicated_migration_process # Prem/Amit Dec 23
-  - jls/web-apps-sticky-search-again # Jenny Jan 26
-  - dependabot/pip/requirements/lxml-4.6.2  # Biyeun Jan 8
-  #- solleks:cdg/accessible_pagination  # Ben / Charlie Jan 11
-  - mk/remove-aaa # MK Jan 18
-  - prem-fissionhq:bugfix/dedicated_migration_process # Prem/Amit Jan 21
-  - nh/reminders  # Norman Jan 26
-  - ap/fix-deactivated-users-not-showing-in-reports # Amit Jan 28
-  - mjr/login_logging  # Matt Jan 28
-  - fr/ethiopian-date-widget-webapps                            # Farid Jan 29
-  - adil-uddin:feature/USH-606-conditional-alert-modal # Adil/Jenny Feb 1
-  - jls/caseSearchItemsetFix # Jenny Feb 1
-  - dependabot/pip/requirements/openpyxl-3.0.6  # Daniel Feb 2
-  - jls/fix-case-claim-session-var+jls/remove-case-claim-include-closed
-  - jls/remove-case-claim-include-closed # Jenny Feb 4
-  - jls/fix-case-claim-session-var # Jenny Feb 2
-  - smh/bulk-upload-web-users # Steph Feb 2
-  - null-date-prefilter # MK Feb 3
-=======
   - nh/reminders  # Norman Jan 26
   - ap/fix-deactivated-users-not-showing-in-reports # Amit Jan 28
   - fr/ethiopian-date-widget-webapps                            # Farid Jan 29
   - adil-uddin:feature/USH-606-conditional-alert-modal # Adil/Jenny Feb 1
->>>>>>> c6ca27b7
   - ap/fix-header-tab-caching # Amit Feb 3
   - sr/cs-help2+sr/daterange-webapps # Sravan Feb 4
   - sr/cs-help2  # Sravan Feb 4
   - sr/daterange-webapps # Sravan Feb 4
-<<<<<<< HEAD
-  - solleks:cdg/accessible_combobox2 # Charlie/Steph Feb 4
-=======
   - solleks:cdg/accessible_combobox2 # Charlie/Steph Feb 5
   - jls/remove-autolaunch # Jenny Feb 9
   - bmb/sso-admin-ui  # Biyeun Feb 9
@@ -102,5 +78,4 @@
   # - revert-29106-mjr/login_logging # Jenny Feb 12
   - ce/multi-upload # CE Feb 16
   - gh/modify-export-settings-ff
->>>>>>> c6ca27b7
 submodules: {}