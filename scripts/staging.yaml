--- conflicted
+++ resolved
@@ -11,15 +11,7 @@
   - 109909-case-performance  # ethan/cory 5/30
   - switch_to_site_code # tw 6/17
   - vellum-requirejs # Daniel 6/12
-<<<<<<< HEAD
-  - formsql # SK 7/7
-  - coredb # SK 7/7
-  - all-filter-hack # Noah 7/7
-  - formviewbase
-  - module-view # SK 7/10
-=======
   - schedule # SK 7/17
->>>>>>> 00844fd4
   - dynmic-opm # sravan 7/10
 submodules:
   submodules/couchlog-src:
