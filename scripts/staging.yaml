--- conflicted
+++ resolved
@@ -52,20 +52,13 @@
   - vellum-staging  # DO NOT REMOVE this is similar to "autostaging", but for vellum
   #- fr/case-templates      # FR May 15
   - rn_only_select_app_type_when_no_advanced # Rohit June 27
-<<<<<<< HEAD
-  - jls/turn-off-cdn-for-requirejs # Jenny Sept 16
-=======
->>>>>>> a8275877
   #- nh/dhis2/te  # Norman Oct 2
   - MC/SL-229  # Norman Oct 9
   - sr-session-audit  # Sravan Oct 15
   - nh/blank_row  # Norman Oct 28
   - jls/kill-exchange # Jenny Nov 13
   - bmb/saas-q4-qa # Biyeun Nov 13
-<<<<<<< HEAD
-=======
   - dm/select-toggle # Daniel Nov 19
   - dmr/refactor-rate-definitions  # Danny Nov 20
   - bmb/update-requirejs  # Biyeun Nov 21
->>>>>>> a8275877
 submodules: {}