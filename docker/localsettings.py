####### Configuration for CommCareHQ Running in docker #######


import os

DATABASES = {
    'default': {
        'ENGINE': 'django.db.backends.postgresql',
        'NAME': 'commcarehq',
        'USER': 'commcarehq',
        'PASSWORD': 'commcarehq',
        'HOST': 'postgres',
        'PORT': '5432',
        'TEST': {
            'SERIALIZE': False,
        },
    },
}

USE_PARTITIONED_DATABASE = os.environ.get('USE_PARTITIONED_DATABASE', 'no') == 'yes'
if USE_PARTITIONED_DATABASE:
    DATABASES.update({
        'proxy': {
            'ENGINE': 'django.db.backends.postgresql',
            'NAME': 'commcarehq_proxy',
            'USER': 'commcarehq',
            'PASSWORD': 'commcarehq',
            'HOST': 'postgres',
            'PORT': '5432',
            'TEST': {
                'SERIALIZE': False,
            },
            'PLPROXY': {
                'PROXY': True,
                'PLPROXY_HOST': 'localhost'
            }
        },
        'p1': {
            'ENGINE': 'django.db.backends.postgresql',
            'NAME': 'commcarehq_p1',
            'USER': 'commcarehq',
            'PASSWORD': 'commcarehq',
            'HOST': 'postgres',
            'PORT': '5432',
            'TEST': {
                'SERIALIZE': False,
            },
            'PLPROXY': {
                'SHARDS': [0, 1],
            }
        },
        'p2': {
            'ENGINE': 'django.db.backends.postgresql',
            'NAME': 'commcarehq_p2',
            'USER': 'commcarehq',
            'PASSWORD': 'commcarehq',
            'HOST': 'postgres',
            'PORT': '5432',
            'TEST': {
                'SERIALIZE': False,
            },
            'PLPROXY': {
                'SHARDS': [2, 3],
            }
        },
    })

# See CITUSDB_SETUP.md for explanation
DATABASES.update({
    'icds-ucr': {
        'ENGINE': 'django.db.backends.postgresql',
        'DISABLE_SERVER_SIDE_CURSORS': True,
        'NAME': 'commcare_ucr_citus',
        'USER': 'commcarehq',
        'PASSWORD': 'commcarehq',
        'HOST': 'citus_master',
        'PORT': '5432',
        'TEST': {
            'SERIALIZE': False,
        },
    },
})

ICDS_USE_CITUS = True

####### Couch Config ######
COUCH_DATABASES = {
    'default': {
        # for production this ought to be set to true on your configured couch instance
        'COUCH_HTTPS': False,
        'COUCH_SERVER_ROOT': 'couch:5984',  # 6984 for https couch
        'COUCH_USERNAME': '',
        'COUCH_PASSWORD': '',
        'COUCH_DATABASE_NAME': 'commcarehq'
    }
}

redis_host = 'redis'

redis_cache = {
    'BACKEND': 'django_redis.cache.RedisCache',
    'LOCATION': 'redis://{}:6379/0'.format(redis_host),
}

CACHES = {
    'default': redis_cache,
    'redis': redis_cache
}

WS4REDIS_CONNECTION = {
    'host': redis_host,
}

<<<<<<< HEAD
ELASTICSEARCH_HOST = 'elasticsearch'
ELASTICSEARCH_PORT = 6200
=======
ELASTICSEARCH_HOST = 'elasticsearch2'
ELASTICSEARCH_PORT = 6200 # ES 2 port
>>>>>>> 9f9137f1
ELASTICSEARCH_MAJOR_VERSION = 2
# to enable v2 ES tests
if os.environ.get('ELASTICSEARCH_2_PORT'):
    ELASTICSEARCH_HOST = 'elasticsearch7'
    ELASTICSEARCH_PORT = int(os.environ.get('ELASTICSEARCH_2_PORT'))

if os.environ.get('ELASTICSEARCH_MAJOR_VERSION'):
    ELASTICSEARCH_MAJOR_VERSION = int(os.environ.get('ELASTICSEARCH_MAJOR_VERSION'))

S3_BLOB_DB_SETTINGS = {
    "url": "http://minio:9980/",
    "access_key": "admin-key",
    "secret_key": "admin-secret",
    "config": {
        "connect_timeout": 3,
        "read_timeout": 5,
        "signature_version": "s3"
    },
}

KAFKA_BROKERS = ['kafka:9092']

SHARED_DRIVE_ROOT = '/sharedfiles'

ALLOWED_HOSTS = ['*']
#FIX_LOGGER_ERROR_OBFUSCATION = True

# faster compressor that doesn't do source maps
COMPRESS_JS_COMPRESSOR = 'compressor.js.JsCompressor'
CELERY_TASK_ALWAYS_EAGER = True
CELERY_EAGER_PROPAGATES_EXCEPTIONS = True
INACTIVITY_TIMEOUT = 60 * 24 * 365
SHARED_DRIVE_ROOT = '/sharedfiles'

BASE_ADDRESS = '{}:8000'.format(os.environ.get('HQ_PORT_8000_TCP_ADDR', 'localhost'))

######## Email setup ########
# email settings: these ones are the custom hq ones
EMAIL_LOGIN = "notifications@dimagi.com"
EMAIL_PASSWORD = "******"
EMAIL_SMTP_HOST = "smtp.gmail.com"
EMAIL_SMTP_PORT = 587
EMAIL_BACKEND = 'django.core.mail.backends.console.EmailBackend'

####### Bitly ########

BITLY_OAUTH_TOKEN = None

####### Jar signing config ########

_ROOT_DIR = os.path.dirname(os.path.abspath(__file__))
JAR_SIGN = {
    "jad_tool": os.path.join(_ROOT_DIR, "corehq", "apps", "app_manager", "JadTool.jar"),
    "key_store": os.path.join(_ROOT_DIR, "InsecureTestingKeyStore"),
    "key_alias": "javarosakey",
    "store_pass": "onetwothreefourfive",
    "key_pass": "onetwothreefourfive",
}

AUDIT_MODEL_SAVE = ['django.contrib.auth.models.User']

AUDIT_ADMIN_VIEWS = False

SECRET_KEY = 'secrettravis'

# No logging
LOCAL_LOGGING_CONFIG = {
    'handlers': {
        'null': {
            'level': 'DEBUG',
            'class': 'logging.NullHandler',
        }
    },
    'loggers': {
        '': {
            'level': 'CRITICAL',
            'handler': 'null',
            'propagate': True,
        },
        'pillowtop': {
            'level': 'CRITICAL',
            'handler': 'null',
            'propagate': True,
        },
        'notify': {
            'level': 'CRITICAL',
            'handler': 'null',
            'propagate': True,
        },
    }
}


PHONE_TIMEZONES_HAVE_BEEN_PROCESSED = True
PHONE_TIMEZONES_SHOULD_BE_PROCESSED = True

ENABLE_PRELOGIN_SITE = True

TESTS_SHOULD_TRACK_CLEANLINESS = True

# touchforms must be running when this is false or not set
# see also corehq.apps.sms.tests.util.TouchformsTestCase
SKIP_TOUCHFORMS_TESTS = True

UNIT_TESTING = True

PILLOWTOP_MACHINE_ID = 'testhq'

CACHE_REPORTS = True

if os.environ.get("COMMCAREHQ_BOOTSTRAP") == "yes":
    UNIT_TESTING = False
    ADMINS = (('Admin', 'admin@example.com'),)

    COMPRESS_OFFLINE = False

    FORMPLAYER_URL = 'http://formplayer:8010'

    CCHQ_API_THROTTLE_REQUESTS = 200
    CCHQ_API_THROTTLE_TIMEFRAME = 10

    RESTORE_PAYLOAD_DIR_NAME = 'restore'
    SHARED_TEMP_DIR_NAME = 'temp'

BIGCOUCH = True

LOCAL_APPS = (
    # these are necessary to facilitate ICDS tests
    "custom.icds",
    "custom.icds.data_management",
    "custom.icds_reports",
)

REPORTING_DATABASES = {
    'default': 'default',
    'ucr': 'default',
    'aaa-data': 'default',
    'icds-ucr-citus': 'icds-ucr',
}<|MERGE_RESOLUTION|>--- conflicted
+++ resolved
@@ -111,17 +111,12 @@
     'host': redis_host,
 }
 
-<<<<<<< HEAD
 ELASTICSEARCH_HOST = 'elasticsearch'
-ELASTICSEARCH_PORT = 6200
-=======
-ELASTICSEARCH_HOST = 'elasticsearch2'
-ELASTICSEARCH_PORT = 6200 # ES 2 port
->>>>>>> 9f9137f1
-ELASTICSEARCH_MAJOR_VERSION = 2
+ELASTICSEARCH_PORT = 9200
+ELASTICSEARCH_MAJOR_VERSION = 7
 # to enable v2 ES tests
 if os.environ.get('ELASTICSEARCH_2_PORT'):
-    ELASTICSEARCH_HOST = 'elasticsearch7'
+    ELASTICSEARCH_HOST = 'elasticsearch'
     ELASTICSEARCH_PORT = int(os.environ.get('ELASTICSEARCH_2_PORT'))
 
 if os.environ.get('ELASTICSEARCH_MAJOR_VERSION'):
