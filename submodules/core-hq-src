--- conflicted
+++ resolved
@@ -1,15 +1,6 @@
-<<<<<<< HEAD
-tree e8043b9adc751fadf41c0ea3339388f6da0b629e
-parent d5d95ec79c892c863b9ff52bbd476e3c6cf5e212
-author Biyeun Buczyk <biyeun@dimagi.com> 1340304064 -0400
-committer Biyeun Buczyk <biyeun@dimagi.com> 1340304064 -0400
-
-fixed printstatic so that hq-bootstrap.less takes the version of the directory rather than the version of that file
-=======
 tree 0a8aa1d2096d07bfcda46acc33105d3cfabf708e
 parent 1513ee45a74dffdc1bd3dfb0196333d590515a99
 author Biyeun Buczyk <biyeun@dimagi.com> 1340308666 -0400
 committer Biyeun Buczyk <biyeun@dimagi.com> 1340308666 -0400
 
-wide reports should look way better now, yay
->>>>>>> 1c8b65b6
+wide reports should look way better now, yay