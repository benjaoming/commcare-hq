--- conflicted
+++ resolved
@@ -1,15 +1,6 @@
-<<<<<<< HEAD
-tree eb58d50f32337002b52afc3031c785d06ac77dbc
-parent 0190ee5f962741795519275ced136990979a517f
-author timbauman <tbauman@dimagi.com> 1339178858 -0400
-committer timbauman <tbauman@dimagi.com> 1339178858 -0400
-
-Removing empty map.js
-=======
 tree 818fb0b9b404c5e65c983ba5238b98060e407cd7
 parent f9c055b0885bd3fca133e349d48de2a08d9ac22d
 author Daniel Roberts <droberts@dimagi.com> 1339599637 -0400
 committer Daniel Roberts <droberts@dimagi.com> 1339599637 -0400
 
-some fixes to domain reg (including undoing something I had done earlier that ended up doubly registering domains
->>>>>>> 8dc50d2a
+some fixes to domain reg (including undoing something I had done earlier that ended up doubly registering domains