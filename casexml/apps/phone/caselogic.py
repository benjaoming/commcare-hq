"""
Logic about chws phones and cases go here.
"""
<<<<<<< HEAD
import logging
import pdb
from couchdbkit.exceptions import ResourceNotFound
from datetime import datetime
=======
>>>>>>> 21f33b63
from casexml.apps.case.models import CommCareCase
from casexml.apps.case import const

def get_footprint(initial_case_list):
    """
    Get's the flat list of the footprint of cases based on a starting list.
    Walks all the referenced indexes recursively.
    """
    
    def children(case):
        return [CommCareCase.get(index.referenced_id) \
                for index in case.indices]
    
    relevant_cases = {}
    queue = list(case for case in initial_case_list)
    while queue:
        case = queue.pop()
        if case.case_id not in relevant_cases:
            relevant_cases[case.case_id] = case
            queue.extend(children(case))
    return relevant_cases

class CaseSyncUpdate(object):
    """
    The record of how a case should sync
    """
    def __init__(self, case, sync_token):
        self.case = case
        self.sync_token = sync_token
        # cache this property since computing it can be expensive
        self.required_updates = self._get_required_updates()
        
    
    def _get_required_updates(self):
        """
        Returns a list of the required updates for this case/token
        pairing. Should be a list of actions like [create, update, close]
        """
        ret = []
        if not self.sync_token or not self.sync_token.phone_has_case(self.case.get_id):
            ret.append(const.CASE_ACTION_CREATE)
        # always include an update 
        ret.append(const.CASE_ACTION_UPDATE)
        if self.case.closed:
            ret.append(const.CASE_ACTION_CLOSE)
        return ret

class CaseSyncOperation(object):
    """
    A record of a user's sync operation
    """
    
    def __init__(self, user, last_sync):
        try:
            keys = [[owner_id, False] for owner_id in user.get_owner_ids()]
        except AttributeError:
            keys = [[user.user_id, False]]
        
        def case_modified_elsewhere_since_sync(case):
            # this function uses closures so can't be moved
            if not last_sync:
                return True
            else:
<<<<<<< HEAD
                case_actions = CommCareCase.get_db().view('case/actions_by_case', key=case._id).all()
                actions_sorted = sorted(case_actions, key=lambda x: x['value']['seq'])
                for action in actions_sorted:
                    server_date = datetime.strptime(action['value'].get('server_date', None), '%Y-%m-%dT%H:%M:%SZ')
                    sync_log_id = action['value'].get('sync_log_id', None)

                    if server_date and \
                       server_date >= last_sync.date and \
                       sync_log_id != last_sync.get_id:
=======
                # HACK: the optimized by_owner_lite view removes the actions
                # so explicitly go get them if necessary.
                actions = case.actions or CommCareCase.get(case.get_id).actions
                for action in actions:
                    if action.server_date and \
                       action.server_date >= last_sync.date and \
                       action.sync_log_id != last_sync.get_id:
>>>>>>> 21f33b63
                        return True
            
            # If we got down here, as a last check make sure the phone
            # is aware of the case. There are some corner cases where
            # this won't be true
            if not last_sync.phone_is_holding_case(case.get_id):
                return True
            
            # We're good.
            return False
        
        # the world to sync involves
        # Union(cases on the phone, footprint of those,  
        #       cases the server thinks are the phone's, footprint of those) 
        # intersected with:
        # (cases modified by someone else since the last sync)
        
        # TODO: clean this up. Basically everything is a set of cases,
        # but in order to do proper comparisons we use IDs so all of these
        # operations look much more complicated than they should be.

        self.actual_owned_cases = set(CommCareCase.view("case/by_owner_lite", keys=keys).all())
        self._all_relevant_cases = get_footprint(self.actual_owned_cases)
        
        def _to_case_id_set(cases):
            return set([c.case_id for c in cases])
        
        def _get_case(case_id):
            return self._all_relevant_cases[case_id] \
                if case_id in self._all_relevant_cases else CommCareCase.get(case_id)
            
        
        self.actual_relevant_cases = set(self._all_relevant_cases.values())
        
        
        self.actual_extended_cases = set([_get_case(case_id) for case_id in \
                                          _to_case_id_set(self.actual_relevant_cases) - \
                                          _to_case_id_set(self.actual_owned_cases)])
        
        self.phone_relevant_cases = set([_get_case(case_id) for case_id \
                                         in last_sync.get_footprint_of_cases_on_phone()]) \
                                    if last_sync else set()
        
        self.all_potential_cases = set([_get_case(case_id) for case_id in \
                                        _to_case_id_set(self.actual_relevant_cases) | \
                                        _to_case_id_set(self.phone_relevant_cases)])
        
        self.all_potential_to_sync = filter(case_modified_elsewhere_since_sync, 
                                            list(self.all_potential_cases))
        
        # this is messy but forces uniqueness at the case_id level, without
        # having to reload all the cases from the DB
        self.all_potential_to_sync_dict = dict((case.get_id, case) \
                                               for case in self.all_potential_to_sync)
        
        self.actual_cases_to_sync = []
        for _, case in self.all_potential_to_sync_dict.items():
            sync_update = CaseSyncUpdate(case, last_sync)
            if sync_update.required_updates:
                self.actual_cases_to_sync.append(sync_update)

def get_case_updates(user, last_sync):
    """
    Given a user, get the open/updated cases since the last sync 
    operation.  This returns a CaseSyncOperation object containing
    various properties about cases that should sync.
    """
    
    return CaseSyncOperation(user, last_sync)
    <|MERGE_RESOLUTION|>--- conflicted
+++ resolved
@@ -1,13 +1,10 @@
 """
 Logic about chws phones and cases go here.
 """
-<<<<<<< HEAD
 import logging
 import pdb
 from couchdbkit.exceptions import ResourceNotFound
 from datetime import datetime
-=======
->>>>>>> 21f33b63
 from casexml.apps.case.models import CommCareCase
 from casexml.apps.case import const
 
@@ -71,7 +68,6 @@
             if not last_sync:
                 return True
             else:
-<<<<<<< HEAD
                 case_actions = CommCareCase.get_db().view('case/actions_by_case', key=case._id).all()
                 actions_sorted = sorted(case_actions, key=lambda x: x['value']['seq'])
                 for action in actions_sorted:
@@ -81,15 +77,6 @@
                     if server_date and \
                        server_date >= last_sync.date and \
                        sync_log_id != last_sync.get_id:
-=======
-                # HACK: the optimized by_owner_lite view removes the actions
-                # so explicitly go get them if necessary.
-                actions = case.actions or CommCareCase.get(case.get_id).actions
-                for action in actions:
-                    if action.server_date and \
-                       action.server_date >= last_sync.date and \
-                       action.sync_log_id != last_sync.get_id:
->>>>>>> 21f33b63
                         return True
             
             # If we got down here, as a last check make sure the phone
