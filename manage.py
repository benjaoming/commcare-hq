--- conflicted
+++ resolved
@@ -5,12 +5,8 @@
 import sys
 import os
 import mimetypes
-<<<<<<< HEAD
-from collections import Counter, namedtuple
-=======
 from collections import namedtuple
 import six
->>>>>>> 2220b91e
 
 import django
 
@@ -108,21 +104,9 @@
 
 
 def patch_assertItemsEqual():
-<<<<<<< HEAD
-    """
-    For Python 2/3 compatibility
-    """
-    from django.test import SimpleTestCase
-
-    def _assertItemsEqual(self, actual, expected):
-        self.assertEqual(Counter(actual), Counter(expected))
-
-    SimpleTestCase.assertItemsEqual = _assertItemsEqual
-=======
     import unittest
     if six.PY3:
         unittest.TestCase.assertItemsEqual = unittest.TestCase.assertCountEqual
->>>>>>> 2220b91e
 
 
 if __name__ == "__main__":
