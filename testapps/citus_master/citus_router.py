--- conflicted
+++ resolved
@@ -2,19 +2,11 @@
 
 from django.conf import settings
 
-<<<<<<< HEAD
-citus_masters = [name for name, db in settings.DATABASES.items() if db.get('ROLE', None) == 'citus_master']
-assert len(citus_masters) in (0, 1), "Multiple CitusDB masters found"
-CITUS_MASTER = citus_masters[0] if citus_masters else None
-
-CITUS_WORKERS = [name for name, db in settings.DATABASES.items() if db.get('ROLE', None) == 'citus_worker']
-=======
 citus_masters = [name for name, db in settings.DATABASES.items() if db.get('ROLE') == 'citus_master']
 assert len(citus_masters) in (0, 1), "Multiple CitusDB masters found"
 CITUS_MASTER = citus_masters[0] if citus_masters else None
 
 CITUS_WORKERS = [name for name, db in settings.DATABASES.items() if db.get('ROLE') == 'citus_worker']
->>>>>>> 04d4559c
 if CITUS_MASTER:
     assert CITUS_WORKERS, "No CitusDB workers found"
 
