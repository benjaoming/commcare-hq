#!/usr/bin/env python
from __future__ import absolute_import
import importlib
from collections import defaultdict

import os
from urllib import urlencode
from django.contrib import messages
import settingshelper as helper

# odd celery fix
import djcelery

djcelery.setup_loader()

DEBUG = True
LESS_DEBUG = DEBUG
# Enable LESS_WATCH if you want less.js to constantly recompile.
# Useful if you're making changes to the less files and don't want to refresh
# your page.
LESS_WATCH = False

# clone http://github.com/dimagi/Vellum into submodules/formdesigner and use
# this to select various versions of Vellum source on the form designer page.
# Acceptable values:
# None - production mode
# "dev" - use raw vellum source (submodules/formdesigner/src)
# "dev-min" - use built/minified vellum (submodules/formdesigner/_build/src)
VELLUM_DEBUG = None

# Build paths inside the project like this: os.path.join(BASE_DIR, ...)
BASE_DIR = os.path.dirname(os.path.abspath(__file__))

# gets set to False for unit tests that run without the database
DB_ENABLED = True
UNIT_TESTING = helper.is_testing()

ADMINS = ()
MANAGERS = ADMINS

# Ensure that extraneous Tastypie formats are not actually used
# Curiously enough, browsers prefer html, then xml, lastly (or not at all) json
# so removing html from the this variable annoyingly makes it render as XML
# in the browser, when we want JSON. So I've added this commented
# to document intent, but it should only really be activated
# when we have logic in place to treat direct browser access specially.
#TASTYPIE_DEFAULT_FORMATS=['json', 'xml', 'yaml']

# default to the system's timezone settings
TIME_ZONE = "UTC"


# Language code for this installation. All choices can be found here:
# http://www.i18nguy.com/unicode/language-identifiers.html
LANGUAGE_CODE = 'en-us'

LANGUAGES = (
    ('en', 'English'),
    ('es', 'Spanish'),
    ('fra', 'French'),  # we need this alias
    ('hin', 'Hindi'),
    ('sw', 'Swahili'),
)

SITE_ID = 1

# If you set this to False, Django will make some optimizations so as not
# to load the internationalization machinery.
USE_I18N = True

# URL that handles the media served from MEDIA_ROOT. Make sure to use a
# trailing slash if there is a path component (optional in other cases).
# Examples: "http://media.lawrence.com", "http://example.com/media/"
MEDIA_URL = '/media/'
STATIC_URL = '/static/'
STATIC_CDN = ''

FILEPATH = BASE_DIR
SERVICE_DIR = os.path.join(FILEPATH, 'deployment', 'commcare-hq-deploy', 'fab', 'services', 'templates')
# media for user uploaded media.  in general this won't be used at all.
MEDIA_ROOT = os.path.join(FILEPATH, 'mediafiles')
STATIC_ROOT = os.path.join(FILEPATH, 'staticfiles')


# Django i18n searches for translation files (django.po) within this dir
# and then in the locale/ directories of installed apps
LOCALE_PATHS = (
    os.path.join(FILEPATH, 'locale'),
)

BOWER_COMPONENTS = os.path.join(FILEPATH, 'bower_components')

STATICFILES_FINDERS = (
    "django.contrib.staticfiles.finders.FileSystemFinder",
    "django.contrib.staticfiles.finders.AppDirectoriesFinder",
    'compressor.finders.CompressorFinder',
)

STATICFILES_DIRS = (
    BOWER_COMPONENTS,
)

# bleh, why did this submodule have to be removed?
# deploy fails if this item is present and the path does not exist
_formdesigner_path = os.path.join(FILEPATH, 'submodules', 'formdesigner')
if os.path.exists(_formdesigner_path):
    STATICFILES_DIRS += (('formdesigner', _formdesigner_path),)
del _formdesigner_path

LOG_HOME = FILEPATH
COUCH_LOG_FILE = "%s/%s" % (FILEPATH, "commcarehq.django.log")
DJANGO_LOG_FILE = "%s/%s" % (FILEPATH, "commcarehq.django.log")
ACCOUNTING_LOG_FILE = "%s/%s" % (FILEPATH, "commcarehq.accounting.log")
ANALYTICS_LOG_FILE = "%s/%s" % (FILEPATH, "commcarehq.analytics.log")
DATADOG_LOG_FILE = "%s/%s" % (FILEPATH, "commcarehq.datadog.log")
UCR_TIMING_FILE = "%s/%s" % (FILEPATH, "ucr.timing.log")
UCR_DIFF_FILE = "%s/%s" % (FILEPATH, "ucr.diff.log")
UCR_EXCEPTION_FILE = "%s/%s" % (FILEPATH, "ucr.exception.log")
NIKSHAY_DATAMIGRATION = "%s/%s" % (FILEPATH, "nikshay_datamigration.log")

LOCAL_LOGGING_HANDLERS = {}
LOCAL_LOGGING_LOGGERS = {}

# URL prefix for admin media -- CSS, JavaScript and images. Make sure to use a
# trailing slash.
# Examples: "http://foo.com/media/", "/media/".
ADMIN_MEDIA_PREFIX = '/static/admin/'

# Make this unique, and don't share it with anybody - put into localsettings.py
SECRET_KEY = 'you should really change this'

# Add this to localsettings and set it to False, so that CSRF protection is enabled on localhost
CSRF_SOFT_MODE = True

MIDDLEWARE_CLASSES = [
    'corehq.middleware.NoCacheMiddleware',
    'django.contrib.sessions.middleware.SessionMiddleware',
    'django.middleware.locale.LocaleMiddleware',
    'django.middleware.common.CommonMiddleware',
    'django.middleware.csrf.CsrfViewMiddleware',
    'django.contrib.auth.middleware.AuthenticationMiddleware',
    'django.contrib.auth.middleware.SessionAuthenticationMiddleware',
    'django.contrib.messages.middleware.MessageMiddleware',
    'django.middleware.common.BrokenLinkEmailsMiddleware',
    'django_otp.middleware.OTPMiddleware',
    'corehq.middleware.OpenRosaMiddleware',
    'corehq.util.global_request.middleware.GlobalRequestMiddleware',
    'corehq.apps.users.middleware.UsersMiddleware',
    'corehq.middleware.SentryContextMiddleware',
    'corehq.apps.domain.middleware.DomainMigrationMiddleware',
    'corehq.middleware.TimeoutMiddleware',
    'corehq.apps.domain.middleware.CCHQPRBACMiddleware',
    'corehq.apps.domain.middleware.DomainHistoryMiddleware',
    'casexml.apps.phone.middleware.SyncTokenMiddleware',
    'auditcare.middleware.AuditMiddleware',
    'no_exceptions.middleware.NoExceptionsMiddleware',
    'corehq.apps.locations.middleware.LocationAccessMiddleware',
]

SESSION_ENGINE = "django.contrib.sessions.backends.cached_db"

# time in minutes before forced logout due to inactivity
INACTIVITY_TIMEOUT = 60 * 24 * 14
SECURE_TIMEOUT = 30
ENABLE_DRACONIAN_SECURITY_FEATURES = False

PASSWORD_HASHERS = (
    # this is the default list with SHA1 moved to the front
    'django.contrib.auth.hashers.SHA1PasswordHasher',
    'django.contrib.auth.hashers.PBKDF2PasswordHasher',
    'django.contrib.auth.hashers.PBKDF2SHA1PasswordHasher',
    'django.contrib.auth.hashers.BCryptPasswordHasher',
    'django.contrib.auth.hashers.MD5PasswordHasher',
    'django.contrib.auth.hashers.UnsaltedMD5PasswordHasher',
    'django.contrib.auth.hashers.CryptPasswordHasher',
)

ROOT_URLCONF = "urls"

DEFAULT_APPS = (
    'corehq.apps.userhack',  # this has to be above auth
    'django.contrib.admin',
    'django.contrib.auth',
    'django.contrib.contenttypes',
    'django.contrib.humanize',
    'django.contrib.sessions',
    'django.contrib.sites',
    'django.contrib.staticfiles',
    'rest_framework.authtoken',
    'djcelery',
    'djtables',
    'django_prbac',
    'djangular',
    'captcha',
    'couchdbkit.ext.django',
    'crispy_forms',
    'gunicorn',
    'compressor',
    'mptt',
    'tastypie',
    'django_otp',
    'django_otp.plugins.otp_static',
    'django_otp.plugins.otp_totp',
    'two_factor',
    'ws4redis',
    'statici18n',
    'raven.contrib.django.raven_compat',
)

CAPTCHA_FIELD_TEMPLATE = 'hq-captcha-field.html'
CRISPY_TEMPLATE_PACK = 'bootstrap3'
CRISPY_ALLOWED_TEMPLATE_PACKS = (
    'bootstrap',
    'bootstrap3',
)

HQ_APPS = (
    'django_digest',
    'auditcare',
    'hqscripts',
    'casexml.apps.case',
    'corehq.apps.casegroups',
    'casexml.apps.phone',
    'casexml.apps.stock',
    'corehq.apps.cleanup',
    'corehq.apps.cloudcare',
    'corehq.apps.couch_sql_migration',
    'corehq.apps.smsbillables',
    'corehq.apps.accounting',
    'corehq.apps.appstore',
    'corehq.apps.data_analytics',
    'corehq.apps.data_pipeline_audit',
    'corehq.apps.domain',
    'corehq.apps.domainsync',
    'corehq.apps.domain_migration_flags',
    'corehq.apps.dump_reload',
    'corehq.apps.hqadmin',
    'corehq.apps.hqcase',
    'corehq.apps.hqwebapp',
    'corehq.apps.hqmedia',
    'corehq.apps.locations',
    'corehq.apps.products',
    'corehq.apps.prelogin',
    'corehq.apps.programs',
    'corehq.apps.commtrack',
    'corehq.apps.consumption',
    'corehq.apps.tzmigration',
    'corehq.form_processor.app_config.FormProcessorAppConfig',
    'corehq.sql_db',
    'corehq.sql_accessors',
    'corehq.sql_proxy_accessors',
    'couchforms',
    'couchexport',
    'dimagi.utils',
    'formtranslate',
    'langcodes',
    'corehq.apps.data_dictionary',
    'corehq.apps.analytics',
    'corehq.apps.callcenter',
    'corehq.apps.change_feed',
    'corehq.apps.crud',
    'corehq.apps.custom_data_fields',
    'corehq.apps.receiverwrapper',
    'corehq.apps.repeaters',
    'corehq.apps.app_manager',
    'corehq.apps.es',
    'corehq.apps.fixtures',
    'corehq.apps.calendar_fixture',
    'corehq.apps.case_importer',
    'corehq.apps.reminders',
    'corehq.apps.translations',
    'corehq.apps.tour',
    'corehq.apps.users',
    'corehq.apps.settings',
    'corehq.apps.ota',
    'corehq.apps.groups',
    'corehq.apps.mobile_auth',
    'corehq.apps.sms',
    'corehq.apps.smsforms',
    'corehq.apps.ivr',
    'corehq.messaging.smsbackends.tropo',
    'corehq.messaging.smsbackends.twilio',
    'corehq.apps.dropbox',
    'corehq.messaging.smsbackends.megamobile',
    'corehq.messaging.ivrbackends.kookoo',
    'corehq.messaging.smsbackends.sislog',
    'corehq.messaging.smsbackends.yo',
    'corehq.messaging.smsbackends.telerivet',
    'corehq.messaging.smsbackends.mach',
    'corehq.messaging.smsbackends.http',
    'corehq.messaging.smsbackends.smsgh',
    'corehq.messaging.smsbackends.push',
    'corehq.messaging.smsbackends.apposit',
    'corehq.messaging.smsbackends.test',
    'corehq.apps.performance_sms',
    'corehq.apps.registration',
    'corehq.messaging.smsbackends.unicel',
    'corehq.messaging.smsbackends.icds_nic',
    'corehq.apps.reports',
    'corehq.apps.reports_core',
    'corehq.apps.userreports',
    'corehq.apps.data_interfaces',
    'corehq.apps.export',
    'corehq.apps.builds',
    'corehq.apps.api',
    'corehq.apps.indicators',
    'corehq.apps.notifications',
    'corehq.apps.cachehq',
    'corehq.apps.toggle_ui',
    'corehq.apps.hqpillow_retry',
    'corehq.couchapps',
    'corehq.preindex',
    'corehq.tabs',
    'custom.apps.wisepill',
    'custom.fri',
    'custom.openclinica',
    'fluff',
    'fluff.fluff_filter',
    'soil',
    'toggle',
    'touchforms.formplayer',
    'phonelog',
    'pillowtop',
    'pillow_retry',
    'corehq.apps.style',
    'corehq.apps.styleguide',
    'corehq.messaging.smsbackends.grapevine',
    'corehq.apps.dashboard',
    'corehq.util',
    'dimagi.ext',
    'corehq.doctypemigrations',
    'corehq.blobs',
    'corehq.apps.case_search',
    'corehq.apps.zapier.apps.ZapierConfig',

    # custom reports
    'a5288',
    'custom.bihar',
    'custom.apps.gsid',
    'hsph',
    'mvp',
    'mvp_docs',
    'mvp_indicators',
    'custom.opm',
    'pact',

    'custom.reports.mc',
    'custom.apps.crs_reports',
    'custom.hope',
    'custom.logistics',
    'custom.ilsgateway',
    'custom.zipline',
    'custom.ewsghana',
    'custom.m4change',
    'custom.succeed',
    'custom.ucla',

    'custom.uth',

    'custom.intrahealth',
    'custom.world_vision',
    'custom.up_nrhm',

    'custom.care_pathways',
    'custom.common',

    'custom.icds',
    'custom.icds_reports',
    'custom.pnlppgi',
)

ENIKSHAY_APPS = (
    'custom.enikshay',
    'custom.enikshay.integrations.ninetyninedots',
    'custom.enikshay.nikshay_datamigration',
    'custom.enikshay.integrations.nikshay'
)

# DEPRECATED use LOCAL_APPS instead; can be removed with testrunner.py
TEST_APPS = ()

# also excludes any app starting with 'django.'
APPS_TO_EXCLUDE_FROM_TESTS = (
    'a5288',
    'captcha',
    'couchdbkit.ext.django',
    'corehq.apps.ivr',
    'corehq.messaging.smsbackends.mach',
    'corehq.messaging.smsbackends.http',
    'corehq.apps.settings',
    'corehq.messaging.smsbackends.megamobile',
    'corehq.messaging.smsbackends.yo',
    'corehq.messaging.smsbackends.smsgh',
    'corehq.messaging.smsbackends.push',
    'corehq.messaging.smsbackends.apposit',
    'crispy_forms',
    'django_extensions',
    'django_prbac',
    'django_otp',
    'django_otp.plugins.otp_static',
    'django_otp.plugins.otp_totp',
    'djcelery',
    'djtables',
    'gunicorn',
    'langcodes',
    'raven.contrib.django.raven_compat',
    'rosetta',
    'two_factor',
    'custom.apps.crs_reports',
    'custom.m4change',

    # submodules with tests that run on travis
    'dimagi.utils',
)

INSTALLED_APPS = DEFAULT_APPS + HQ_APPS + ENIKSHAY_APPS


# after login, django redirects to this URL
# rather than the default 'accounts/profile'
LOGIN_REDIRECT_URL = 'homepage'


REPORT_CACHE = 'default'  # or e.g. 'redis'

# When set to False, HQ will not cache any reports using is_cacheable
CACHE_REPORTS = True

####### Domain settings  #######

DOMAIN_MAX_REGISTRATION_REQUESTS_PER_DAY = 99
DOMAIN_SELECT_URL = "/domain/select/"

# This is not used by anything in CommCare HQ, leaving it here in case anything
# in Django unexpectedly breaks without it.
LOGIN_URL = "/accounts/login/"
# If a user tries to access domain admin pages but isn't a domain
# administrator, here's where he/she is redirected
DOMAIN_NOT_ADMIN_REDIRECT_PAGE_NAME = "homepage"

PAGES_NOT_RESTRICTED_FOR_DIMAGI = (
    '/a/%(domain)s/settings/project/internal_subscription_management/',
    '/a/%(domain)s/settings/project/internal/info/',
    '/a/%(domain)s/settings/project/internal/calculations/',
    '/a/%(domain)s/settings/project/flags/'
)

####### Release Manager App settings  #######
RELEASE_FILE_PATH = os.path.join("data", "builds")

## soil heartbead config ##
SOIL_HEARTBEAT_CACHE_KEY = "django-soil-heartbeat"


####### Shared/Global/UI Settings #######

# restyle some templates
BASE_TEMPLATE = "style/base.html"
BASE_ASYNC_TEMPLATE = "reports/async/basic.html"
LOGIN_TEMPLATE = "login_and_password/login.html"
LOGGEDOUT_TEMPLATE = LOGIN_TEMPLATE

CSRF_FAILURE_VIEW = 'corehq.apps.hqwebapp.views.csrf_failure'

# These are non-standard setting names that are used in localsettings
# The standard variables are then set to these variables after localsettings
# Todo: Change to use standard settings variables
# Todo: Will require changing salt pillar and localsettings template
# Todo: or more likely in ansible once that's a thing
EMAIL_LOGIN = "user@domain.com"
EMAIL_PASSWORD = "changeme"
EMAIL_SMTP_HOST = "smtp.gmail.com"
EMAIL_SMTP_PORT = 587
# These are the normal Django settings
EMAIL_USE_TLS = True

# put email addresses here to have them receive bug reports
BUG_REPORT_RECIPIENTS = ()
EXCHANGE_NOTIFICATION_RECIPIENTS = []

# the physical server emailing - differentiate if needed
SERVER_EMAIL = 'commcarehq-noreply@dimagi.com'
DEFAULT_FROM_EMAIL = 'commcarehq-noreply@dimagi.com'
SUPPORT_EMAIL = "support@dimagi.com"
PROBONO_SUPPORT_EMAIL = 'pro-bono@dimagi.com'
CCHQ_BUG_REPORT_EMAIL = 'commcarehq-bug-reports@dimagi.com'
ACCOUNTS_EMAIL = 'accounts@dimagi.com'
DATA_EMAIL = 'datatree@dimagi.com'
SUBSCRIPTION_CHANGE_EMAIL = 'accounts+subchange@dimagi.com'
INTERNAL_SUBSCRIPTION_CHANGE_EMAIL = 'accounts+subchange+internal@dimagi.com'
BILLING_EMAIL = 'billing-comm@dimagi.com'
INVOICING_CONTACT_EMAIL = 'billing-support@dimagi.com'
MASTER_LIST_EMAIL = 'master-list@dimagi.com'
REPORT_BUILDER_ADD_ON_EMAIL = 'sales' + '@' + 'dimagi.com'
EULA_CHANGE_EMAIL = 'eula-notifications@dimagi.com'
CONTACT_EMAIL = 'info@dimagi.com'
BOOKKEEPER_CONTACT_EMAILS = []
SOFT_ASSERT_EMAIL = 'commcarehq-ops+soft_asserts@dimagi.com'
EMAIL_SUBJECT_PREFIX = '[commcarehq] '

SERVER_ENVIRONMENT = 'localdev'
BASE_ADDRESS = 'localhost:8000'
J2ME_ADDRESS = ''

# Set this if touchforms can't access HQ via the public URL e.g. if using a self signed cert
# Should include the protocol.
# If this is None, get_url_base() will be used
CLOUDCARE_BASE_URL = None

PAGINATOR_OBJECTS_PER_PAGE = 15
PAGINATOR_MAX_PAGE_LINKS = 5

# OTA restore fixture generators
FIXTURE_GENERATORS = {
    # fixtures that may be sent to the phone independent of cases
    'standalone': [
        # core
        "corehq.apps.users.fixturegenerators.user_groups",
        "corehq.apps.fixtures.fixturegenerators.item_lists",
        "corehq.apps.callcenter.fixturegenerators.indicators_fixture_generator",
        "corehq.apps.products.fixtures.product_fixture_generator",
        "corehq.apps.programs.fixtures.program_fixture_generator",
        "corehq.apps.app_manager.fixtures.report_fixture_generator",
        "corehq.apps.calendar_fixture.fixture_provider.calendar_fixture_generator",
        # custom
        "custom.bihar.reports.indicators.fixtures.generator",
        "custom.m4change.fixtures.report_fixtures.generator",
        "custom.m4change.fixtures.location_fixtures.generator",

    ],
    # fixtures that must be sent along with the phones cases
    'case': [
        "corehq.apps.locations.fixtures.location_fixture_generator",
        "corehq.apps.locations.fixtures.flat_location_fixture_generator",
    ]
}

### Shared drive settings ###
# Also see section after localsettings import
SHARED_DRIVE_ROOT = None
# names of directories within SHARED_DRIVE_ROOT
RESTORE_PAYLOAD_DIR_NAME = None
SHARED_TEMP_DIR_NAME = None
SHARED_BLOB_DIR_NAME = 'blobdb'

## django-transfer settings
# These settings must match the apache / nginx config
TRANSFER_SERVER = None  # 'apache' or 'nginx'
# name of the directory within SHARED_DRIVE_ROOT
TRANSFER_FILE_DIR_NAME = None

GET_URL_BASE = 'dimagi.utils.web.get_url_base'

# celery
BROKER_URL = 'django://'  # default django db based

CELERY_ANNOTATIONS = {
    '*': {
        'on_failure': helper.celery_failure_handler,
        'trail': False,
    }
}

CELERY_MAIN_QUEUE = 'celery'

# this is the default celery queue
# for periodic tasks on a separate queue override this to something else
CELERY_PERIODIC_QUEUE = CELERY_MAIN_QUEUE

# This is the celery queue to use for running reminder rules.
# It's set to the main queue here and can be overridden to put it
# on its own queue.
CELERY_REMINDER_RULE_QUEUE = CELERY_MAIN_QUEUE

# This is the celery queue to use for running reminder case updates.
# It's set to the main queue here and can be overridden to put it
# on its own queue.
CELERY_REMINDER_CASE_UPDATE_QUEUE = CELERY_MAIN_QUEUE


# This is the celery queue to use for sending repeat records.
# It's set to the main queue here and can be overridden to put it
# on its own queue.
CELERY_REPEAT_RECORD_QUEUE = CELERY_MAIN_QUEUE

# Will cause a celery task to raise a SoftTimeLimitExceeded exception if
# time limit is exceeded.
CELERYD_TASK_SOFT_TIME_LIMIT = 86400 * 2  # 2 days in seconds

# websockets config
WEBSOCKET_URL = '/ws/'
WS4REDIS_PREFIX = 'ws'
WSGI_APPLICATION = 'ws4redis.django_runserver.application'
WS4REDIS_ALLOWED_CHANNELS = helper.get_allowed_websocket_channels


TEST_RUNNER = 'testrunner.TwoStageTestRunner'
# this is what gets appended to @domain after your accounts
HQ_ACCOUNT_ROOT = "commcarehq.org"

XFORMS_PLAYER_URL = "http://localhost:4444/"  # touchform's setting
FORMPLAYER_URL = 'http://localhost:8080'

####### SMS Queue Settings #######

# Setting this to False will make the system process outgoing and incoming SMS
# immediately rather than use the queue.
SMS_QUEUE_ENABLED = False

# If an SMS still has not been processed in this number of minutes, enqueue it
# again.
SMS_QUEUE_ENQUEUING_TIMEOUT = 60

# Number of minutes a celery task will alot for itself (via lock timeout)
SMS_QUEUE_PROCESSING_LOCK_TIMEOUT = 5

# Number of minutes to wait before retrying an unsuccessful processing attempt
# for a single SMS
SMS_QUEUE_REPROCESS_INTERVAL = 5

# Max number of processing attempts before giving up on processing the SMS
SMS_QUEUE_MAX_PROCESSING_ATTEMPTS = 3

# Number of minutes to wait before retrying SMS that was delayed because the
# domain restricts sending SMS to certain days/times.
SMS_QUEUE_DOMAIN_RESTRICTED_RETRY_INTERVAL = 15

# The number of hours to wait before counting a message as stale. Stale
# messages will not be processed.
SMS_QUEUE_STALE_MESSAGE_DURATION = 7 * 24


####### Reminders Queue Settings #######

# Setting this to False will make the system fire reminders every
# minute on the periodic queue. Setting to True will queue up reminders
# on the reminders queue.
REMINDERS_QUEUE_ENABLED = False

# If a reminder still has not been processed in this number of minutes, enqueue it
# again.
REMINDERS_QUEUE_ENQUEUING_TIMEOUT = 180

# Number of minutes a celery task will alot for itself (via lock timeout)
REMINDERS_QUEUE_PROCESSING_LOCK_TIMEOUT = 5

# Number of minutes to wait before retrying an unsuccessful processing attempt
# for a single reminder
REMINDERS_QUEUE_REPROCESS_INTERVAL = 5

# Max number of processing attempts before giving up on processing the reminder
REMINDERS_QUEUE_MAX_PROCESSING_ATTEMPTS = 3

# The number of hours to wait before counting a reminder as stale. Stale
# reminders will not be processed.
REMINDERS_QUEUE_STALE_REMINDER_DURATION = 7 * 24

# Reminders rate limiting settings. A single project will only be allowed to
# fire REMINDERS_RATE_LIMIT_COUNT reminders every REMINDERS_RATE_LIMIT_PERIOD
# seconds.
REMINDERS_RATE_LIMIT_COUNT = 30
REMINDERS_RATE_LIMIT_PERIOD = 60


####### Pillow Retry Queue Settings #######

# Setting this to False no pillowtop errors will get processed.
PILLOW_RETRY_QUEUE_ENABLED = False

# If an error still has not been processed in this number of minutes, enqueue it
# again.
PILLOW_RETRY_QUEUE_ENQUEUING_TIMEOUT = 60

# Number of minutes a celery task will alot for itself (via lock timeout)
PILLOW_RETRY_PROCESSING_LOCK_TIMEOUT = 5

# Number of minutes to wait before retrying an unsuccessful processing attempt
PILLOW_RETRY_REPROCESS_INTERVAL = 5

# Max number of processing attempts before giving up on processing the error
PILLOW_RETRY_QUEUE_MAX_PROCESSING_ATTEMPTS = 3

# The backoff factor by which to increase re-process intervals by.
# next_interval = PILLOW_RETRY_REPROCESS_INTERVAL * attempts^PILLOW_RETRY_BACKOFF_FACTOR
PILLOW_RETRY_BACKOFF_FACTOR = 2

# After an error's total attempts exceeds this number it will only be re-attempted
# once after being reset. This is to prevent numerous retries of errors that aren't
# getting fixed
PILLOW_RETRY_MULTI_ATTEMPTS_CUTOFF = PILLOW_RETRY_QUEUE_MAX_PROCESSING_ATTEMPTS * 3

####### auditcare parameters #######
AUDIT_MODEL_SAVE = [
    'corehq.apps.app_manager.Application',
    'corehq.apps.app_manager.RemoteApp',
]

AUDIT_VIEWS = [
    'corehq.apps.settings.views.ChangeMyPasswordView',
    'corehq.apps.hqadmin.views.AuthenticateAs',
]

AUDIT_MODULES = [
    'corehq.apps.reports',
    'corehq.apps.userreports',
    'corehq.apps.data',
    'corehq.apps.registration',
    'corehq.apps.hqadmin',
    'corehq.apps.accounting',
    'tastypie',
]

# Don't use google analytics unless overridden in localsettings
ANALYTICS_IDS = {
    'GOOGLE_ANALYTICS_API_ID': '',
    'KISSMETRICS_KEY': '',
    'HUBSPOT_API_KEY': '',
    'HUBSPOT_API_ID': '',
}

ANALYTICS_CONFIG = {
    "HQ_INSTANCE": '',  # e.g. "www" or "staging"
}

MAPBOX_ACCESS_TOKEN = 'pk.eyJ1IjoiZGltYWdpIiwiYSI6ImpZWWQ4dkUifQ.3FNy5rVvLolWLycXPxKVEA'

OPEN_EXCHANGE_RATES_API_ID = ''

# for touchforms maps
GMAPS_API_KEY = "changeme"

# for touchforms authentication
TOUCHFORMS_API_USER = "changeme"
TOUCHFORMS_API_PASSWORD = "changeme"

# import local settings if we find them
LOCAL_APPS = ()
LOCAL_COUCHDB_APPS = ()
LOCAL_MIDDLEWARE_CLASSES = ()
LOCAL_PILLOWTOPS = {}
LOCAL_REPEATERS = ()

# Prelogin site
ENABLE_PRELOGIN_SITE = False
PRELOGIN_APPS = (
    'corehq.apps.prelogin',
)

# our production logstash aggregation
LOGSTASH_DEVICELOG_PORT = 10777
LOGSTASH_AUDITCARE_PORT = 10999
LOGSTASH_HOST = 'localhost'

# on both a single instance or distributed setup this should assume localhost
ELASTICSEARCH_HOST = 'localhost'
ELASTICSEARCH_PORT = 9200
ELASTICSEARCH_VERSION = 1.7

####### Couch Config #######
# for production this ought to be set to true on your configured couch instance
COUCH_HTTPS = False
COUCH_SERVER_ROOT = 'localhost:5984'  # 6984 for https couch
COUCH_USERNAME = ''
COUCH_PASSWORD = ''
COUCH_DATABASE_NAME = 'commcarehq'

BITLY_LOGIN = ''
BITLY_APIKEY = ''

# this should be overridden in localsettings
INTERNAL_DATA = defaultdict(list)

COUCH_STALE_QUERY = 'update_after'  # 'ok' for cloudant


MESSAGE_LOG_OPTIONS = {
    "abbreviated_phone_number_domains": ["mustmgh", "mgh-cgh-uganda"],
}

IVR_OUTBOUND_RETRIES = 3
IVR_OUTBOUND_RETRY_INTERVAL = 10

PREVIEWER_RE = '^$'

MESSAGE_STORAGE = 'django.contrib.messages.storage.session.SessionStorage'

DIGEST_LOGIN_FACTORY = 'django_digest.NoEmailLoginFactory'

# Django Compressor
COMPRESS_PRECOMPILERS = (
    ('text/less', 'corehq.apps.style.precompilers.LessFilter'),
)
COMPRESS_ENABLED = True
COMPRESS_JS_COMPRESSOR = 'corehq.apps.style.uglify.JsUglifySourcemapCompressor'
# use 'compressor.js.JsCompressor' for faster local compressing (will get rid of source maps)
COMPRESS_CSS_FILTERS = ['compressor.filters.css_default.CssAbsoluteFilter',
'compressor.filters.cssmin.rCSSMinFilter']

LESS_B3_PATHS = {
    'variables': '../../../style/less/_hq/includes/variables',
    'mixins': '../../../style/less/_hq/includes/mixins',
}

LESS_FOR_BOOTSTRAP_3_BINARY = '/opt/lessc/bin/lessc'

# Invoicing
INVOICE_STARTING_NUMBER = 0
INVOICE_PREFIX = ''
INVOICE_TERMS = ''
INVOICE_FROM_ADDRESS = {}
BANK_ADDRESS = {}
BANK_NAME = ''
BANK_ACCOUNT_NUMBER = ''
BANK_ROUTING_NUMBER_ACH = ''
BANK_ROUTING_NUMBER_WIRE = ''
BANK_SWIFT_CODE = ''

STRIPE_PUBLIC_KEY = ''
STRIPE_PRIVATE_KEY = ''

SQL_REPORTING_DATABASE_URL = None
UCR_DATABASE_URL = None

# Override this in localsettings to specify custom reporting databases
CUSTOM_DATABASES = {}

PL_PROXY_CLUSTER_NAME = 'commcarehq'

USE_PARTITIONED_DATABASE = False

# number of days since last access after which a saved export is considered unused
SAVED_EXPORT_ACCESS_CUTOFF = 35

# override for production
DEFAULT_PROTOCOL = 'http'

# Dropbox
DROPBOX_KEY = ''
DROPBOX_SECRET = ''
DROPBOX_APP_NAME = ''

# Amazon S3
S3_ACCESS_KEY = None
S3_SECRET_KEY = None

# Supervisor RPC
SUPERVISOR_RPC_ENABLED = False
SUBSCRIPTION_USERNAME = None
SUBSCRIPTION_PASSWORD = None

ENVIRONMENT_HOSTS = {
    'pillowtop': ['localhost']
}

DATADOG_API_KEY = None
DATADOG_APP_KEY = None

# Override with the PEM export of an RSA private key, for use with any
# encryption or signing workflows.
HQ_PRIVATE_KEY = None

# Settings for Zipline integration
ZIPLINE_API_URL = ''
ZIPLINE_API_USER = ''
ZIPLINE_API_PASSWORD = ''

KAFKA_URL = 'localhost:9092'

MOBILE_INTEGRATION_TEST_TOKEN = None

OVERRIDE_UCR_BACKEND = None

ENTERPRISE_MODE = False

CUSTOM_LANDING_PAGE = False

TABLEAU_URL_ROOT = "https://icds.commcarehq.org/"

ONBOARDING_DOMAIN_TEST_DATE = ()

HQ_INSTANCE = 'development'

SENTRY_PUBLIC_KEY = None
SENTRY_PRIVATE_KEY = None
SENTRY_PROJECT_ID = None
SENTRY_QUERY_URL = 'https://sentry.io/{org}/{project}/?query='

try:
    # try to see if there's an environmental variable set for local_settings
    custom_settings = os.environ.get('CUSTOMSETTINGS', None)
    if custom_settings:
        if custom_settings == 'demo':
            from settings_demo import *
        else:
            custom_settings_module = importlib.import_module(custom_settings)
            try:
                attrlist = custom_settings_module.__all__
            except AttributeError:
                attrlist = dir(custom_settings_module)
            for attr in attrlist:
                globals()[attr] = getattr(custom_settings_module, attr)
    else:
        from localsettings import *
except ImportError as error:
    if error.message != 'No module named localsettings':
        raise error
    # fallback in case nothing else is found - used for readthedocs
    from dev_settings import *

_location = lambda x: os.path.join(FILEPATH, x)

TEMPLATES = [
    {
        'BACKEND': 'django.template.backends.django.DjangoTemplates',
        'DIRS': [
            _location('corehq/apps/domain/templates/login_and_password'),
        ],
        'OPTIONS': {
            'context_processors': [
                'django.contrib.auth.context_processors.auth',
                'django.contrib.messages.context_processors.messages',
                'django.template.context_processors.debug',
                'django.template.context_processors.i18n',
                'django.template.context_processors.media',
                'django.template.context_processors.request',
                'django.template.context_processors.static',
                'django.template.context_processors.tz',

                'corehq.util.context_processors.base_template',
                'corehq.util.context_processors.current_url_name',
                'corehq.util.context_processors.domain',
                'corehq.util.context_processors.enterprise_mode',
                'corehq.util.context_processors.js_api_keys',
                'corehq.util.context_processors.websockets_override',
            ],
            'debug': DEBUG,
            'loaders': [
                'django.template.loaders.filesystem.Loader',
                'django.template.loaders.app_directories.Loader',
                'django.template.loaders.eggs.Loader',
            ],
        },
    },
]

LOGGING = {
    'version': 1,
    'disable_existing_loggers': True,
    'formatters': {
        'verbose': {
            'format': '%(levelname)s %(asctime)s %(module)s %(process)d %(thread)d %(message)s'
        },
        'simple': {
            'format': '%(asctime)s %(levelname)s %(message)s'
        },
        'pillowtop': {
            'format': '%(asctime)s %(levelname)s %(module)s %(message)s'
        },
        'couch-request-formatter': {
            'format': '%(asctime)s [%(username)s:%(domain)s] %(hq_url)s %(method)s %(status_code)s %(content_length)s %(path)s %(duration)s'
        },
        'datadog': {
            'format': '%(metric)s %(created)s %(value)s metric_type=%(metric_type)s %(message)s'
        },
        'ucr_timing': {
            'format': '%(asctime)s\t%(domain)s\t%(report_config_id)s\t%(filter_values)s\t%(control_duration)s\t%(candidate_duration)s'
        },
        'ucr_diff': {
            'format': '%(asctime)s\t%(domain)s\t%(report_config_id)s\t%(filter_values)s\t%(control)s\t%(diff)s'
        },
        'ucr_exception': {
            'format': '%(asctime)s\t%(domain)s\t%(report_config_id)s\t%(filter_values)s\t%(candidate)s'
        },
    },
    'filters': {
        'hqcontext': {
            '()': 'corehq.util.log.HQRequestFilter',
        },
    },
    'handlers': {
        'pillowtop': {
            'level': 'INFO',
            'class': 'logging.StreamHandler',
            'formatter': 'pillowtop'
        },
        'console': {
            'level': 'INFO',
            'class': 'logging.StreamHandler',
            'formatter': 'simple'
        },
        'file': {
            'level': 'INFO',
            'class': 'logging.handlers.RotatingFileHandler',
            'formatter': 'verbose',
            'filename': DJANGO_LOG_FILE,
            'maxBytes': 10 * 1024 * 1024,  # 10 MB
            'backupCount': 20  # Backup 200 MB of logs
        },
        'couch-request-handler': {
            'level': 'DEBUG',
            'class': 'logging.handlers.RotatingFileHandler',
            'formatter': 'couch-request-formatter',
            'filters': ['hqcontext'],
            'filename': COUCH_LOG_FILE,
            'maxBytes': 10 * 1024 * 1024,  # 10 MB
            'backupCount': 20  # Backup 200 MB of logs
        },
        'accountinglog': {
            'level': 'INFO',
            'class': 'logging.handlers.RotatingFileHandler',
            'formatter': 'verbose',
            'filename': ACCOUNTING_LOG_FILE,
            'maxBytes': 10 * 1024 * 1024,  # 10 MB
            'backupCount': 20  # Backup 200 MB of logs
        },
        'analyticslog': {
            'level': 'DEBUG',
            'class': 'logging.handlers.RotatingFileHandler',
            'formatter': 'verbose',
            'filename': ANALYTICS_LOG_FILE,
            'maxBytes': 10 * 1024 * 1024,  # 10 MB
            'backupCount': 20  # Backup 200 MB of logs
        },
        'datadog': {
            'level': 'INFO',
            'class': 'cloghandler.ConcurrentRotatingFileHandler',
            'formatter': 'datadog',
            'filename': DATADOG_LOG_FILE,
            'maxBytes': 10 * 1024 * 1024,  # 10 MB
            'backupCount': 20  # Backup 200 MB of logs
        },
        'ucr_diff': {
            'level': 'INFO',
            'class': 'logging.handlers.RotatingFileHandler',
            'formatter': 'ucr_diff',
            'filename': UCR_DIFF_FILE,
            'maxBytes': 10 * 1024 * 1024,  # 10 MB
            'backupCount': 20  # Backup 200 MB of logs
        },
        'ucr_exception': {
            'level': 'INFO',
            'class': 'logging.handlers.RotatingFileHandler',
            'formatter': 'ucr_exception',
            'filename': UCR_EXCEPTION_FILE,
            'maxBytes': 10 * 1024 * 1024,  # 10 MB
            'backupCount': 20  # Backup 200 MB of logs
        },
        'ucr_timing': {
            'level': 'INFO',
            'class': 'logging.handlers.RotatingFileHandler',
            'formatter': 'ucr_timing',
            'filename': UCR_TIMING_FILE,
            'maxBytes': 10 * 1024 * 1024,  # 10 MB
            'backupCount': 20  # Backup 200 MB of logs
        },
        'mail_admins': {
            'level': 'ERROR',
            'class': 'corehq.util.log.HqAdminEmailHandler',
        },
        'notify_exception': {
            'level': 'ERROR',
            'class': 'corehq.util.log.NotifyExceptionEmailer',
        },
        'null': {
            'class': 'logging.NullHandler',
        },
        'nikshay_datamigration': {
            'level': 'INFO',
            'class': 'logging.handlers.RotatingFileHandler',
            'formatter': 'verbose',
            'filename': NIKSHAY_DATAMIGRATION,
            'maxBytes': 10 * 1024 * 1024,  # 10 MB
            'backupCount': 20  # Backup 200 MB of logs
        },
        'sentry': {
            'level': 'ERROR',
            'class': 'raven.contrib.django.raven_compat.handlers.SentryHandler',
        },
    },
    'loggers': {
        '': {
            'handlers': ['console', 'file'],
            'propagate': True,
            'level': 'INFO',
        },
        'couchdbkit.request': {
            'handlers': ['couch-request-handler'],
            'level': 'DEBUG',
            'propagate': False,
        },
        'django': {
            'handlers': ['mail_admins', 'sentry'],
            'level': 'ERROR',
            'propagate': True,
        },
        'django.security.DisallowedHost': {
            'handlers': ['null'],
            'propagate': False,
        },
        'notify': {
            'handlers': ['notify_exception', 'sentry'],
            'level': 'ERROR',
            'propagate': True,
        },
        'celery.task': {
            'handlers': ['console', 'file'],
            'level': 'INFO',
            'propagate': True
        },
        'pillowtop': {
            'handlers': ['pillowtop'],
            'level': 'ERROR',
            'propagate': False,
        },
        'smsbillables': {
            'handlers': ['file', 'console', 'mail_admins'],
            'level': 'INFO',
            'propagate': False,
        },
        'accounting': {
            'handlers': ['accountinglog', 'console', 'mail_admins'],
            'level': 'INFO',
            'propagate': False,
        },
        'analytics': {
            'handlers': ['analyticslog'],
            'level': 'DEBUG',
            'propagate': False
        },
        'elasticsearch': {
            'handlers': ['file'],
            'level': 'ERROR',
            'propagate': True,
        },
        'datadog-metrics': {
            'handlers': ['datadog'],
            'level': 'INFO',
            'propagate': False,
        },
        'ucr_timing': {
            'handlers': ['ucr_timing'],
            'level': 'INFO',
            'propagate': True,
        },
        'ucr_diff': {
            'handlers': ['ucr_diff'],
            'level': 'INFO',
            'propagate': True,
        },
        'ucr_exception': {
            'handlers': ['ucr_exception'],
            'level': 'INFO',
            'propagate': True,
        },
        'boto3': {
            'handlers': ['console'],
            'level': 'WARNING',
            'propagate': True
        },
        'botocore': {
            'handlers': ['console'],
            'level': 'WARNING',
            'propagate': True
        },
        'nikshay_datamigration': {
            'handlers': ['nikshay_datamigration', 'console'],
            'level': 'INFO',
            'propagate': False,
        },
        'sentry.errors.uncaught': {
            'handlers': ['console'],
            'level': 'DEBUG',
            'propagate': False,
        }
    }
}

LOGGING['handlers'].update(LOCAL_LOGGING_HANDLERS)
LOGGING['loggers'].update(LOCAL_LOGGING_LOGGERS)

fix_logger_obfuscation_ = globals().get("FIX_LOGGER_ERROR_OBFUSCATION")
helper.fix_logger_obfuscation(fix_logger_obfuscation_, LOGGING)

if DEBUG:
    INSTALLED_APPS = INSTALLED_APPS + ('corehq.apps.mocha',)
    import warnings
    warnings.simplefilter('default')
    os.environ['PYTHONWARNINGS'] = 'd'  # Show DeprecationWarning
else:
    TEMPLATES[0]['OPTIONS']['loaders'] = [[
        'django.template.loaders.cached.Loader',
        TEMPLATES[0]['OPTIONS']['loaders']
    ]]

if helper.is_testing():
    helper.assign_test_db_names(DATABASES)

### Reporting database - use same DB as main database

db_settings = DATABASES["default"].copy()
db_settings['PORT'] = db_settings.get('PORT', '5432')
options = db_settings.get('OPTIONS')
db_settings['OPTIONS'] = '?{}'.format(urlencode(options)) if options else ''

if not SQL_REPORTING_DATABASE_URL or UNIT_TESTING:
    SQL_REPORTING_DATABASE_URL = "postgresql+psycopg2://{USER}:{PASSWORD}@{HOST}:{PORT}/{NAME}{OPTIONS}".format(
        **db_settings
    )

if not UCR_DATABASE_URL or UNIT_TESTING:
    # by default just use the reporting DB for UCRs
    UCR_DATABASE_URL = SQL_REPORTING_DATABASE_URL

if USE_PARTITIONED_DATABASE:
    DATABASE_ROUTERS = ['corehq.sql_db.routers.PartitionRouter']
else:
    DATABASE_ROUTERS = ['corehq.sql_db.routers.MonolithRouter']

MVP_INDICATOR_DB = 'mvp-indicators'

INDICATOR_CONFIG = {
    "mvp-sauri": ['mvp_indicators'],
    "mvp-potou": ['mvp_indicators'],
}

COMPRESS_URL = STATIC_CDN + STATIC_URL

####### Couch Forms & Couch DB Kit Settings #######
COUCH_DATABASE_NAME = helper.get_db_name(COUCH_DATABASE_NAME, UNIT_TESTING)
_dynamic_db_settings = helper.get_dynamic_db_settings(
    COUCH_SERVER_ROOT,
    COUCH_USERNAME,
    COUCH_PASSWORD,
    COUCH_DATABASE_NAME,
    use_https=COUCH_HTTPS,
)

# create local server and database configs
COUCH_DATABASE = _dynamic_db_settings["COUCH_DATABASE"]

NEW_USERS_GROUPS_DB = 'users'
USERS_GROUPS_DB = NEW_USERS_GROUPS_DB

NEW_FIXTURES_DB = 'fixtures'
FIXTURES_DB = NEW_FIXTURES_DB

NEW_DOMAINS_DB = 'domains'
DOMAINS_DB = NEW_DOMAINS_DB

NEW_APPS_DB = 'apps'
APPS_DB = NEW_APPS_DB

SYNCLOGS_DB = 'synclogs'


COUCHDB_APPS = [
    'api',
    'appstore',
    'builds',
    'case',
    'casegroups',
    'cleanup',
    'cloudcare',
    'commtrack',
    'consumption',
    'couch',
    # This is necessary for abstract classes in dimagi.utils.couch.undo;
    # otherwise breaks tests
    'couchdbkit_aggregate',
    'couchforms',
    'couchexport',
    'custom_data_fields',
    'hqadmin',
    'ext',
    'facilities',
    'fluff_filter',
    'hqcase',
    'hqmedia',
    'hope',
    'case_importer',
    'indicators',
    'locations',
    'mobile_auth',
    'pillowtop',
    'pillow_retry',
    'products',
    'programs',
    'reminders',
    'reports',
    'sms',
    'smsforms',
    'telerivet',
    'toggle',
    'translations',
    'utils',  # dimagi-utils
    'formplayer',
    'phonelog',
    'registration',
    'wisepill',
    'fri',
    'crs_reports',
    'grapevine',
    'uth',
    'openclinica',

    # custom reports
    'gsid',
    'hsph',
    'mvp',
    ('mvp_docs', MVP_INDICATOR_DB),
    'pact',
    'accounting',
    'succeed',
    'ilsgateway',
    'ewsghana',
    ('auditcare', 'auditcare'),
    ('performance_sms', 'meta'),
    ('repeaters', 'receiverwrapper'),
    ('userreports', 'meta'),
    ('custom_data_fields', 'meta'),
    # needed to make couchdbkit happy
    ('fluff', 'fluff-bihar'),
    ('bihar', 'fluff-bihar'),
    ('opm', 'fluff-opm'),
    ('fluff', 'fluff-opm'),
    ('mc', 'fluff-mc'),
    ('m4change', 'm4change'),
    ('export', 'meta'),
    ('callcenter', 'meta'),

    # users and groups
    ('groups', USERS_GROUPS_DB),
    ('users', USERS_GROUPS_DB),

    # fixtures
    ('fixtures', FIXTURES_DB),

    # domains
    ('domain', DOMAINS_DB),

    # sync logs
    ('phone', SYNCLOGS_DB),

    # applications
    ('app_manager', APPS_DB),
]

COUCHDB_APPS += LOCAL_COUCHDB_APPS

COUCH_SETTINGS_HELPER = helper.CouchSettingsHelper(
    COUCH_DATABASE,
    COUCHDB_APPS,
    [NEW_USERS_GROUPS_DB, NEW_FIXTURES_DB, NEW_DOMAINS_DB, NEW_APPS_DB],
)
COUCHDB_DATABASES = COUCH_SETTINGS_HELPER.make_couchdb_tuples()
EXTRA_COUCHDB_DATABASES = COUCH_SETTINGS_HELPER.get_extra_couchdbs()

# note: the only reason LOCAL_APPS come before INSTALLED_APPS is because of
# a weird travis issue with kafka. if for any reason this order causes problems
# it can be reverted whenever that's figured out.
# https://github.com/dimagi/commcare-hq/pull/10034#issuecomment-174868270
INSTALLED_APPS = LOCAL_APPS + INSTALLED_APPS

if ENABLE_PRELOGIN_SITE:
    INSTALLED_APPS += PRELOGIN_APPS

seen = set()
INSTALLED_APPS = [x for x in INSTALLED_APPS if x not in seen and not seen.add(x)]

MIDDLEWARE_CLASSES += LOCAL_MIDDLEWARE_CLASSES

### Shared drive settings ###
SHARED_DRIVE_CONF = helper.SharedDriveConfiguration(
    SHARED_DRIVE_ROOT,
    RESTORE_PAYLOAD_DIR_NAME,
    TRANSFER_FILE_DIR_NAME,
    SHARED_TEMP_DIR_NAME,
    SHARED_BLOB_DIR_NAME
)
TRANSFER_MAPPINGS = {
    SHARED_DRIVE_CONF.transfer_dir: '/{}'.format(TRANSFER_FILE_DIR_NAME),  # e.g. '/mnt/shared/downloads': '/downloads',
}

# these are the official django settings
# which really we should be using over the custom ones
EMAIL_HOST = EMAIL_SMTP_HOST
EMAIL_PORT = EMAIL_SMTP_PORT
EMAIL_HOST_USER = EMAIL_LOGIN
EMAIL_HOST_PASSWORD = EMAIL_PASSWORD
# EMAIL_USE_TLS is set above
# so it can be overridden in localsettings (e.g. in a dev environment)

NO_HTML_EMAIL_MESSAGE = """
This is an email from CommCare HQ. You're seeing this message because your
email client chose to display the plaintext version of an email that CommCare
HQ can only provide in HTML.  Please set your email client to view this email
in HTML or read this email in a client that supports HTML email.

Thanks,
The CommCare HQ Team"""


MESSAGE_TAGS = {
    messages.INFO: 'alert-info',
    messages.DEBUG: '',
    messages.SUCCESS: 'alert-success',
    messages.WARNING: 'alert-error alert-danger',
    messages.ERROR: 'alert-error alert-danger',
}

COMMCARE_USER_TERM = "Mobile Worker"
WEB_USER_TERM = "Web User"

DEFAULT_CURRENCY = "USD"
DEFAULT_CURRENCY_SYMBOL = "$"

CUSTOM_SMS_HANDLERS = [
    'custom.ilsgateway.tanzania.handler.handle',
    'custom.ewsghana.handler.handle',
]

SMS_HANDLERS = [
    'corehq.apps.sms.handlers.forwarding.forwarding_handler',
    'corehq.apps.commtrack.sms.handle',
    'corehq.apps.sms.handlers.keyword.sms_keyword_handler',
    'corehq.apps.sms.handlers.form_session.form_session_handler',
    'corehq.apps.sms.handlers.fallback.fallback_handler',
]


SMS_LOADED_SQL_BACKENDS = [
    'corehq.messaging.smsbackends.apposit.models.SQLAppositBackend',
    'corehq.messaging.smsbackends.grapevine.models.SQLGrapevineBackend',
    'corehq.messaging.smsbackends.http.models.SQLHttpBackend',
    'corehq.messaging.smsbackends.icds_nic.models.SQLICDSBackend',
    'corehq.messaging.smsbackends.mach.models.SQLMachBackend',
    'corehq.messaging.smsbackends.megamobile.models.SQLMegamobileBackend',
    'corehq.messaging.smsbackends.push.models.PushBackend',
    'corehq.messaging.smsbackends.sislog.models.SQLSislogBackend',
    'corehq.messaging.smsbackends.smsgh.models.SQLSMSGHBackend',
    'corehq.messaging.smsbackends.telerivet.models.SQLTelerivetBackend',
    'corehq.messaging.smsbackends.test.models.SQLTestSMSBackend',
    'corehq.messaging.smsbackends.tropo.models.SQLTropoBackend',
    'corehq.messaging.smsbackends.twilio.models.SQLTwilioBackend',
    'corehq.messaging.smsbackends.unicel.models.SQLUnicelBackend',
    'corehq.messaging.smsbackends.yo.models.SQLYoBackend',
]

IVR_LOADED_SQL_BACKENDS = [
    'corehq.messaging.ivrbackends.kookoo.models.SQLKooKooBackend',
]

IVR_BACKEND_MAP = {
    "91": "MOBILE_BACKEND_KOOKOO",
}

# The number of seconds to use as a timeout when making gateway requests
SMS_GATEWAY_TIMEOUT = 30
IVR_GATEWAY_TIMEOUT = 60

# These are functions that can be called
# to retrieve custom content in a reminder event.
# If the function is not in here, it will not be called.
ALLOWED_CUSTOM_CONTENT_HANDLERS = {
    "FRI_SMS_CONTENT": "custom.fri.api.custom_content_handler",
    "FRI_SMS_CATCHUP_CONTENT": "custom.fri.api.catchup_custom_content_handler",
    "FRI_SMS_SHIFT": "custom.fri.api.shift_custom_content_handler",
    "FRI_SMS_OFF_DAY": "custom.fri.api.off_day_custom_content_handler",
    "UCLA_MESSAGE_BANK": "custom.ucla.api.ucla_message_bank_content",
}

# These are custom templates which can wrap default the sms/chat.html template
CUSTOM_CHAT_TEMPLATES = {
    "FRI": "fri/chat.html",
}

CASE_WRAPPER = 'corehq.apps.hqcase.utils.get_case_wrapper'

PILLOWTOPS = {
    'core': [
        {
            'name': 'CaseToElasticsearchPillow',
            'class': 'pillowtop.pillow.interface.ConstructedPillow',
            'instance': 'corehq.pillows.case.get_case_to_elasticsearch_pillow',
        },
        {
            'name': 'XFormToElasticsearchPillow',
            'class': 'pillowtop.pillow.interface.ConstructedPillow',
            'instance': 'corehq.pillows.xform.get_xform_to_elasticsearch_pillow',
        },
        {
            'name': 'UserPillow',
            'class': 'pillowtop.pillow.interface.ConstructedPillow',
            'instance': 'corehq.pillows.user.get_user_pillow',
        },
        {
            'name': 'ApplicationToElasticsearchPillow',
            'class': 'pillowtop.pillow.interface.ConstructedPillow',
            'instance': 'corehq.pillows.application.get_app_to_elasticsearch_pillow',
        },
        {
            'name': 'GroupPillow',
            'class': 'pillowtop.pillow.interface.ConstructedPillow',
            'instance': 'corehq.pillows.group.get_group_pillow',
        },
        {
            'name': 'GroupToUserPillow',
            'class': 'pillowtop.pillow.interface.ConstructedPillow',
            'instance': 'corehq.pillows.groups_to_user.get_group_to_user_pillow',
        },
        {
            'name': 'SqlSMSPillow',
            'class': 'pillowtop.pillow.interface.ConstructedPillow',
            'instance': 'corehq.pillows.sms.get_sql_sms_pillow',
        },
        {
            'name': 'UserGroupsDbKafkaPillow',
            'class': 'pillowtop.pillow.interface.ConstructedPillow',
            'instance': 'corehq.apps.change_feed.pillow.get_user_groups_db_kafka_pillow',
        },
        {
            'name': 'KafkaDomainPillow',
            'class': 'pillowtop.pillow.interface.ConstructedPillow',
            'instance': 'corehq.pillows.domain.get_domain_kafka_to_elasticsearch_pillow',
        },
        {
            'name': 'AppFormSubmissionTrackerPillow',
            'class': 'pillowtop.pillow.interface.ConstructedPillow',
            'instance': 'corehq.pillows.app_submission_tracker.get_app_form_submission_tracker_pillow',
        },
    ],
    'core_ext': [
        {
            'name': 'AppDbChangeFeedPillow',
            'class': 'pillowtop.pillow.interface.ConstructedPillow',
            'instance': 'corehq.apps.change_feed.pillow.get_application_db_kafka_pillow',
        },
        {
            'name': 'DefaultChangeFeedPillow',
            'class': 'pillowtop.pillow.interface.ConstructedPillow',
            'instance': 'corehq.apps.change_feed.pillow.get_default_couch_db_change_feed_pillow',
        },
        {
            'name': 'DomainDbKafkaPillow',
            'class': 'pillowtop.pillow.interface.ConstructedPillow',
            'instance': 'corehq.apps.change_feed.pillow.get_domain_db_kafka_pillow',
        },
        {
            'name': 'kafka-ucr-main',
            'class': 'corehq.apps.userreports.pillow.ConfigurableReportKafkaPillow',
            'instance': 'corehq.apps.userreports.pillow.get_kafka_ucr_pillow',
        },
        {
            'name': 'kafka-ucr-static',
            'class': 'corehq.apps.userreports.pillow.ConfigurableReportKafkaPillow',
            'instance': 'corehq.apps.userreports.pillow.get_kafka_ucr_static_pillow',
        },
        {
            'name': 'ReportCaseToElasticsearchPillow',
            'class': 'pillowtop.pillow.interface.ConstructedPillow',
            'instance': 'corehq.pillows.reportcase.get_report_case_to_elasticsearch_pillow',
        },
        {
            'name': 'ReportXFormToElasticsearchPillow',
            'class': 'pillowtop.pillow.interface.ConstructedPillow',
            'instance': 'corehq.pillows.reportxform.get_report_xform_to_elasticsearch_pillow',
        },
        {
            'name': 'UnknownUsersPillow',
            'class': 'pillowtop.pillow.interface.ConstructedPillow',
            'instance': 'corehq.pillows.user.get_unknown_users_pillow',
        },
    ],
    'cache': [
        {
            'name': 'CacheInvalidatePillow',
            'class': 'pillowtop.pillow.interface.ConstructedPillow',
            'instance': 'corehq.pillows.cacheinvalidate.get_main_cache_invalidation_pillow',
        },
        {
            'name': 'UserCacheInvalidatePillow',
            'class': 'pillowtop.pillow.interface.ConstructedPillow',
            'instance': 'corehq.pillows.cacheinvalidate.get_user_groups_cache_invalidation_pillow',
        },
    ],
    'fluff': [
        'custom.bihar.models.CareBiharFluffPillow',
        'custom.opm.models.OpmUserFluffPillow',
        'custom.m4change.models.AncHmisCaseFluffPillow',
        'custom.m4change.models.LdHmisCaseFluffPillow',
        'custom.m4change.models.ImmunizationHmisCaseFluffPillow',
        'custom.m4change.models.ProjectIndicatorsCaseFluffPillow',
        'custom.m4change.models.McctMonthlyAggregateFormFluffPillow',
        'custom.m4change.models.AllHmisCaseFluffPillow',
        'custom.intrahealth.models.CouvertureFluffPillow',
        'custom.intrahealth.models.TauxDeSatisfactionFluffPillow',
        'custom.intrahealth.models.IntraHealthFluffPillow',
        'custom.intrahealth.models.RecapPassageFluffPillow',
        'custom.intrahealth.models.TauxDeRuptureFluffPillow',
        'custom.intrahealth.models.LivraisonFluffPillow',
        'custom.intrahealth.models.RecouvrementFluffPillow',
        'custom.care_pathways.models.GeographyFluffPillow',
        'custom.care_pathways.models.FarmerRecordFluffPillow',
        'custom.world_vision.models.WorldVisionMotherFluffPillow',
        'custom.world_vision.models.WorldVisionChildFluffPillow',
        'custom.world_vision.models.WorldVisionHierarchyFluffPillow',
        'custom.succeed.models.UCLAPatientFluffPillow',
    ],
    'mvp_indicators': [
        {
            'name': 'MVPCaseIndicatorPillow',
            'class': 'pillowtop.pillow.interface.ConstructedPillow',
            'instance': 'mvp_docs.pillows.get_mvp_case_indicator_pillow',
        },
        {
            'name': 'MVPFormIndicatorPillow',
            'class': 'pillowtop.pillow.interface.ConstructedPillow',
            'instance': 'mvp_docs.pillows.get_mvp_form_indicator_pillow',
        },
    ],
    'experimental': [
        {
            'name': 'BlobDeletionPillow',
            'class': 'pillowtop.pillow.interface.ConstructedPillow',
            'instance': 'corehq.blobs.pillow.get_main_blob_deletion_pillow',
        },
        {
            'name': 'ApplicationBlobDeletionPillow',
            'class': 'pillowtop.pillow.interface.ConstructedPillow',
            'instance': 'corehq.blobs.pillow.get_application_blob_deletion_pillow',
        },
        {
            'name': 'CaseSearchToElasticsearchPillow',
            'class': 'pillowtop.pillow.interface.ConstructedPillow',
            'instance': 'corehq.pillows.case_search.get_case_search_to_elasticsearch_pillow',
        },
        {
            'name': 'LedgerToElasticsearchPillow',
            'class': 'pillowtop.pillow.interface.ConstructedPillow',
            'instance': 'corehq.pillows.ledger.get_ledger_to_elasticsearch_pillow',
        },
    ]
}

BASE_REPEATERS = (
    'corehq.apps.repeaters.models.FormRepeater',
    'corehq.apps.repeaters.models.CaseRepeater',
    'corehq.apps.repeaters.models.ShortFormRepeater',
    'corehq.apps.repeaters.models.AppStructureRepeater',
)

CUSTOM_REPEATERS = (
    'custom.enikshay.integrations.ninetyninedots.repeaters.NinetyNineDotsRegisterPatientRepeater',
    'custom.enikshay.integrations.ninetyninedots.repeaters.NinetyNineDotsUpdatePatientRepeater',
    'custom.enikshay.integrations.ninetyninedots.repeaters.NinetyNineDotsAdherenceRepeater',
    'custom.enikshay.integrations.ninetyninedots.repeaters.NinetyNineDotsTreatmentOutcomeRepeater',
    'custom.enikshay.integrations.nikshay.repeaters.NikshayRegisterPatientRepeater'
)

REPEATERS = BASE_REPEATERS + LOCAL_REPEATERS + CUSTOM_REPEATERS


STATIC_UCR_REPORTS = [
    os.path.join('custom', '_legacy', 'mvp', 'ucr', 'reports', 'deidentified_va_report.json'),
    os.path.join('custom', 'abt', 'reports', 'incident_report.json'),
    os.path.join('custom', 'abt', 'reports', 'sms_indicator_report.json'),
    os.path.join('custom', 'abt', 'reports', 'spray_progress_country.json'),
    os.path.join('custom', 'abt', 'reports', 'spray_progress_level_1.json'),
    os.path.join('custom', 'abt', 'reports', 'spray_progress_level_2.json'),
    os.path.join('custom', 'abt', 'reports', 'spray_progress_level_3.json'),
    os.path.join('custom', 'abt', 'reports', 'spray_progress_level_4.json'),
    os.path.join('custom', 'abt', 'reports', 'supervisory_report.json'),
    os.path.join('custom', 'icds_reports', 'ucr', 'reports', 'asr_2_3_person_cases.json'),
    os.path.join('custom', 'icds_reports', 'ucr', 'reports', 'asr_2_household_cases.json'),
    os.path.join('custom', 'icds_reports', 'ucr', 'reports', 'asr_2_lactating.json'),
    os.path.join('custom', 'icds_reports', 'ucr', 'reports', 'asr_2_pregnancies.json'),
    os.path.join('custom', 'icds_reports', 'ucr', 'reports', 'asr_4_6_infrastructure.json'),
    os.path.join('custom', 'icds_reports', 'ucr', 'reports', 'it_individual_issues.json'),
    os.path.join('custom', 'icds_reports', 'ucr', 'reports', 'it_issues_block.json'),
    os.path.join('custom', 'icds_reports', 'ucr', 'reports', 'it_issues_by_ticket_level.json'),
    os.path.join('custom', 'icds_reports', 'ucr', 'reports', 'it_issues_by_type.json'),
    os.path.join('custom', 'icds_reports', 'ucr', 'reports', 'it_issues_district.json'),
    os.path.join('custom', 'icds_reports', 'ucr', 'reports', 'it_issues_state.json'),
    os.path.join('custom', 'icds_reports', 'ucr', 'reports', 'mpr_10a_person_cases.json'),
    os.path.join('custom', 'icds_reports', 'ucr', 'reports', 'mpr_10b_person_cases.json'),
    os.path.join('custom', 'icds_reports', 'ucr', 'reports', 'mpr_11_visitor_book_forms.json'),
    os.path.join('custom', 'icds_reports', 'ucr', 'reports', 'mpr_1_person_cases.json'),
    os.path.join('custom', 'icds_reports', 'ucr', 'reports', 'mpr_2a_3_child_delivery_forms.json'),
    os.path.join('custom', 'icds_reports', 'ucr', 'reports', 'mpr_2a_person_cases.json'),
    os.path.join('custom', 'icds_reports', 'ucr', 'reports', 'mpr_2bi_preg_delivery_death_list.json'),
    os.path.join('custom', 'icds_reports', 'ucr', 'reports', 'mpr_2bii_child_death_list.json'),
    os.path.join('custom', 'icds_reports', 'ucr', 'reports', 'mpr_2ci_child_birth_list.json'),
    os.path.join('custom', 'icds_reports', 'ucr', 'reports', 'mpr_3i_person_cases.json'),
    os.path.join('custom', 'icds_reports', 'ucr', 'reports', 'mpr_3ii_person_cases.json'),
    os.path.join('custom', 'icds_reports', 'ucr', 'reports', 'mpr_4a_6_pse.json'),
    os.path.join('custom', 'icds_reports', 'ucr', 'reports', 'mpr_4b_infra_forms.json'),
    os.path.join('custom', 'icds_reports', 'ucr', 'reports', 'mpr_5_ccs_record_cases.json'),
    os.path.join('custom', 'icds_reports', 'ucr', 'reports', 'mpr_5_child_health_cases.json'),
    os.path.join('custom', 'icds_reports', 'ucr', 'reports', 'mpr_6ac_child_health_cases.json'),
    os.path.join('custom', 'icds_reports', 'ucr', 'reports', 'mpr_6b_child_health_cases.json'),
    os.path.join('custom', 'icds_reports', 'ucr', 'reports', 'mpr_7_growth_monitoring_forms.json'),
    os.path.join('custom', 'icds_reports', 'ucr', 'reports', 'mpr_8_tasks_cases.json'),
    os.path.join('custom', 'icds_reports', 'ucr', 'reports', 'mpr_9_vhnd_forms.json'),
    os.path.join('custom', 'icds_reports', 'ucr', 'reports', 'list_pnc_delivery_complications.json'),
    os.path.join('custom', 'icds_reports', 'ucr', 'reports', 'ls_above_6mo_nutrition.json'),
    os.path.join('custom', 'icds_reports', 'ucr', 'reports', 'ls_awc_days_open.json'),
    os.path.join('custom', 'icds_reports', 'ucr', 'reports', 'ls_awc_locations.json'),
    os.path.join('custom', 'icds_reports', 'ucr', 'reports', 'ls_awc_mgmt_forms.json'),
    os.path.join('custom', 'icds_reports', 'ucr', 'reports', 'ls_beneficiary_feedback.json'),
    os.path.join('custom', 'icds_reports', 'ucr', 'reports', 'ls_born_last_30_days.json'),
    os.path.join('custom', 'icds_reports', 'ucr', 'reports', 'ls_child_nutrition_status.json'),
    os.path.join('custom', 'icds_reports', 'ucr', 'reports', 'ls_children_weighed.json'),
    os.path.join('custom', 'icds_reports', 'ucr', 'reports', 'ls_comp_feeding.json'),
    os.path.join('custom', 'icds_reports', 'ucr', 'reports', 'ls_ebf.json'),
    os.path.join('custom', 'icds_reports', 'ucr', 'reports', 'ls_handwashing.json'),
    os.path.join('custom', 'icds_reports', 'ucr', 'reports', 'ls_ifa_consumption.json'),
    os.path.join('custom', 'icds_reports', 'ucr', 'reports', 'ls_immun_complete.json'),
    os.path.join('custom', 'icds_reports', 'ucr', 'reports', 'ls_report_child_names.json'),
    os.path.join('custom', 'icds_reports', 'ucr', 'reports', 'ls_report_child_nutrition_status.json'),
    os.path.join('custom', 'icds_reports', 'ucr', 'reports', 'ls_report_lbw_pre_term.json'),
    os.path.join('custom', 'icds_reports', 'ucr', 'reports', 'ls_report_pregnant_women_names.json'),
    os.path.join('custom', 'icds_reports', 'ucr', 'reports', 'ls_thr_30_days.json'),
    os.path.join('custom', 'icds_reports', 'ucr', 'reports', 'ls_thr_forms.json'),
    os.path.join('custom', 'icds_reports', 'ucr', 'reports', 'ls_timely_home_visits.json'),
    os.path.join('custom', 'icds_reports', 'ucr', 'reports', 'ls_ccs_record_cases.json'),

    os.path.join('custom', 'enikshay', 'ucr', 'reports', 'tb_notification_register.json'),
    os.path.join('custom', 'enikshay', 'ucr', 'reports', 'sputum_conversion.json'),
    os.path.join('custom', 'enikshay', 'ucr', 'reports', 'tb_hiv.json'),
    os.path.join('custom', 'enikshay', 'ucr', 'reports', 'lab_monthly_summary.json'),
    os.path.join('custom', 'enikshay', 'ucr', 'reports', 'tb_lab_register.json'),
    os.path.join('custom', 'enikshay', 'ucr', 'reports', 'new_patient_summary_dmc.json'),
    os.path.join('custom', 'enikshay', 'ucr', 'reports', 'new_patient_summary_phi.json'),
    os.path.join('custom', 'enikshay', 'ucr', 'reports', 'mdr_suspects.json'),
    os.path.join('custom', 'enikshay', 'ucr', 'reports', 'patient_overview_mobile.json'),
    os.path.join('custom', 'enikshay', 'ucr', 'reports', 'patients_due_to_follow_up.json'),
    os.path.join('custom', 'enikshay', 'ucr', 'reports', 'treatment_outcome_mobile.json'),
    os.path.join('custom', 'enikshay', 'ucr', 'reports', 'case_finding_mobile.json')
]


STATIC_DATA_SOURCES = [
    os.path.join('custom', 'up_nrhm', 'data_sources', 'location_hierarchy.json'),
    os.path.join('custom', 'up_nrhm', 'data_sources', 'asha_facilitators.json'),
    os.path.join('custom', 'succeed', 'data_sources', 'submissions.json'),
    os.path.join('custom', 'succeed', 'data_sources', 'patient_task_list.json'),
    os.path.join('custom', 'apps', 'gsid', 'data_sources', 'patient_summary.json'),
    os.path.join('custom', 'abt', 'reports', 'data_sources', 'sms.json'),
    os.path.join('custom', 'abt', 'reports', 'data_sources', 'sms_case.json'),
    os.path.join('custom', 'abt', 'reports', 'data_sources', 'supervisory.json'),
    os.path.join('custom', '_legacy', 'mvp', 'ucr', 'reports', 'data_sources', 'va_datasource.json'),
    os.path.join('custom', 'reports', 'mc', 'data_sources', 'malaria_consortium.json'),
    os.path.join('custom', 'reports', 'mc', 'data_sources', 'weekly_forms.json'),
    os.path.join('custom', 'icds_reports', 'ucr', 'data_sources', 'awc_locations.json'),
    os.path.join('custom', 'icds_reports', 'ucr', 'data_sources', 'awc_mgt_forms.json'),
    os.path.join('custom', 'icds_reports', 'ucr', 'data_sources', 'ccs_record_cases.json'),
    os.path.join('custom', 'icds_reports', 'ucr', 'data_sources', 'ccs_record_cases_monthly.json'),
    os.path.join('custom', 'icds_reports', 'ucr', 'data_sources', 'ccs_record_cases_monthly_tableau.json'),
    os.path.join('custom', 'icds_reports', 'ucr', 'data_sources', 'child_cases_monthly.json'),
    os.path.join('custom', 'icds_reports', 'ucr', 'data_sources', 'child_delivery_forms.json'),
    os.path.join('custom', 'icds_reports', 'ucr', 'data_sources', 'child_health_cases.json'),
    os.path.join('custom', 'icds_reports', 'ucr', 'data_sources', 'child_health_cases_monthly_tableau.json'),
    os.path.join('custom', 'icds_reports', 'ucr', 'data_sources', 'daily_feeding_forms.json'),
    os.path.join('custom', 'icds_reports', 'ucr', 'data_sources', 'gm_forms.json'),
    os.path.join('custom', 'icds_reports', 'ucr', 'data_sources', 'home_visit_forms.json'),
    os.path.join('custom', 'icds_reports', 'ucr', 'data_sources', 'household_cases.json'),
    os.path.join('custom', 'icds_reports', 'ucr', 'data_sources', 'infrastructure_form.json'),
    os.path.join('custom', 'icds_reports', 'ucr', 'data_sources', 'ls_home_visit_forms_filled.json'),
    os.path.join('custom', 'icds_reports', 'ucr', 'data_sources', 'person_cases.json'),
    os.path.join('custom', 'icds_reports', 'ucr', 'data_sources', 'tasks_cases.json'),
    os.path.join('custom', 'icds_reports', 'ucr', 'data_sources', 'tech_issue_cases.json'),
    os.path.join('custom', 'icds_reports', 'ucr', 'data_sources', 'thr_forms.json'),
    os.path.join('custom', 'icds_reports', 'ucr', 'data_sources', 'usage_forms.json'),
    os.path.join('custom', 'icds_reports', 'ucr', 'data_sources', 'vhnd_form.json'),
    os.path.join('custom', 'icds_reports', 'ucr', 'data_sources', 'visitorbook_forms.json'),

    os.path.join('custom', 'enikshay', 'ucr', 'data_sources', 'episode.json'),
    os.path.join('custom', 'enikshay', 'ucr', 'data_sources', 'test.json'),

    os.path.join('custom', 'pnlppgi', 'resources', 'site_reporting_rates.json'),
    os.path.join('custom', 'pnlppgi', 'resources', 'malaria.json')
]

STATIC_DATA_SOURCE_PROVIDERS = [
    'corehq.apps.callcenter.data_source.call_center_data_source_configuration_provider'
]


for k, v in LOCAL_PILLOWTOPS.items():
    plist = PILLOWTOPS.get(k, [])
    plist.extend(v)
    PILLOWTOPS[k] = plist

COUCH_CACHE_BACKENDS = [
    'corehq.apps.cachehq.cachemodels.DomainGenerationCache',
    'corehq.apps.cachehq.cachemodels.UserGenerationCache',
    'corehq.apps.cachehq.cachemodels.GroupGenerationCache',
    'corehq.apps.cachehq.cachemodels.UserRoleGenerationCache',
    'corehq.apps.cachehq.cachemodels.ReportGenerationCache',
    'corehq.apps.cachehq.cachemodels.DefaultConsumptionGenerationCache',
    'corehq.apps.cachehq.cachemodels.InvitationGenerationCache',
    'corehq.apps.cachehq.cachemodels.UserReportsDataSourceCache',
    'dimagi.utils.couch.cache.cache_core.gen.GlobalCache',
]

# Custom fully indexed domains for ReportCase index/pillowtop
# Adding a domain will not automatically index that domain's existing cases
ES_CASE_FULL_INDEX_DOMAINS = [
    'pact',
    'hsph',
    'care-bihar',
    'bihar',
    'hsph-dev',
    'hsph-betterbirth-pilot-2',
    'commtrack-public-demo',
    'uth-rhd-test',
    'crs-remind',
    'succeed',
    'opm',
]

# Custom fully indexed domains for ReportXForm index/pillowtop --
# only those domains that don't require custom pre-processing before indexing,
# otherwise list in XFORM_PILLOW_HANDLERS
# Adding a domain will not automatically index that domain's existing forms
ES_XFORM_FULL_INDEX_DOMAINS = [
    'commtrack-public-demo',
    'pact',
    'uth-rhd-test',
    'succeed'
]

CUSTOM_UCR_EXPRESSIONS = [
    ('abt_supervisor', 'custom.abt.reports.expressions.abt_supervisor_expression'),
    ('succeed_referenced_id', 'custom.succeed.expressions.succeed_referenced_id'),
    ('location_type_name', 'corehq.apps.locations.ucr_expressions.location_type_name'),
    ('location_parent_id', 'corehq.apps.locations.ucr_expressions.location_parent_id'),
    ('eqa_expression', 'custom.eqa.expressions.eqa_expression'),
    ('cqi_action_item', 'custom.eqa.expressions.cqi_action_item'),
    ('year_expression', 'custom.pnlppgi.expressions.year_expression'),
    ('week_expression', 'custom.pnlppgi.expressions.week_expression'),
    ('concatenate_strings', 'custom.enikshay.expressions.concatenate_strings_expression')
]

CUSTOM_UCR_EXPRESSION_LISTS = [
    ('mvp.ucr.reports.expressions.CUSTOM_UCR_EXPRESSIONS'),
    ('custom.icds_reports.ucr.expressions.CUSTOM_UCR_EXPRESSIONS'),
    ('custom.ucr_ext.expressions.CUSTOM_UCR_EXPRESSIONS'),
]

CUSTOM_MODULES = [
    'custom.apps.crs_reports',
    'custom.ilsgateway',
    'custom.ewsghana',
]

CUSTOM_DASHBOARD_PAGE_URL_NAMES = {
    'ews-ghana': 'dashboard_page',
    'ils-gateway': 'ils_dashboard_report'
}

REMOTE_APP_NAMESPACE = "%(domain)s.commcarehq.org"

# a DOMAIN_MODULE_CONFIG doc present in your couchdb can override individual
# items.
DOMAIN_MODULE_MAP = {
    'a5288-test': 'a5288',
    'a5288-study': 'a5288',
    'care-bihar': 'custom.bihar',
    'bihar': 'custom.bihar',
    'fri': 'custom.fri.reports',
    'fri-testing': 'custom.fri.reports',
    'gsid': 'custom.apps.gsid',
    'gsid-demo': 'custom.apps.gsid',
    'hsph-dev': 'hsph',
    'hsph-betterbirth-pilot-2': 'hsph',
    'mc-inscale': 'custom.reports.mc',
    'mvp-potou': 'mvp',
    'mvp-sauri': 'mvp',
    'mvp-bonsaaso': 'mvp',
    'mvp-ruhiira': 'mvp',
    'mvp-mwandama': 'mvp',
    'mvp-sada': 'mvp',
    'mvp-tiby': 'mvp',
    'mvp-mbola': 'mvp',
    'mvp-koraro': 'mvp',
    'mvp-pampaida': 'mvp',
    'opm': 'custom.opm',
    'pact': 'pact',

    'ipm-senegal': 'custom.intrahealth',
    'icds-test': 'custom.icds_reports',
    'icds-cas': 'custom.icds_reports',
    'testing-ipm-senegal': 'custom.intrahealth',
    'up-nrhm': 'custom.up_nrhm',

    'enikshay-test': 'custom.enikshay',
    'enikshay': 'custom.enikshay',
    'enikshay-test-2': 'custom.enikshay',
    'enikshay-test-3': 'custom.enikshay',
    'enikshay-nikshay-migration-test': 'custom.enikshay',
    'enikshay-domain-copy-test': 'custom.enikshay',
    'enikshay-aks-audit': 'custom.enikshay',
    'np-migration-3': 'custom.enikshay',

    'crs-remind': 'custom.apps.crs_reports',

    'm4change': 'custom.m4change',
    'succeed': 'custom.succeed',
    'test-pathfinder': 'custom.m4change',
    'wvindia2': 'custom.world_vision',
    'pathways-india-mis': 'custom.care_pathways',
    'pathways-tanzania': 'custom.care_pathways',
    'care-macf-malawi': 'custom.care_pathways',
    'care-macf-bangladesh': 'custom.care_pathways',
    'care-macf-ghana': 'custom.care_pathways',
    'pnlppgi': 'custom.pnlppgi'
}

CASEXML_FORCE_DOMAIN_CHECK = True

#### Django Compressor Stuff after localsettings overrides ####

# This makes sure that Django Compressor does not run at all
# when LESS_DEBUG is set to True.
if LESS_DEBUG:
    COMPRESS_ENABLED = False
    COMPRESS_PRECOMPILERS = ()

COMPRESS_OFFLINE_CONTEXT = {
    'base_template': BASE_TEMPLATE,
    'login_template': LOGIN_TEMPLATE,
    'original_template': BASE_ASYNC_TEMPLATE,
    'less_debug': LESS_DEBUG,
    'less_watch': LESS_WATCH,
}

COMPRESS_CSS_HASHING_METHOD = 'content'



if 'locmem' not in CACHES:
    CACHES['locmem'] = {'BACKEND': 'django.core.cache.backends.locmem.LocMemCache'}
if 'dummy' not in CACHES:
    CACHES['dummy'] = {'BACKEND': 'django.core.cache.backends.dummy.DummyCache'}

try:
    from datadog import initialize
except ImportError:
    pass
else:
    initialize(DATADOG_API_KEY, DATADOG_APP_KEY)

REST_FRAMEWORK = {
<<<<<<< HEAD
    'DATETIME_FORMAT': '%Y-%m-%dT%H:%M:%S.%fZ',
}
=======
    'DATETIME_FORMAT': '%Y-%m-%dT%H:%M:%S.%fZ'
}

_raven_config = helper.configure_sentry(
    BASE_DIR,
    SERVER_ENVIRONMENT,
    SENTRY_PUBLIC_KEY,
    SENTRY_PRIVATE_KEY,
    SENTRY_PROJECT_ID
)
if _raven_config:
    RAVEN_CONFIG = _raven_config
>>>>>>> 5d5268d7
<|MERGE_RESOLUTION|>--- conflicted
+++ resolved
@@ -1952,11 +1952,7 @@
     initialize(DATADOG_API_KEY, DATADOG_APP_KEY)
 
 REST_FRAMEWORK = {
-<<<<<<< HEAD
     'DATETIME_FORMAT': '%Y-%m-%dT%H:%M:%S.%fZ',
-}
-=======
-    'DATETIME_FORMAT': '%Y-%m-%dT%H:%M:%S.%fZ'
 }
 
 _raven_config = helper.configure_sentry(
@@ -1967,5 +1963,4 @@
     SENTRY_PROJECT_ID
 )
 if _raven_config:
-    RAVEN_CONFIG = _raven_config
->>>>>>> 5d5268d7
+    RAVEN_CONFIG = _raven_config