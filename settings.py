#!/usr/bin/env python
from __future__ import absolute_import
import importlib
from collections import defaultdict

import os
from six.moves.urllib.parse import urlencode
from django.contrib import messages
import settingshelper as helper

# odd celery fix
import djcelery

djcelery.setup_loader()

DEBUG = True
LESS_DEBUG = DEBUG
# Enable LESS_WATCH if you want less.js to constantly recompile.
# Useful if you're making changes to the less files and don't want to refresh
# your page.
LESS_WATCH = False

# clone http://github.com/dimagi/Vellum into submodules/formdesigner and use
# this to select various versions of Vellum source on the form designer page.
# Acceptable values:
# None - production mode
# "dev" - use raw vellum source (submodules/formdesigner/src)
# "dev-min" - use built/minified vellum (submodules/formdesigner/_build/src)
VELLUM_DEBUG = None

# Build paths inside the project like this: os.path.join(BASE_DIR, ...)
BASE_DIR = os.path.dirname(os.path.abspath(__file__))

# gets set to False for unit tests that run without the database
DB_ENABLED = True
UNIT_TESTING = helper.is_testing()

ADMINS = ()
MANAGERS = ADMINS

# Ensure that extraneous Tastypie formats are not actually used
# Curiously enough, browsers prefer html, then xml, lastly (or not at all) json
# so removing html from the this variable annoyingly makes it render as XML
# in the browser, when we want JSON. So I've added this commented
# to document intent, but it should only really be activated
# when we have logic in place to treat direct browser access specially.
#TASTYPIE_DEFAULT_FORMATS=['json', 'xml', 'yaml']

# default to the system's timezone settings
TIME_ZONE = "UTC"


# Language code for this installation. All choices can be found here:
# http://www.i18nguy.com/unicode/language-identifiers.html
LANGUAGE_CODE = 'en-us'

LANGUAGES = (
    ('en', 'English'),
    ('es', 'Spanish'),
    ('fra', 'French'),  # we need this alias
    ('hin', 'Hindi'),
    ('sw', 'Swahili'),
)

SITE_ID = 1

# If you set this to False, Django will make some optimizations so as not
# to load the internationalization machinery.
USE_I18N = True

# URL that handles the media served from MEDIA_ROOT. Make sure to use a
# trailing slash if there is a path component (optional in other cases).
# Examples: "http://media.lawrence.com", "http://example.com/media/"
MEDIA_URL = '/media/'
STATIC_URL = '/static/'
STATIC_CDN = ''

FILEPATH = BASE_DIR
SERVICE_DIR = os.path.join(FILEPATH, 'deployment', 'commcare-hq-deploy', 'fab', 'services', 'templates')
# media for user uploaded media.  in general this won't be used at all.
MEDIA_ROOT = os.path.join(FILEPATH, 'mediafiles')
STATIC_ROOT = os.path.join(FILEPATH, 'staticfiles')


# Django i18n searches for translation files (django.po) within this dir
# and then in the locale/ directories of installed apps
LOCALE_PATHS = (
    os.path.join(FILEPATH, 'locale'),
)

BOWER_COMPONENTS = os.path.join(FILEPATH, 'bower_components')

STATICFILES_FINDERS = (
    "django.contrib.staticfiles.finders.FileSystemFinder",
    "django.contrib.staticfiles.finders.AppDirectoriesFinder",
    'compressor.finders.CompressorFinder',
)

STATICFILES_DIRS = (
    BOWER_COMPONENTS,
)

# bleh, why did this submodule have to be removed?
# deploy fails if this item is present and the path does not exist
_formdesigner_path = os.path.join(FILEPATH, 'submodules', 'formdesigner')
if os.path.exists(_formdesigner_path):
    STATICFILES_DIRS += (('formdesigner', _formdesigner_path),)
del _formdesigner_path

LOG_HOME = FILEPATH
COUCH_LOG_FILE = "%s/%s" % (FILEPATH, "commcarehq.django.log")
DJANGO_LOG_FILE = "%s/%s" % (FILEPATH, "commcarehq.django.log")
ACCOUNTING_LOG_FILE = "%s/%s" % (FILEPATH, "commcarehq.accounting.log")
ANALYTICS_LOG_FILE = "%s/%s" % (FILEPATH, "commcarehq.analytics.log")
UCR_TIMING_FILE = "%s/%s" % (FILEPATH, "ucr.timing.log")
UCR_DIFF_FILE = "%s/%s" % (FILEPATH, "ucr.diff.log")
UCR_EXCEPTION_FILE = "%s/%s" % (FILEPATH, "ucr.exception.log")
NIKSHAY_DATAMIGRATION = "%s/%s" % (FILEPATH, "nikshay_datamigration.log")
PRIVATE_SECTOR_DATAMIGRATION = "%s/%s" % (FILEPATH, "private_sector_datamigration.log")
SOFT_ASSERTS_LOG_FILE = "%s/%s" % (FILEPATH, "soft_asserts.log")

LOCAL_LOGGING_HANDLERS = {}
LOCAL_LOGGING_LOGGERS = {}

# URL prefix for admin media -- CSS, JavaScript and images. Make sure to use a
# trailing slash.
# Examples: "http://foo.com/media/", "/media/".
ADMIN_MEDIA_PREFIX = '/static/admin/'

# Make this unique, and don't share it with anybody - put into localsettings.py
SECRET_KEY = 'you should really change this'

# Add this to localsettings and set it to False, so that CSRF protection is enabled on localhost
CSRF_SOFT_MODE = True

MIDDLEWARE = [
    'corehq.middleware.NoCacheMiddleware',
    'django.contrib.sessions.middleware.SessionMiddleware',
    'django.middleware.locale.LocaleMiddleware',
    'django.middleware.common.CommonMiddleware',
    'corehq.apps.hqwebapp.middleware.HQCsrfViewMiddleWare',
    'django.contrib.auth.middleware.AuthenticationMiddleware',
    'django.contrib.auth.middleware.SessionAuthenticationMiddleware',
    'django.contrib.messages.middleware.MessageMiddleware',
    'django.middleware.common.BrokenLinkEmailsMiddleware',
    'django_otp.middleware.OTPMiddleware',
    'corehq.middleware.OpenRosaMiddleware',
    'corehq.util.global_request.middleware.GlobalRequestMiddleware',
    'corehq.apps.users.middleware.UsersMiddleware',
    'corehq.middleware.SentryContextMiddleware',
    'corehq.apps.domain.middleware.DomainMigrationMiddleware',
    'corehq.middleware.TimeoutMiddleware',
    'corehq.apps.domain.middleware.CCHQPRBACMiddleware',
    'corehq.apps.domain.middleware.DomainHistoryMiddleware',
    'casexml.apps.phone.middleware.SyncTokenMiddleware',
    'auditcare.middleware.AuditMiddleware',
    'no_exceptions.middleware.NoExceptionsMiddleware',
    'corehq.apps.locations.middleware.LocationAccessMiddleware',
]

SESSION_ENGINE = "django.contrib.sessions.backends.cached_db"

# time in minutes before forced logout due to inactivity
INACTIVITY_TIMEOUT = 60 * 24 * 14
SECURE_TIMEOUT = 30
ENABLE_DRACONIAN_SECURITY_FEATURES = False

PASSWORD_HASHERS = (
    # this is the default list with SHA1 moved to the front
    'django.contrib.auth.hashers.SHA1PasswordHasher',
    'django.contrib.auth.hashers.PBKDF2PasswordHasher',
    'django.contrib.auth.hashers.PBKDF2SHA1PasswordHasher',
    'django.contrib.auth.hashers.BCryptPasswordHasher',
    'django.contrib.auth.hashers.MD5PasswordHasher',
    'django.contrib.auth.hashers.UnsaltedMD5PasswordHasher',
    'django.contrib.auth.hashers.CryptPasswordHasher',
)

ROOT_URLCONF = "urls"

DEFAULT_APPS = (
    'django.contrib.admin',
    'django.contrib.auth',
    'django.contrib.contenttypes',
    'django.contrib.humanize',
    'django.contrib.sessions',
    'django.contrib.sites',
    'django.contrib.staticfiles',
    'rest_framework.authtoken',
    'djcelery',
    'djtables',
    'django_prbac',
    'djangular',
    'captcha',
    'couchdbkit.ext.django',
    'crispy_forms',
    'gunicorn',
    'compressor',
    'mptt',
    'tastypie',
    'django_otp',
    'django_otp.plugins.otp_static',
    'django_otp.plugins.otp_totp',
    'two_factor',
    'ws4redis',
    'statici18n',
    'raven.contrib.django.raven_compat',
)

CAPTCHA_FIELD_TEMPLATE = 'hq-captcha-field.html'
CRISPY_TEMPLATE_PACK = 'bootstrap3'
CRISPY_ALLOWED_TEMPLATE_PACKS = (
    'bootstrap',
    'bootstrap3',
)

HQ_APPS = (
    'django_digest',
    'auditcare',
    'hqscripts',
    'casexml.apps.case',
    'corehq.apps.casegroups',
    'casexml.apps.phone',
    'casexml.apps.stock',
    'corehq.apps.cleanup',
    'corehq.apps.cloudcare',
    'corehq.apps.couch_sql_migration',
    'corehq.apps.smsbillables',
    'corehq.apps.accounting',
    'corehq.apps.appstore',
    'corehq.apps.data_analytics',
    'corehq.apps.data_pipeline_audit',
    'corehq.apps.domain',
    'corehq.apps.domainsync',
    'corehq.apps.domain_migration_flags',
    'corehq.apps.dump_reload',
    'corehq.apps.hqadmin',
    'corehq.apps.hqcase',
    'corehq.apps.hqwebapp',
    'corehq.apps.hqmedia',
    'corehq.apps.locations',
    'corehq.apps.products',
    'corehq.apps.prelogin',
    'corehq.apps.programs',
    'corehq.apps.commtrack',
    'corehq.apps.consumption',
    'corehq.apps.tzmigration',
    'corehq.form_processor.app_config.FormProcessorAppConfig',
    'corehq.sql_db',
    'corehq.sql_accessors',
    'corehq.sql_proxy_accessors',
    'couchforms',
    'couchexport',
    'dimagi.utils',
    'formtranslate',
    'langcodes',
    'corehq.apps.data_dictionary',
    'corehq.apps.analytics',
    'corehq.apps.callcenter',
    'corehq.apps.change_feed',
    'corehq.apps.crud',
    'corehq.apps.custom_data_fields',
    'corehq.apps.receiverwrapper',
    'corehq.apps.repeaters',
    'corehq.apps.app_manager',
    'corehq.apps.es',
    'corehq.apps.fixtures',
    'corehq.apps.calendar_fixture',
    'corehq.apps.case_importer',
    'corehq.apps.reminders',
    'corehq.apps.translations',
    'corehq.apps.tour',
    'corehq.apps.users',
    'corehq.apps.settings',
    'corehq.apps.ota',
    'corehq.apps.groups',
    'corehq.apps.mobile_auth',
    'corehq.apps.sms',
    'corehq.apps.smsforms',
    'corehq.apps.ivr',
    'corehq.messaging',
    'corehq.messaging.scheduling',
    'corehq.messaging.scheduling.scheduling_partitioned',
    'corehq.messaging.smsbackends.tropo',
    'corehq.messaging.smsbackends.twilio',
    'corehq.apps.dropbox',
    'corehq.messaging.smsbackends.megamobile',
    'corehq.messaging.ivrbackends.kookoo',
    'corehq.messaging.smsbackends.sislog',
    'corehq.messaging.smsbackends.yo',
    'corehq.messaging.smsbackends.telerivet',
    'corehq.messaging.smsbackends.mach',
    'corehq.messaging.smsbackends.http',
    'corehq.messaging.smsbackends.smsgh',
    'corehq.messaging.smsbackends.push',
    'corehq.messaging.smsbackends.apposit',
    'corehq.messaging.smsbackends.test',
    'corehq.apps.performance_sms',
    'corehq.apps.registration',
    'corehq.messaging.smsbackends.unicel',
    'corehq.messaging.smsbackends.icds_nic',
    'corehq.messaging.smsbackends.vertex',
    'corehq.apps.reports.app_config.ReportsModule',
    'corehq.apps.reports_core',
    'corehq.apps.userreports',
    'corehq.apps.data_interfaces',
    'corehq.apps.export',
    'corehq.apps.builds',
    'corehq.apps.api',
    'corehq.apps.indicators',
    'corehq.apps.notifications',
    'corehq.apps.cachehq',
    'corehq.apps.toggle_ui',
    'corehq.apps.hqpillow_retry',
    'corehq.couchapps',
    'corehq.preindex',
    'corehq.tabs',
    'custom.apps.wisepill',
    'custom.fri',
    'custom.openclinica',
    'fluff',
    'fluff.fluff_filter',
    'soil',
    'toggle',
    'touchforms.formplayer',
    'phonelog',
    'pillowtop',
    'pillow_retry',
    'corehq.apps.style',
    'corehq.apps.styleguide',
    'corehq.messaging.smsbackends.grapevine',
    'corehq.apps.dashboard',
    'corehq.apps.dhis2',
    'corehq.util',
    'dimagi.ext',
    'corehq.doctypemigrations',
    'corehq.blobs',
    'corehq.warehouse',
    'corehq.apps.case_search',
    'corehq.apps.zapier.apps.ZapierConfig',

    # custom reports
    'a5288',
    'custom.bihar',
    'custom.apps.gsid',
    'hsph',
    'mvp',
    'mvp_docs',
    'mvp_indicators',
    'custom.opm',
    'pact',

    'custom.reports.mc',
    'custom.apps.crs_reports',
    'custom.hope',
    'custom.logistics',
    'custom.ilsgateway',
    'custom.zipline',
    'custom.ewsghana',
    'custom.m4change',
    'custom.succeed',
    'custom.ucla',

    'custom.uth',

    'custom.intrahealth',
    'custom.world_vision',
    'custom.up_nrhm',

    'custom.care_pathways',
    'custom.common',

    'custom.icds',
    'custom.icds_reports',
    'custom.pnlppgi',
    'custom.nic_compliance',
    'custom.hki',
)

ENIKSHAY_APPS = (
    'custom.enikshay',
    'custom.enikshay.integrations.ninetyninedots',
    'custom.enikshay.nikshay_datamigration',
    'custom.enikshay.integrations.nikshay',
    'custom.enikshay.integrations.bets',
    'custom.enikshay.private_sector_datamigration',
)

# DEPRECATED use LOCAL_APPS instead; can be removed with testrunner.py
TEST_APPS = ()

# also excludes any app starting with 'django.'
APPS_TO_EXCLUDE_FROM_TESTS = (
    'a5288',
    'captcha',
    'couchdbkit.ext.django',
    'corehq.apps.ivr',
    'corehq.messaging.smsbackends.mach',
    'corehq.messaging.smsbackends.http',
    'corehq.apps.settings',
    'corehq.messaging.smsbackends.megamobile',
    'corehq.messaging.smsbackends.yo',
    'corehq.messaging.smsbackends.smsgh',
    'corehq.messaging.smsbackends.push',
    'corehq.messaging.smsbackends.apposit',
    'crispy_forms',
    'django_extensions',
    'django_prbac',
    'django_otp',
    'django_otp.plugins.otp_static',
    'django_otp.plugins.otp_totp',
    'djcelery',
    'djtables',
    'gunicorn',
    'langcodes',
    'raven.contrib.django.raven_compat',
    'rosetta',
    'two_factor',
    'custom.apps.crs_reports',
    'custom.m4change',

    # submodules with tests that run on travis
    'dimagi.utils',
)

INSTALLED_APPS = DEFAULT_APPS + HQ_APPS + ENIKSHAY_APPS


# after login, django redirects to this URL
# rather than the default 'accounts/profile'
LOGIN_REDIRECT_URL = 'homepage'


REPORT_CACHE = 'default'  # or e.g. 'redis'

# When set to False, HQ will not cache any reports using is_cacheable
CACHE_REPORTS = True

####### Domain settings  #######

DOMAIN_MAX_REGISTRATION_REQUESTS_PER_DAY = 99
DOMAIN_SELECT_URL = "/domain/select/"

# This is not used by anything in CommCare HQ, leaving it here in case anything
# in Django unexpectedly breaks without it.
LOGIN_URL = "/accounts/login/"
# If a user tries to access domain admin pages but isn't a domain
# administrator, here's where he/she is redirected
DOMAIN_NOT_ADMIN_REDIRECT_PAGE_NAME = "homepage"

PAGES_NOT_RESTRICTED_FOR_DIMAGI = (
    '/a/%(domain)s/settings/project/internal_subscription_management/',
    '/a/%(domain)s/settings/project/internal/info/',
    '/a/%(domain)s/settings/project/internal/calculations/',
    '/a/%(domain)s/settings/project/flags/'
)

####### Release Manager App settings  #######
RELEASE_FILE_PATH = os.path.join("data", "builds")

## soil heartbead config ##
SOIL_HEARTBEAT_CACHE_KEY = "django-soil-heartbeat"


####### Shared/Global/UI Settings #######

# restyle some templates
BASE_TEMPLATE = "style/base.html"
BASE_ASYNC_TEMPLATE = "reports/async/basic.html"
LOGIN_TEMPLATE = "login_and_password/login.html"
LOGGEDOUT_TEMPLATE = LOGIN_TEMPLATE

CSRF_FAILURE_VIEW = 'corehq.apps.hqwebapp.views.csrf_failure'

# These are non-standard setting names that are used in localsettings
# The standard variables are then set to these variables after localsettings
# Todo: Change to use standard settings variables
# Todo: Will require changing salt pillar and localsettings template
# Todo: or more likely in ansible once that's a thing
EMAIL_LOGIN = "user@domain.com"
EMAIL_PASSWORD = "changeme"
EMAIL_SMTP_HOST = "smtp.gmail.com"
EMAIL_SMTP_PORT = 587
# These are the normal Django settings
EMAIL_USE_TLS = True

# put email addresses here to have them receive bug reports
BUG_REPORT_RECIPIENTS = ()
EXCHANGE_NOTIFICATION_RECIPIENTS = []

# the physical server emailing - differentiate if needed
SERVER_EMAIL = 'commcarehq-noreply@dimagi.com'
DEFAULT_FROM_EMAIL = 'commcarehq-noreply@dimagi.com'
SUPPORT_EMAIL = "support@dimagi.com"
PROBONO_SUPPORT_EMAIL = 'pro-bono@dimagi.com'
CCHQ_BUG_REPORT_EMAIL = 'commcarehq-bug-reports@dimagi.com'
ACCOUNTS_EMAIL = 'accounts@dimagi.com'
DATA_EMAIL = 'datatree@dimagi.com'
SUBSCRIPTION_CHANGE_EMAIL = 'accounts+subchange@dimagi.com'
INTERNAL_SUBSCRIPTION_CHANGE_EMAIL = 'accounts+subchange+internal@dimagi.com'
BILLING_EMAIL = 'billing-comm@dimagi.com'
INVOICING_CONTACT_EMAIL = 'billing-support@dimagi.com'
MASTER_LIST_EMAIL = 'master-list@dimagi.com'
REPORT_BUILDER_ADD_ON_EMAIL = 'sales' + '@' + 'dimagi.com'
EULA_CHANGE_EMAIL = 'eula-notifications@dimagi.com'
CONTACT_EMAIL = 'info@dimagi.com'
BOOKKEEPER_CONTACT_EMAILS = []
SOFT_ASSERT_EMAIL = 'commcarehq-ops+soft_asserts@dimagi.com'
EMAIL_SUBJECT_PREFIX = '[commcarehq] '

SERVER_ENVIRONMENT = 'localdev'
BASE_ADDRESS = 'localhost:8000'
J2ME_ADDRESS = ''

# Set this if touchforms can't access HQ via the public URL e.g. if using a self signed cert
# Should include the protocol.
# If this is None, get_url_base() will be used
CLOUDCARE_BASE_URL = None

PAGINATOR_OBJECTS_PER_PAGE = 15
PAGINATOR_MAX_PAGE_LINKS = 5

# OTA restore fixture generators
FIXTURE_GENERATORS = {
    # fixtures that may be sent to the phone independent of cases
    'standalone': [
        # core
        "corehq.apps.users.fixturegenerators.user_groups",
        "corehq.apps.fixtures.fixturegenerators.item_lists",
        "corehq.apps.callcenter.fixturegenerators.indicators_fixture_generator",
        "corehq.apps.products.fixtures.product_fixture_generator",
        "corehq.apps.programs.fixtures.program_fixture_generator",
        "corehq.apps.app_manager.fixtures.report_fixture_generator",
        "corehq.apps.calendar_fixture.fixture_provider.calendar_fixture_generator",
        # custom
        "custom.bihar.reports.indicators.fixtures.generator",
        "custom.m4change.fixtures.report_fixtures.generator",
        "custom.m4change.fixtures.location_fixtures.generator",

    ],
    # fixtures that must be sent along with the phones cases
    'case': [
        "corehq.apps.locations.fixtures.location_fixture_generator",
        "corehq.apps.locations.fixtures.flat_location_fixture_generator",
    ]
}

### Shared drive settings ###
# Also see section after localsettings import
SHARED_DRIVE_ROOT = None
# names of directories within SHARED_DRIVE_ROOT
RESTORE_PAYLOAD_DIR_NAME = None
SHARED_TEMP_DIR_NAME = None
SHARED_BLOB_DIR_NAME = 'blobdb'

## django-transfer settings
# These settings must match the apache / nginx config
TRANSFER_SERVER = None  # 'apache' or 'nginx'
# name of the directory within SHARED_DRIVE_ROOT
TRANSFER_FILE_DIR_NAME = None

GET_URL_BASE = 'dimagi.utils.web.get_url_base'

# celery
BROKER_URL = 'django://'  # default django db based

CELERY_ANNOTATIONS = {
    '*': {
        'on_failure': helper.celery_failure_handler,
        'trail': False,
    }
}

CELERY_MAIN_QUEUE = 'celery'

# this is the default celery queue
# for periodic tasks on a separate queue override this to something else
CELERY_PERIODIC_QUEUE = CELERY_MAIN_QUEUE

# This is the celery queue to use for running reminder rules.
# It's set to the main queue here and can be overridden to put it
# on its own queue.
CELERY_REMINDER_RULE_QUEUE = CELERY_MAIN_QUEUE

# This is the celery queue to use for running reminder case updates.
# It's set to the main queue here and can be overridden to put it
# on its own queue.
CELERY_REMINDER_CASE_UPDATE_QUEUE = CELERY_MAIN_QUEUE


# This is the celery queue to use for sending repeat records.
# It's set to the main queue here and can be overridden to put it
# on its own queue.
CELERY_REPEAT_RECORD_QUEUE = CELERY_MAIN_QUEUE

# Will cause a celery task to raise a SoftTimeLimitExceeded exception if
# time limit is exceeded.
CELERYD_TASK_SOFT_TIME_LIMIT = 86400 * 2  # 2 days in seconds

# websockets config
WEBSOCKET_URL = '/ws/'
WS4REDIS_PREFIX = 'ws'
WSGI_APPLICATION = 'ws4redis.django_runserver.application'
WS4REDIS_ALLOWED_CHANNELS = helper.get_allowed_websocket_channels


TEST_RUNNER = 'testrunner.TwoStageTestRunner'
# this is what gets appended to @domain after your accounts
HQ_ACCOUNT_ROOT = "commcarehq.org"

XFORMS_PLAYER_URL = "http://localhost:4444/"  # touchform's setting
FORMPLAYER_URL = 'http://localhost:8080'

####### SMS Queue Settings #######

# Setting this to False will make the system process outgoing and incoming SMS
# immediately rather than use the queue.
SMS_QUEUE_ENABLED = False

# If an SMS still has not been processed in this number of minutes, enqueue it
# again.
SMS_QUEUE_ENQUEUING_TIMEOUT = 60

# Number of minutes a celery task will alot for itself (via lock timeout)
SMS_QUEUE_PROCESSING_LOCK_TIMEOUT = 5

# Number of minutes to wait before retrying an unsuccessful processing attempt
# for a single SMS
SMS_QUEUE_REPROCESS_INTERVAL = 5

# Max number of processing attempts before giving up on processing the SMS
SMS_QUEUE_MAX_PROCESSING_ATTEMPTS = 3

# Number of minutes to wait before retrying SMS that was delayed because the
# domain restricts sending SMS to certain days/times.
SMS_QUEUE_DOMAIN_RESTRICTED_RETRY_INTERVAL = 15

# The number of hours to wait before counting a message as stale. Stale
# messages will not be processed.
SMS_QUEUE_STALE_MESSAGE_DURATION = 7 * 24


####### Reminders Queue Settings #######

# Setting this to False will make the system fire reminders every
# minute on the periodic queue. Setting to True will queue up reminders
# on the reminders queue.
REMINDERS_QUEUE_ENABLED = False

# If a reminder still has not been processed in this number of minutes, enqueue it
# again.
REMINDERS_QUEUE_ENQUEUING_TIMEOUT = 180

# Number of minutes a celery task will alot for itself (via lock timeout)
REMINDERS_QUEUE_PROCESSING_LOCK_TIMEOUT = 5

# Number of minutes to wait before retrying an unsuccessful processing attempt
# for a single reminder
REMINDERS_QUEUE_REPROCESS_INTERVAL = 5

# Max number of processing attempts before giving up on processing the reminder
REMINDERS_QUEUE_MAX_PROCESSING_ATTEMPTS = 3

# The number of hours to wait before counting a reminder as stale. Stale
# reminders will not be processed.
REMINDERS_QUEUE_STALE_REMINDER_DURATION = 7 * 24

# Reminders rate limiting settings. A single project will only be allowed to
# fire REMINDERS_RATE_LIMIT_COUNT reminders every REMINDERS_RATE_LIMIT_PERIOD
# seconds.
REMINDERS_RATE_LIMIT_COUNT = 30
REMINDERS_RATE_LIMIT_PERIOD = 60


####### Pillow Retry Queue Settings #######

# Setting this to False no pillowtop errors will get processed.
PILLOW_RETRY_QUEUE_ENABLED = False

# If an error still has not been processed in this number of minutes, enqueue it
# again.
PILLOW_RETRY_QUEUE_ENQUEUING_TIMEOUT = 60

# Number of minutes a celery task will alot for itself (via lock timeout)
PILLOW_RETRY_PROCESSING_LOCK_TIMEOUT = 5

# Number of minutes to wait before retrying an unsuccessful processing attempt
PILLOW_RETRY_REPROCESS_INTERVAL = 5

# Max number of processing attempts before giving up on processing the error
PILLOW_RETRY_QUEUE_MAX_PROCESSING_ATTEMPTS = 3

# The backoff factor by which to increase re-process intervals by.
# next_interval = PILLOW_RETRY_REPROCESS_INTERVAL * attempts^PILLOW_RETRY_BACKOFF_FACTOR
PILLOW_RETRY_BACKOFF_FACTOR = 2

# After an error's total attempts exceeds this number it will only be re-attempted
# once after being reset. This is to prevent numerous retries of errors that aren't
# getting fixed
PILLOW_RETRY_MULTI_ATTEMPTS_CUTOFF = PILLOW_RETRY_QUEUE_MAX_PROCESSING_ATTEMPTS * 3

####### auditcare parameters #######
AUDIT_MODEL_SAVE = [
    'corehq.apps.app_manager.Application',
    'corehq.apps.app_manager.RemoteApp',
]

AUDIT_VIEWS = [
    'corehq.apps.settings.views.ChangeMyPasswordView',
    'corehq.apps.hqadmin.views.AuthenticateAs',
]

AUDIT_MODULES = [
    'corehq.apps.reports',
    'corehq.apps.userreports',
    'corehq.apps.data',
    'corehq.apps.registration',
    'corehq.apps.hqadmin',
    'corehq.apps.accounting',
    'tastypie',
]

# Don't use google analytics unless overridden in localsettings
ANALYTICS_IDS = {
    'GOOGLE_ANALYTICS_API_ID': '',
    'KISSMETRICS_KEY': '',
    'HUBSPOT_API_KEY': '',
    'HUBSPOT_API_ID': '',
}

ANALYTICS_CONFIG = {
    "HQ_INSTANCE": '',  # e.g. "www" or "staging"
}

GREENHOUSE_API_KEY = ''

MAPBOX_ACCESS_TOKEN = 'pk.eyJ1IjoiZGltYWdpIiwiYSI6ImpZWWQ4dkUifQ.3FNy5rVvLolWLycXPxKVEA'

OPEN_EXCHANGE_RATES_API_ID = ''

# for touchforms maps
GMAPS_API_KEY = "changeme"

# for touchforms authentication
TOUCHFORMS_API_USER = "changeme"
TOUCHFORMS_API_PASSWORD = "changeme"

# import local settings if we find them
LOCAL_APPS = ()
LOCAL_COUCHDB_APPS = ()
LOCAL_MIDDLEWARE = ()
LOCAL_PILLOWTOPS = {}
LOCAL_REPEATERS = ()

# Prelogin site
ENABLE_PRELOGIN_SITE = False
PRELOGIN_APPS = (
    'corehq.apps.prelogin',
)

# our production logstash aggregation
LOGSTASH_DEVICELOG_PORT = 10777
LOGSTASH_AUDITCARE_PORT = 10999
LOGSTASH_HOST = 'localhost'

# on both a single instance or distributed setup this should assume localhost
ELASTICSEARCH_HOST = 'localhost'
ELASTICSEARCH_PORT = 9200
ELASTICSEARCH_VERSION = 1.7

BITLY_LOGIN = ''
BITLY_APIKEY = ''

# this should be overridden in localsettings
INTERNAL_DATA = defaultdict(list)

COUCH_STALE_QUERY = 'update_after'  # 'ok' for cloudant


MESSAGE_LOG_OPTIONS = {
    "abbreviated_phone_number_domains": ["mustmgh", "mgh-cgh-uganda"],
}

IVR_OUTBOUND_RETRIES = 3
IVR_OUTBOUND_RETRY_INTERVAL = 10

PREVIEWER_RE = '^$'

MESSAGE_STORAGE = 'django.contrib.messages.storage.session.SessionStorage'

DIGEST_LOGIN_FACTORY = 'django_digest.NoEmailLoginFactory'

# Django Compressor
COMPRESS_PRECOMPILERS = (
    ('text/less', 'corehq.apps.style.precompilers.LessFilter'),
)
COMPRESS_ENABLED = True
COMPRESS_JS_COMPRESSOR = 'corehq.apps.style.uglify.JsUglifySourcemapCompressor'
# use 'compressor.js.JsCompressor' for faster local compressing (will get rid of source maps)
COMPRESS_CSS_FILTERS = ['compressor.filters.css_default.CssAbsoluteFilter',
'compressor.filters.cssmin.rCSSMinFilter']

LESS_B3_PATHS = {
    'variables': '../../../style/less/_hq/includes/variables',
    'mixins': '../../../style/less/_hq/includes/mixins',
}

LESS_FOR_BOOTSTRAP_3_BINARY = '/opt/lessc/bin/lessc'

# Invoicing
INVOICE_STARTING_NUMBER = 0
INVOICE_PREFIX = ''
INVOICE_TERMS = ''
INVOICE_FROM_ADDRESS = {}
BANK_ADDRESS = {}
BANK_NAME = ''
BANK_ACCOUNT_NUMBER = ''
BANK_ROUTING_NUMBER_ACH = ''
BANK_ROUTING_NUMBER_WIRE = ''
BANK_SWIFT_CODE = ''

STRIPE_PUBLIC_KEY = ''
STRIPE_PRIVATE_KEY = ''

SQL_REPORTING_DATABASE_URL = None
UCR_DATABASE_URL = None

# Override this in localsettings to specify custom reporting databases
CUSTOM_DATABASES = {}

PL_PROXY_CLUSTER_NAME = 'commcarehq'

USE_PARTITIONED_DATABASE = False

# number of days since last access after which a saved export is considered unused
SAVED_EXPORT_ACCESS_CUTOFF = 35

# override for production
DEFAULT_PROTOCOL = 'http'

# Dropbox
DROPBOX_KEY = ''
DROPBOX_SECRET = ''
DROPBOX_APP_NAME = ''

# Amazon S3
S3_ACCESS_KEY = None
S3_SECRET_KEY = None

# Supervisor RPC
SUPERVISOR_RPC_ENABLED = False
SUBSCRIPTION_USERNAME = None
SUBSCRIPTION_PASSWORD = None

ENVIRONMENT_HOSTS = {
    'pillowtop': ['localhost']
}

DATADOG_API_KEY = None
DATADOG_APP_KEY = None

# Override with the PEM export of an RSA private key, for use with any
# encryption or signing workflows.
HQ_PRIVATE_KEY = None

# Settings for Zipline integration
ZIPLINE_API_URL = ''
ZIPLINE_API_USER = ''
ZIPLINE_API_PASSWORD = ''

# Set to the list of domain names for which we will run the ICDS SMS indicators
ICDS_SMS_INDICATOR_DOMAINS = []

KAFKA_URL = 'localhost:9092'

MOBILE_INTEGRATION_TEST_TOKEN = None

OVERRIDE_UCR_BACKEND = None

# CommCare HQ - To indicate server
COMMCARE_HQ_NAME = "CommCare HQ"
# CommCare - To Indicate mobile
COMMCARE_NAME = "CommCare"

ENTERPRISE_MODE = False

CUSTOM_LANDING_PAGE = False

TABLEAU_URL_ROOT = "https://icds.commcarehq.org/"

ONBOARDING_DOMAIN_TEST_DATE = ()

HQ_INSTANCE = 'development'

SENTRY_PUBLIC_KEY = None
SENTRY_PRIVATE_KEY = None
SENTRY_PROJECT_ID = None
SENTRY_QUERY_URL = 'https://sentry.io/{org}/{project}/?query='
SENTRY_API_KEY = None

OBFUSCATE_PASSWORD_FOR_NIC_COMPLIANCE = False
RESTRICT_USED_PASSWORDS_FOR_NIC_COMPLIANCE = False
DATA_UPLOAD_MAX_MEMORY_SIZE = None

AUTHPROXY_URL = None
AUTHPROXY_CERT = None

ENIKSHAY_PRIVATE_API_USERS = {}
ENIKSHAY_PRIVATE_API_PASSWORD = None

<<<<<<< HEAD
# number of docs for UCR to queue asynchronously at once
# ideally # of documents it takes to process in ~30 min
ASYNC_INDICATORS_TO_QUEUE = 10000
=======
DAYS_TO_KEEP_DEVICE_LOGS = 60
>>>>>>> 07260763

from env_settings import *

try:
    # try to see if there's an environmental variable set for local_settings
    custom_settings = os.environ.get('CUSTOMSETTINGS', None)
    if custom_settings:
        if custom_settings == 'demo':
            from settings_demo import *
        else:
            custom_settings_module = importlib.import_module(custom_settings)
            try:
                attrlist = custom_settings_module.__all__
            except AttributeError:
                attrlist = dir(custom_settings_module)
            for attr in attrlist:
                globals()[attr] = getattr(custom_settings_module, attr)
    else:
        from localsettings import *
except ImportError as error:
    if error.message != 'No module named localsettings':
        raise error
    # fallback in case nothing else is found - used for readthedocs
    from dev_settings import *


def _determine_couch_databases(couch_databases):
    from dev_settings import COUCH_DATABASES as DEFAULT_COUCH_DATABASES_VALUE
    if 'COUCH_SERVER_ROOT' in globals() and \
            couch_databases in (None, DEFAULT_COUCH_DATABASES_VALUE):
        import warnings
        couch_databases = {
            'default': {
                'COUCH_HTTPS': COUCH_HTTPS,
                'COUCH_SERVER_ROOT': COUCH_SERVER_ROOT,
                'COUCH_USERNAME': COUCH_USERNAME,
                'COUCH_PASSWORD': COUCH_PASSWORD,
                'COUCH_DATABASE_NAME': COUCH_DATABASE_NAME,
            },
        }
        warnings.warn("""COUCH_SERVER_ROOT and related variables are deprecated

Please replace your COUCH_* settings with

COUCH_DATABASES = {
    'default': {
        'COUCH_HTTPS': %(COUCH_HTTPS)r,
        'COUCH_SERVER_ROOT': %(COUCH_SERVER_ROOT)r,
        'COUCH_USERNAME': %(COUCH_USERNAME)r,
        'COUCH_PASSWORD': %(COUCH_PASSWORD)r,
        'COUCH_DATABASE_NAME': %(COUCH_DATABASE_NAME)r,
    },
}
""" % globals(), DeprecationWarning)

    return couch_databases


try:
    COUCH_DATABASES = _determine_couch_databases(COUCH_DATABASES)
except NameError:
    COUCH_DATABASES = _determine_couch_databases(None)


_location = lambda x: os.path.join(FILEPATH, x)

IS_SAAS_ENVIRONMENT = SERVER_ENVIRONMENT == 'production'

TEMPLATES = [
    {
        'BACKEND': 'django.template.backends.django.DjangoTemplates',
        'DIRS': [
            _location('corehq/apps/domain/templates/login_and_password'),
        ],
        'OPTIONS': {
            'context_processors': [
                'django.contrib.auth.context_processors.auth',
                'django.contrib.messages.context_processors.messages',
                'django.template.context_processors.debug',
                'django.template.context_processors.i18n',
                'django.template.context_processors.media',
                'django.template.context_processors.request',
                'django.template.context_processors.static',
                'django.template.context_processors.tz',

                'corehq.util.context_processors.base_template',
                'corehq.util.context_processors.current_url_name',
                'corehq.util.context_processors.domain',
                'corehq.util.context_processors.enterprise_mode',
                'corehq.util.context_processors.js_api_keys',
                'corehq.util.context_processors.websockets_override',
                'corehq.util.context_processors.commcare_hq_names',
            ],
            'debug': DEBUG,
            'loaders': [
                'django.template.loaders.filesystem.Loader',
                'django.template.loaders.app_directories.Loader',
                'django.template.loaders.eggs.Loader',
            ],
        },
    },
]

LOGGING = {
    'version': 1,
    'disable_existing_loggers': True,
    'formatters': {
        'verbose': {
            'format': '%(levelname)s %(asctime)s %(module)s %(process)d %(thread)d %(message)s'
        },
        'simple': {
            'format': '%(asctime)s %(levelname)s %(message)s'
        },
        'pillowtop': {
            'format': '%(asctime)s %(levelname)s %(module)s %(message)s'
        },
        'couch-request-formatter': {
            'format': '%(asctime)s [%(username)s:%(domain)s] %(hq_url)s %(database)s %(method)s %(status_code)s %(content_length)s %(path)s %(duration)s'
        },
        'ucr_timing': {
            'format': '%(asctime)s\t%(domain)s\t%(report_config_id)s\t%(filter_values)s\t%(control_duration)s\t%(candidate_duration)s'
        },
        'ucr_diff': {
            'format': '%(asctime)s\t%(domain)s\t%(report_config_id)s\t%(filter_values)s\t%(control)s\t%(diff)s'
        },
        'ucr_exception': {
            'format': '%(asctime)s\t%(domain)s\t%(report_config_id)s\t%(filter_values)s\t%(candidate)s'
        },
    },
    'filters': {
        'hqcontext': {
            '()': 'corehq.util.log.HQRequestFilter',
        },
    },
    'handlers': {
        'pillowtop': {
            'level': 'INFO',
            'class': 'logging.StreamHandler',
            'formatter': 'pillowtop'
        },
        'console': {
            'level': 'INFO',
            'class': 'logging.StreamHandler',
            'formatter': 'simple'
        },
        'file': {
            'level': 'INFO',
            'class': 'logging.handlers.RotatingFileHandler',
            'formatter': 'verbose',
            'filename': DJANGO_LOG_FILE,
            'maxBytes': 10 * 1024 * 1024,  # 10 MB
            'backupCount': 20  # Backup 200 MB of logs
        },
        'couch-request-handler': {
            'level': 'DEBUG',
            'class': 'logging.handlers.RotatingFileHandler',
            'formatter': 'couch-request-formatter',
            'filters': ['hqcontext'],
            'filename': COUCH_LOG_FILE,
            'maxBytes': 10 * 1024 * 1024,  # 10 MB
            'backupCount': 20  # Backup 200 MB of logs
        },
        'accountinglog': {
            'level': 'INFO',
            'class': 'logging.handlers.RotatingFileHandler',
            'formatter': 'verbose',
            'filename': ACCOUNTING_LOG_FILE,
            'maxBytes': 10 * 1024 * 1024,  # 10 MB
            'backupCount': 20  # Backup 200 MB of logs
        },
        'analyticslog': {
            'level': 'DEBUG',
            'class': 'logging.handlers.RotatingFileHandler',
            'formatter': 'verbose',
            'filename': ANALYTICS_LOG_FILE,
            'maxBytes': 10 * 1024 * 1024,  # 10 MB
            'backupCount': 20  # Backup 200 MB of logs
        },
        'ucr_diff': {
            'level': 'INFO',
            'class': 'logging.handlers.RotatingFileHandler',
            'formatter': 'ucr_diff',
            'filename': UCR_DIFF_FILE,
            'maxBytes': 10 * 1024 * 1024,  # 10 MB
            'backupCount': 20  # Backup 200 MB of logs
        },
        'ucr_exception': {
            'level': 'INFO',
            'class': 'logging.handlers.RotatingFileHandler',
            'formatter': 'ucr_exception',
            'filename': UCR_EXCEPTION_FILE,
            'maxBytes': 10 * 1024 * 1024,  # 10 MB
            'backupCount': 20  # Backup 200 MB of logs
        },
        'ucr_timing': {
            'level': 'INFO',
            'class': 'logging.handlers.RotatingFileHandler',
            'formatter': 'ucr_timing',
            'filename': UCR_TIMING_FILE,
            'maxBytes': 10 * 1024 * 1024,  # 10 MB
            'backupCount': 20  # Backup 200 MB of logs
        },
        'mail_admins': {
            'level': 'ERROR',
            'class': 'corehq.util.log.HqAdminEmailHandler',
        },
        'notify_exception': {
            'level': 'ERROR',
            'class': 'corehq.util.log.NotifyExceptionEmailer',
        },
        'null': {
            'class': 'logging.NullHandler',
        },
        'nikshay_datamigration': {
            'level': 'INFO',
            'class': 'logging.handlers.RotatingFileHandler',
            'formatter': 'verbose',
            'filename': NIKSHAY_DATAMIGRATION,
            'maxBytes': 10 * 1024 * 1024,  # 10 MB
            'backupCount': 20  # Backup 200 MB of logs
        },
        'private_sector_datamigration': {
            'level': 'INFO',
            'class': 'logging.handlers.RotatingFileHandler',
            'formatter': 'verbose',
            'filename': PRIVATE_SECTOR_DATAMIGRATION,
            'maxBytes': 10 * 1024 * 1024,  # 10 MB
            'backupCount': 20  # Backup 200 MB of logs
        },
        'sentry': {
            'level': 'ERROR',
            'class': 'raven.contrib.django.raven_compat.handlers.SentryHandler',
        },
        'soft_asserts': {
            "level": "DEBUG",
            'class': 'logging.handlers.RotatingFileHandler',
            'formatter': 'verbose',
            'filename': SOFT_ASSERTS_LOG_FILE,
            'maxBytes': 10 * 1024 * 1024,  # 10 MB
            'backupCount': 200  # Backup 2000 MB of logs
        }
    },
    'loggers': {
        '': {
            'handlers': ['console', 'file'],
            'propagate': True,
            'level': 'INFO',
        },
        'couchdbkit.request': {
            'handlers': ['couch-request-handler'],
            'level': 'DEBUG',
            'propagate': False,
        },
        'django': {
            'handlers': ['sentry'],
            'level': 'ERROR',
            'propagate': True,
        },
        'django.security.DisallowedHost': {
            'handlers': ['null'],
            'propagate': False,
        },
        'notify': {
            'handlers': ['sentry'],
            'level': 'ERROR',
            'propagate': True,
        },
        'celery.task': {
            'handlers': ['console', 'file'],
            'level': 'INFO',
            'propagate': True
        },
        'pillowtop': {
            'handlers': ['pillowtop'],
            'level': 'INFO',
            'propagate': False,
        },
        'smsbillables': {
            'handlers': ['file', 'console', 'mail_admins'],
            'level': 'INFO',
            'propagate': False,
        },
        'accounting': {
            'handlers': ['accountinglog', 'console', 'mail_admins'],
            'level': 'INFO',
            'propagate': False,
        },
        'analytics': {
            'handlers': ['analyticslog'],
            'level': 'DEBUG',
            'propagate': False
        },
        'elasticsearch': {
            'handlers': ['file'],
            'level': 'ERROR',
            'propagate': True,
        },
        'ucr_timing': {
            'handlers': ['ucr_timing'],
            'level': 'INFO',
            'propagate': True,
        },
        'ucr_diff': {
            'handlers': ['ucr_diff'],
            'level': 'INFO',
            'propagate': True,
        },
        'ucr_exception': {
            'handlers': ['ucr_exception'],
            'level': 'INFO',
            'propagate': True,
        },
        'boto3': {
            'handlers': ['console'],
            'level': 'WARNING',
            'propagate': True
        },
        'botocore': {
            'handlers': ['console'],
            'level': 'WARNING',
            'propagate': True
        },
        'nikshay_datamigration': {
            'handlers': ['nikshay_datamigration', 'console'],
            'level': 'INFO',
            'propagate': False,
        },
        'private_sector_datamigration': {
            'handlers': ['private_sector_datamigration', 'console'],
            'level': 'INFO',
            'propagate': False,
        },
        'sentry.errors.uncaught': {
            'handlers': ['console'],
            'level': 'DEBUG',
            'propagate': False,
        },
        'soft_asserts': {
            'handlers': ['soft_asserts', 'console'],
            'level': 'DEBUG',
            'propagate': False,
        },
    }
}

LOGGING['handlers'].update(LOCAL_LOGGING_HANDLERS)
LOGGING['loggers'].update(LOCAL_LOGGING_LOGGERS)

fix_logger_obfuscation_ = globals().get("FIX_LOGGER_ERROR_OBFUSCATION")
helper.fix_logger_obfuscation(fix_logger_obfuscation_, LOGGING)

if DEBUG:
    INSTALLED_APPS = INSTALLED_APPS + ('corehq.apps.mocha',)
    import warnings
    warnings.simplefilter('default')
    os.environ['PYTHONWARNINGS'] = 'd'  # Show DeprecationWarning
else:
    TEMPLATES[0]['OPTIONS']['loaders'] = [[
        'django.template.loaders.cached.Loader',
        TEMPLATES[0]['OPTIONS']['loaders']
    ]]

if helper.is_testing():
    helper.assign_test_db_names(DATABASES)

### Reporting database - use same DB as main database

db_settings = DATABASES["default"].copy()
db_settings['PORT'] = db_settings.get('PORT', '5432')
options = db_settings.get('OPTIONS')
db_settings['OPTIONS'] = '?{}'.format(urlencode(options)) if options else ''

if not SQL_REPORTING_DATABASE_URL or UNIT_TESTING:
    SQL_REPORTING_DATABASE_URL = "postgresql+psycopg2://{USER}:{PASSWORD}@{HOST}:{PORT}/{NAME}{OPTIONS}".format(
        **db_settings
    )

if not UCR_DATABASE_URL or UNIT_TESTING:
    # by default just use the reporting DB for UCRs
    UCR_DATABASE_URL = SQL_REPORTING_DATABASE_URL

if USE_PARTITIONED_DATABASE:
    DATABASE_ROUTERS = ['corehq.sql_db.routers.PartitionRouter']
else:
    DATABASE_ROUTERS = ['corehq.sql_db.routers.MonolithRouter']

MVP_INDICATOR_DB = 'mvp-indicators'

INDICATOR_CONFIG = {
    "mvp-sauri": ['mvp_indicators'],
    "mvp-potou": ['mvp_indicators'],
}

COMPRESS_URL = STATIC_CDN + STATIC_URL

####### Couch Forms & Couch DB Kit Settings #######
NEW_USERS_GROUPS_DB = 'users'
USERS_GROUPS_DB = NEW_USERS_GROUPS_DB

NEW_FIXTURES_DB = 'fixtures'
FIXTURES_DB = NEW_FIXTURES_DB

NEW_DOMAINS_DB = 'domains'
DOMAINS_DB = NEW_DOMAINS_DB

NEW_APPS_DB = 'apps'
APPS_DB = NEW_APPS_DB

SYNCLOGS_DB = 'synclogs'

META_DB = 'meta'


COUCHDB_APPS = [
    'api',
    'appstore',
    'builds',
    'case',
    'casegroups',
    'cleanup',
    'cloudcare',
    'commtrack',
    'consumption',
    'couch',
    # This is necessary for abstract classes in dimagi.utils.couch.undo;
    # otherwise breaks tests
    'couchdbkit_aggregate',
    'couchforms',
    'couchexport',
    'custom_data_fields',
    'hqadmin',
    'dhis2',
    'ext',
    'facilities',
    'fluff_filter',
    'hqcase',
    'hqmedia',
    'hope',
    'case_importer',
    'indicators',
    'locations',
    'mobile_auth',
    'pillowtop',
    'pillow_retry',
    'products',
    'programs',
    'reminders',
    'reports',
    'sms',
    'smsforms',
    'telerivet',
    'toggle',
    'translations',
    'utils',  # dimagi-utils
    'formplayer',
    'phonelog',
    'registration',
    'wisepill',
    'fri',
    'crs_reports',
    'grapevine',
    'uth',
    'openclinica',

    # custom reports
    'gsid',
    'hsph',
    'mvp',
    ('mvp_docs', MVP_INDICATOR_DB),
    'pact',
    'accounting',
    'succeed',
    'ilsgateway',
    'ewsghana',
    ('auditcare', 'auditcare'),
    ('performance_sms', META_DB),
    ('repeaters', 'receiverwrapper'),
    ('userreports', META_DB),
    ('custom_data_fields', META_DB),
    # needed to make couchdbkit happy
    ('fluff', 'fluff-bihar'),
    ('bihar', 'fluff-bihar'),
    ('opm', 'fluff-opm'),
    ('fluff', 'fluff-opm'),
    ('mc', 'fluff-mc'),
    ('m4change', 'm4change'),
    ('export', META_DB),
    ('callcenter', META_DB),

    # users and groups
    ('groups', USERS_GROUPS_DB),
    ('users', USERS_GROUPS_DB),

    # fixtures
    ('fixtures', FIXTURES_DB),

    # domains
    ('domain', DOMAINS_DB),

    # sync logs
    ('phone', SYNCLOGS_DB),

    # applications
    ('app_manager', APPS_DB),
]

COUCHDB_APPS += LOCAL_COUCHDB_APPS

COUCH_SETTINGS_HELPER = helper.CouchSettingsHelper(
    COUCH_DATABASES,
    COUCHDB_APPS,
    [NEW_USERS_GROUPS_DB, NEW_FIXTURES_DB, NEW_DOMAINS_DB, NEW_APPS_DB],
    UNIT_TESTING
)
COUCH_DATABASE = COUCH_SETTINGS_HELPER.main_db_url
COUCHDB_DATABASES = COUCH_SETTINGS_HELPER.make_couchdb_tuples()
EXTRA_COUCHDB_DATABASES = COUCH_SETTINGS_HELPER.get_extra_couchdbs()

# note: the only reason LOCAL_APPS come before INSTALLED_APPS is because of
# a weird travis issue with kafka. if for any reason this order causes problems
# it can be reverted whenever that's figured out.
# https://github.com/dimagi/commcare-hq/pull/10034#issuecomment-174868270
INSTALLED_APPS = LOCAL_APPS + INSTALLED_APPS

if ENABLE_PRELOGIN_SITE:
    INSTALLED_APPS += PRELOGIN_APPS

seen = set()
INSTALLED_APPS = [x for x in INSTALLED_APPS if x not in seen and not seen.add(x)]

MIDDLEWARE += LOCAL_MIDDLEWARE

### Shared drive settings ###
SHARED_DRIVE_CONF = helper.SharedDriveConfiguration(
    SHARED_DRIVE_ROOT,
    RESTORE_PAYLOAD_DIR_NAME,
    TRANSFER_FILE_DIR_NAME,
    SHARED_TEMP_DIR_NAME,
    SHARED_BLOB_DIR_NAME
)
TRANSFER_MAPPINGS = {
    SHARED_DRIVE_CONF.transfer_dir: '/{}'.format(TRANSFER_FILE_DIR_NAME),  # e.g. '/mnt/shared/downloads': '/downloads',
}

# these are the official django settings
# which really we should be using over the custom ones
EMAIL_HOST = EMAIL_SMTP_HOST
EMAIL_PORT = EMAIL_SMTP_PORT
EMAIL_HOST_USER = EMAIL_LOGIN
EMAIL_HOST_PASSWORD = EMAIL_PASSWORD
# EMAIL_USE_TLS is set above
# so it can be overridden in localsettings (e.g. in a dev environment)

NO_HTML_EMAIL_MESSAGE = """
This is an email from CommCare HQ. You're seeing this message because your
email client chose to display the plaintext version of an email that CommCare
HQ can only provide in HTML.  Please set your email client to view this email
in HTML or read this email in a client that supports HTML email.

Thanks,
The CommCare HQ Team"""


MESSAGE_TAGS = {
    messages.INFO: 'alert-info',
    messages.DEBUG: '',
    messages.SUCCESS: 'alert-success',
    messages.WARNING: 'alert-error alert-danger',
    messages.ERROR: 'alert-error alert-danger',
}

COMMCARE_USER_TERM = "Mobile Worker"
WEB_USER_TERM = "Web User"

DEFAULT_CURRENCY = "USD"
DEFAULT_CURRENCY_SYMBOL = "$"

CUSTOM_SMS_HANDLERS = [
    'custom.ilsgateway.tanzania.handler.handle',
    'custom.ewsghana.handler.handle',
]

SMS_HANDLERS = [
    'corehq.apps.sms.handlers.forwarding.forwarding_handler',
    'corehq.apps.commtrack.sms.handle',
    'corehq.apps.sms.handlers.keyword.sms_keyword_handler',
    'corehq.apps.sms.handlers.form_session.form_session_handler',
    'corehq.apps.sms.handlers.fallback.fallback_handler',
]


SMS_LOADED_SQL_BACKENDS = [
    'corehq.messaging.smsbackends.apposit.models.SQLAppositBackend',
    'corehq.messaging.smsbackends.grapevine.models.SQLGrapevineBackend',
    'corehq.messaging.smsbackends.http.models.SQLHttpBackend',
    'corehq.messaging.smsbackends.icds_nic.models.SQLICDSBackend',
    'corehq.messaging.smsbackends.mach.models.SQLMachBackend',
    'corehq.messaging.smsbackends.megamobile.models.SQLMegamobileBackend',
    'corehq.messaging.smsbackends.push.models.PushBackend',
    'corehq.messaging.smsbackends.sislog.models.SQLSislogBackend',
    'corehq.messaging.smsbackends.smsgh.models.SQLSMSGHBackend',
    'corehq.messaging.smsbackends.telerivet.models.SQLTelerivetBackend',
    'corehq.messaging.smsbackends.test.models.SQLTestSMSBackend',
    'corehq.messaging.smsbackends.tropo.models.SQLTropoBackend',
    'corehq.messaging.smsbackends.twilio.models.SQLTwilioBackend',
    'corehq.messaging.smsbackends.unicel.models.SQLUnicelBackend',
    'corehq.messaging.smsbackends.yo.models.SQLYoBackend',
    'corehq.messaging.smsbackends.vertex.models.VertexBackend',
]

IVR_LOADED_SQL_BACKENDS = [
    'corehq.messaging.ivrbackends.kookoo.models.SQLKooKooBackend',
]

IVR_BACKEND_MAP = {
    "91": "MOBILE_BACKEND_KOOKOO",
}

# The number of seconds to use as a timeout when making gateway requests
SMS_GATEWAY_TIMEOUT = 30
IVR_GATEWAY_TIMEOUT = 60

# These are functions that can be called
# to retrieve custom content in a reminder event.
# If the function is not in here, it will not be called.
ALLOWED_CUSTOM_CONTENT_HANDLERS = {
    "FRI_SMS_CONTENT": "custom.fri.api.custom_content_handler",
    "FRI_SMS_CATCHUP_CONTENT": "custom.fri.api.catchup_custom_content_handler",
    "FRI_SMS_SHIFT": "custom.fri.api.shift_custom_content_handler",
    "FRI_SMS_OFF_DAY": "custom.fri.api.off_day_custom_content_handler",
    "UCLA_GENERAL_HEALTH": "custom.ucla.api.general_health_message_bank_content",
    "UCLA_MENTAL_HEALTH": "custom.ucla.api.mental_health_message_bank_content",
    "UCLA_SEXUAL_HEALTH": "custom.ucla.api.sexual_health_message_bank_content",
    "UCLA_MED_ADHERENCE": "custom.ucla.api.med_adherence_message_bank_content",
    "UCLA_SUBSTANCE_USE": "custom.ucla.api.substance_use_message_bank_content",
}

MAX_RULE_UPDATES_IN_ONE_RUN = 10000

# Used by the old reminders framework
AVAILABLE_CUSTOM_REMINDER_RECIPIENTS = {
    'CASE_OWNER_LOCATION_PARENT':
        ['custom.abt.messaging.custom_recipients.abt_case_owner_location_parent',
         "Abt: The case owner's location's parent location"],
    'TB_PERSON_CASE_FROM_VOUCHER_CASE':
        ['custom.enikshay.messaging.custom_recipients.person_case_from_voucher_case',
         "TB: Person case from voucher case"],
    'TB_AGENCY_USER_CASE_FROM_VOUCHER_FULFILLED_BY_ID':
        ['custom.enikshay.messaging.custom_recipients.agency_user_case_from_voucher_fulfilled_by_id',
         "TB: Agency user case from voucher_fulfilled_by_id"],
}

# Used by the new reminders framework
AVAILABLE_CUSTOM_SCHEDULING_RECIPIENTS = {
    'ICDS_MOTHER_PERSON_CASE_FROM_CHILD_HEALTH_CASE':
        ['custom.icds.messaging.custom_recipients.mother_person_case_from_child_health_case',
         "ICDS: Mother person case from child_health case"]
}

AVAILABLE_CUSTOM_RULE_CRITERIA = {}

AVAILABLE_CUSTOM_RULE_ACTIONS = {
    'ICDS_ESCALATE_TECH_ISSUE':
        'custom.icds.rules.custom_actions.escalate_tech_issue',
}

# These are custom templates which can wrap default the sms/chat.html template
CUSTOM_CHAT_TEMPLATES = {
    "FRI": "fri/chat.html",
}

CASE_WRAPPER = 'corehq.apps.hqcase.utils.get_case_wrapper'

PILLOWTOPS = {
    'core': [
        {
            'name': 'CaseToElasticsearchPillow',
            'class': 'pillowtop.pillow.interface.ConstructedPillow',
            'instance': 'corehq.pillows.case.get_case_to_elasticsearch_pillow',
        },
        {
            'name': 'XFormToElasticsearchPillow',
            'class': 'pillowtop.pillow.interface.ConstructedPillow',
            'instance': 'corehq.pillows.xform.get_xform_to_elasticsearch_pillow',
        },
        {
            'name': 'UserPillow',
            'class': 'pillowtop.pillow.interface.ConstructedPillow',
            'instance': 'corehq.pillows.user.get_user_pillow',
        },
        {
            'name': 'ApplicationToElasticsearchPillow',
            'class': 'pillowtop.pillow.interface.ConstructedPillow',
            'instance': 'corehq.pillows.application.get_app_to_elasticsearch_pillow',
        },
        {
            'name': 'GroupPillow',
            'class': 'pillowtop.pillow.interface.ConstructedPillow',
            'instance': 'corehq.pillows.group.get_group_pillow',
        },
        {
            'name': 'GroupToUserPillow',
            'class': 'pillowtop.pillow.interface.ConstructedPillow',
            'instance': 'corehq.pillows.groups_to_user.get_group_to_user_pillow',
        },
        {
            'name': 'SqlSMSPillow',
            'class': 'pillowtop.pillow.interface.ConstructedPillow',
            'instance': 'corehq.pillows.sms.get_sql_sms_pillow',
        },
        {
            'name': 'UserGroupsDbKafkaPillow',
            'class': 'pillowtop.pillow.interface.ConstructedPillow',
            'instance': 'corehq.apps.change_feed.pillow.get_user_groups_db_kafka_pillow',
        },
        {
            'name': 'KafkaDomainPillow',
            'class': 'pillowtop.pillow.interface.ConstructedPillow',
            'instance': 'corehq.pillows.domain.get_domain_kafka_to_elasticsearch_pillow',
        },
        {
            'name': 'FormSubmissionMetadataTrackerPillow',
            'class': 'pillowtop.pillow.interface.ConstructedPillow',
            'instance': 'corehq.pillows.app_submission_tracker.get_form_submission_metadata_tracker_pillow',
        },
        {
            'name': 'UpdateUserSyncHistoryPillow',
            'class': 'pillowtop.pillow.interface.ConstructedPillow',
            'instance': 'corehq.pillows.synclog.get_user_sync_history_pillow',
        },
    ],
    'core_ext': [
        {
            'name': 'AppDbChangeFeedPillow',
            'class': 'pillowtop.pillow.interface.ConstructedPillow',
            'instance': 'corehq.apps.change_feed.pillow.get_application_db_kafka_pillow',
        },
        {
            'name': 'DefaultChangeFeedPillow',
            'class': 'pillowtop.pillow.interface.ConstructedPillow',
            'instance': 'corehq.apps.change_feed.pillow.get_default_couch_db_change_feed_pillow',
        },
        {
            'name': 'DomainDbKafkaPillow',
            'class': 'pillowtop.pillow.interface.ConstructedPillow',
            'instance': 'corehq.apps.change_feed.pillow.get_domain_db_kafka_pillow',
        },
        {
            'name': 'kafka-ucr-main',
            'class': 'corehq.apps.userreports.pillow.ConfigurableReportKafkaPillow',
            'instance': 'corehq.apps.userreports.pillow.get_kafka_ucr_pillow',
            'params': {
                'ucr_division': '0f'
            }
        },
        {
            'name': 'kafka-ucr-main-08',
            'class': 'corehq.apps.userreports.pillow.ConfigurableReportKafkaPillow',
            'instance': 'corehq.apps.userreports.pillow.get_kafka_ucr_pillow',
            'params': {
                'ucr_division': '08'
            }
        },
        {
            'name': 'kafka-ucr-main-9f',
            'class': 'corehq.apps.userreports.pillow.ConfigurableReportKafkaPillow',
            'instance': 'corehq.apps.userreports.pillow.get_kafka_ucr_pillow',
            'params': {
                'ucr_division': '9f'
            }
        },
        {
            'name': 'kafka-ucr-static',
            'class': 'corehq.apps.userreports.pillow.ConfigurableReportKafkaPillow',
            'instance': 'corehq.apps.userreports.pillow.get_kafka_ucr_static_pillow',
            'params': {
                'ucr_division': '0f'
            }
        },
        {
            'name': 'ReportCaseToElasticsearchPillow',
            'class': 'pillowtop.pillow.interface.ConstructedPillow',
            'instance': 'corehq.pillows.reportcase.get_report_case_to_elasticsearch_pillow',
        },
        {
            'name': 'ReportXFormToElasticsearchPillow',
            'class': 'pillowtop.pillow.interface.ConstructedPillow',
            'instance': 'corehq.pillows.reportxform.get_report_xform_to_elasticsearch_pillow',
        },
        {
            'name': 'UnknownUsersPillow',
            'class': 'pillowtop.pillow.interface.ConstructedPillow',
            'instance': 'corehq.pillows.user.get_unknown_users_pillow',
        },
    ],
    'cache': [
        {
            'name': 'CacheInvalidatePillow',
            'class': 'pillowtop.pillow.interface.ConstructedPillow',
            'instance': 'corehq.pillows.cacheinvalidate.get_main_cache_invalidation_pillow',
        },
        {
            'name': 'UserCacheInvalidatePillow',
            'class': 'pillowtop.pillow.interface.ConstructedPillow',
            'instance': 'corehq.pillows.cacheinvalidate.get_user_groups_cache_invalidation_pillow',
        },
    ],
    'fluff': [
        'custom.opm.models.OpmUserFluffPillow',
        'custom.m4change.models.M4ChangeFormFluffPillow',
        'custom.intrahealth.models.CouvertureFluffPillow',
        'custom.intrahealth.models.IntraHealthFluffPillow',
        'custom.intrahealth.models.IntraHealthFormFluffPillow',
        'custom.intrahealth.models.RecouvrementFluffPillow',
        'custom.care_pathways.models.GeographyFluffPillow',
        'custom.care_pathways.models.FarmerRecordFluffPillow',
        'custom.world_vision.models.WorldVisionMotherFluffPillow',
        'custom.world_vision.models.WorldVisionChildFluffPillow',
        'custom.world_vision.models.WorldVisionHierarchyFluffPillow',
        'custom.succeed.models.UCLAPatientFluffPillow',
    ],
    'experimental': [
        {
            'name': 'CaseSearchToElasticsearchPillow',
            'class': 'pillowtop.pillow.interface.ConstructedPillow',
            'instance': 'corehq.pillows.case_search.get_case_search_to_elasticsearch_pillow',
        },
        {
            'name': 'LedgerToElasticsearchPillow',
            'class': 'pillowtop.pillow.interface.ConstructedPillow',
            'instance': 'corehq.pillows.ledger.get_ledger_to_elasticsearch_pillow',
        },
    ]
}

BASE_REPEATERS = (
    'corehq.apps.repeaters.models.FormRepeater',
    'corehq.apps.repeaters.models.CaseRepeater',
    'corehq.apps.repeaters.models.ShortFormRepeater',
    'corehq.apps.repeaters.models.AppStructureRepeater',
    'corehq.apps.repeaters.models.UserRepeater',
    'corehq.apps.repeaters.models.LocationRepeater',
)

ENIKSHAY_REPEATERS = (
    'custom.enikshay.integrations.ninetyninedots.repeaters.NinetyNineDotsRegisterPatientRepeater',
    'custom.enikshay.integrations.ninetyninedots.repeaters.NinetyNineDotsUpdatePatientRepeater',
    'custom.enikshay.integrations.ninetyninedots.repeaters.NinetyNineDotsAdherenceRepeater',
    'custom.enikshay.integrations.ninetyninedots.repeaters.NinetyNineDotsTreatmentOutcomeRepeater',
    'custom.enikshay.integrations.nikshay.repeaters.NikshayRegisterPatientRepeater',
    'custom.enikshay.integrations.nikshay.repeaters.NikshayTreatmentOutcomeRepeater',
    'custom.enikshay.integrations.nikshay.repeaters.NikshayHIVTestRepeater',
    'custom.enikshay.integrations.nikshay.repeaters.NikshayFollowupRepeater',
    'custom.enikshay.integrations.nikshay.repeaters.NikshayRegisterPrivatePatientRepeater',
    'custom.enikshay.integrations.bets.repeaters.ChemistBETSVoucherRepeater',
    'custom.enikshay.integrations.bets.repeaters.LabBETSVoucherRepeater',
    'custom.enikshay.integrations.bets.repeaters.BETS180TreatmentRepeater',
    'custom.enikshay.integrations.bets.repeaters.BETSDrugRefillRepeater',
    'custom.enikshay.integrations.bets.repeaters.BETSSuccessfulTreatmentRepeater',
    'custom.enikshay.integrations.bets.repeaters.BETSDiagnosisAndNotificationRepeater',
    'custom.enikshay.integrations.bets.repeaters.BETSAYUSHReferralRepeater',
    'custom.enikshay.integrations.bets.repeaters.BETSUserRepeater',
    'custom.enikshay.integrations.bets.repeaters.BETSLocationRepeater',
    'custom.enikshay.integrations.bets.repeaters.BETSBeneficiaryRepeater',
)

REPEATERS = BASE_REPEATERS + LOCAL_REPEATERS + ENIKSHAY_REPEATERS


STATIC_UCR_REPORTS = [
    os.path.join('custom', '_legacy', 'mvp', 'ucr', 'reports', 'deidentified_va_report.json'),
    os.path.join('custom', 'abt', 'reports', 'incident_report.json'),
    os.path.join('custom', 'abt', 'reports', 'sms_indicator_report.json'),
    os.path.join('custom', 'abt', 'reports', 'spray_progress_country.json'),
    os.path.join('custom', 'abt', 'reports', 'spray_progress_level_1.json'),
    os.path.join('custom', 'abt', 'reports', 'spray_progress_level_2.json'),
    os.path.join('custom', 'abt', 'reports', 'spray_progress_level_3.json'),
    os.path.join('custom', 'abt', 'reports', 'spray_progress_level_4.json'),
    os.path.join('custom', 'abt', 'reports', 'supervisory_report.json'),
    os.path.join('custom', 'icds_reports', 'ucr', 'reports', 'asr_2_3_person_cases.json'),
    os.path.join('custom', 'icds_reports', 'ucr', 'reports', 'asr_2_household_cases.json'),
    os.path.join('custom', 'icds_reports', 'ucr', 'reports', 'asr_2_lactating.json'),
    os.path.join('custom', 'icds_reports', 'ucr', 'reports', 'asr_2_pregnancies.json'),
    os.path.join('custom', 'icds_reports', 'ucr', 'reports', 'asr_4_6_infrastructure.json'),
    os.path.join('custom', 'icds_reports', 'ucr', 'reports', 'hardware_block.json'),
    os.path.join('custom', 'icds_reports', 'ucr', 'reports', 'hardware_district.json'),
    os.path.join('custom', 'icds_reports', 'ucr', 'reports', 'hardware_individual.json'),
    os.path.join('custom', 'icds_reports', 'ucr', 'reports', 'it_individual_issues.json'),
    os.path.join('custom', 'icds_reports', 'ucr', 'reports', 'it_issues_block.json'),
    os.path.join('custom', 'icds_reports', 'ucr', 'reports', 'it_issues_by_ticket_level.json'),
    os.path.join('custom', 'icds_reports', 'ucr', 'reports', 'it_issues_by_type.json'),
    os.path.join('custom', 'icds_reports', 'ucr', 'reports', 'it_issues_district.json'),
    os.path.join('custom', 'icds_reports', 'ucr', 'reports', 'it_issues_state.json'),
    os.path.join('custom', 'icds_reports', 'ucr', 'reports', 'mpr_10a_person_cases.json'),
    os.path.join('custom', 'icds_reports', 'ucr', 'reports', 'mpr_10b_person_cases.json'),
    os.path.join('custom', 'icds_reports', 'ucr', 'reports', 'mpr_11_visitor_book_forms.json'),
    os.path.join('custom', 'icds_reports', 'ucr', 'reports', 'mpr_1_person_cases.json'),
    os.path.join('custom', 'icds_reports', 'ucr', 'reports', 'mpr_2a_3_child_delivery_forms.json'),
    os.path.join('custom', 'icds_reports', 'ucr', 'reports', 'mpr_2a_person_cases.json'),
    os.path.join('custom', 'icds_reports', 'ucr', 'reports', 'mpr_2bi_preg_delivery_death_list.json'),
    os.path.join('custom', 'icds_reports', 'ucr', 'reports', 'mpr_2bii_child_death_list.json'),
    os.path.join('custom', 'icds_reports', 'ucr', 'reports', 'mpr_2ci_child_birth_list.json'),
    os.path.join('custom', 'icds_reports', 'ucr', 'reports', 'mpr_3i_person_cases.json'),
    os.path.join('custom', 'icds_reports', 'ucr', 'reports', 'mpr_3ii_person_cases.json'),
    os.path.join('custom', 'icds_reports', 'ucr', 'reports', 'mpr_4a_6_pse.json'),
    os.path.join('custom', 'icds_reports', 'ucr', 'reports', 'mpr_4b_infra_forms.json'),
    os.path.join('custom', 'icds_reports', 'ucr', 'reports', 'mpr_5_ccs_record_cases.json'),
    os.path.join('custom', 'icds_reports', 'ucr', 'reports', 'mpr_5_ccs_record_cases_v2.json'),
    os.path.join('custom', 'icds_reports', 'ucr', 'reports', 'mpr_5_child_health_cases.json'),
    os.path.join('custom', 'icds_reports', 'ucr', 'reports', 'mpr_5_child_health_cases_v2.json'),
    os.path.join('custom', 'icds_reports', 'ucr', 'reports', 'mpr_6ac_child_health_cases.json'),
    os.path.join('custom', 'icds_reports', 'ucr', 'reports', 'mpr_6ac_child_health_cases_v2.json'),
    os.path.join('custom', 'icds_reports', 'ucr', 'reports', 'mpr_6b_child_health_cases.json'),
    os.path.join('custom', 'icds_reports', 'ucr', 'reports', 'mpr_6b_child_health_cases_v2.json'),
    os.path.join('custom', 'icds_reports', 'ucr', 'reports', 'mpr_7_growth_monitoring_forms.json'),
    os.path.join('custom', 'icds_reports', 'ucr', 'reports', 'mpr_8_tasks_cases.json'),
    os.path.join('custom', 'icds_reports', 'ucr', 'reports', 'mpr_9_vhnd_forms.json'),
    os.path.join('custom', 'icds_reports', 'ucr', 'reports', 'list_pnc_delivery_complications.json'),
    os.path.join('custom', 'icds_reports', 'ucr', 'reports', 'ls_above_6mo_nutrition.json'),
    os.path.join('custom', 'icds_reports', 'ucr', 'reports', 'ls_awc_days_open.json'),
    os.path.join('custom', 'icds_reports', 'ucr', 'reports', 'ls_awc_locations.json'),
    os.path.join('custom', 'icds_reports', 'ucr', 'reports', 'ls_awc_mgmt_forms.json'),
    os.path.join('custom', 'icds_reports', 'ucr', 'reports', 'ls_beneficiary_feedback.json'),
    os.path.join('custom', 'icds_reports', 'ucr', 'reports', 'ls_born_last_30_days.json'),
    os.path.join('custom', 'icds_reports', 'ucr', 'reports', 'ls_child_nutrition_status.json'),
    os.path.join('custom', 'icds_reports', 'ucr', 'reports', 'ls_children_weighed.json'),
    os.path.join('custom', 'icds_reports', 'ucr', 'reports', 'ls_comp_feeding.json'),
    os.path.join('custom', 'icds_reports', 'ucr', 'reports', 'ls_ebf.json'),
    os.path.join('custom', 'icds_reports', 'ucr', 'reports', 'ls_handwashing.json'),
    os.path.join('custom', 'icds_reports', 'ucr', 'reports', 'ls_ifa_consumption.json'),
    os.path.join('custom', 'icds_reports', 'ucr', 'reports', 'ls_immun_complete.json'),
    os.path.join('custom', 'icds_reports', 'ucr', 'reports', 'ls_report_child_names.json'),
    os.path.join('custom', 'icds_reports', 'ucr', 'reports', 'ls_report_child_nutrition_status.json'),
    os.path.join('custom', 'icds_reports', 'ucr', 'reports', 'ls_report_lbw_pre_term.json'),
    os.path.join('custom', 'icds_reports', 'ucr', 'reports', 'ls_report_pregnant_women_names.json'),
    os.path.join('custom', 'icds_reports', 'ucr', 'reports', 'ls_thr_30_days.json'),
    os.path.join('custom', 'icds_reports', 'ucr', 'reports', 'ls_thr_forms.json'),
    os.path.join('custom', 'icds_reports', 'ucr', 'reports', 'ls_timely_home_visits.json'),
    os.path.join('custom', 'icds_reports', 'ucr', 'reports', 'ls_ccs_record_cases.json'),

    os.path.join('custom', 'enikshay', 'ucr', 'reports', 'tb_notification_register.json'),
    os.path.join('custom', 'enikshay', 'ucr', 'reports', 'sputum_conversion.json'),
    os.path.join('custom', 'enikshay', 'ucr', 'reports', 'tb_hiv.json'),
    os.path.join('custom', 'enikshay', 'ucr', 'reports', 'lab_monthly_summary.json'),
    os.path.join('custom', 'enikshay', 'ucr', 'reports', 'tb_lab_register.json'),
    os.path.join('custom', 'enikshay', 'ucr', 'reports', 'new_patient_summary_dmc.json'),
    os.path.join('custom', 'enikshay', 'ucr', 'reports', 'summary_of_patients.json'),
    os.path.join('custom', 'enikshay', 'ucr', 'reports', 'mdr_suspects.json'),
    os.path.join('custom', 'enikshay', 'ucr', 'reports', 'patient_overview_mobile.json'),
    os.path.join('custom', 'enikshay', 'ucr', 'reports', 'patients_due_to_follow_up.json'),
    os.path.join('custom', 'enikshay', 'ucr', 'reports', 'summary_of_treatment_outcome_mobile.json'),
    os.path.join('custom', 'enikshay', 'ucr', 'reports', 'case_finding_mobile.json'),
    os.path.join('custom', 'enikshay', 'ucr', 'reports', 'monitoring_indicators_treatment_outcome.json'),
    os.path.join('custom', 'enikshay', 'ucr', 'reports', 'monitoring_indicators_general.json'),
    os.path.join('custom', 'enikshay', 'ucr', 'reports', 'monitoring_indicators_tb_hiv.json'),
    os.path.join('custom', 'enikshay', 'ucr', 'reports', 'cc_outbound_call_list.json'),
    os.path.join('custom', 'enikshay', 'ucr', 'reports', 'payment_register.json'),
    os.path.join('custom', 'enikshay', 'ucr', 'reports', 'beneficiary_register.json'),
    os.path.join('custom', 'enikshay', 'ucr', 'reports', 'lab_register_for_culture.json'),
    os.path.join('custom', 'enikshay', 'ucr', 'reports', 'rntcp_pmdt_treatment_register.json'),

    os.path.join('custom', 'enikshay', 'ucr', 'reports', 'qa', 'payment_register.json'),
    os.path.join('custom', 'enikshay', 'ucr', 'reports', 'qa', 'beneficiary_register.json'),
]


STATIC_DATA_SOURCES = [
    os.path.join('custom', 'up_nrhm', 'data_sources', 'location_hierarchy.json'),
    os.path.join('custom', 'up_nrhm', 'data_sources', 'asha_facilitators.json'),
    os.path.join('custom', 'succeed', 'data_sources', 'submissions.json'),
    os.path.join('custom', 'succeed', 'data_sources', 'patient_task_list.json'),
    os.path.join('custom', 'apps', 'gsid', 'data_sources', 'patient_summary.json'),
    os.path.join('custom', 'abt', 'reports', 'data_sources', 'sms.json'),
    os.path.join('custom', 'abt', 'reports', 'data_sources', 'sms_case.json'),
    os.path.join('custom', 'abt', 'reports', 'data_sources', 'supervisory.json'),
    os.path.join('custom', '_legacy', 'mvp', 'ucr', 'reports', 'data_sources', 'va_datasource.json'),
    os.path.join('custom', 'reports', 'mc', 'data_sources', 'malaria_consortium.json'),
    os.path.join('custom', 'reports', 'mc', 'data_sources', 'weekly_forms.json'),
    os.path.join('custom', 'icds_reports', 'ucr', 'data_sources', 'awc_locations.json'),
    os.path.join('custom', 'icds_reports', 'ucr', 'data_sources', 'awc_mgt_forms.json'),
    os.path.join('custom', 'icds_reports', 'ucr', 'data_sources', 'ccs_record_cases.json'),
    os.path.join('custom', 'icds_reports', 'ucr', 'data_sources', 'ccs_record_cases_monthly.json'),
    os.path.join('custom', 'icds_reports', 'ucr', 'data_sources', 'ccs_record_cases_monthly_v2.json'),
    os.path.join('custom', 'icds_reports', 'ucr', 'data_sources', 'ccs_record_cases_monthly_tableau.json'),
    os.path.join('custom', 'icds_reports', 'ucr', 'data_sources', 'ccs_record_cases_monthly_tableau2.json'),
    os.path.join('custom', 'icds_reports', 'ucr', 'data_sources', 'child_cases_monthly.json'),
    os.path.join('custom', 'icds_reports', 'ucr', 'data_sources', 'child_cases_monthly_v2.json'),
    os.path.join('custom', 'icds_reports', 'ucr', 'data_sources', 'child_delivery_forms.json'),
    os.path.join('custom', 'icds_reports', 'ucr', 'data_sources', 'child_health_cases.json'),
    os.path.join('custom', 'icds_reports', 'ucr', 'data_sources', 'child_health_cases_monthly_tableau.json'),
    os.path.join('custom', 'icds_reports', 'ucr', 'data_sources', 'child_health_cases_monthly_tableau2.json'),
    os.path.join('custom', 'icds_reports', 'ucr', 'data_sources', 'daily_feeding_forms.json'),
    os.path.join('custom', 'icds_reports', 'ucr', 'data_sources', 'gm_forms.json'),
    os.path.join('custom', 'icds_reports', 'ucr', 'data_sources', 'hardware_cases.json'),
    os.path.join('custom', 'icds_reports', 'ucr', 'data_sources', 'home_visit_forms.json'),
    os.path.join('custom', 'icds_reports', 'ucr', 'data_sources', 'household_cases.json'),
    os.path.join('custom', 'icds_reports', 'ucr', 'data_sources', 'infrastructure_form.json'),
    os.path.join('custom', 'icds_reports', 'ucr', 'data_sources', 'ls_home_visit_forms_filled.json'),
    os.path.join('custom', 'icds_reports', 'ucr', 'data_sources', 'person_cases.json'),
    os.path.join('custom', 'icds_reports', 'ucr', 'data_sources', 'person_cases_v2.json'),
    os.path.join('custom', 'icds_reports', 'ucr', 'data_sources', 'tasks_cases.json'),
    os.path.join('custom', 'icds_reports', 'ucr', 'data_sources', 'tech_issue_cases.json'),
    os.path.join('custom', 'icds_reports', 'ucr', 'data_sources', 'thr_forms.json'),
    os.path.join('custom', 'icds_reports', 'ucr', 'data_sources', 'usage_forms.json'),
    os.path.join('custom', 'icds_reports', 'ucr', 'data_sources', 'vhnd_form.json'),
    os.path.join('custom', 'icds_reports', 'ucr', 'data_sources', 'visitorbook_forms.json'),

    os.path.join('custom', 'enikshay', 'ucr', 'data_sources', 'adherence.json'),
    os.path.join('custom', 'enikshay', 'ucr', 'data_sources', 'episode.json'),
    os.path.join('custom', 'enikshay', 'ucr', 'data_sources', 'test.json'),
    os.path.join('custom', 'enikshay', 'ucr', 'data_sources', 'voucher.json'),

    os.path.join('custom', 'enikshay', 'ucr', 'data_sources', 'qa', 'episode.json'),
    os.path.join('custom', 'enikshay', 'ucr', 'data_sources', 'qa', 'test.json'),
    os.path.join('custom', 'enikshay', 'ucr', 'data_sources', 'qa', 'voucher.json'),

    os.path.join('custom', 'pnlppgi', 'resources', 'site_reporting_rates.json'),
    os.path.join('custom', 'pnlppgi', 'resources', 'malaria.json')
]

STATIC_DATA_SOURCE_PROVIDERS = [
    'corehq.apps.callcenter.data_source.call_center_data_source_configuration_provider'
]


for k, v in LOCAL_PILLOWTOPS.items():
    plist = PILLOWTOPS.get(k, [])
    plist.extend(v)
    PILLOWTOPS[k] = plist

COUCH_CACHE_BACKENDS = [
    'corehq.apps.cachehq.cachemodels.DomainGenerationCache',
    'corehq.apps.cachehq.cachemodels.UserGenerationCache',
    'corehq.apps.cachehq.cachemodels.GroupGenerationCache',
    'corehq.apps.cachehq.cachemodels.UserRoleGenerationCache',
    'corehq.apps.cachehq.cachemodels.ReportGenerationCache',
    'corehq.apps.cachehq.cachemodels.DefaultConsumptionGenerationCache',
    'corehq.apps.cachehq.cachemodels.InvitationGenerationCache',
    'corehq.apps.cachehq.cachemodels.UserReportsDataSourceCache',
    'dimagi.utils.couch.cache.cache_core.gen.GlobalCache',
]

# Custom fully indexed domains for ReportCase index/pillowtop
# Adding a domain will not automatically index that domain's existing cases
ES_CASE_FULL_INDEX_DOMAINS = [
    'pact',
    'hsph',
    'care-bihar',
    'bihar',
    'hsph-dev',
    'hsph-betterbirth-pilot-2',
    'commtrack-public-demo',
    'uth-rhd-test',
    'crs-remind',
    'succeed',
    'opm',
]

# Custom fully indexed domains for ReportXForm index/pillowtop --
# only those domains that don't require custom pre-processing before indexing,
# otherwise list in XFORM_PILLOW_HANDLERS
# Adding a domain will not automatically index that domain's existing forms
ES_XFORM_FULL_INDEX_DOMAINS = [
    'commtrack-public-demo',
    'pact',
    'uth-rhd-test',
    'succeed'
]

CUSTOM_UCR_EXPRESSIONS = [
    ('abt_supervisor', 'custom.abt.reports.expressions.abt_supervisor_expression'),
    ('succeed_referenced_id', 'custom.succeed.expressions.succeed_referenced_id'),
    ('location_type_name', 'corehq.apps.locations.ucr_expressions.location_type_name'),
    ('location_parent_id', 'corehq.apps.locations.ucr_expressions.location_parent_id'),
    ('ancestor_location', 'corehq.apps.locations.ucr_expressions.ancestor_location'),
    ('eqa_expression', 'custom.eqa.expressions.eqa_expression'),
    ('cqi_action_item', 'custom.eqa.expressions.cqi_action_item'),
    ('eqa_percent_expression', 'custom.eqa.expressions.eqa_percent_expression'),
    ('year_expression', 'custom.pnlppgi.expressions.year_expression'),
    ('week_expression', 'custom.pnlppgi.expressions.week_expression'),
    ('concatenate_strings', 'custom.enikshay.expressions.concatenate_strings_expression'),
    ('first_case_form_with_xmlns', 'custom.enikshay.expressions.first_case_form_with_xmlns_expression'),
    ('count_case_forms_with_xmlns', 'custom.enikshay.expressions.count_case_forms_with_xmlns_expression'),
    ('month_expression', 'custom.enikshay.expressions.month_expression'),
    ('enikshay_referred_to', 'custom.enikshay.expressions.referred_to_expression'),
    ('enikshay_referred_by', 'custom.enikshay.expressions.referred_by_expression'),
    ('enikshay_date_of_referral', 'custom.enikshay.expressions.date_of_referral_expression'),
    ('enikshay_date_of_acceptance', 'custom.enikshay.expressions.date_of_acceptance_expression'),
    ('enikshay_episode_from_person', 'custom.enikshay.expressions.episode_from_person_expression'),
]

CUSTOM_UCR_EXPRESSION_LISTS = [
    ('mvp.ucr.reports.expressions.CUSTOM_UCR_EXPRESSIONS'),
    ('custom.icds_reports.ucr.expressions.CUSTOM_UCR_EXPRESSIONS'),
    ('custom.ucr_ext.expressions.CUSTOM_UCR_EXPRESSIONS'),
]

CUSTOM_UCR_REPORT_FILTERS = [
    ('enikshay_location_hierarchy', "custom.enikshay.ucr_filters._build_enikshay_location_hierarchy"),
]

CUSTOM_UCR_REPORT_FILTER_VALUES = [
    ("enikshay_location_hierarchy", "custom.enikshay.ucr_filters.ENikshayLocationHierarchyFilterValue"),
]

CUSTOM_MODULES = [
    'custom.apps.crs_reports',
    'custom.ilsgateway',
    'custom.ewsghana',
]

CUSTOM_DASHBOARD_PAGE_URL_NAMES = {
    'ews-ghana': 'dashboard_page',
    'ils-gateway': 'ils_dashboard_report'
}

REMOTE_APP_NAMESPACE = "%(domain)s.commcarehq.org"

# a DOMAIN_MODULE_CONFIG doc present in your couchdb can override individual
# items.
DOMAIN_MODULE_MAP = {
    'a5288-test': 'a5288',
    'a5288-study': 'a5288',
    'care-bihar': 'custom.bihar',
    'bihar': 'custom.bihar',
    'fri': 'custom.fri.reports',
    'fri-testing': 'custom.fri.reports',
    'gsid': 'custom.apps.gsid',
    'gsid-demo': 'custom.apps.gsid',
    'hsph-dev': 'hsph',
    'hsph-betterbirth-pilot-2': 'hsph',
    'mc-inscale': 'custom.reports.mc',
    'mvp-potou': 'mvp',
    'mvp-sauri': 'mvp',
    'mvp-bonsaaso': 'mvp',
    'mvp-ruhiira': 'mvp',
    'mvp-mwandama': 'mvp',
    'mvp-sada': 'mvp',
    'mvp-tiby': 'mvp',
    'mvp-mbola': 'mvp',
    'mvp-koraro': 'mvp',
    'mvp-pampaida': 'mvp',
    'opm': 'custom.opm',
    'pact': 'pact',

    'ipm-senegal': 'custom.intrahealth',
    'icds-test': 'custom.icds_reports',
    'icds-cas': 'custom.icds_reports',
    'testing-ipm-senegal': 'custom.intrahealth',
    'up-nrhm': 'custom.up_nrhm',

    'enikshay-test': 'custom.enikshay',
    'enikshay': 'custom.enikshay',
    'enikshay-test-2': 'custom.enikshay',
    'enikshay-test-3': 'custom.enikshay',
    'enikshay-nikshay-migration-test': 'custom.enikshay',
    'enikshay-domain-copy-test': 'custom.enikshay',
    'enikshay-aks-audit': 'custom.enikshay',
    'np-migration-3': 'custom.enikshay',
    'enikshay-uatbc-migration-test-1': 'custom.enikshay',
    'enikshay-uatbc-migration-test-2': 'custom.enikshay',
    'enikshay-uatbc-migration-test-3': 'custom.enikshay',
    'enikshay-uatbc-migration-test-4': 'custom.enikshay',
    'enikshay-uatbc-migration-test-5': 'custom.enikshay',
    'enikshay-uatbc-migration-test-6': 'custom.enikshay',
    'enikshay-uatbc-migration-test-7': 'custom.enikshay',
    'enikshay-uatbc-migration-test-8': 'custom.enikshay',
    'enikshay-uatbc-migration-test-9': 'custom.enikshay',
    'enikshay-uatbc-migration-test-10': 'custom.enikshay',
    'enikshay-uatbc-migration-test-11': 'custom.enikshay',
    'enikshay-uatbc-migration-test-12': 'custom.enikshay',
    'enikshay-uatbc-migration-test-13': 'custom.enikshay',
    'enikshay-uatbc-migration-test-14': 'custom.enikshay',
    'enikshay-uatbc-migration-test-15': 'custom.enikshay',
    'enikshay-uatbc-migration-test-16': 'custom.enikshay',
    'enikshay-uatbc-migration-test-17': 'custom.enikshay',
    'enikshay-uatbc-migration-test-18': 'custom.enikshay',
    'enikshay-uatbc-migration-test-19': 'custom.enikshay',
    'sheel-enikshay': 'custom.enikshay',

    'crs-remind': 'custom.apps.crs_reports',

    'm4change': 'custom.m4change',
    'succeed': 'custom.succeed',
    'test-pathfinder': 'custom.m4change',
    'wvindia2': 'custom.world_vision',
    'pathways-india-mis': 'custom.care_pathways',
    'pathways-tanzania': 'custom.care_pathways',
    'care-macf-malawi': 'custom.care_pathways',
    'care-macf-bangladesh': 'custom.care_pathways',
    'care-macf-ghana': 'custom.care_pathways',
    'pnlppgi': 'custom.pnlppgi'
}

CASEXML_FORCE_DOMAIN_CHECK = True

#### Django Compressor Stuff after localsettings overrides ####

# This makes sure that Django Compressor does not run at all
# when LESS_DEBUG is set to True.
if LESS_DEBUG:
    COMPRESS_ENABLED = False
    COMPRESS_PRECOMPILERS = ()

COMPRESS_OFFLINE_CONTEXT = {
    'base_template': BASE_TEMPLATE,
    'login_template': LOGIN_TEMPLATE,
    'original_template': BASE_ASYNC_TEMPLATE,
    'less_debug': LESS_DEBUG,
    'less_watch': LESS_WATCH,
}

COMPRESS_CSS_HASHING_METHOD = 'content'



if 'locmem' not in CACHES:
    CACHES['locmem'] = {'BACKEND': 'django.core.cache.backends.locmem.LocMemCache'}
if 'dummy' not in CACHES:
    CACHES['dummy'] = {'BACKEND': 'django.core.cache.backends.dummy.DummyCache'}

try:
    from datadog import initialize
except ImportError:
    pass
else:
    initialize(DATADOG_API_KEY, DATADOG_APP_KEY)

REST_FRAMEWORK = {
    'DATETIME_FORMAT': '%Y-%m-%dT%H:%M:%S.%fZ',
}

SENTRY_CONFIGURED = False
_raven_config = helper.configure_sentry(
    BASE_DIR,
    SERVER_ENVIRONMENT,
    SENTRY_PUBLIC_KEY,
    SENTRY_PRIVATE_KEY,
    SENTRY_PROJECT_ID
)
if _raven_config:
    RAVEN_CONFIG = _raven_config
    SENTRY_CONFIGURED = True
    SENTRY_CLIENT = 'corehq.util.sentry.HQSentryClient'

CSRF_COOKIE_HTTPONLY = True
if RESTRICT_USED_PASSWORDS_FOR_NIC_COMPLIANCE:
    AUTH_PASSWORD_VALIDATORS = [
        {
            'NAME': 'custom.nic_compliance.password_validation.UsedPasswordValidator',
        }
    ]<|MERGE_RESOLUTION|>--- conflicted
+++ resolved
@@ -908,13 +908,10 @@
 ENIKSHAY_PRIVATE_API_USERS = {}
 ENIKSHAY_PRIVATE_API_PASSWORD = None
 
-<<<<<<< HEAD
 # number of docs for UCR to queue asynchronously at once
 # ideally # of documents it takes to process in ~30 min
 ASYNC_INDICATORS_TO_QUEUE = 10000
-=======
 DAYS_TO_KEEP_DEVICE_LOGS = 60
->>>>>>> 07260763
 
 from env_settings import *
 
