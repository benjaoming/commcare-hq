--- conflicted
+++ resolved
@@ -1065,13 +1065,11 @@
 ]
 COMMCARE_EXTENSIONS = []
 
-<<<<<<< HEAD
+IGNORE_ALL_DEMO_USER_SUBMISSIONS = False
+
 # to help in performance, avoid use of phone entries in an environment that does not need them
 # so HQ does not try to keep them up to date
 USE_PHONE_ENTRIES = True
-=======
-IGNORE_ALL_DEMO_USER_SUBMISSIONS = False
->>>>>>> 050dc0f3
 
 try:
     # try to see if there's an environmental variable set for local_settings
