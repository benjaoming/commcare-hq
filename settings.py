#!/usr/bin/env python

import inspect
from collections import defaultdict
import importlib
import os

from django.contrib import messages
import settingshelper as helper

DEBUG = True

# clone http://github.com/dimagi/Vellum into submodules/formdesigner and use
# this to select various versions of Vellum source on the form designer page.
# Acceptable values:
# None - production mode
# "dev" - use raw vellum source (submodules/formdesigner/src)
# "dev-min" - use built/minified vellum (submodules/formdesigner/_build/src)
VELLUM_DEBUG = None


# For Single Sign On (SSO) Implementations
SAML2_DEBUG = False
ENFORCE_SSO_LOGIN = False

# Build paths inside the project like this: os.path.join(BASE_DIR, ...)
BASE_DIR = os.path.dirname(os.path.abspath(__file__))

# gets set to False for unit tests that run without the database
DB_ENABLED = True
UNIT_TESTING = helper.is_testing()
DISABLE_RANDOM_TOGGLES = UNIT_TESTING

# Setting to declare always_enabled/always_disabled toggle states for domains
#   declaring toggles here avoids toggle lookups from cache for all requests.
#   Example format
#   STATIC_TOGGLES_STATES = {
#     'toggle_slug': {
#         'always_enabled': ['domain1', 'domain2],
#         'always_disabled': ['domain4', 'domain3],
#     }
#   }
STATIC_TOGGLE_STATES = {}

ADMINS = ()
MANAGERS = ADMINS

# Ensure that extraneous Tastypie formats are not actually used
# Curiously enough, browsers prefer html, then xml, lastly (or not at all) json
# so removing html from the this variable annoyingly makes it render as XML
# in the browser, when we want JSON. So I've added this commented
# to document intent, but it should only really be activated
# when we have logic in place to treat direct browser access specially.
#TASTYPIE_DEFAULT_FORMATS=['json', 'xml', 'yaml']

# default to the system's timezone settings
TIME_ZONE = "UTC"


# Language code for this installation. All choices can be found here:
# http://www.i18nguy.com/unicode/language-identifiers.html
LANGUAGE_CODE = 'en-us'

LANGUAGES = (
    ('en', 'English'),
    ('es', 'Spanish'),
    ('fra', 'French'),  # we need this alias
    ('hin', 'Hindi'),
    ('sw', 'Swahili'),
    ('por', 'Portuguese'),
)

STATICI18N_FILENAME_FUNCTION = 'statici18n.utils.legacy_filename'

SITE_ID = 1

# If you set this to False, Django will make some optimizations so as not
# to load the internationalization machinery.
USE_I18N = True

# URL that handles the media served from MEDIA_ROOT. Make sure to use a
# trailing slash if there is a path component (optional in other cases).
# Examples: "http://media.lawrence.com", "http://example.com/media/"
MEDIA_URL = '/media/'
STATIC_URL = '/static/'
STATIC_CDN = ''

FILEPATH = BASE_DIR

# These templates are put on the server during deploy by fabric
SERVICE_DIR = os.path.join(FILEPATH, 'deployment', 'commcare-hq-deploy', 'fab', 'services', 'templates')

# media for user uploaded media.  in general this won't be used at all.
MEDIA_ROOT = os.path.join(FILEPATH, 'mediafiles')
STATIC_ROOT = os.path.join(FILEPATH, 'staticfiles')


# Django i18n searches for translation files (django.po) within this dir
# and then in the locale/ directories of installed apps
LOCALE_PATHS = (
    os.path.join(FILEPATH, 'locale'),
)

YARN_COMPONENTS = os.path.join(FILEPATH, 'node_modules')

STATICFILES_FINDERS = (
    "django.contrib.staticfiles.finders.FileSystemFinder",
    "django.contrib.staticfiles.finders.AppDirectoriesFinder",
    'compressor.finders.CompressorFinder',
)

STATICFILES_DIRS = [
    YARN_COMPONENTS,
]

# bleh, why did this submodule have to be removed?
# deploy fails if this item is present and the path does not exist
_formdesigner_path = os.path.join(FILEPATH, 'submodules', 'formdesigner')
if os.path.exists(_formdesigner_path):
    STATICFILES_DIRS += (('formdesigner', _formdesigner_path),)
del _formdesigner_path

LOG_HOME = FILEPATH
COUCH_LOG_FILE = "%s/%s" % (FILEPATH, "commcarehq.couch.log")
DJANGO_LOG_FILE = "%s/%s" % (FILEPATH, "commcarehq.django.log")
ACCOUNTING_LOG_FILE = "%s/%s" % (FILEPATH, "commcarehq.accounting.log")
ANALYTICS_LOG_FILE = "%s/%s" % (FILEPATH, "commcarehq.analytics.log")
FORMPLAYER_TIMING_FILE = "%s/%s" % (FILEPATH, "formplayer.timing.log")
FORMPLAYER_DIFF_FILE = "%s/%s" % (FILEPATH, "formplayer.diff.log")
SOFT_ASSERTS_LOG_FILE = "%s/%s" % (FILEPATH, "soft_asserts.log")
MAIN_COUCH_SQL_DATAMIGRATION = "%s/%s" % (FILEPATH, "main_couch_sql_datamigration.log")

LOCAL_LOGGING_CONFIG = {}

# URL prefix for admin media -- CSS, JavaScript and images. Make sure to use a
# trailing slash.
# Examples: "http://foo.com/media/", "/media/".
ADMIN_MEDIA_PREFIX = '/static/admin/'

# Make this unique, and don't share it with anybody - put into localsettings.py
SECRET_KEY = 'you should really change this'

MIDDLEWARE = [
    'corehq.middleware.NoCacheMiddleware',
    'corehq.middleware.SelectiveSessionMiddleware',
    'django.middleware.locale.LocaleMiddleware',
    'django.middleware.common.CommonMiddleware',
    'django.middleware.csrf.CsrfViewMiddleware',
    'django.middleware.clickjacking.XFrameOptionsMiddleware',
    'django.contrib.auth.middleware.AuthenticationMiddleware',
    'django.contrib.messages.middleware.MessageMiddleware',
    'django.middleware.common.BrokenLinkEmailsMiddleware',
    'django_otp.middleware.OTPMiddleware',
    'django_user_agents.middleware.UserAgentMiddleware',
    'corehq.middleware.OpenRosaMiddleware',
    'corehq.util.global_request.middleware.GlobalRequestMiddleware',
    'corehq.apps.users.middleware.UsersMiddleware',
    'corehq.middleware.SentryContextMiddleware',
    'corehq.apps.domain.middleware.DomainMigrationMiddleware',
    'corehq.middleware.TimeoutMiddleware',
    'corehq.middleware.LogLongRequestMiddleware',
    'corehq.apps.domain.middleware.CCHQPRBACMiddleware',
    'corehq.apps.domain.middleware.DomainHistoryMiddleware',
    'corehq.apps.domain.project_access.middleware.ProjectAccessMiddleware',
    'casexml.apps.phone.middleware.SyncTokenMiddleware',
    'corehq.apps.auditcare.middleware.AuditMiddleware',
    'no_exceptions.middleware.NoExceptionsMiddleware',
    'corehq.apps.locations.middleware.LocationAccessMiddleware',
    'corehq.apps.cloudcare.middleware.CloudcareMiddleware',
]

X_FRAME_OPTIONS = 'DENY'

SESSION_ENGINE = "django.contrib.sessions.backends.cache"

# time in minutes before forced logout due to inactivity
INACTIVITY_TIMEOUT = 60 * 24 * 14
SECURE_TIMEOUT = 30
DISABLE_AUTOCOMPLETE_ON_SENSITIVE_FORMS = False
ENABLE_DRACONIAN_SECURITY_FEATURES = False
CUSTOM_PASSWORD_STRENGTH_MESSAGE = ''
ADD_CAPTCHA_FIELD_TO_FORMS = False

AUTHENTICATION_BACKENDS = [
    'django.contrib.auth.backends.ModelBackend',
    'corehq.apps.domain.auth.ApiKeyFallbackBackend',
    'corehq.apps.sso.backends.SsoBackend',
]

PASSWORD_HASHERS = (
    # this is the default list with SHA1 moved to the front
    'django.contrib.auth.hashers.SHA1PasswordHasher',
    'django.contrib.auth.hashers.PBKDF2PasswordHasher',
    'django.contrib.auth.hashers.PBKDF2SHA1PasswordHasher',
    'django.contrib.auth.hashers.BCryptPasswordHasher',
    'django.contrib.auth.hashers.MD5PasswordHasher',
    'django.contrib.auth.hashers.UnsaltedMD5PasswordHasher',
    'django.contrib.auth.hashers.CryptPasswordHasher',
)

ROOT_URLCONF = "urls"

DEFAULT_APPS = (
    'django.contrib.admin',
    'django.contrib.auth',
    'django.contrib.contenttypes',
    'django.contrib.humanize',
    'django.contrib.messages',
    'django.contrib.sessions',
    'django.contrib.sites',
    'django.contrib.staticfiles',
    'django_celery_results',
    'django_prbac',
    'djng',
    'captcha',
    'couchdbkit.ext.django',
    'crispy_forms',
    'gunicorn',
    'compressor',
    'tastypie',
    'django_otp',
    'django_otp.plugins.otp_static',
    'django_otp.plugins.otp_totp',
    'two_factor',
    'ws4redis',
    'statici18n',
    'django_user_agents',
    'logentry_admin',
    'oauth2_provider',
)

CAPTCHA_FIELD_TEMPLATE = 'hq-captcha-field.html'
CRISPY_TEMPLATE_PACK = 'bootstrap3'
CRISPY_ALLOWED_TEMPLATE_PACKS = (
    'bootstrap',
    'bootstrap3',
)

HQ_APPS = (
    'django_digest',
    'corehq.apps.auditcare.AuditcareConfig',
    'casexml.apps.case',
    'corehq.apps.casegroups',
    'corehq.apps.case_migrations',
    'casexml.apps.phone',
    'casexml.apps.stock',
    'corehq.apps.cleanup',
    'corehq.apps.cloudcare',
    'corehq.apps.smsbillables',
    'corehq.apps.accounting',
    'corehq.apps.appstore',
    'corehq.apps.data_analytics',
    'corehq.apps.data_pipeline_audit',
    'corehq.apps.domain',
    'corehq.apps.domain_migration_flags',
    'corehq.apps.dump_reload',
    'corehq.apps.enterprise',
    'corehq.apps.formplayer_api',
    'corehq.apps.hqadmin.app_config.HqAdminModule',
    'corehq.apps.hqcase',
    'corehq.apps.hqwebapp.apps.HqWebAppConfig',
    'corehq.apps.hqmedia',
    'corehq.apps.integration',
    'corehq.apps.linked_domain',
    'corehq.apps.locations',
    'corehq.apps.products',
    'corehq.apps.programs',
    'corehq.apps.registry.app_config.RegistryAppConfig',
    'corehq.project_limits',
    'corehq.apps.commtrack',
    'corehq.apps.consumption',
    'corehq.celery_monitoring.app_config.CeleryMonitoringAppConfig',
    'corehq.form_processor.app_config.FormProcessorAppConfig',
    'corehq.sql_db.app_config.SqlDbAppConfig',
    'corehq.sql_accessors',
    'corehq.sql_proxy_accessors',
    'corehq.sql_proxy_standby_accessors',
    'corehq.pillows',
    'couchforms',
    'couchexport',
    'dimagi.utils',
    'langcodes',
    'corehq.apps.data_dictionary',
    'corehq.apps.analytics',
    'corehq.apps.callcenter',
    'corehq.apps.change_feed',
    'corehq.apps.custom_data_fields',
    'corehq.apps.receiverwrapper',
    'corehq.apps.app_manager',
    'corehq.apps.es',
    'corehq.apps.fixtures',
    'corehq.apps.case_importer',
    'corehq.apps.reminders',
    'corehq.apps.translations',
    'corehq.apps.user_importer',
    'corehq.apps.users',
    'corehq.apps.settings',
    'corehq.apps.ota',
    'corehq.apps.groups',
    'corehq.apps.mobile_auth',
    'corehq.apps.sms',
    'corehq.apps.smsforms',
    'corehq.apps.sso',
    'corehq.apps.ivr',
    'corehq.messaging',
    'corehq.messaging.scheduling',
    'corehq.messaging.scheduling.scheduling_partitioned',
    'corehq.messaging.smsbackends.tropo',
    'corehq.messaging.smsbackends.turn',
    'corehq.messaging.smsbackends.twilio',
    'corehq.messaging.smsbackends.infobip',
    'corehq.messaging.smsbackends.amazon_pinpoint',
    'corehq.apps.dropbox',
    'corehq.messaging.smsbackends.megamobile',
    'corehq.messaging.ivrbackends.kookoo',
    'corehq.messaging.smsbackends.sislog',
    'corehq.messaging.smsbackends.yo',
    'corehq.messaging.smsbackends.telerivet',
    'corehq.messaging.smsbackends.mach',
    'corehq.messaging.smsbackends.http',
    'corehq.messaging.smsbackends.smsgh',
    'corehq.messaging.smsbackends.push',
    'corehq.messaging.smsbackends.starfish',
    'corehq.messaging.smsbackends.trumpia',
    'corehq.messaging.smsbackends.apposit',
    'corehq.messaging.smsbackends.test',
    'corehq.apps.registration',
    'corehq.messaging.smsbackends.unicel',
    'corehq.messaging.smsbackends.vertex',
    'corehq.messaging.smsbackends.start_enterprise',
    'corehq.messaging.smsbackends.ivory_coast_mtn',
    'corehq.messaging.smsbackends.airtel_tcl',
    'corehq.apps.reports.app_config.ReportsModule',
    'corehq.apps.reports_core',
    'corehq.apps.saved_reports',
    'corehq.apps.userreports.app_config.UserReports',
    'corehq.apps.aggregate_ucrs',
    'corehq.apps.data_interfaces',
    'corehq.apps.export',
    'corehq.apps.builds',
    'corehq.apps.api',
    'corehq.apps.notifications',
    'corehq.apps.cachehq',
    'corehq.apps.toggle_ui',
    'corehq.couchapps',
    'corehq.preindex',
    'corehq.tabs',
    'custom.openclinica',
    'fluff',
    'fluff.fluff_filter',
    'soil',
    'toggle',
    'phonelog',
    'pillowtop',
    'pillow_retry',
    'corehq.apps.styleguide',
    'corehq.messaging.smsbackends.grapevine',
    'corehq.apps.dashboard',
    'corehq.motech',
    'corehq.motech.dhis2',
    'corehq.motech.fhir',
    'corehq.motech.openmrs',
    'corehq.motech.repeaters',
    'corehq.util',
    'dimagi.ext',
    'corehq.blobs',
    'corehq.apps.case_search',
    'corehq.apps.zapier.apps.ZapierConfig',
    'corehq.apps.translations',

    # custom reports
    'pact',

    'custom.reports.mc',
    'custom.apps.crs_reports',
    'custom.ucla',

    'custom.up_nrhm',

    'custom.common',

    'custom.nic_compliance',
    'custom.hki',
    'custom.champ',
    'custom.covid',
    'custom.inddex',
    'custom.onse',
    'custom.nutrition_project',
    'custom.cowin',

    'custom.ccqa',

    'corehq.extensions.app_config.ExtensionAppConfig',  # this should be last in the list
)

# any built-in management commands we want to override should go in hqscripts
INSTALLED_APPS = ('hqscripts',) + DEFAULT_APPS + HQ_APPS

# after login, django redirects to this URL
# rather than the default 'accounts/profile'
LOGIN_REDIRECT_URL = 'homepage'

REPORT_CACHE = 'default'  # or e.g. 'redis'

# When set to False, HQ will not cache any reports using is_cacheable
CACHE_REPORTS = True

####### Domain settings  #######

DOMAIN_MAX_REGISTRATION_REQUESTS_PER_DAY = 99
DOMAIN_SELECT_URL = "/domain/select/"

# This is not used by anything in CommCare HQ, leaving it here in case anything
# in Django unexpectedly breaks without it.
LOGIN_URL = "/accounts/login/"
# If a user tries to access domain admin pages but isn't a domain
# administrator, here's where he/she is redirected
DOMAIN_NOT_ADMIN_REDIRECT_PAGE_NAME = "homepage"

PAGES_NOT_RESTRICTED_FOR_DIMAGI = (
    '/a/{domain}/settings/project/billing/statements/',
    '/a/{domain}/settings/project/billing_information/',
    '/a/{domain}/settings/project/flags/',
    '/a/{domain}/settings/project/internal/calculations/',
    '/a/{domain}/settings/project/internal/info/',
    '/a/{domain}/settings/project/internal_subscription_management/',
    '/a/{domain}/settings/project/project_limits/',
    '/a/{domain}/settings/project/subscription/',
)

####### Release Manager App settings  #######
RELEASE_FILE_PATH = os.path.join("data", "builds")

## soil heartbead config ##
SOIL_HEARTBEAT_CACHE_KEY = "django-soil-heartbeat"


####### Shared/Global/UI Settings #######

# restyle some templates
BASE_TEMPLATE = "hqwebapp/base_navigation.html"
BASE_ASYNC_TEMPLATE = "reports/async/basic.html"
LOGIN_TEMPLATE = "login_and_password/login.html"
LOGGEDOUT_TEMPLATE = LOGIN_TEMPLATE

CSRF_FAILURE_VIEW = 'corehq.apps.hqwebapp.views.csrf_failure'

# These are non-standard setting names that are used in localsettings
# The standard variables are then set to these variables after localsettings
# Todo: Change to use standard settings variables
EMAIL_LOGIN = "user@domain.com"
EMAIL_PASSWORD = "changeme"
EMAIL_SMTP_HOST = "smtp.gmail.com"
EMAIL_SMTP_PORT = 587
# These are the normal Django settings
EMAIL_USE_TLS = True

# the physical server emailing - differentiate if needed
SERVER_EMAIL = 'commcarehq-noreply@example.com'
DEFAULT_FROM_EMAIL = 'commcarehq-noreply@example.com'
SUPPORT_EMAIL = "support@example.com"
SAAS_OPS_EMAIL = "saas-ops@example.com"
PROBONO_SUPPORT_EMAIL = 'pro-bono@example.com'
ACCOUNTS_EMAIL = 'accounts@example.com'
DATA_EMAIL = 'datatree@example.com'
SUBSCRIPTION_CHANGE_EMAIL = 'accounts+subchange@example.com'
INTERNAL_SUBSCRIPTION_CHANGE_EMAIL = 'accounts+subchange+internal@example.com'
BILLING_EMAIL = 'billing-comm@example.com'
INVOICING_CONTACT_EMAIL = 'billing-support@example.com'
GROWTH_EMAIL = 'growth@example.com'
MASTER_LIST_EMAIL = 'master-list@example.com'
SALES_EMAIL = 'sales@example.com'
EULA_CHANGE_EMAIL = 'eula-notifications@example.com'
PRIVACY_EMAIL = 'privacy@example.com'
CONTACT_EMAIL = 'info@example.com'
FEEDBACK_EMAIL = 'feedback@example.com'
BOOKKEEPER_CONTACT_EMAILS = []
SOFT_ASSERT_EMAIL = 'commcarehq-ops+soft_asserts@example.com'
DAILY_DEPLOY_EMAIL = None
EMAIL_SUBJECT_PREFIX = '[commcarehq] '
SAAS_REPORTING_EMAIL = None

# Return-Path is the email used to forward BOUNCE & COMPLAINT notifications
# This email must be a REAL email address, not a mailing list, otherwise
# the emails from mailer daemon will be swallowed up by spam filters.
RETURN_PATH_EMAIL = None

# This will trigger a periodic task to check the RETURN_PATH_EMAIL inbox for
# SES bounce and complaint notifications.
RETURN_PATH_EMAIL_PASSWORD = None

# Allows reception of SES Events to the log_email_event endpoint to update
# MessagingSubEvent status This configuration set should be set up for each
# environment here:
# https://console.aws.amazon.com/ses/home?region=us-east-1#configuration-set-list:

SES_CONFIGURATION_SET = None
SNS_EMAIL_EVENT_SECRET = None

ENABLE_SOFT_ASSERT_EMAILS = True
IS_DIMAGI_ENVIRONMENT = True

LOCAL_SERVER_ENVIRONMENT = 'localdev'
SERVER_ENVIRONMENT = LOCAL_SERVER_ENVIRONMENT
ICDS_ENVS = ('icds',)
# environments located in india, this should not even include staging
INDIAN_ENVIRONMENTS = ('india', 'icds-cas', 'icds-staging')
UNLIMITED_RULE_RESTART_ENVS = ('echis', 'pna', 'swiss')

# minimum minutes between updates to user reporting metadata
USER_REPORTING_METADATA_UPDATE_FREQUENCY = 15
USER_REPORTING_METADATA_BATCH_ENABLED = False
USER_REPORTING_METADATA_BATCH_SCHEDULE = {'timedelta': {'minutes': 5}}


BASE_ADDRESS = 'localhost:8000'
J2ME_ADDRESS = ''

# Set this if touchforms can't access HQ via the public URL e.g. if using a self signed cert
# Should include the protocol.
# If this is None, get_url_base() will be used
CLOUDCARE_BASE_URL = None

PAGINATOR_OBJECTS_PER_PAGE = 15
PAGINATOR_MAX_PAGE_LINKS = 5

# OTA restore fixture generators
FIXTURE_GENERATORS = [
    "corehq.apps.users.fixturegenerators.user_groups",
    "corehq.apps.fixtures.fixturegenerators.item_lists",
    "corehq.apps.callcenter.fixturegenerators.indicators_fixture_generator",
    "corehq.apps.products.fixtures.product_fixture_generator",
    "corehq.apps.programs.fixtures.program_fixture_generator",
    "corehq.apps.app_manager.fixtures.report_fixture_generator",
    "corehq.apps.locations.fixtures.location_fixture_generator",
    "corehq.apps.locations.fixtures.flat_location_fixture_generator",
    "corehq.apps.registry.fixtures.registry_fixture_generator",
]

### Shared drive settings ###
# Also see section after localsettings import
SHARED_DRIVE_ROOT = None
# names of directories within SHARED_DRIVE_ROOT
RESTORE_PAYLOAD_DIR_NAME = None
SHARED_TEMP_DIR_NAME = None
SHARED_BLOB_DIR_NAME = 'blobdb'

## django-transfer settings
# These settings must match the apache / nginx config
TRANSFER_SERVER = None  # 'apache' or 'nginx'
# name of the directory within SHARED_DRIVE_ROOT
TRANSFER_FILE_DIR_NAME = None

GET_URL_BASE = 'dimagi.utils.web.get_url_base'

CELERY_BROKER_URL = 'redis://localhost:6379/0'

# https://github.com/celery/celery/issues/4226
CELERY_BROKER_POOL_LIMIT = None

CELERY_RESULT_BACKEND = 'django-db'

CELERY_TASK_ANNOTATIONS = {
    '*': {
        'on_failure': helper.celery_failure_handler,
        'trail': False,
    }
}

CELERY_MAIN_QUEUE = 'celery'
CELERY_PERIODIC_QUEUE = 'celery_periodic'
CELERY_REMINDER_RULE_QUEUE = 'reminder_rule_queue'
CELERY_REMINDER_CASE_UPDATE_QUEUE = 'reminder_case_update_queue'
CELERY_REMINDER_CASE_UPDATE_BULK_QUEUE = 'reminder_rule_queue'  # override in localsettings
CELERY_REPEAT_RECORD_QUEUE = 'repeat_record_queue'
CELERY_LOCATION_REASSIGNMENT_QUEUE = 'celery'

# Will cause a celery task to raise a SoftTimeLimitExceeded exception if
# time limit is exceeded.
CELERY_TASK_SOFT_TIME_LIMIT = 86400 * 2  # 2 days in seconds

# http://docs.celeryproject.org/en/3.1/configuration.html#celery-event-queue-ttl
# Keep messages in the events queue only for 2 hours
CELERY_EVENT_QUEUE_TTL = 2 * 60 * 60

CELERY_TASK_SERIALIZER = 'json'  # Default value in celery 4.x
CELERY_ACCEPT_CONTENT = ['json', 'pickle']  # Defaults to ['json'] in celery 4.x.  Remove once pickle is not used.

# in seconds
CELERY_HEARTBEAT_THRESHOLDS = {
    "analytics_queue": 30 * 60,
    "async_restore_queue": 60,
    "background_queue": None,
    "case_import_queue": 60,
    "case_rule_queue": None,
    "celery": 60,
    "celery_periodic": None,
    "email_queue": 30,
    "export_download_queue": 30,
    "icds_aggregation_queue": None,
    "icds_dashboard_reports_queue": None,
    "logistics_background_queue": None,
    "logistics_reminder_queue": None,
    "reminder_case_update_queue": 15 * 60,
    "reminder_queue": 15 * 60,
    "reminder_rule_queue": 15 * 60,
    "repeat_record_queue": 60 * 60,
    "saved_exports_queue": 6 * 60 * 60,
    "send_report_throttled": 6 * 60 * 60,
    "sms_queue": 5 * 60,
    "submission_reprocessing_queue": 60 * 60,
    "sumologic_logs_queue": 6 * 60 * 60,
    "ucr_indicator_queue": None,
    "ucr_queue": None,
}

# websockets config
WEBSOCKET_URL = '/ws/'
WS4REDIS_PREFIX = 'ws'
WSGI_APPLICATION = 'ws4redis.django_runserver.application'
WS4REDIS_ALLOWED_CHANNELS = helper.get_allowed_websocket_channels


TEST_RUNNER = 'testrunner.TwoStageTestRunner'
# this is what gets appended to @domain after your accounts
HQ_ACCOUNT_ROOT = "commcarehq.org"

FORMPLAYER_URL = 'http://localhost:8080'

####### SMS Queue Settings #######

# Setting this to False will make the system process outgoing and incoming SMS
# immediately rather than use the queue.
# This should always be set to True in production environments, and the sms_queue
# celery worker(s) should be deployed. We set this to False for tests and (optionally)
# for local testing.
SMS_QUEUE_ENABLED = True

# Number of minutes a celery task will alot for itself (via lock timeout)
SMS_QUEUE_PROCESSING_LOCK_TIMEOUT = 5

# Number of minutes to wait before retrying an unsuccessful processing attempt
# for a single SMS
SMS_QUEUE_REPROCESS_INTERVAL = 5

# Number of minutes to wait before retrying an SMS that has reached
# the default maximum number of processing attempts
SMS_QUEUE_REPROCESS_INDEFINITELY_INTERVAL = 60 * 6

# Max number of processing attempts before giving up on processing the SMS
SMS_QUEUE_MAX_PROCESSING_ATTEMPTS = 3

# Number of minutes to wait before retrying SMS that was delayed because the
# domain restricts sending SMS to certain days/times.
SMS_QUEUE_DOMAIN_RESTRICTED_RETRY_INTERVAL = 15

# The number of hours to wait before counting a message as stale. Stale
# messages will not be processed.
SMS_QUEUE_STALE_MESSAGE_DURATION = 7 * 24


####### Reminders Queue Settings #######

# Setting this to False will make the system fire reminders every
# minute on the periodic queue. Setting to True will queue up reminders
# on the reminders queue.
REMINDERS_QUEUE_ENABLED = False

# If a reminder still has not been processed in this number of minutes, enqueue it
# again.
REMINDERS_QUEUE_ENQUEUING_TIMEOUT = 180

# Number of minutes a celery task will alot for itself (via lock timeout)
REMINDERS_QUEUE_PROCESSING_LOCK_TIMEOUT = 5

# Number of minutes to wait before retrying an unsuccessful processing attempt
# for a single reminder
REMINDERS_QUEUE_REPROCESS_INTERVAL = 5

# Max number of processing attempts before giving up on processing the reminder
REMINDERS_QUEUE_MAX_PROCESSING_ATTEMPTS = 3

# The number of hours to wait before counting a reminder as stale. Stale
# reminders will not be processed.
REMINDERS_QUEUE_STALE_REMINDER_DURATION = 7 * 24

# Reminders rate limiting settings. A single project will only be allowed to
# fire REMINDERS_RATE_LIMIT_COUNT reminders every REMINDERS_RATE_LIMIT_PERIOD
# seconds.
REMINDERS_RATE_LIMIT_COUNT = 30
REMINDERS_RATE_LIMIT_PERIOD = 60

SYNC_CASE_FOR_MESSAGING_ON_SAVE = True

# Used by the new reminders framework
LOCAL_AVAILABLE_CUSTOM_SCHEDULING_CONTENT = {}
AVAILABLE_CUSTOM_SCHEDULING_CONTENT = {
    "UCLA_GENERAL_HEALTH":
        ["custom.ucla.api.general_health_message_bank_content_new",
         "UCLA: General Health Message Bank"],
    "UCLA_MENTAL_HEALTH":
        ["custom.ucla.api.mental_health_message_bank_content_new",
         "UCLA: Mental Health Message Bank"],
    "UCLA_SEXUAL_HEALTH":
        ["custom.ucla.api.sexual_health_message_bank_content_new",
         "UCLA: Sexual Health Message Bank"],
    "UCLA_MED_ADHERENCE":
        ["custom.ucla.api.med_adherence_message_bank_content_new",
         "UCLA: Med Adherence Message Bank"],
    "UCLA_SUBSTANCE_USE":
        ["custom.ucla.api.substance_use_message_bank_content_new",
         "UCLA: Substance Use Message Bank"],
}

# Used by the old reminders framework
LOCAL_AVAILABLE_CUSTOM_REMINDER_RECIPIENTS = {}
AVAILABLE_CUSTOM_REMINDER_RECIPIENTS = {
    'HOST_CASE_OWNER_LOCATION':
        ['corehq.apps.reminders.custom_recipients.host_case_owner_location',
         "Custom: Extension Case -> Host Case -> Owner (which is a location)"],
    'HOST_CASE_OWNER_LOCATION_PARENT':
        ['corehq.apps.reminders.custom_recipients.host_case_owner_location_parent',
         "Custom: Extension Case -> Host Case -> Owner (which is a location) -> Parent location"],
    'MOBILE_WORKER_CASE_OWNER_LOCATION_PARENT':
        ['custom.abt.messaging.custom_recipients.abt_mobile_worker_case_owner_location_parent_old_framework',
         "Abt: The case owner's location's parent location"],
    'LOCATION_CASE_OWNER_PARENT_LOCATION':
        ['custom.abt.messaging.custom_recipients.abt_location_case_owner_parent_location_old_framework',
         "Abt: The case owner location's parent location"],
}


# Used by the new reminders framework
LOCAL_AVAILABLE_CUSTOM_SCHEDULING_RECIPIENTS = {}
AVAILABLE_CUSTOM_SCHEDULING_RECIPIENTS = {
    'HOST_CASE_OWNER_LOCATION':
        ['corehq.messaging.scheduling.custom_recipients.host_case_owner_location',
         "Custom: Extension Case -> Host Case -> Owner (which is a location)"],
    'HOST_CASE_OWNER_LOCATION_PARENT':
        ['corehq.messaging.scheduling.custom_recipients.host_case_owner_location_parent',
         "Custom: Extension Case -> Host Case -> Owner (which is a location) -> Parent location"],
    'MOBILE_WORKER_CASE_OWNER_LOCATION_PARENT':
        ['custom.abt.messaging.custom_recipients.abt_mobile_worker_case_owner_location_parent_new_framework',
         "Abt: The case owner's location's parent location"],
    'LOCATION_CASE_OWNER_PARENT_LOCATION':
        ['custom.abt.messaging.custom_recipients.abt_location_case_owner_parent_location_new_framework',
         "Abt: The case owner location's parent location"],
}

LOCAL_AVAILABLE_CUSTOM_RULE_CRITERIA = {}
AVAILABLE_CUSTOM_RULE_CRITERIA = {
    'COVID_US_ASSOCIATED_USER_CASES': 'custom.covid.rules.custom_criteria.associated_usercase_closed'
}

LOCAL_AVAILABLE_CUSTOM_RULE_ACTIONS = {}
AVAILABLE_CUSTOM_RULE_ACTIONS = {
    'COVID_US_CLOSE_CASES_ASSIGNED_CHECKIN': 'custom.covid.rules.custom_actions.close_cases_assigned_to_checkin'
}

####### auditcare parameters #######
AUDIT_ALL_VIEWS = False
AUDIT_VIEWS = []
AUDIT_MODULES = []
AUDIT_ADMIN_VIEWS = False

# Don't use google analytics unless overridden in localsettings
ANALYTICS_IDS = {
    'GOOGLE_ANALYTICS_API_ID': '',
    'KISSMETRICS_KEY': '',
    'HUBSPOT_API_KEY': '',
    'HUBSPOT_API_ID': '',
    'GTM_ID': '',
    'DRIFT_ID': '',
    'APPCUES_ID': '',
    'APPCUES_KEY': '',
}

ANALYTICS_CONFIG = {
    "HQ_INSTANCE": '',  # e.g. "www" or "staging"
    "DEBUG": False,
    "LOG_LEVEL": "warning",     # "warning", "debug", "verbose", or "" for no logging
}

GREENHOUSE_API_KEY = ''

MAPBOX_ACCESS_TOKEN = ''

OPEN_EXCHANGE_RATES_API_ID = ''

# import local settings if we find them
LOCAL_APPS = ()
LOCAL_MIDDLEWARE = ()
LOCAL_PILLOWTOPS = {}

RUN_FORM_META_PILLOW = True
RUN_CASE_SEARCH_PILLOW = True
RUN_UNKNOWN_USER_PILLOW = True

# Set to True to remove the `actions` and `xform_id` fields from the
# ES Case index. These fields contribute high load to the shard
# databases.
CASE_ES_DROP_FORM_FIELDS = False

# Repeaters in the order in which they should appear in "Data Forwarding"
REPEATER_CLASSES = [
    'corehq.motech.repeaters.models.FormRepeater',
    'corehq.motech.repeaters.models.CaseRepeater',
    'corehq.motech.repeaters.models.CreateCaseRepeater',
    'corehq.motech.repeaters.models.UpdateCaseRepeater',
    'corehq.motech.repeaters.models.ReferCaseRepeater',
    'corehq.motech.repeaters.models.DataRegistryCaseUpdateRepeater',
    'corehq.motech.repeaters.models.ShortFormRepeater',
    'corehq.motech.repeaters.models.AppStructureRepeater',
    'corehq.motech.repeaters.models.UserRepeater',
    'corehq.motech.repeaters.models.LocationRepeater',
    'corehq.motech.fhir.repeaters.FHIRRepeater',
    'corehq.motech.openmrs.repeaters.OpenmrsRepeater',
    'corehq.motech.dhis2.repeaters.Dhis2Repeater',
    'corehq.motech.dhis2.repeaters.Dhis2EntityRepeater',
    'custom.cowin.repeaters.BeneficiaryRegistrationRepeater',
    'custom.cowin.repeaters.BeneficiaryVaccinationRepeater',
]

# Override this in localsettings to add new repeater types
LOCAL_REPEATER_CLASSES = []

# tuple of fully qualified repeater class names that are enabled.
# Set to None to enable all or empty tuple to disable all.
# This will not prevent users from creating
REPEATERS_WHITELIST = None

# If ENABLE_PRELOGIN_SITE is set to true, redirect to Dimagi.com urls
ENABLE_PRELOGIN_SITE = False

# dimagi.com urls
PRICING_PAGE_URL = "https://www.dimagi.com/commcare/pricing/"

# Sumologic log aggregator
SUMOLOGIC_URL = None

# on both a single instance or distributed setup this should assume localhost
ELASTICSEARCH_HOST = 'localhost'
ELASTICSEARCH_PORT = 9200
ELASTICSEARCH_MAJOR_VERSION = 2
# If elasticsearch queries take more than this, they result in timeout errors
ES_SEARCH_TIMEOUT = 30

BITLY_OAUTH_TOKEN = None

OAUTH2_PROVIDER_ACCESS_TOKEN_MODEL = 'oauth2_provider.AccessToken'
OAUTH2_PROVIDER_APPLICATION_MODEL = 'oauth2_provider.Application'


def _pkce_required(client_id):
    from corehq.apps.hqwebapp.models import pkce_required
    return pkce_required(client_id)


OAUTH2_PROVIDER = {
    # until we have clearer project-level checks on this, just expire the token every
    # 15 minutes to match HIPAA constraints.
    # https://django-oauth-toolkit.readthedocs.io/en/latest/settings.html#access-token-expire-seconds
    'ACCESS_TOKEN_EXPIRE_SECONDS': 15 * 60,
    'PKCE_REQUIRED': _pkce_required,
    'SCOPES': {
        'access_apis': 'Access API data on all your CommCare projects',
    },
    'REFRESH_TOKEN_EXPIRE_SECONDS': 60 * 60 * 24 * 15,  # 15 days
}


# this should be overridden in localsettings
INTERNAL_DATA = defaultdict(list)

COUCH_STALE_QUERY = 'update_after'  # 'ok' for cloudant
# Run reindex every 10 minutes (by default)
COUCH_REINDEX_SCHEDULE = {'timedelta': {'minutes': 10}}

MESSAGE_LOG_OPTIONS = {
    "abbreviated_phone_number_domains": ["mustmgh", "mgh-cgh-uganda"],
}

PREVIEWER_RE = '^$'

MESSAGE_STORAGE = 'django.contrib.messages.storage.session.SessionStorage'

DIGEST_LOGIN_FACTORY = 'django_digest.NoEmailLoginFactory'

# Django Compressor
COMPRESS_PRECOMPILERS = AVAILABLE_COMPRESS_PRECOMPILERS = (
    ('text/less', 'corehq.apps.hqwebapp.precompilers.LessFilter'),
)
# if not overwritten in localsettings, these will be replaced by the value they return
# using the local DEBUG value (which we don't have access to here yet)
COMPRESS_ENABLED = lambda: not DEBUG and not UNIT_TESTING  # noqa: E731
COMPRESS_OFFLINE = lambda: not DEBUG and not UNIT_TESTING  # noqa: E731
COMPRESS_FILTERS = {
    'css': [
        'compressor.filters.css_default.CssAbsoluteFilter',
        'compressor.filters.cssmin.rCSSMinFilter',
    ]
}

LESS_B3_PATHS = {
    'variables': '../../../hqwebapp/less/_hq/includes/variables',
    'mixins': '../../../hqwebapp/less/_hq/includes/mixins',
}

USER_AGENTS_CACHE = 'default'

# Invoicing
INVOICE_STARTING_NUMBER = 0
INVOICE_PREFIX = ''
INVOICE_TERMS = ''
INVOICE_FROM_ADDRESS = {}
BANK_ADDRESS = {}
BANK_NAME = ''
BANK_ACCOUNT_NUMBER = ''
BANK_ROUTING_NUMBER_ACH = ''
BANK_ROUTING_NUMBER_WIRE = ''
BANK_SWIFT_CODE = ''

STRIPE_PUBLIC_KEY = ''
STRIPE_PRIVATE_KEY = ''

# mapping of report engine IDs to database configurations
# values must be an alias of a DB in the Django DB configuration
# or a dict of the following format:
# {
#     'WRITE': 'django_db_alias',
#     'READ': [('django_db_alias', query_weighting_int), (...)]
# }
REPORTING_DATABASES = {
    'default': 'default',
    'ucr': 'default'
}

PL_PROXY_CLUSTER_NAME = 'commcarehq'

USE_PARTITIONED_DATABASE = False

# number of days since last access after which a saved export is considered unused
SAVED_EXPORT_ACCESS_CUTOFF = 35

# override for production
DEFAULT_PROTOCOL = 'http'

# Dropbox
DROPBOX_KEY = ''
DROPBOX_SECRET = ''
DROPBOX_APP_NAME = ''

# Amazon S3
S3_ACCESS_KEY = None
S3_SECRET_KEY = None

# Supervisor RPC
SUPERVISOR_RPC_ENABLED = False
SUBSCRIPTION_USERNAME = None
SUBSCRIPTION_PASSWORD = None

# List of metrics providers to use. Available providers:
# * 'corehq.util.metrics.datadog.DatadogMetrics'
# * 'corehq.util.metrics.prometheus.PrometheusMetrics'
METRICS_PROVIDERS = []

DATADOG_API_KEY = None
DATADOG_APP_KEY = None

SYNCLOGS_SQL_DB_ALIAS = 'default'

# A dict of django apps in which the reads are
# split betweeen the primary and standby db machines
# Example format:
# {
# "users":
#     [
#      ("pgmain", 5),
#      ("pgmainstandby", 5)
#     ]
# }
LOAD_BALANCED_APPS = {}

# Override with the PEM export of an RSA private key, for use with any
# encryption or signing workflows.
HQ_PRIVATE_KEY = None

KAFKA_BROKERS = ['localhost:9092']
KAFKA_API_VERSION = None

MOBILE_INTEGRATION_TEST_TOKEN = None

COMMCARE_HQ_NAME = {
    "default": "CommCare HQ",
}
COMMCARE_NAME = {
    "default": "CommCare",
}

ENTERPRISE_MODE = False

RESTRICT_DOMAIN_CREATION = False

CUSTOM_LANDING_PAGE = False

SENTRY_DSN = None
SENTRY_REPOSITORY = 'dimagi/commcare-hq'
SENTRY_ORGANIZATION_SLUG = 'dimagi'
SENTRY_PROJECT_SLUG = 'commcarehq'

# used for creating releases and deploys
SENTRY_API_KEY = None

OBFUSCATE_PASSWORD_FOR_NIC_COMPLIANCE = False
RESTRICT_USED_PASSWORDS_FOR_NIC_COMPLIANCE = False
DATA_UPLOAD_MAX_MEMORY_SIZE = None
# Exports use a lot of fields to define columns. See: https://dimagi-dev.atlassian.net/browse/HI-365
DATA_UPLOAD_MAX_NUMBER_FIELDS = 5000

AUTHPROXY_URL = None
AUTHPROXY_CERT = None

# number of docs for UCR to queue asynchronously at once
# ideally # of documents it takes to process in ~30 min
ASYNC_INDICATORS_TO_QUEUE = 10000
ASYNC_INDICATOR_QUEUE_TIMES = None
DAYS_TO_KEEP_DEVICE_LOGS = 60
NO_DEVICE_LOG_ENVS = list(ICDS_ENVS) + ['production']

UCR_COMPARISONS = {}

MAX_RULE_UPDATES_IN_ONE_RUN = 10000
RULE_UPDATE_HOUR = 0

DEFAULT_ODATA_FEED_LIMIT = 25

# used for providing separate landing pages for different URLs
# default will be used if no hosts match
CUSTOM_LANDING_TEMPLATE = {
    # "default": 'login_and_password/login.html',
}

ES_SETTINGS = None
ES_XFORM_INDEX_NAME = "xforms_2016-07-07"
ES_CASE_SEARCH_INDEX_NAME = "case_search_2018-05-29"
ES_XFORM_DISABLE_ALL = False
PHI_API_KEY = None
PHI_PASSWORD = None

STATIC_DATA_SOURCE_PROVIDERS = [
    'corehq.apps.callcenter.data_source.call_center_data_source_configuration_provider'
]

BYPASS_SESSIONS_FOR_MOBILE = False

SESSION_BYPASS_URLS = [
    r'^/a/{domain}/receiver/',
    r'^/a/{domain}/phone/restore/',
    r'^/a/{domain}/phone/search/',
    r'^/a/{domain}/phone/claim-case/',
    r'^/a/{domain}/phone/heartbeat/',
    r'^/a/{domain}/phone/keys/',
    r'^/a/{domain}/phone/admin_keys/',
    r'^/a/{domain}/apps/download/',
]

# Disable builtin throttling for two factor backup tokens, since we have our own
# See corehq.apps.hqwebapp.signals and corehq.apps.hqwebapp.forms for details
OTP_STATIC_THROTTLE_FACTOR = 0

ALLOW_PHONE_AS_DEFAULT_TWO_FACTOR_DEVICE = False
RATE_LIMIT_SUBMISSIONS = False

# If set to a positive number, exports requested more than this many seconds ago
# without the email option will be quickly rejected.
# This is useful for load-shedding in times of crisis.
STALE_EXPORT_THRESHOLD = None

REQUIRE_TWO_FACTOR_FOR_SUPERUSERS = False
# Use an experimental partitioning algorithm
# that adds messages to the partition with the fewest unprocessed messages
USE_KAFKA_SHORTEST_BACKLOG_PARTITIONER = False

LOCAL_CUSTOM_DB_ROUTING = {}

DEFAULT_COMMCARE_EXTENSIONS = [
    "custom.abt.commcare_extensions",
    "custom.eqa.commcare_extensions",
    "mvp.commcare_extensions",
    "custom.nutrition_project.commcare_extensions"
]
COMMCARE_EXTENSIONS = []

IGNORE_ALL_DEMO_USER_SUBMISSIONS = False

# to help in performance, avoid use of phone entries in an environment that does not need them
# so HQ does not try to keep them up to date
USE_PHONE_ENTRIES = True

try:
    # try to see if there's an environmental variable set for local_settings
    custom_settings = os.environ.get('CUSTOMSETTINGS', None)
    if custom_settings:
        if custom_settings == 'demo':
            from settings_demo import *
        else:
            custom_settings_module = importlib.import_module(custom_settings)
            try:
                attrlist = custom_settings_module.__all__
            except AttributeError:
                attrlist = dir(custom_settings_module)
            for attr in attrlist:
                globals()[attr] = getattr(custom_settings_module, attr)
    else:
        from localsettings import *
except ImportError as error:
    if str(error) != "No module named 'localsettings'":
        raise error
    # fallback in case nothing else is found - used for readthedocs
    from dev_settings import *


AVAILABLE_CUSTOM_SCHEDULING_CONTENT.update(LOCAL_AVAILABLE_CUSTOM_SCHEDULING_CONTENT)
AVAILABLE_CUSTOM_REMINDER_RECIPIENTS.update(LOCAL_AVAILABLE_CUSTOM_REMINDER_RECIPIENTS)
AVAILABLE_CUSTOM_SCHEDULING_RECIPIENTS.update(LOCAL_AVAILABLE_CUSTOM_SCHEDULING_RECIPIENTS)
AVAILABLE_CUSTOM_RULE_CRITERIA.update(LOCAL_AVAILABLE_CUSTOM_RULE_CRITERIA)
AVAILABLE_CUSTOM_RULE_ACTIONS.update(LOCAL_AVAILABLE_CUSTOM_RULE_ACTIONS)

REPEATER_CLASSES.extend(LOCAL_REPEATER_CLASSES)

COMMCARE_EXTENSIONS.extend(DEFAULT_COMMCARE_EXTENSIONS)

# The defaults above are given as a function of (or rather a closure on) DEBUG,
# so if not overridden they need to be evaluated after DEBUG is set
if callable(COMPRESS_ENABLED):
    COMPRESS_ENABLED = COMPRESS_ENABLED()
if callable(COMPRESS_OFFLINE):
    COMPRESS_OFFLINE = COMPRESS_OFFLINE()

# These default values can't be overridden.
# Should you someday need to do so, use the lambda/if callable pattern above
SESSION_COOKIE_SECURE = CSRF_COOKIE_SECURE = SECURE_COOKIES = not DEBUG
SESSION_COOKIE_HTTPONLY = CSRF_COOKIE_HTTPONLY = True


if UNIT_TESTING:
    # COMPRESS_COMPILERS overrides COMPRESS_ENABLED = False, so must be
    # cleared to disable compression completely. CSS/less compression is
    # very slow and should especially be avoided in tests. Tests that
    # need to test compression should use
    # @override_settings(
    #     COMPRESS_ENABLED=True,
    #     COMPRESS_PRECOMPILERS=settings.AVAILABLE_COMPRESS_PRECOMPILERS,
    # )
    COMPRESS_PRECOMPILERS = ()


# Unless DISABLE_SERVER_SIDE_CURSORS has explicitly been set, default to True because Django >= 1.11.1 and our
# hosting environments use pgBouncer with transaction pooling. For more information, see:
# https://docs.djangoproject.com/en/1.11/releases/1.11.1/#allowed-disabling-server-side-cursors-on-postgresql
for database in DATABASES.values():
    if (
        database['ENGINE'] == 'django.db.backends.postgresql' and
        database.get('DISABLE_SERVER_SIDE_CURSORS') is None
    ):
        database['DISABLE_SERVER_SIDE_CURSORS'] = True


_location = lambda x: os.path.join(FILEPATH, x)

IS_SAAS_ENVIRONMENT = SERVER_ENVIRONMENT in ('production', 'staging')

ALLOW_MAKE_SUPERUSER_COMMAND = True

if 'KAFKA_URL' in globals():
    import warnings
    warnings.warn(inspect.cleandoc("""KAFKA_URL is deprecated

    Please replace KAFKA_URL with KAFKA_BROKERS as follows:

        KAFKA_BROKERS = ['%s']
    """) % KAFKA_URL, DeprecationWarning)

    KAFKA_BROKERS = [KAFKA_URL]

TEMPLATES = [
    {
        'BACKEND': 'django.template.backends.django.DjangoTemplates',
        'DIRS': [
            _location('corehq/apps/domain/templates/login_and_password'),
        ],
        'OPTIONS': {
            'context_processors': [
                'django.contrib.auth.context_processors.auth',
                'django.contrib.messages.context_processors.messages',
                'django.template.context_processors.debug',
                'django.template.context_processors.i18n',
                'django.template.context_processors.media',
                'django.template.context_processors.request',
                'django.template.context_processors.static',
                'django.template.context_processors.tz',

                'corehq.util.context_processors.base_template',
                'corehq.util.context_processors.current_url_name',
                'corehq.util.context_processors.domain',
                'corehq.util.context_processors.domain_billing_context',
                'corehq.util.context_processors.enterprise_mode',
                'corehq.util.context_processors.mobile_experience',
                'corehq.util.context_processors.get_demo',
                'corehq.util.context_processors.banners',
                'corehq.util.context_processors.js_api_keys',
                'corehq.util.context_processors.js_toggles',
                'corehq.util.context_processors.websockets_override',
                'corehq.util.context_processors.commcare_hq_names',
                'corehq.util.context_processors.emails',
            ],
            'debug': DEBUG,
            'loaders': [
                'django.template.loaders.filesystem.Loader',
                'django.template.loaders.app_directories.Loader',
            ],
        },
    },
]

LOGGING = {
    'version': 1,
    'disable_existing_loggers': True,
    'formatters': {
        'verbose': {
            'format': '%(levelname)s %(asctime)s %(module)s %(process)d %(thread)d %(message)s'
        },
        'simple': {
            'format': '%(asctime)s %(levelname)s %(message)s'
        },
        'pillowtop': {
            'format': '%(asctime)s %(levelname)s %(module)s %(message)s'
        },
        'couch-request-formatter': {
            'format': '%(asctime)s [%(username)s:%(domain)s] %(hq_url)s %(task_name)s %(database)s %(method)s %(status_code)s %(content_length)s %(path)s %(duration)s'
        },
        'formplayer_timing': {
            'format': '%(asctime)s, %(action)s, %(control_duration)s, %(candidate_duration)s'
        },
        'formplayer_diff': {
            'format': '%(asctime)s, %(action)s, %(request)s, %(control)s, %(candidate)s'
        },
        'ucr_timing': {
            'format': '%(asctime)s\t%(domain)s\t%(report_config_id)s\t%(filter_values)s\t%(control_duration)s\t%(candidate_duration)s'
        },
        'ucr_diff': {
            'format': '%(asctime)s\t%(domain)s\t%(report_config_id)s\t%(filter_values)s\t%(control)s\t%(diff)s'
        },
        'ucr_exception': {
            'format': '%(asctime)s\t%(domain)s\t%(report_config_id)s\t%(filter_values)s\t%(candidate)s'
        },
        'kafka_audit': {
            'format': '%(asctime)s,%(message)s'
        },
    },
    'filters': {
        'hqrequest': {
            '()': 'corehq.util.log.HQRequestFilter',
        },
        'celerytask': {
            '()': 'corehq.util.log.CeleryTaskFilter',
        },
        'exclude_static': {
            '()': 'corehq.util.log.SuppressStaticLogs',
        },
    },
    'handlers': {
        'pillowtop': {
            'level': 'INFO',
            'class': 'logging.StreamHandler',
            'formatter': 'pillowtop'
        },
        'console': {
            'level': 'INFO',
            'class': 'logging.StreamHandler',
            'formatter': 'simple'
        },
        'file': {
            'level': 'INFO',
            'class': 'logging.handlers.RotatingFileHandler',
            'formatter': 'verbose',
            'filename': DJANGO_LOG_FILE,
            'maxBytes': 10 * 1024 * 1024,  # 10 MB
            'backupCount': 20  # Backup 200 MB of logs
        },
        'couch-request-handler': {
            'level': 'DEBUG',
            'class': 'logging.handlers.RotatingFileHandler',
            'formatter': 'couch-request-formatter',
            'filters': ['hqrequest', 'celerytask'],
            'filename': COUCH_LOG_FILE,
            'maxBytes': 10 * 1024 * 1024,  # 10 MB
            'backupCount': 20  # Backup 200 MB of logs
        },
        'accountinglog': {
            'level': 'INFO',
            'class': 'logging.handlers.RotatingFileHandler',
            'formatter': 'verbose',
            'filename': ACCOUNTING_LOG_FILE,
            'maxBytes': 10 * 1024 * 1024,  # 10 MB
            'backupCount': 20  # Backup 200 MB of logs
        },
        'analyticslog': {
            'level': 'DEBUG',
            'class': 'logging.handlers.RotatingFileHandler',
            'formatter': 'verbose',
            'filename': ANALYTICS_LOG_FILE,
            'maxBytes': 10 * 1024 * 1024,  # 10 MB
            'backupCount': 20  # Backup 200 MB of logs
        },
        'formplayer_diff': {
            'level': 'INFO',
            'class': 'logging.handlers.RotatingFileHandler',
            'formatter': 'formplayer_diff',
            'filename': FORMPLAYER_DIFF_FILE,
            'maxBytes': 10 * 1024 * 1024,  # 10 MB
            'backupCount': 20  # Backup 200 MB of logs
        },
        'formplayer_timing': {
            'level': 'INFO',
            'class': 'logging.handlers.RotatingFileHandler',
            'formatter': 'formplayer_timing',
            'filename': FORMPLAYER_TIMING_FILE,
            'maxBytes': 10 * 1024 * 1024,  # 10 MB
            'backupCount': 20  # Backup 200 MB of logs
        },
        'mail_admins': {
            'level': 'ERROR',
            'class': 'corehq.util.log.HqAdminEmailHandler',
        },
        'notify_exception': {
            'level': 'ERROR',
            'class': 'corehq.util.log.NotifyExceptionEmailer',
        },
        'null': {
            'class': 'logging.NullHandler',
        },
        'soft_asserts': {
            "level": "DEBUG",
            'class': 'logging.handlers.RotatingFileHandler',
            'formatter': 'verbose',
            'filename': SOFT_ASSERTS_LOG_FILE,
            'maxBytes': 10 * 1024 * 1024,  # 10 MB
            'backupCount': 200  # Backup 2000 MB of logs
        },
        'main_couch_sql_datamigration': {
            'level': 'INFO',
            'class': 'logging.handlers.RotatingFileHandler',
            'formatter': 'simple',
            'filename': MAIN_COUCH_SQL_DATAMIGRATION,
            'maxBytes': 10 * 1024 * 1024,
            'backupCount': 20
        },
    },
    'root': {
        'level': 'INFO',
        'handlers': ['console', 'file'],
    },
    'loggers': {
        'couchdbkit.request': {
            'handlers': ['couch-request-handler'],
            'level': 'DEBUG',
            'propagate': False,
        },
        'django': {
            'handlers': ['file'],
            'level': 'ERROR',
            'propagate': True,
        },
        'django.server': {
            'handlers': ['console'],
            'level': 'INFO',
            'propagate': False,
            'filters': ['exclude_static'],
        },
        'django.security.DisallowedHost': {
            'handlers': ['null'],
            'propagate': False,
        },
        'notify': {
            'handlers': ['file'],
            'level': 'ERROR',
            'propagate': True,
        },
        'celery.task': {
            'handlers': ['console', 'file'],
            'level': 'INFO',
            'propagate': True
        },
        'pillowtop': {
            'handlers': ['pillowtop'],
            'level': 'INFO',
            'propagate': False,
        },
        'smsbillables': {
            'handlers': ['file', 'console', 'mail_admins'],
            'level': 'INFO',
            'propagate': False,
        },
        'accounting': {
            'handlers': ['accountinglog', 'console'],
            'level': 'INFO',
            'propagate': False,
        },
        'analytics': {
            'handlers': ['analyticslog'],
            'level': 'DEBUG',
            'propagate': False
        },
        'elasticsearch': {
            'handlers': ['file'],
            'level': 'ERROR',
            'propagate': True,
        },
        'formplayer_timing': {
            'handlers': ['formplayer_timing'],
            'level': 'INFO',
            'propogate': True,
        },
        'formplayer_diff': {
            'handlers': ['formplayer_diff'],
            'level': 'INFO',
            'propogate': True,
        },
        'boto3': {
            'handlers': ['console'],
            'level': 'WARNING',
            'propagate': True
        },
        'botocore': {
            'handlers': ['console'],
            'level': 'WARNING',
            'propagate': True
        },
        'soft_asserts': {
            'handlers': ['soft_asserts', 'console'],
            'level': 'DEBUG',
            'propagate': False,
        },
        'kafka': {
            'handlers': ['file'],
            'level': 'ERROR',
            'propagate': False,
        },
        'commcare_auth': {
            'handlers': ['file'],
            'level': 'ERROR',
            'propagate': False,
        }
    }
}

if LOCAL_LOGGING_CONFIG:
    for key, config in LOCAL_LOGGING_CONFIG.items():
        if key in ('handlers', 'loggers', 'formatters', 'filters'):
            LOGGING[key].update(config)
        else:
            LOGGING[key] = config

fix_logger_obfuscation_ = globals().get("FIX_LOGGER_ERROR_OBFUSCATION")
helper.fix_logger_obfuscation(fix_logger_obfuscation_, LOGGING)

if DEBUG:
    INSTALLED_APPS = INSTALLED_APPS + ('corehq.apps.mocha',)
    import warnings
    warnings.simplefilter('default')
    os.environ['PYTHONWARNINGS'] = 'd'  # Show DeprecationWarning
else:
    TEMPLATES[0]['OPTIONS']['loaders'] = [[
        'django.template.loaders.cached.Loader',
        TEMPLATES[0]['OPTIONS']['loaders']
    ]]

if helper.is_testing():
    helper.assign_test_db_names(DATABASES)


DATABASE_ROUTERS = globals().get('DATABASE_ROUTERS', [])
if 'corehq.sql_db.routers.MultiDBRouter' not in DATABASE_ROUTERS:
    DATABASE_ROUTERS.append('corehq.sql_db.routers.MultiDBRouter')

# Mapping of app_label to DB name or reporting DB alias (see REPORTING_DATABASES)
CUSTOM_DB_ROUTING = {}
CUSTOM_DB_ROUTING.update(LOCAL_CUSTOM_DB_ROUTING)

INDICATOR_CONFIG = {
}

COMPRESS_URL = STATIC_CDN + STATIC_URL

# Couch database name suffixes
USERS_GROUPS_DB = 'users'
FIXTURES_DB = 'fixtures'
DOMAINS_DB = 'domains'
APPS_DB = 'apps'
META_DB = 'meta'

COUCHDB_APPS = [
    'api',
    'appstore',
    'builds',
    'case',
    'casegroups',
    'cleanup',
    'cloudcare',
    'commtrack',
    'consumption',
    'couch',
    # This is necessary for abstract classes in dimagi.utils.couch.undo;
    # otherwise breaks tests
    'couchdbkit_aggregate',
    'couchforms',
    'couchexport',
    'custom_data_fields',
    'hqadmin',
    'dhis2',
    'ext',
    'facilities',
    'fluff_filter',
    'hqcase',
    'hqmedia',
    'case_importer',
    'indicators',
    'locations',
    'mobile_auth',
    'openmrs',
    'pillowtop',
    'pillow_retry',
    'products',
    'programs',
    'reminders',
    'reports',
    'saved_reports',
    'sms',
    'smsforms',
    'telerivet',
    'toggle',
    'translations',
    'utils',  # dimagi-utils
    'formplayer',
    'phonelog',
    'registration',
    'crs_reports',
    'grapevine',
    'openclinica',

    # custom reports
    'pact',
    'accounting',
    ('auditcare', 'auditcare'),
    ('repeaters', 'receiverwrapper'),
    ('userreports', META_DB),
    ('custom_data_fields', META_DB),
    # needed to make couchdbkit happy
    ('fluff', 'fluff-bihar'),
    ('mc', 'fluff-mc'),
    ('m4change', 'm4change'),  # todo: remove once code that uses is removed
    ('export', META_DB),
    ('callcenter', META_DB),

    # users and groups
    ('groups', USERS_GROUPS_DB),
    ('users', USERS_GROUPS_DB),

    # fixtures
    ('fixtures', FIXTURES_DB),

    # domains
    ('domain', DOMAINS_DB),

    # applications
    ('app_manager', APPS_DB),
]

COUCH_SETTINGS_HELPER = helper.CouchSettingsHelper(
    COUCH_DATABASES,
    COUCHDB_APPS,
    [USERS_GROUPS_DB, FIXTURES_DB, DOMAINS_DB, APPS_DB],
    UNIT_TESTING
)
COUCH_DATABASE = COUCH_SETTINGS_HELPER.main_db_url
COUCHDB_DATABASES = COUCH_SETTINGS_HELPER.make_couchdb_tuples()
EXTRA_COUCHDB_DATABASES = COUCH_SETTINGS_HELPER.get_extra_couchdbs()

# note: the only reason LOCAL_APPS come before INSTALLED_APPS is because of
# a weird travis issue with kafka. if for any reason this order causes problems
# it can be reverted whenever that's figured out.
# https://github.com/dimagi/commcare-hq/pull/10034#issuecomment-174868270
INSTALLED_APPS = LOCAL_APPS + INSTALLED_APPS

seen = set()
INSTALLED_APPS = [x for x in INSTALLED_APPS if x not in seen and not seen.add(x)]

MIDDLEWARE += LOCAL_MIDDLEWARE

### Shared drive settings ###
SHARED_DRIVE_CONF = helper.SharedDriveConfiguration(
    SHARED_DRIVE_ROOT,
    RESTORE_PAYLOAD_DIR_NAME,
    TRANSFER_FILE_DIR_NAME,
    SHARED_TEMP_DIR_NAME,
    SHARED_BLOB_DIR_NAME
)
TRANSFER_MAPPINGS = {
    SHARED_DRIVE_CONF.transfer_dir: '/{}'.format(TRANSFER_FILE_DIR_NAME),  # e.g. '/mnt/shared/downloads': '/downloads',
}

# these are the official django settings
# which really we should be using over the custom ones
EMAIL_HOST = EMAIL_SMTP_HOST
EMAIL_PORT = EMAIL_SMTP_PORT
EMAIL_HOST_USER = EMAIL_LOGIN
EMAIL_HOST_PASSWORD = EMAIL_PASSWORD
# EMAIL_USE_TLS is set above
# so it can be overridden in localsettings (e.g. in a dev environment)

NO_HTML_EMAIL_MESSAGE = """
This is an email from CommCare HQ. You're seeing this message because your
email client chose to display the plaintext version of an email that CommCare
HQ can only provide in HTML.  Please set your email client to view this email
in HTML or read this email in a client that supports HTML email.

Thanks,
The CommCare HQ Team"""

MESSAGE_TAGS = {
    messages.INFO: 'alert-info',
    messages.DEBUG: '',
    messages.SUCCESS: 'alert-success',
    messages.WARNING: 'alert-warning',
    messages.ERROR: 'alert-danger',
}

COMMCARE_USER_TERM = "Mobile Worker"
WEB_USER_TERM = "Web User"

DEFAULT_CURRENCY = "USD"
DEFAULT_CURRENCY_SYMBOL = "$"

SMS_HANDLERS = [
    'corehq.apps.commtrack.sms.handle',
    'corehq.apps.sms.handlers.keyword.sms_keyword_handler',
    'corehq.apps.sms.handlers.form_session.form_session_handler',
    'corehq.apps.sms.handlers.fallback.fallback_handler',
]


SMS_LOADED_SQL_BACKENDS = [
    'corehq.messaging.smsbackends.apposit.models.SQLAppositBackend',
    'corehq.messaging.smsbackends.grapevine.models.SQLGrapevineBackend',
    'corehq.messaging.smsbackends.http.models.SQLHttpBackend',
    'corehq.messaging.smsbackends.mach.models.SQLMachBackend',
    'corehq.messaging.smsbackends.megamobile.models.SQLMegamobileBackend',
    'corehq.messaging.smsbackends.push.models.PushBackend',
    'corehq.messaging.smsbackends.starfish.models.StarfishBackend',
    'corehq.messaging.smsbackends.trumpia.models.TrumpiaBackend',
    'corehq.messaging.smsbackends.sislog.models.SQLSislogBackend',
    'corehq.messaging.smsbackends.smsgh.models.SQLSMSGHBackend',
    'corehq.messaging.smsbackends.telerivet.models.SQLTelerivetBackend',
    'corehq.messaging.smsbackends.test.models.SQLTestSMSBackend',
    'corehq.messaging.smsbackends.tropo.models.SQLTropoBackend',
    'corehq.messaging.smsbackends.turn.models.SQLTurnWhatsAppBackend',
    'corehq.messaging.smsbackends.twilio.models.SQLTwilioBackend',
    'corehq.messaging.smsbackends.infobip.models.InfobipBackend',
    'corehq.messaging.smsbackends.amazon_pinpoint.models.PinpointBackend',
    'corehq.messaging.smsbackends.unicel.models.SQLUnicelBackend',
    'corehq.messaging.smsbackends.yo.models.SQLYoBackend',
    'corehq.messaging.smsbackends.vertex.models.VertexBackend',
    'corehq.messaging.smsbackends.start_enterprise.models.StartEnterpriseBackend',
    'corehq.messaging.smsbackends.ivory_coast_mtn.models.IvoryCoastMTNBackend',
    'corehq.messaging.smsbackends.airtel_tcl.models.AirtelTCLBackend',
]

# The number of seconds to use as a timeout when making gateway requests
SMS_GATEWAY_TIMEOUT = 5

# These are functions that can be called
# to retrieve custom content in a reminder event.
# If the function is not in here, it will not be called.
# Used by the old reminders framework
ALLOWED_CUSTOM_CONTENT_HANDLERS = {
    "UCLA_GENERAL_HEALTH": "custom.ucla.api.general_health_message_bank_content",
    "UCLA_MENTAL_HEALTH": "custom.ucla.api.mental_health_message_bank_content",
    "UCLA_SEXUAL_HEALTH": "custom.ucla.api.sexual_health_message_bank_content",
    "UCLA_MED_ADHERENCE": "custom.ucla.api.med_adherence_message_bank_content",
    "UCLA_SUBSTANCE_USE": "custom.ucla.api.substance_use_message_bank_content",
}

# These are custom templates which can wrap default the sms/chat.html template
CUSTOM_CHAT_TEMPLATES = {}

PILLOWTOPS = {
    'core': [
        {
            'name': 'CaseToElasticsearchPillow',
            'class': 'pillowtop.pillow.interface.ConstructedPillow',
            'instance': 'corehq.pillows.case.get_case_to_elasticsearch_pillow',
        },
        {
            'name': 'XFormToElasticsearchPillow',
            'class': 'pillowtop.pillow.interface.ConstructedPillow',
            'instance': 'corehq.pillows.xform.get_xform_to_elasticsearch_pillow',
        },
        {
            'name': 'case-pillow',
            'class': 'pillowtop.pillow.interface.ConstructedPillow',
            'instance': 'corehq.pillows.case.get_case_pillow',
            'params': {
                'ucr_division': '0f'
            }
        },
        {
            'name': 'xform-pillow',
            'class': 'pillowtop.pillow.interface.ConstructedPillow',
            'instance': 'corehq.pillows.xform.get_xform_pillow',
            'params': {
                'ucr_division': '0f'
            }
        },
        {
            'name': 'UserPillow',
            'class': 'pillowtop.pillow.interface.ConstructedPillow',
            'instance': 'corehq.pillows.user.get_user_pillow_old',
        },
        {
            'name': 'user-pillow',
            'class': 'pillowtop.pillow.interface.ConstructedPillow',
            'instance': 'corehq.pillows.user.get_user_pillow',
        },
        {
            'name': 'ApplicationToElasticsearchPillow',
            'class': 'pillowtop.pillow.interface.ConstructedPillow',
            'instance': 'corehq.pillows.application.get_app_to_elasticsearch_pillow',
        },
        {
            'name': 'GroupPillow',
            'class': 'pillowtop.pillow.interface.ConstructedPillow',
            'instance': 'corehq.pillows.group.get_group_pillow_old',
        },
        {
            'name': 'GroupToUserPillow',
            'class': 'pillowtop.pillow.interface.ConstructedPillow',
            'instance': 'corehq.pillows.groups_to_user.get_group_to_user_pillow',
        },
        {
            'name': 'group-pillow',
            'class': 'pillowtop.pillow.interface.ConstructedPillow',
            'instance': 'corehq.pillows.groups_to_user.get_group_pillow',
        },
        {
            'name': 'SqlSMSPillow',
            'class': 'pillowtop.pillow.interface.ConstructedPillow',
            'instance': 'corehq.pillows.sms.get_sql_sms_pillow',
        },
        {
            'name': 'UserGroupsDbKafkaPillow',
            'class': 'pillowtop.pillow.interface.ConstructedPillow',
            'instance': 'corehq.apps.change_feed.pillow.get_user_groups_db_kafka_pillow',
        },
        {
            'name': 'KafkaDomainPillow',
            'class': 'pillowtop.pillow.interface.ConstructedPillow',
            'instance': 'corehq.pillows.domain.get_domain_kafka_to_elasticsearch_pillow',
        },
        {
            'name': 'FormSubmissionMetadataTrackerPillow',
            'class': 'pillowtop.pillow.interface.ConstructedPillow',
            'instance': 'corehq.pillows.app_submission_tracker.get_form_submission_metadata_tracker_pillow',
        },
        {
            'name': 'UpdateUserSyncHistoryPillow',
            'class': 'pillowtop.pillow.interface.ConstructedPillow',
            'instance': 'corehq.pillows.synclog.get_user_sync_history_pillow',
        },
        {
            'name': 'kafka-ucr-main',
            'class': 'corehq.apps.userreports.pillow.ConfigurableReportKafkaPillow',
            'instance': 'corehq.apps.userreports.pillow.get_kafka_ucr_pillow',
            'params': {
                'ucr_division': '0f'
            }
        },
        {
            'name': 'kafka-ucr-static',
            'class': 'corehq.apps.userreports.pillow.ConfigurableReportKafkaPillow',
            'instance': 'corehq.apps.userreports.pillow.get_kafka_ucr_static_pillow',
            'params': {
                'ucr_division': '0f'
            }
        },
        {
            'name': 'ReportCaseToElasticsearchPillow',
            'class': 'pillowtop.pillow.interface.ConstructedPillow',
            'instance': 'corehq.pillows.reportcase.get_report_case_to_elasticsearch_pillow',
        },
        {
            'name': 'ReportXFormToElasticsearchPillow',
            'class': 'pillowtop.pillow.interface.ConstructedPillow',
            'instance': 'corehq.pillows.reportxform.get_report_xform_to_elasticsearch_pillow',
        },
        {
            'name': 'UnknownUsersPillow',
            'class': 'pillowtop.pillow.interface.ConstructedPillow',
            'instance': 'corehq.pillows.user.get_unknown_users_pillow',
        },
        {
            'name': 'case_messaging_sync_pillow',
            'class': 'pillowtop.pillow.interface.ConstructedPillow',
            'instance': 'corehq.messaging.pillow.get_case_messaging_sync_pillow',
        },
    ],
    'core_ext': [
        {
            'name': 'AppDbChangeFeedPillow',
            'class': 'pillowtop.pillow.interface.ConstructedPillow',
            'instance': 'corehq.apps.change_feed.pillow.get_application_db_kafka_pillow',
        },
        {
            'name': 'DefaultChangeFeedPillow',
            'class': 'pillowtop.pillow.interface.ConstructedPillow',
            'instance': 'corehq.apps.change_feed.pillow.get_default_couch_db_change_feed_pillow',
        },
        {
            'name': 'DomainDbKafkaPillow',
            'class': 'pillowtop.pillow.interface.ConstructedPillow',
            'instance': 'corehq.apps.change_feed.pillow.get_domain_db_kafka_pillow',
        },
        {
            'name': 'location-ucr-pillow',
            'class': 'pillowtop.pillow.interface.ConstructedPillow',
            'instance': 'corehq.apps.userreports.pillow.get_location_pillow',
        },
    ],
    'cache': [
        {
            'name': 'CacheInvalidatePillow',
            'class': 'pillowtop.pillow.interface.ConstructedPillow',
            'instance': 'corehq.pillows.cacheinvalidate.get_main_cache_invalidation_pillow',
        },
        {
            'name': 'UserCacheInvalidatePillow',
            'class': 'pillowtop.pillow.interface.ConstructedPillow',
            'instance': 'corehq.pillows.cacheinvalidate.get_user_groups_cache_invalidation_pillow',
        },
    ],
    'fluff': [
        'custom.m4change.models.M4ChangeFormFluffPillow',
<<<<<<< HEAD
        'custom.intrahealth.models.RecouvrementFluffPillow',
=======
        'custom.succeed.models.UCLAPatientFluffPillow',
>>>>>>> a5cc3cb3
    ],
    'experimental': [
        {
            'name': 'CaseSearchToElasticsearchPillow',
            'class': 'pillowtop.pillow.interface.ConstructedPillow',
            'instance': 'corehq.pillows.case_search.get_case_search_to_elasticsearch_pillow',
        },
        {
            'name': 'LedgerToElasticsearchPillow',
            'class': 'pillowtop.pillow.interface.ConstructedPillow',
            'instance': 'corehq.pillows.ledger.get_ledger_to_elasticsearch_pillow',
        },
    ]
}

STATIC_UCR_REPORTS = [
    os.path.join('custom', '_legacy', 'mvp', 'ucr', 'reports', 'deidentified_va_report.json'),
    os.path.join('custom', 'abt', 'reports', 'incident_report.json'),
    os.path.join('custom', 'abt', 'reports', 'sms_indicator_report.json'),
    os.path.join('custom', 'abt', 'reports', 'spray_progress_country.json'),
    os.path.join('custom', 'abt', 'reports', 'spray_progress_level_1.json'),
    os.path.join('custom', 'abt', 'reports', 'spray_progress_level_2.json'),
    os.path.join('custom', 'abt', 'reports', 'spray_progress_level_3.json'),
    os.path.join('custom', 'abt', 'reports', 'spray_progress_level_4.json'),
    os.path.join('custom', 'abt', 'reports', 'supervisory_report_v2019.json'),
    os.path.join('custom', 'abt', 'reports', 'supervisory_report_v2020.json'),
    os.path.join('custom', 'echis_reports', 'ucr', 'reports', '*.json'),
    os.path.join('custom', 'ccqa', 'ucr', 'reports', 'patients.json'),  # For testing static UCRs
]


STATIC_DATA_SOURCES = [
    os.path.join('custom', 'up_nrhm', 'data_sources', 'location_hierarchy.json'),
    os.path.join('custom', 'up_nrhm', 'data_sources', 'asha_facilitators.json'),
    os.path.join('custom', 'abt', 'reports', 'data_sources', 'sms_case.json'),
    os.path.join('custom', 'abt', 'reports', 'data_sources', 'supervisory.json'),
    os.path.join('custom', 'abt', 'reports', 'data_sources', 'supervisory_v2.json'),
    os.path.join('custom', 'abt', 'reports', 'data_sources', 'supervisory_v2019.json'),
    os.path.join('custom', 'abt', 'reports', 'data_sources', 'supervisory_v2020.json'),
    os.path.join('custom', 'abt', 'reports', 'data_sources', 'late_pmt.json'),
    os.path.join('custom', '_legacy', 'mvp', 'ucr', 'reports', 'data_sources', 'va_datasource.json'),
    os.path.join('custom', 'reports', 'mc', 'data_sources', 'malaria_consortium.json'),
    os.path.join('custom', 'reports', 'mc', 'data_sources', 'weekly_forms.json'),
    os.path.join('custom', 'champ', 'ucr_data_sources', 'champ_cameroon.json'),
    os.path.join('custom', 'champ', 'ucr_data_sources', 'enhanced_peer_mobilization.json'),
    os.path.join('custom', 'inddex', 'ucr', 'data_sources', '*.json'),

    os.path.join('custom', 'echis_reports', 'ucr', 'data_sources', '*.json'),
    os.path.join('custom', 'polio_rdc', 'ucr', 'data_sources', 'users.json'),
    os.path.join('custom', 'ccqa', 'ucr', 'data_sources', 'patients.json'),  # For testing static UCRs
]

for k, v in LOCAL_PILLOWTOPS.items():
    plist = PILLOWTOPS.get(k, [])
    plist.extend(v)
    PILLOWTOPS[k] = plist

COUCH_CACHE_BACKENDS = [
    'corehq.apps.cachehq.cachemodels.DomainGenerationCache',
    'corehq.apps.cachehq.cachemodels.UserGenerationCache',
    'corehq.apps.cachehq.cachemodels.GroupGenerationCache',
    'corehq.apps.cachehq.cachemodels.UserRoleGenerationCache',
    'corehq.apps.cachehq.cachemodels.ReportGenerationCache',
    'corehq.apps.cachehq.cachemodels.UserReportsDataSourceCache',
    'dimagi.utils.couch.cache.cache_core.gen.GlobalCache',
]

# Custom fully indexed domains for ReportCase index/pillowtop
# Adding a domain will not automatically index that domain's existing cases
ES_CASE_FULL_INDEX_DOMAINS = [
    'pact',
    'commtrack-public-demo',
    'crs-remind',
    'succeed',
]

# Custom fully indexed domains for ReportXForm index/pillowtop --
# only those domains that don't require custom pre-processing before indexing,
# otherwise list in XFORM_PILLOW_HANDLERS
# Adding a domain will not automatically index that domain's existing forms
ES_XFORM_FULL_INDEX_DOMAINS = [
    'commtrack-public-demo',
    'pact',
    'succeed'
]

CUSTOM_UCR_EXPRESSIONS = [
    ('indexed_case', 'corehq.apps.userreports.expressions.extension_expressions.indexed_case_expression'),
    ('location_type_name', 'corehq.apps.locations.ucr_expressions.location_type_name'),
    ('location_parent_id', 'corehq.apps.locations.ucr_expressions.location_parent_id'),
    ('ancestor_location', 'corehq.apps.locations.ucr_expressions.ancestor_location'),
]

CUSTOM_MODULES = [
    'custom.apps.crs_reports',
]

DOMAIN_MODULE_MAP = {
    'mc-inscale': 'custom.reports.mc',
    'pact': 'pact',

    'up-nrhm': 'custom.up_nrhm',
    'nhm-af-up': 'custom.up_nrhm',
    'india-nutrition-project': 'custom.nutrition_project',

    'crs-remind': 'custom.apps.crs_reports',

    'champ-cameroon': 'custom.champ',
    'onse-iss': 'custom.onse',

    #vectorlink domains
    'abtmali': 'custom.abt',
    'airs': 'custom.abt',
    'airs-testing': 'custom.abt',
    'airsbenin': 'custom.abt',
    'airsethiopia': 'custom.abt',
    'airskenya': 'custom.abt',
    'airsmadagascar': 'custom.abt',
    'airsmozambique': 'custom.abt',
    'airsrwanda': 'custom.abt',
    'airstanzania': 'custom.abt',
    'airszambia': 'custom.abt',
    'airszimbabwe': 'custom.abt',
    'vectorlink-benin': 'custom.abt',
    'vectorlink-burkina-faso': 'custom.abt',
    'vectorlink-ethiopia': 'custom.abt',
    'vectorlink-ghana': 'custom.abt',
    'vectorlink-ivorycoast': 'custom.abt',
    'vectorlink-kenya': 'custom.abt',
    'vectorlink-madagascar': 'custom.abt',
    'vectorlink-malawi': 'custom.abt',
    'vectorlink-mali': 'custom.abt',
    'vectorlink-mozambique': 'custom.abt',
    'vectorlink-rwanda': 'custom.abt',
    'vectorlink-senegal': 'custom.abt',
    'vectorlink-sierra-leone': 'custom.abt',
    'vectorlink-tanzania': 'custom.abt',
    'vectorlink-uganda': 'custom.abt',
    'vectorlink-zambia': 'custom.abt',
    'vectorlink-zimbabwe': 'custom.abt',

    'inddex-reports': 'custom.inddex',
    'inddex-multilingual': 'custom.inddex',
    'inddex-multi-vn': 'custom.inddex',
    'iita-fcms-nigeria': 'custom.inddex',
    'cambodia-arch-3-study': 'custom.inddex',
    'senegal-arch-3-study': 'custom.inddex',
    'inddex24-dev': 'custom.inddex',

    'ccqa': 'custom.ccqa',
}

THROTTLE_SCHED_REPORTS_PATTERNS = (
    # Regex patterns matching domains whose scheduled reports use a
    # separate queue so that they don't hold up the background queue.
    'ews-ghana$',
    'mvp-',
)

#### Django Compressor Stuff after localsettings overrides ####

COMPRESS_OFFLINE_CONTEXT = {
    'base_template': BASE_TEMPLATE,
    'login_template': LOGIN_TEMPLATE,
    'original_template': BASE_ASYNC_TEMPLATE,
}

COMPRESS_CSS_HASHING_METHOD = 'content'


if 'locmem' not in CACHES:
    CACHES['locmem'] = {'BACKEND': 'django.core.cache.backends.locmem.LocMemCache'}
if 'dummy' not in CACHES:
    CACHES['dummy'] = {'BACKEND': 'django.core.cache.backends.dummy.DummyCache'}


REST_FRAMEWORK = {
    'DATETIME_FORMAT': '%Y-%m-%dT%H:%M:%S.%fZ',
}

if not SENTRY_DSN:
    pub_key = globals().get('SENTRY_PUBLIC_KEY')
    priv_key = globals().get('SENTRY_PRIVATE_KEY')
    project_id = globals().get('SENTRY_PROJECT_ID')
    if pub_key and priv_key and project_id:
        SENTRY_DSN = 'https://{pub_key}:{priv_key}@sentry.io/{project_id}'.format(
            pub_key=pub_key,
            priv_key=priv_key,
            project_id=project_id
        )

        import warnings
        warnings.warn(inspect.cleandoc(f"""SENTRY configuration has changed

            Please replace SENTRY_PUBLIC_KEY, SENTRY_PRIVATE_KEY, SENTRY_PROJECT_ID with SENTRY_DSN:

            SENTRY_DSN = {SENTRY_DSN}

            The following settings are also recommended:
                SENTRY_ORGANIZATION_SLUG
                SENTRY_PROJECT_SLUG
                SENTRY_REPOSITORY

            SENTRY_QUERY_URL is not longer needed.
            """), DeprecationWarning)

if SENTRY_DSN:
    if 'SENTRY_QUERY_URL' not in globals():
        SENTRY_QUERY_URL = f'https://sentry.io/{SENTRY_ORGANIZATION_SLUG}/{SENTRY_PROJECT_SLUG}/?query='
    helper.configure_sentry(BASE_DIR, SERVER_ENVIRONMENT, SENTRY_DSN)
    SENTRY_CONFIGURED = True
else:
    SENTRY_CONFIGURED = False

if RESTRICT_USED_PASSWORDS_FOR_NIC_COMPLIANCE:
    AUTH_PASSWORD_VALIDATORS = [
        {
            'NAME': 'custom.nic_compliance.password_validation.UsedPasswordValidator',
        }
    ]

PACKAGE_MONITOR_REQUIREMENTS_FILE = os.path.join(FILEPATH, 'requirements', 'requirements.txt')

# Disable Datadog trace startup logs by default
# https://docs.datadoghq.com/tracing/troubleshooting/tracer_startup_logs/
os.environ['DD_TRACE_STARTUP_LOGS'] = os.environ.get('DD_TRACE_STARTUP_LOGS', 'False')<|MERGE_RESOLUTION|>--- conflicted
+++ resolved
@@ -1850,11 +1850,6 @@
     ],
     'fluff': [
         'custom.m4change.models.M4ChangeFormFluffPillow',
-<<<<<<< HEAD
-        'custom.intrahealth.models.RecouvrementFluffPillow',
-=======
-        'custom.succeed.models.UCLAPatientFluffPillow',
->>>>>>> a5cc3cb3
     ],
     'experimental': [
         {
