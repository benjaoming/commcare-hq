--- conflicted
+++ resolved
@@ -2451,7 +2451,16 @@
     [NAMESPACE_DOMAIN]
 )
 
-<<<<<<< HEAD
+
+MOBILE_USER_DEMO_MODE = FrozenPrivilegeToggle(
+    privileges.PRACTICE_MOBILE_WORKERS,
+    'mobile_user_demo_mode',
+    'Ability to make a mobile worker into Demo only mobile worker',
+    TAG_SOLUTIONS_OPEN,
+    help_link='https://confluence.dimagi.com/display/GS/Demo+Mobile+Workers+and+Practice+Mode',
+    namespaces=[NAMESPACE_DOMAIN]
+)
+
 
 VIEW_APP_CHANGES = FrozenPrivilegeToggle(
     privileges.VIEW_APP_DIFF,
@@ -2460,13 +2469,4 @@
     TAG_SOLUTIONS_OPEN,
     [NAMESPACE_DOMAIN, NAMESPACE_USER],
     help_link="https://confluence.dimagi.com/display/saas/Viewing+App+Changes+between+versions",
-=======
-MOBILE_USER_DEMO_MODE = FrozenPrivilegeToggle(
-    privileges.PRACTICE_MOBILE_WORKERS,
-    'mobile_user_demo_mode',
-    'Ability to make a mobile worker into Demo only mobile worker',
-    TAG_SOLUTIONS_OPEN,
-    help_link='https://confluence.dimagi.com/display/GS/Demo+Mobile+Workers+and+Practice+Mode',
-    namespaces=[NAMESPACE_DOMAIN]
->>>>>>> 3cd06d17
 )