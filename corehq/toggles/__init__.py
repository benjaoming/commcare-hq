import hashlib
import inspect
import math
from functools import wraps
from importlib import import_module
from typing import List

from django.conf import settings
from django.contrib import messages
from django.http import Http404
from django.urls import reverse
from django.utils.safestring import mark_safe
from django.utils.html import format_html

from attr import attrib, attrs
from couchdbkit import ResourceNotFound
from memoized import memoized

from corehq.extensions import extension_point, ResultFormat

from .models import Toggle
from .shortcuts import set_toggle, toggle_enabled

from corehq.util.quickcache import quickcache


@attrs(frozen=True)
class Tag:
    name = attrib(type=str)
    css_class = attrib(type=str)
    description = attrib(type=str)

    @property
    def index(self):
        return ALL_TAGS.index(self)


TAG_CUSTOM = Tag(
    name='One-Off / Custom',
    css_class='warning',
    description="This feature flag was created for one specific project. "
                "Please don't enable it for any other projects. "
                "This is NOT SUPPORTED outside of that project and may break other features.",
)
TAG_DEPRECATED = Tag(
    name='Deprecated',
    css_class='danger',
    description="This feature flag is being removed. "
                "Do not add any new projects to this list.",
)
TAG_PRODUCT = Tag(
    name='Product',
    css_class='success',
    description="This is a core-product feature that you should feel free to "
                "use.  We've feature-flagged until release.",
)
TAG_PREVIEW = Tag(
    name='Preview',
    css_class='default',
    description='',
)
TAG_RELEASE = Tag(
    name='Release',
    css_class='release',
    description='This is a feature that is in the process of being released.',
)
TAG_SAAS_CONDITIONAL = Tag(
    name='SaaS - Conditional Use',
    css_class='primary',
    description="When enabled, “SaaS - Conditional Use” feature flags will be fully supported by the SaaS team. "
                "Please confirm with the SaaS Product team before enabling “SaaS - Conditional Use” flags for an external "
                "customer."
)
TAG_SOLUTIONS = Tag(
    name='Solutions',
    css_class='info',
    description="These features are only available for our services projects. This may affect support and "
                "pricing when the project is transitioned to a subscription."
)
TAG_SOLUTIONS_OPEN = Tag(
    name='Solutions - Open Use',
    css_class='info',
    description="These features are only available for our services projects. This may affect support and "
                "pricing when the project is transitioned to a subscription. Open Use Solutions Feature Flags can be "
                "enabled by GS."
)
TAG_SOLUTIONS_CONDITIONAL = Tag(
    name='Solutions - Conditional Use',
    css_class='info',
    description="These features are only available for our services projects. This may affect support and "
                "pricing when the project is transitioned to a subscription. Conditional Use Solutions Feature Flags can be "
                "complicated and should be enabled by GS only after ensuring your partners have the proper training materials."
)
TAG_SOLUTIONS_LIMITED = Tag(
    name='Solutions - Limited Use',
    css_class='info',
    description=mark_safe(  # nosec: no user input
        'These features are only available for our services projects. This '
        'may affect support and pricing when the project is transitioned to a '
        'subscription. Limited Use Solutions Feature Flags cannot be enabled '
        'by GS before submitting a <a href="https://docs.google.com/forms/d/e/'
        '1FAIpQLSfsX0K05nqflGdboeRgaa40HMfFb2DjGUbP4cKJL76ieS_TAA/viewform">'
        'SolTech Feature Flag Request</a>.'
    )
)
TAG_INTERNAL = Tag(
    name='Internal Engineering Tools',
    css_class='default',
    description="These are tools for our engineering team to use to manage the product",
)
# Order roughly corresponds to how much we want you to use it
ALL_TAG_GROUPS = [TAG_SOLUTIONS, TAG_PRODUCT, TAG_CUSTOM, TAG_INTERNAL, TAG_RELEASE, TAG_DEPRECATED]
ALL_TAGS = [
               TAG_SOLUTIONS_OPEN,
               TAG_SOLUTIONS_CONDITIONAL,
               TAG_SOLUTIONS_LIMITED,
               TAG_SAAS_CONDITIONAL,
           ] + ALL_TAG_GROUPS


class StaticToggle(object):

    def __init__(self, slug, label, tag, namespaces=None, help_link=None,
                 description=None, save_fn=None, enabled_for_new_domains_after=None,
                 enabled_for_new_users_after=None, relevant_environments=None,
                 notification_emails=None, parent_toggles=None):
        self.slug = slug
        self.label = label
        self.tag = tag
        self.help_link = help_link
        self.description = description
        # Optionally provide a callable to be called whenever the toggle is
        # updated.  This is only applicable to domain toggles.  It must accept
        # two parameters, `domain_name` and `toggle_is_enabled`
        self.save_fn = save_fn
        # Toggles can be declared in localsettings statically
        #   to avoid cache lookups
        self.always_enabled = set(
            settings.STATIC_TOGGLE_STATES.get(self.slug, {}).get('always_enabled', []))
        self.always_disabled = set(
            settings.STATIC_TOGGLE_STATES.get(self.slug, {}).get('always_disabled', []))
        self.enabled_for_new_domains_after = enabled_for_new_domains_after
        self.enabled_for_new_users_after = enabled_for_new_users_after
        # pass in a set of environments where this toggle applies
        self.relevant_environments = relevant_environments

        parent_toggles = parent_toggles or []
        for dependency in parent_toggles:
            parent_toggles.extend(dependency.parent_toggles)

        self.parent_toggles = parent_toggles

        if namespaces:
            self.namespaces = [None if n == NAMESPACE_USER else n for n in namespaces]
        else:
            self.namespaces = [None]
        self.notification_emails = notification_emails

        for dependency in self.parent_toggles:
            if not set(self.namespaces) & set(dependency.namespaces):
                raise Exception(
                    "Namespaces of dependent toggles must overlap with dependency:"
                    f" {self.slug}, {dependency.slug}")

    def enabled(self, item, namespace=Ellipsis):
        if self.relevant_environments and not (
            settings.SERVER_ENVIRONMENT in self.relevant_environments
            or settings.DEBUG
        ):
            # Don't even bother looking it up in the cache
            return False
        if item in self.always_enabled:
            return True
        elif item in self.always_disabled:
            return False

        if namespace == NAMESPACE_USER:
            namespace = None  # because:
            #     __init__() ... self.namespaces = [None if n == NAMESPACE_USER else n for n in namespaces]
        if namespace is not Ellipsis and namespace not in self.namespaces:
            # short circuit if we're checking an item that isn't supported by this toggle
            return False

        domain_enabled_after = self.enabled_for_new_domains_after
        if (domain_enabled_after is not None and NAMESPACE_DOMAIN in self.namespaces
            and was_domain_created_after(item, domain_enabled_after)):
            return True

        user_enabled_after = self.enabled_for_new_users_after
        if (user_enabled_after is not None and was_user_created_after(item, user_enabled_after)):
            return True

        namespaces = self.namespaces if namespace is Ellipsis else [namespace]
        return any([toggle_enabled(self.slug, item, namespace=n) for n in namespaces])

    def enabled_for_request(self, request):
        return (
                   None in self.namespaces
                   and hasattr(request, 'user')
                   and self.enabled(request.user.username, namespace=None)
               ) or (
                   NAMESPACE_DOMAIN in self.namespaces
                   and hasattr(request, 'domain')
                   and self.enabled(request.domain, namespace=NAMESPACE_DOMAIN)
               ) or (
                   NAMESPACE_EMAIL_DOMAIN in self.namespaces
                   and hasattr(request, 'user')
                   and self.enabled(
                   request.user.email or request.user.username,
                   namespace=NAMESPACE_EMAIL_DOMAIN
               )
               )

    def set(self, item, enabled, namespace=None):
        if namespace == NAMESPACE_USER:
            namespace = None  # because:
            #     __init__() ... self.namespaces = [None if n == NAMESPACE_USER else n for n in namespaces]

        if namespace not in self.namespaces:
            return False

        return set_toggle(self.slug, item, enabled, namespace)

    def required_decorator(self):
        """
        Returns a view function decorator that checks to see if the domain
        or user in the request has the appropriate toggle enabled.
        """

        def decorator(view_func):
            @wraps(view_func)
            def wrapped_view(request, *args, **kwargs):
                if self.enabled_for_request(request):
                    return view_func(request, *args, **kwargs)
                if request.user.is_superuser:
                    from corehq.apps.toggle_ui.views import ToggleEditView
                    toggle_url = reverse(ToggleEditView.urlname, args=[self.slug])
                    messages.warning(
                        request,
                        format_html(
                            'This <a href="{}">feature flag</a> should be enabled '
                            'to access this URL',
                            toggle_url
                        ),
                        fail_silently=True,  # workaround for tests: https://code.djangoproject.com/ticket/17971
                    )
                raise Http404()

            return wrapped_view

        return decorator

    def get_enabled_domains(self):
        try:
            toggle = Toggle.get(self.slug)
        except ResourceNotFound:
            return []

        enabled_users = toggle.enabled_users
        domains = {user.split('domain:')[1] for user in enabled_users if 'domain:' in user}
        domains |= self.always_enabled
        domains -= self.always_disabled
        return list(domains)

    def get_enabled_users(self):
        try:
            toggle = Toggle.get(self.slug)
        except ResourceNotFound:
            return []

        return [user for user in toggle.enabled_users if not user.startswith("domain:")]


def was_domain_created_after(domain, checkpoint):
    """
    Return true if domain was created after checkpoint

    :param domain: Domain name (string).
    :param checkpoint: datetime object.
    """
    from corehq.apps.domain.models import Domain
    domain_obj = Domain.get_by_name(domain)
    return (
        domain_obj is not None and
        domain_obj.date_created is not None and
        domain_obj.date_created > checkpoint
    )


def was_user_created_after(username, checkpoint):
    """
    Return true if user was created after checkpoint

    :param username: Web User username (string).
    :param checkpoint: datetime object.
    """
    from corehq.apps.users.models import WebUser
    user = WebUser.get_by_username(username)
    return (
        user is not None and
        user.created_on is not None and
        user.created_on > checkpoint
    )


def deterministic_random(input_string):
    """
    Returns a deterministically random number between 0 and 1 based on the
    value of the string. The same input should always produce the same output.
    """
    if isinstance(input_string, str):
        input_string = input_string.encode('utf-8')
    return float.fromhex(hashlib.md5(input_string).hexdigest()) / math.pow(2, 128)


class PredictablyRandomToggle(StaticToggle):
    """
    A toggle that is predictably random based off some axis. Useful for for doing
    a randomized rollout of a feature. E.g. "turn this on for 5% of domains", or
    "turn this on for 40% of users".

    It extends StaticToggle, so individual domains/users can also be explicitly added.
    """

    def __init__(
        self,
        slug,
        label,
        tag,
        namespaces,
        randomness,
        help_link=None,
        description=None,
        relevant_environments=None,
        notification_emails=None,
        parent_toggles=None
    ):
        super(PredictablyRandomToggle, self).__init__(slug, label, tag, list(namespaces),
                                                      help_link=help_link, description=description,
                                                      relevant_environments=relevant_environments,
                                                      notification_emails=notification_emails,
                                                      parent_toggles=parent_toggles)
        _ensure_valid_namespaces(namespaces)
        _ensure_valid_randomness(randomness)
        self.randomness = randomness

    @property
    def randomness_percent(self):
        return "{:.0f}".format(self.randomness * 100)

    def _get_identifier(self, item):
        return '{}:{}:{}'.format(self.namespaces, self.slug, item)

    def enabled(self, item, namespace=Ellipsis):
        if self.relevant_environments and not (
            settings.SERVER_ENVIRONMENT in self.relevant_environments
            or settings.DEBUG
        ):
            # Don't even bother looking it up in the cache
            return False

        if namespace == NAMESPACE_USER:
            namespace = None  # because:
            # StaticToggle.__init__(): self.namespaces = [None if n == NAMESPACE_USER else n for n in namespaces]

        all_namespaces = {None if n == NAMESPACE_USER else n for n in ALL_RANDOM_NAMESPACES}
        if namespace is Ellipsis and set(self.namespaces) != all_namespaces:
            raise ValueError(
                'PredictablyRandomToggle.enabled() cannot be determined for toggle "{slug}" because it is not '
                'available for all namespaces and the namespace of "{item}" is not given.'.format(
                    slug=self.slug,
                    item=item,
                )
            )

        if settings.DISABLE_RANDOM_TOGGLES:
            return False
        elif item in self.always_disabled:
            return False
        elif namespace is not Ellipsis and namespace not in self.namespaces:
            return False
        return (
            (item and deterministic_random(self._get_identifier(item)) < self.randomness)
            or super(PredictablyRandomToggle, self).enabled(item, namespace)
        )


class DynamicallyPredictablyRandomToggle(PredictablyRandomToggle):
    """
    A PredictablyRandomToggle whose randomness can be configured via the database/UI.
    """
    RANDOMNESS_KEY = 'hq_dynamic_randomness'

    def __init__(
        self,
        slug,
        label,
        tag,
        namespaces,
        default_randomness=0.0,
        help_link=None,
        description=None,
        relevant_environments=None,
        notification_emails=None,
        parent_toggles=None
    ):
        super(PredictablyRandomToggle, self).__init__(slug, label, tag, list(namespaces),
                                                      help_link=help_link, description=description,
                                                      relevant_environments=relevant_environments,
                                                      notification_emails=notification_emails,
                                                      parent_toggles=parent_toggles)
        _ensure_valid_namespaces(namespaces)
        _ensure_valid_randomness(default_randomness)
        self.default_randomness = default_randomness

    @property
    @quickcache(vary_on=['self.slug'])
    def randomness(self):
        # a bit hacky: leverage couch's dynamic properties to just tack this onto the couch toggle doc
        try:
            toggle = Toggle.get(self.slug)
        except ResourceNotFound:
            return self.default_randomness
        dynamic_randomness = getattr(toggle, self.RANDOMNESS_KEY, self.default_randomness)
        try:
            dynamic_randomness = float(dynamic_randomness)
            return dynamic_randomness
        except ValueError:
            return self.default_randomness


class FeatureRelease(DynamicallyPredictablyRandomToggle):
    """This class is designed to allow release of features in a controlled manner.
    The primary purpose is to decouple code deploys from feature releases.

    In addition the normal arguments, feature release toggles must also provide
    an 'owner' to indicate the member of the team responsible for releasing this feature.
    This will be displayed on the UI when editing the toggle.
    """
    def __init__(
        self,
        slug,
        label,
        tag,
        namespaces,
        owner,
        default_randomness=0.0,
        help_link=None,
        description=None,
        relevant_environments=None,
        notification_emails=None,
        parent_toggles=None
    ):
        super().__init__(
            slug, label, tag, namespaces,
            default_randomness=default_randomness,
            help_link=help_link,
            description=description,
            relevant_environments=relevant_environments,
            notification_emails=notification_emails,
            parent_toggles=parent_toggles
        )
        self.owner = owner


# if no namespaces are specified the user namespace is assumed
NAMESPACE_USER = 'user'
NAMESPACE_DOMAIN = 'domain'
NAMESPACE_EMAIL_DOMAIN = 'email_domain'
NAMESPACE_OTHER = 'other'
ALL_NAMESPACES = [NAMESPACE_USER, NAMESPACE_DOMAIN, NAMESPACE_EMAIL_DOMAIN]
ALL_RANDOM_NAMESPACES = [NAMESPACE_USER, NAMESPACE_DOMAIN]


def any_toggle_enabled(*toggles):
    """
    Return a view decorator for allowing access if any of the given toggles are
    enabled. Example usage:

    @toggles.any_toggle_enabled(REPORT_BUILDER, USER_CONFIGURABLE_REPORTS)
    def delete_custom_report():
        pass

    """

    def decorator(view_func):
        @wraps(view_func)
        def wrapped_view(request, *args, **kwargs):
            for t in toggles:
                if t.enabled_for_request(request):
                    return view_func(request, *args, **kwargs)
            raise Http404()

        return wrapped_view

    return decorator


@extension_point(result_format=ResultFormat.FLATTEN)
def custom_toggle_modules() -> List[str]:
    """Extension point to add toggles from custom code

    Parameters:
        None

    Returns:
        List of python module strings for custom toggle modules.
    """


def all_toggles():
    """
    Loads all toggles
    """
    return list(all_toggles_by_name().values())


def all_toggle_slugs():
    """
    Provides all toggles by their slug as a list
    """
    return [toggle.slug for toggle in all_toggles()]


@memoized
def all_toggles_by_name():
    # trick for listing the attributes of the current module.
    # http://stackoverflow.com/a/990450/8207
    core_toggles = all_toggles_by_name_in_scope(globals())
    for module_name in custom_toggle_modules():
        module = import_module(module_name)
        core_toggles.update(all_toggles_by_name_in_scope(module.__dict__))
    return core_toggles


def all_toggles_by_name_in_scope(scope_dict, toggle_class=StaticToggle):
    result = {}
    for toggle_name, toggle in scope_dict.items():
        if not toggle_name.startswith('__'):
            if isinstance(toggle, toggle_class):
                result[toggle_name] = toggle
    return result


def toggles_dict(username=None, domain=None):
    """
    Loads all toggles into a dictionary for use in JS

    (only enabled toggles are included)
    """
    by_name = all_toggles_by_name()
    enabled = set()
    if username:
        enabled |= toggles_enabled_for_user(username)
    if domain:
        enabled |= toggles_enabled_for_domain(domain)
    return {by_name[name].slug: True for name in enabled if name in by_name}


def toggle_values_by_name(username, domain):
    """
    Loads all toggles into a dictionary for use in JS
    """
    all_enabled = toggles_enabled_for_user(username) | toggles_enabled_for_domain(domain)

    return {
        toggle_name: toggle_name in all_enabled
        for toggle_name in all_toggles_by_name().keys()
    }


@quickcache(["domain"], timeout=24 * 60 * 60, skip_arg=lambda _: settings.UNIT_TESTING)
def toggles_enabled_for_domain(domain):
    """Return set of toggle names that are enabled for the given domain"""
    return {
        toggle_name
        for toggle_name, toggle in all_toggles_by_name().items()
        if toggle.enabled(domain, NAMESPACE_DOMAIN)
    }


@quickcache(["username"], timeout=24 * 60 * 60, skip_arg=lambda _: settings.UNIT_TESTING)
def toggles_enabled_for_user(username):
    """Return set of toggle names that are enabled for the given user"""
    return {
        toggle_name
        for toggle_name, toggle in all_toggles_by_name().items()
        if toggle.enabled(username, NAMESPACE_USER)
    }


@quickcache(["email"], timeout=24 * 60 * 60, skip_arg=lambda _: settings.UNIT_TESTING)
def toggles_enabled_for_email_domain(email):
    """Return set of toggle names that are enabled for the given email"""
    return {
        toggle_name
        for toggle_name, toggle in all_toggles_by_name().items()
        if toggle.enabled(email, NAMESPACE_EMAIL_DOMAIN)
    }


def toggles_enabled_for_request(request):
    """Return set of toggle names that are enabled for a particular request"""
    toggles = set()

    if hasattr(request, 'domain'):
        toggles = toggles | toggles_enabled_for_domain(request.domain)

    if hasattr(request, 'user'):
        toggles = toggles | toggles_enabled_for_user(request.user.username)
        toggles = toggles | toggles_enabled_for_email_domain(getattr(request.user, 'email', request.user.username))

    return toggles


def _ensure_valid_namespaces(namespaces):
    if not namespaces:
        raise Exception('namespaces must be defined!')


def _ensure_valid_randomness(randomness):
    if not 0 <= randomness <= 1:
        raise Exception('randomness must be between 0 and 1!')


APP_BUILDER_CUSTOM_PARENT_REF = StaticToggle(
    'custom-parent-ref',
    'ICDS: Custom case parent reference',
    TAG_CUSTOM,
    [NAMESPACE_DOMAIN],
)

LAZY_LOAD_MULTIMEDIA = StaticToggle(
    'optional-media',
    'ICDS: Lazy load multimedia files in Updates',
    TAG_CUSTOM,
    [NAMESPACE_DOMAIN],
)

APP_BUILDER_ADVANCED = StaticToggle(
    'advanced-app-builder',
    'Advanced Module in App-Builder',
    TAG_SOLUTIONS_LIMITED,
    [NAMESPACE_DOMAIN],
    description="Advanced Modules allow you to autoload and manage multiple case types, "
                "but may behave in unexpected ways.",
    help_link='https://confluence.dimagi.com/display/saas/Advanced+Modules',
)

APP_BUILDER_SHADOW_MODULES = StaticToggle(
    'shadow-app-builder',
    'Shadow Modules',
    TAG_SOLUTIONS_CONDITIONAL,
    [NAMESPACE_DOMAIN],
    help_link='https://confluence.dimagi.com/display/saas/Shadow+Modules+and+Forms',
)

V1_SHADOW_MODULES = StaticToggle(
    'v1-shadows',
    'Allow creation and management of deprecated Shadow Module behaviour',
    TAG_SOLUTIONS_CONDITIONAL,
    [NAMESPACE_DOMAIN],
    help_link='https://github.com/dimagi/commcare-hq/blob/master/docs/apps/advanced_app_features.rst#shadow-modules',  # noqa
)

CASE_LIST_CUSTOM_XML = StaticToggle(
    'case_list_custom_xml',
    'Allow custom XML to define case lists (ex. for case tiles)',
    TAG_SOLUTIONS_LIMITED,
    [NAMESPACE_DOMAIN],
    help_link='https://confluence.dimagi.com/pages/viewpage.action?'
              'spaceKey=saas&title=Allow+Configuration+of+Case+List+Tiles',
)

CASE_LIST_CUSTOM_VARIABLES = StaticToggle(
    'case_list_custom_variables',
    'Show text area for entering custom variables',
    TAG_SOLUTIONS_LIMITED,
    [NAMESPACE_DOMAIN],
    description='Defines custom variables that can be used in case list or detail calculations',
)

CASE_LIST_TILE = StaticToggle(
    'case_list_tile',
    'REC: Allow configuration of the REC case list tile',
    TAG_CUSTOM,
    [NAMESPACE_DOMAIN]
)

SHOW_PERSIST_CASE_CONTEXT_SETTING = StaticToggle(
    'show_persist_case_context_setting',
    'Allow toggling the persistent case context tile',
    TAG_SOLUTIONS_CONDITIONAL,
    [NAMESPACE_DOMAIN],
)

CASE_LIST_LOOKUP = StaticToggle(
    'case_list_lookup',
    'Allow external android callouts to search the case list',
    TAG_SOLUTIONS_CONDITIONAL,
    [NAMESPACE_DOMAIN]
)

BIOMETRIC_INTEGRATION = StaticToggle(
    'biometric_integration',
    "Enables biometric integration (simprints) features.",
    TAG_PRODUCT,
    [NAMESPACE_DOMAIN]
)

ADD_USERS_FROM_LOCATION = StaticToggle(
    'add_users_from_location',
    "Allow users to add new mobile workers from the locations page",
    TAG_DEPRECATED,
    [NAMESPACE_DOMAIN]
)

CASE_DETAIL_PRINT = StaticToggle(
    'case_detail_print',
    'MLabour: Allowing printing of the case detail, based on an HTML template',
    TAG_CUSTOM,
    [NAMESPACE_DOMAIN],
)

COPY_FORM_TO_APP = StaticToggle(
    'copy_form_to_app',
    'Allow copying a form from one app to another',
    TAG_INTERNAL,
    [NAMESPACE_DOMAIN, NAMESPACE_USER],
)

DATA_FILE_DOWNLOAD = StaticToggle(
    'data_file_download',
    'Offer hosting and sharing data files for downloading from a secure dropzone',
    TAG_SOLUTIONS_OPEN,
    help_link='https://confluence.dimagi.com/display/saas/Offer+hosting+and+sharing+data+files+for+downloading+from+a+secure+dropzone',
    namespaces=[NAMESPACE_DOMAIN],
)

DETAIL_LIST_TAB_NODESETS = StaticToggle(
    'detail-list-tab-nodesets',
    'Associate a nodeset with a case detail tab',
    TAG_SOLUTIONS_CONDITIONAL,
    help_link='https://confluence.dimagi.com/display/saas/Case+Detail+Nodesets',
    namespaces=[NAMESPACE_DOMAIN]
)

DHIS2_INTEGRATION = StaticToggle(
    'dhis2_integration',
    'DHIS2 Integration',
    TAG_SOLUTIONS_LIMITED,
    [NAMESPACE_DOMAIN]
)

GRAPH_CREATION = StaticToggle(
    'graph-creation',
    'Case list/detail graph creation',
    TAG_SOLUTIONS_CONDITIONAL,
    help_link='https://confluence.dimagi.com/display/GTDArchive/Graphing+in+HQ',
    namespaces=[NAMESPACE_DOMAIN]
)

IS_CONTRACTOR = StaticToggle(
    'is_contractor',
    'Is contractor',
    TAG_INTERNAL,
    description="Used to give non super-users access to select super-user features"
)

MM_CASE_PROPERTIES = StaticToggle(
    'mm_case_properties',
    'Multimedia Case Properties',
    TAG_DEPRECATED,
    help_link='https://confluence.dimagi.com/display/saas/Multimedia+Case+Properties+Feature+Flag',
    namespaces=[NAMESPACE_DOMAIN],
)

VISIT_SCHEDULER = StaticToggle(
    'app_builder_visit_scheduler',
    'ICDS: Visit Scheduler',
    TAG_CUSTOM,
    [NAMESPACE_DOMAIN, NAMESPACE_USER]
)

USER_CONFIGURABLE_REPORTS = StaticToggle(
    'user_reports',
    'User configurable reports UI',
    TAG_SOLUTIONS_LIMITED,
    [NAMESPACE_DOMAIN, NAMESPACE_USER],
    description=(
        "A feature which will allow your domain to create User Configurable Reports."
    ),
    help_link='https://confluence.dimagi.com/display/GTDArchive/User+Configurable+Reporting',
)

UCR_UPDATED_NAMING = StaticToggle(
    'ucr_updated_naming',
    'Show updated naming of UCRS',
    TAG_SAAS_CONDITIONAL,
    [NAMESPACE_DOMAIN],
    description=(
        "Displays updated UCR naming if the feature flag is enabled."
        "This is a temporary flag which would be removed when the updated naming is agreed upon by all divisons."
    )
)

LOCATIONS_IN_UCR = StaticToggle(
    'locations_in_ucr',
    'ICDS: Add Locations as one of the Source Types for User Configurable Reports',
    TAG_CUSTOM,
    [NAMESPACE_DOMAIN]
)

REPORT_BUILDER = StaticToggle(
    'report_builder',
    'Activate Report Builder for a project without setting up a subscription.',
    TAG_DEPRECATED,
    [NAMESPACE_DOMAIN],
)

UCR_SUM_WHEN_TEMPLATES = StaticToggle(
    'ucr_sum_when_templates',
    'Allow sum when template columns in dynamic UCRs',
    TAG_CUSTOM,
    [NAMESPACE_DOMAIN],
    description=(
        "Enables use of SumWhenTemplateColumn with custom expressions in dynamic UCRS."
    ),
    help_link='https://commcare-hq.readthedocs.io/ucr.html#sumwhencolumn-and-sumwhentemplatecolumn',
)

ASYNC_RESTORE = StaticToggle(
    'async_restore',
    'Generate restore response in an asynchronous task to prevent timeouts',
    TAG_INTERNAL,
    [NAMESPACE_DOMAIN],
)

REPORT_BUILDER_BETA_GROUP = StaticToggle(
    'report_builder_beta_group',
    'RB beta group',
    TAG_DEPRECATED,
    [NAMESPACE_DOMAIN],
)

SYNC_ALL_LOCATIONS = StaticToggle(
    'sync_all_locations',
    '(Deprecated) Sync the full location hierarchy when syncing location fixtures',
    TAG_DEPRECATED,
    [NAMESPACE_DOMAIN],
    description="Do not turn this feature flag. It is only used for providing compatability for old projects. "
                "We are actively trying to remove projects from this list. This functionality is now possible by using the "
                "Advanced Settings on the Organization Levels page and setting the Level to Expand From option.",
)

HIERARCHICAL_LOCATION_FIXTURE = StaticToggle(
    'hierarchical_location_fixture',
    'Display Settings To Get Hierarchical Location Fixture',
    TAG_INTERNAL,
    [NAMESPACE_DOMAIN],
    description=(
        "Do not turn this feature flag.  It is only used for providing "
        "compatability for old projects.  We are actively trying to remove "
        "projects from this list."
    ),
)

EXTENSION_CASES_SYNC_ENABLED = StaticToggle(
    'extension_sync',
    'Enable extension syncing',
    TAG_SOLUTIONS_CONDITIONAL,
    help_link='https://confluence.dimagi.com/display/saas/Extension+Cases',
    namespaces=[NAMESPACE_DOMAIN],
)

USH_DONT_CLOSE_PATIENT_EXTENSIONS = StaticToggle(
    'ush_dont_close_patient_extensions',
    'USH: Suppress closing extensions on closing hosts for host/extension pairs of patient/contact case-types',
    TAG_CUSTOM,
    namespaces=[NAMESPACE_DOMAIN],
    description="""
    Suppress the normal behaviour of 'closing host cases closes its extension cases'.
    Enabling this results in 'closing patient type cases will not close its contact type
    extension cases'. Designed for specific USH domain use-case
    """
)

DISABLE_WEB_APPS = StaticToggle(
    'disable_web_apps',
    'Disable access to Web Apps UI',
    TAG_INTERNAL,
    namespaces=[NAMESPACE_DOMAIN],
    help_link='https://confluence.dimagi.com/display/saas/Disable+access+to+Web+Apps+UI',
)

WEB_APPS_DOMAIN_BANNER = StaticToggle(
    'web_apps_domain_banner',
    'USH: Show current domain in web apps Login As banner',
    TAG_CUSTOM,
    namespaces=[NAMESPACE_DOMAIN],
    help_link='https://confluence.dimagi.com/display/saas/USH%3A+Show+current+domain+in+web+apps+Login+As+banner',
)

WEB_APPS_UPLOAD_QUESTIONS = FeatureRelease(
    'web_apps_upload_questions',
    'USH: Support signature, image, audio, and video questions in Web Apps',
    TAG_RELEASE,
    namespaces=[NAMESPACE_DOMAIN],
    owner='Jenny Schweers',
)

SYNC_SEARCH_CASE_CLAIM = StaticToggle(
    'search_claim',
    'Enable synchronous mobile searching and case claiming',
    TAG_SOLUTIONS_CONDITIONAL,
    help_link='https://confluence.dimagi.com/display/saas/Case+Search+and+Claim',
    namespaces=[NAMESPACE_DOMAIN]
)

USH_CASE_LIST_MULTI_SELECT = StaticToggle(
    'ush_case_list_multi_select',
    'USH: Allow selecting multiple cases from the case list',
    TAG_CUSTOM,
    namespaces=[NAMESPACE_DOMAIN],
    help_link='https://confluence.dimagi.com/display/saas/USH%3A+Allow+selecting+multiple+cases+from+the+case+list',
    description="""
    Allows user to select multiple cases and load them all into the form.
    """
)

USH_CASE_CLAIM_UPDATES = StaticToggle(
    'case_claim_autolaunch',
    "USH Specific toggle to support several different case search/claim workflows in web apps",
    TAG_CUSTOM,
    help_link='https://confluence.dimagi.com/display/USH/Case+Search+Configuration',
    namespaces=[NAMESPACE_DOMAIN],
    description="""
    USH Specific toggle to support several different case search/claim workflows in web apps:
    "search first", "see more", and "skip to default case search results", Geocoder
    and other options in Webapps Case Search.
    """,
    parent_toggles=[SYNC_SEARCH_CASE_CLAIM]
)

USH_INLINE_SEARCH = StaticToggle(
    'inline_case_search',
    "USH Specific toggle to making case search user input available to other parts of the app.",
    TAG_CUSTOM,
    help_link='https://docs.google.com/document/d/1Mmx1FrYZrcEmWidqSkNjC_gWSJ6xzRFKoP3Rn_xSaj4/edit#',
    namespaces=[NAMESPACE_DOMAIN],
    description="""
    Temporary toggle to manage the release of the 'inline search' / 'case search input' feature.
    """,
    parent_toggles=[USH_CASE_CLAIM_UPDATES]
)

SPLIT_SCREEN_CASE_SEARCH = StaticToggle(
    'split_screen_case_search',
    "In case search, show the filters on the left and results on the right.",
    TAG_CUSTOM,
    namespaces=[NAMESPACE_DOMAIN],
    parent_toggles=[SYNC_SEARCH_CASE_CLAIM]
)

USH_USERCASES_FOR_WEB_USERS = StaticToggle(
    'usercases_for_web_users',
    "USH: Enable the creation of usercases for web users.",
    TAG_CUSTOM,
    help_link='https://confluence.dimagi.com/display/saas/USH%3A+Enable+Web+User+Usercase+Creation',
    namespaces=[NAMESPACE_DOMAIN],
    description="""
    Toggle to enable the creation of usercases for web users."""
)

WEBAPPS_STICKY_SEARCH = StaticToggle(
    "webapps_sticky_search",
    "USH: Sticky search: In web apps, save user's most recent inputs on case search & claim screen.",
    TAG_CUSTOM,
    namespaces=[NAMESPACE_DOMAIN],
    help_link='https://confluence.dimagi.com/display/saas/COVID%3A+Web+Apps+Sticky+Search',
)


def _enable_search_index(domain, enabled):
    from corehq.apps.case_search.tasks import reindex_case_search_for_domain
    from corehq.apps.es import CaseSearchES
    from corehq.pillows.case_search import domains_needing_search_index
    domains_needing_search_index.clear()

    has_case_search_cases = CaseSearchES().domain(domain).count() > 0
    if enabled and not has_case_search_cases:
        # action is not reversible, we want all projects here eventually
        reindex_case_search_for_domain.delay(domain)


CASE_LIST_EXPLORER = StaticToggle(
    'case_list_explorer',
    'Show the case list explorer report',
    TAG_SOLUTIONS_OPEN,
    namespaces=[NAMESPACE_DOMAIN],
    save_fn=_enable_search_index,
)

EXPLORE_CASE_DATA = StaticToggle(
    'explore_case_data',
    'Show the Explore Case Data report (in dev)',
    TAG_PRODUCT,
    namespaces=[NAMESPACE_DOMAIN, NAMESPACE_USER],
    description='Show the Explore Case Data report (in dev). Please make sure the project '
    'is fully migrated to support the CaseSearch index either by enabling '
    'the Case List Explorer toggle or doing a manual migration.\n\n'
    'Please use the EXPLORE_CASE_DATA_PREVIEW Feature Preview moving forward. '
    'This will be deprecated once the Feature Preview is in full swing.',
)

ECD_MIGRATED_DOMAINS = StaticToggle(
    'ecd_migrated_domains',
    'Explore Case Data for domains that have undergone migration',
    TAG_INTERNAL,
    namespaces=[NAMESPACE_DOMAIN],
    description='Domains that have undergone migration for Explore Case Data and have a '
    'CaseSearch elasticsearch index created.\n\n'
    'NOTE: enabling this Feature Flag will NOT enable the CaseSearch index.'
)

WEB_USER_ACTIVITY_REPORT = StaticToggle(
    'web_user_activity_report',
    'USH: Enable Web User Activity Report',
    TAG_CUSTOM,
    namespaces=[NAMESPACE_DOMAIN, NAMESPACE_USER],
    help_link='https://confluence.dimagi.com/display/saas/USH%3A+Enable+Web+User+Activity+Report',
)

ECD_PREVIEW_ENTERPRISE_DOMAINS = StaticToggle(
    'ecd_enterprise_domains',
    'Explore Case Data feature preview for Enterprise domains',
    TAG_INTERNAL,
    namespaces=[NAMESPACE_DOMAIN],
    description='Enterprise Domains that are eligible to view the Explore Case Data '
    'Feature Preview. By default, this feature will only be available for '
    'domains that are Advanced or Pro and have undergone the ECD migration.'
)

CASE_API_V0_6 = StaticToggle(
    'case_api_v0_6',
    'Enable the v0.6 Case API',
    TAG_SOLUTIONS_LIMITED,
    namespaces=[NAMESPACE_DOMAIN],
    save_fn=_enable_search_index,
)

HIPAA_COMPLIANCE_CHECKBOX = StaticToggle(
    'hipaa_compliance_checkbox',
    'Show HIPAA compliance checkbox',
    TAG_INTERNAL,
    [NAMESPACE_USER],
)

CAN_EDIT_EULA = StaticToggle(
    'can_edit_eula',
    "Allow user to set the custom EULA and data sharing project options.",
    TAG_INTERNAL,
    description="Whether this user can set the custom eula and data sharing internal project options. "
    "This should be a small number of DIMAGI ONLY users"
)

# This toggle offers the "multiple_apps_unlimited" mobile flag to non-Dimagi users
MOBILE_PRIVILEGES_FLAG = StaticToggle(
    'mobile_privileges_flag',
    'Offer "Enable Privileges on Mobile" flag.',
    TAG_INTERNAL,
    [NAMESPACE_USER]
)

PRODUCTS_PER_LOCATION = StaticToggle(
    'products_per_location',
    "Products Per Location: Specify products stocked at individual locations.",
    TAG_CUSTOM,
    [NAMESPACE_DOMAIN],
    description="This doesn't actually do anything yet."
)

ALLOW_CASE_ATTACHMENTS_VIEW = StaticToggle(
    'allow_case_attachments_view',
    "Explicitly allow user to access case attachments, even if they can't view the case list report.",
    TAG_CUSTOM,
    [NAMESPACE_DOMAIN, NAMESPACE_USER]
)

TRANSFER_DOMAIN = StaticToggle(
    'transfer_domain',
    'Transfer domains to different users',
    TAG_INTERNAL,
    [NAMESPACE_DOMAIN]
)

FORM_LINK_WORKFLOW = StaticToggle(
    'form_link_workflow',
    'Form linking workflow available on forms',
    TAG_SOLUTIONS_CONDITIONAL,
    [NAMESPACE_DOMAIN],
    help_link='https://confluence.dimagi.com/display/saas/Form+Link+Workflow+Feature+Flag',
)

SECURE_SESSION_TIMEOUT = StaticToggle(
    'secure_session_timeout',
    "USH: Allow domain to override default length of inactivity timeout",
    TAG_CUSTOM,
    [NAMESPACE_DOMAIN],
    help_link="https://confluence.dimagi.com/display/saas/Allow+domain+to+override+default+length+of+inactivity+timeout",
)

# not referenced in code directly but passed through to vellum
# see toggles_dict

VELLUM_SAVE_TO_CASE = StaticToggle(
    'save_to_case',
    "Adds save to case as a question to the form builder",
    TAG_SAAS_CONDITIONAL,
    [NAMESPACE_DOMAIN],
    description='This flag allows case management inside repeat groups',
    help_link='https://confluence.dimagi.com/display/saas/Save+to+Case+Feature+Flag',
)

VELLUM_PRINTING = StaticToggle(
    'printing',
    "Enables the Print Android App Callout",
    TAG_SOLUTIONS_LIMITED,
    [NAMESPACE_DOMAIN],
    description='Allows printing from CommCare on the device',
    help_link='https://confluence.dimagi.com/display/saas/Printing+from+a+form+in+CommCare+Android',
)

VELLUM_DATA_IN_SETVALUE = StaticToggle(
    'allow_data_reference_in_setvalue',
    "Allow data references in a setvalue",
    TAG_SOLUTIONS_LIMITED,
    [NAMESPACE_DOMAIN],
    description="This allows referencing other questions in the form in a setvalue. "
                "This may still cause issues if the other questions have not been calculated yet",
)

VELLUM_ALLOW_BULK_FORM_ACTIONS = StaticToggle(
    'allow_bulk_form_actions',
    "Allow bulk form actions in the Form Builder",
    TAG_PRODUCT,
    [NAMESPACE_DOMAIN],
    description="This shows Bulk Form Actions (mark all questions required, "
                "set default values to matching case properties) in "
                "the Form Builder's main dropdown menu.",
)

CACHE_AND_INDEX = StaticToggle(
    'cache_and_index',
    'REC: Enable the "Cache and Index" format option when choosing sort properties '
    'in the app builder',
    TAG_CUSTOM,
    [NAMESPACE_DOMAIN],
)

CUSTOM_PROPERTIES = StaticToggle(
    'custom_properties',
    'Allow users to add arbitrary custom properties to their application',
    TAG_SOLUTIONS_LIMITED,
    help_link='https://confluence.dimagi.com/display/GS/CommCare+Android+Developer+Options+--+Internal#'
              'CommCareAndroidDeveloperOptions--Internal-SettingtheValueofaDeveloperOptionfromHQ',
    namespaces=[NAMESPACE_DOMAIN]
)

MOBILE_UCR = StaticToggle(
    'mobile_ucr',
    ('Mobile UCR: Configure viewing user configurable reports on the mobile '
     'through the app builder'),
    TAG_SOLUTIONS_LIMITED,
    namespaces=[NAMESPACE_DOMAIN],
    parent_toggles=[USER_CONFIGURABLE_REPORTS]
)

API_THROTTLE_WHITELIST = StaticToggle(
    'api_throttle_whitelist',
    ('API throttle whitelist'),
    TAG_INTERNAL,
    namespaces=[NAMESPACE_USER],
)

API_BLACKLIST = StaticToggle(
    'API_BLACKLIST',
    ("Blacklist API access to a user or domain that spams us"),
    TAG_INTERNAL,
    namespaces=[NAMESPACE_DOMAIN, NAMESPACE_USER],
    description="For temporary, emergency use only. If a partner doesn't properly "
                "throttle their API requests, it can hammer our infrastructure, causing "
                "outages. This will cut off the tide, but we should communicate with them "
                "immediately.",
)

FORM_SUBMISSION_BLACKLIST = StaticToggle(
    'FORM_SUBMISSION_BLACKLIST',
    ("Blacklist form submissions from a domain that spams us"),
    TAG_INTERNAL,
    namespaces=[NAMESPACE_DOMAIN],
    description="This is a temporary solution to an unusually high volume of "
                "form submissions from a domain.  We have some projects that automatically "
                "send forms. If that ever causes problems, we can use this to cut them off.",
)


def _commtrackify(domain_name, toggle_is_enabled):
    from corehq.apps.domain.models import Domain
    domain_obj = Domain.get_by_name(domain_name, strict=True)
    if domain_obj and domain_obj.commtrack_enabled != toggle_is_enabled:
        if toggle_is_enabled:
            domain_obj.convert_to_commtrack()
        else:
            domain_obj.commtrack_enabled = False
            domain_obj.save()


COMMTRACK = StaticToggle(
    'commtrack',
    "CommCare Supply",
    TAG_SOLUTIONS_LIMITED,
    description=(
        '<a href="https://help.commcarehq.org/display/commtrack/CommCare+Supply+Home">CommCare Supply</a> '
        "is a logistics and supply chain management module. It is designed "
        "to improve the management, transport, and resupply of a variety of "
        "goods and materials, from medication to food to bednets. <br/>"
    ),
    help_link='https://help.commcarehq.org/display/commtrack/CommCare+Supply+Home',
    namespaces=[NAMESPACE_DOMAIN],
    save_fn=_commtrackify,
)

NON_COMMTRACK_LEDGERS = StaticToggle(
    'non_commtrack_ledgers',
    "Enable ledgers for projects not using Supply.",
    TAG_CUSTOM,
    description=(
        'Turns on the ledger fixture and ledger transaction question types in '
        'the form builder. ONLY WORKS ON SQL DOMAINS!'
    ),
    namespaces=[NAMESPACE_DOMAIN],
)

CUSTOM_INSTANCES = StaticToggle(
    'custom_instances',
    'Inject custom instance declarations',
    TAG_CUSTOM,
    description=(
        'Enables the insertion of custom instances into a case list configuration. '
        'Currently used by SimPrints-integrated projects.'
    ),
    namespaces=[NAMESPACE_DOMAIN],
)

CUSTOM_ASSERTIONS = StaticToggle(
    'custom_assertions',
    'Inject custom assertions into the suite',
    TAG_SOLUTIONS_CONDITIONAL,
    description=(
        'Enables the insertion of custom assertions into the suite file. '
    ),
    namespaces=[NAMESPACE_DOMAIN],
    help_link="https://confluence.dimagi.com/display/saas/User+defined+assert+blocks",
)

APPLICATION_ERROR_REPORT = StaticToggle(
    'application_error_report',
    'Show Application Error Report',
    TAG_SOLUTIONS_OPEN,
    help_link='https://confluence.dimagi.com/display/saas/Show+Application+Error+Report+Feature+Flag',
    namespaces=[NAMESPACE_USER],
)

OPENMRS_INTEGRATION = StaticToggle(
    'openmrs_integration',
    'Enable OpenMRS integration',
    TAG_SOLUTIONS_LIMITED,
    [NAMESPACE_DOMAIN],
)

SUPPORT = StaticToggle(
    'support',
    'General toggle for support features',
    TAG_INTERNAL,
    help_link='https://confluence.dimagi.com/display/saas/Support+Flag',
)

LEGACY_CHILD_MODULES = StaticToggle(
    'legacy_child_modules',
    'Legacy, non-nested sub-menus',
    TAG_DEPRECATED,
    [NAMESPACE_DOMAIN],
    description=(
        "Sub-menus are now displayed nested under their parent menu. Some "
        "apps built before this change will require that their modules be "
        "reordered to fit this paradigm. This feature flag exists to support "
        "those applications until they're transitioned."
    )
)

NON_PARENT_MENU_SELECTION = StaticToggle(
    'non_parent_menu_selection',
    'Allow selecting of module of any case-type in select-parent workflow',
    TAG_CUSTOM,
    namespaces=[NAMESPACE_DOMAIN],
    description="Allow selecting of module of any case-type in select-parent workflow",
    help_link="https://confluence.dimagi.com/display/USH/Selecting+any+case+in+%27select+parent+first%27+workflow"
)

FIXTURE_CASE_SELECTION = StaticToggle(
    'fixture_case',
    'ICDS: Allow a configurable case list that is filtered based on a fixture type and '
    'fixture selection (Due List)',
    TAG_CUSTOM,
    [NAMESPACE_DOMAIN],
)

SMS_LOG_CHANGES = StaticToggle(
    'sms_log_changes',
    'Message Log Report v2',
    TAG_SOLUTIONS_OPEN,
    [NAMESPACE_USER, NAMESPACE_DOMAIN],
    description=("This flag makes failed messages appear in the Message Log "
                 "Report, and adds Status and Event columns"),
)

ENABLE_INCLUDE_SMS_GATEWAY_CHARGING = StaticToggle(
    'enable_include_sms_gateway_charging',
    'Enable include SMS gateway charging',
    TAG_CUSTOM,
    [NAMESPACE_DOMAIN]
)

MESSAGE_LOG_METADATA = StaticToggle(
    'message_log_metadata',
    'Include message id in Message Log export.',
    TAG_CUSTOM,
    [NAMESPACE_USER],
)

RUN_AUTO_CASE_UPDATES_ON_SAVE = StaticToggle(
    'run_auto_case_updates_on_save',
    'Run Auto Case Update rules on each case save.',
    TAG_INTERNAL,
    [NAMESPACE_DOMAIN],
)

CASE_DEDUPE = StaticToggle(
    'case_dedupe',
    'Case deduplication feature',
    TAG_SOLUTIONS_LIMITED,
    [NAMESPACE_DOMAIN],
    help_link='https://confluence.dimagi.com/display/saas/Surfacing+Case+Duplicates+in+CommCare',
)

LEGACY_SYNC_SUPPORT = StaticToggle(
    'legacy_sync_support',
    "Support mobile sync bugs in older projects (2.9 and below).",
    TAG_DEPRECATED,
    [NAMESPACE_DOMAIN]
)

CALL_CENTER_LOCATION_OWNERS = StaticToggle(
    'call_center_location_owners',
    'ICDS: Enable the use of locations as owners of call center cases',
    TAG_CUSTOM,
    [NAMESPACE_DOMAIN]
)

CUSTOM_APP_BASE_URL = StaticToggle(
    'custom_app_base_url',
    'Allow specifying a custom base URL for an application.',
    TAG_SOLUTIONS_LIMITED,
    [NAMESPACE_DOMAIN],
    description="Main use case is to allow migrating projects to a new cluster."
)

PHONE_NUMBERS_REPORT = StaticToggle(
    'phone_numbers_report',
    "Report related to the phone numbers owned by a project's contacts",
    TAG_SOLUTIONS_CONDITIONAL,
    [NAMESPACE_DOMAIN]
)

INBOUND_SMS_LENIENCY = StaticToggle(
    'inbound_sms_leniency',
    "Inbound SMS leniency on domain-owned gateways.",
    TAG_INTERNAL,
    [NAMESPACE_DOMAIN],
    description="WARNING: This wil be rolled out slowly; do not enable on your own.",
)

WHATSAPP_MESSAGING = StaticToggle(
    'whatsapp_messaging',
    "Default SMS to send messages via Whatsapp, where available",
    TAG_CUSTOM,
    [NAMESPACE_DOMAIN]
)

UNLIMITED_REPORT_BUILDER_REPORTS = StaticToggle(
    'unlimited_report_builder_reports',
    'Allow unlimited reports created in report builder',
    TAG_INTERNAL,
    [NAMESPACE_DOMAIN]
)

SHOW_OWNER_LOCATION_PROPERTY_IN_REPORT_BUILDER = StaticToggle(
    'show_owner_location_property_in_report_builder',
    'Show an additional "Owner (Location)" property in report builder reports.',
    TAG_SOLUTIONS_OPEN,
    [NAMESPACE_DOMAIN],
    help_link='https://confluence.dimagi.com/display/saas/Enable+creation+of+report+builder+reports+that+are+location+safe',
    description='This can be used to create report builder reports that are location-safe.'
)

SHOW_IDS_IN_REPORT_BUILDER = StaticToggle(
    'show_ids_in_report_builder',
    'Allow adding Case IDs to report builder reports.',
    TAG_SOLUTIONS_OPEN,
    [NAMESPACE_DOMAIN],
)

MOBILE_USER_DEMO_MODE = StaticToggle(
    'mobile_user_demo_mode',
    'Ability to make a mobile worker into Demo only mobile worker',
    TAG_SOLUTIONS_OPEN,
    help_link='https://confluence.dimagi.com/display/GS/Demo+Mobile+Workers+and+Practice+Mode',
    namespaces=[NAMESPACE_DOMAIN]
)

SEND_UCR_REBUILD_INFO = StaticToggle(
    'send_ucr_rebuild_info',
    'Notify when UCR rebuilds finish or error.',
    TAG_SOLUTIONS_CONDITIONAL,
    namespaces=[NAMESPACE_USER],
    parent_toggles=[USER_CONFIGURABLE_REPORTS]
)

ALLOW_USER_DEFINED_EXPORT_COLUMNS = StaticToggle(
    'allow_user_defined_export_columns',
    'Add user defined columns to exports',
    TAG_DEPRECATED,
    [NAMESPACE_DOMAIN],
)

DISABLE_COLUMN_LIMIT_IN_UCR = StaticToggle(
    'disable_column_limit_in_ucr',
    'Enikshay: Disable column limit in UCR',
    TAG_CUSTOM,
    [NAMESPACE_DOMAIN]
)

OVERRIDE_EXPANDED_COLUMN_LIMIT_IN_REPORT_BUILDER = StaticToggle(
    'override_expanded_column_limit_in_report_builder',
    'USH: Override the limit for expanded columns in report builder from 10 to 50',
    TAG_CUSTOM,
    [NAMESPACE_DOMAIN],
)

CLOUDCARE_LATEST_BUILD = StaticToggle(
    'use_latest_build_cloudcare',
    'Uses latest build for Web Apps instead of latest published',
    TAG_SOLUTIONS_OPEN,
    [NAMESPACE_DOMAIN, NAMESPACE_USER]
)

CAUTIOUS_MULTIMEDIA = StaticToggle(
    'cautious_multimedia',
    'More cautious handling of multimedia: do not delete multimedia files, add logging, etc.',
    TAG_INTERNAL,
    [NAMESPACE_DOMAIN],
)

LOCALE_ID_INTEGRITY = StaticToggle(
    'locale_id_integrity',
    'Verify all locale ids in suite are present in app strings before allowing CCZ download',
    TAG_CUSTOM,
    [NAMESPACE_DOMAIN],
    notification_emails=['jschweers']
)

BULK_UPDATE_MULTIMEDIA_PATHS = StaticToggle(
    'bulk_update_multimedia_paths',
    'Bulk multimedia path management',
    TAG_CUSTOM,
    [NAMESPACE_DOMAIN],
    help_link="https://confluence.dimagi.com/display/IndiaDivision/Multimedia+Path+Manager"
)

USER_TESTING_SIMPLIFY = StaticToggle(
    'user_testing_simplify',
    'Simplify the UI for user testing experiments',
    TAG_INTERNAL,
    [NAMESPACE_DOMAIN]
)

# when enabled this should prevent any changes to a domains data
DATA_MIGRATION = StaticToggle(
    'data_migration',
    'Disable submissions, restores, and web user access during a data migration',
    TAG_INTERNAL,
    [NAMESPACE_DOMAIN]
)

EMWF_WORKER_ACTIVITY_REPORT = StaticToggle(
    'emwf_worker_activity_report',
    'Make the Worker Activity Report use the Groups or Users or Locations filter',
    TAG_SOLUTIONS_OPEN,
    namespaces=[NAMESPACE_DOMAIN],
    description=(
        "This flag allows you filter the users to display in the same way as the "
        "other reports - by individual user, group, or location.  Note that this "
        "will also force the report to always display by user."
    ),
)

DATA_DICTIONARY = StaticToggle(
    'data_dictionary',
    'Project level data dictionary of cases',
    TAG_SOLUTIONS_OPEN,
    [NAMESPACE_DOMAIN],
    description='Available in the Data section, shows the names of all properties of each case type.',
    help_link='https://confluence.dimagi.com/display/GS/Data+Dictionary+for+Case+Properties',
)

DD_CASE_DATA = StaticToggle(
    'dd_case_data',
    'Data Dictionary Case Data Page',
    TAG_INTERNAL,
    [NAMESPACE_USER],
    description='Experimental: render the case data page in accordance with the data dictionary',
)

SORT_CALCULATION_IN_CASE_LIST = StaticToggle(
    'sort_calculation_in_case_list',
    'Configure a custom xpath calculation for Sort Property in Case Lists',
    TAG_SOLUTIONS_CONDITIONAL,
    [NAMESPACE_DOMAIN]
)

VIEW_APP_CHANGES = StaticToggle(
    'app-changes-with-improved-diff',
    'Improved app changes view',
    TAG_SOLUTIONS_OPEN,
    [NAMESPACE_DOMAIN, NAMESPACE_USER],
    help_link="https://confluence.dimagi.com/display/saas/Viewing+App+Changes+between+versions",
)

PAGINATED_EXPORTS = StaticToggle(
    'paginated_exports',
    'Allows for pagination of exports for very large exports',
    TAG_SOLUTIONS_LIMITED,
    [NAMESPACE_DOMAIN]
)

INCREMENTAL_EXPORTS = StaticToggle(
    'incremental_exports',
    'Allows sending of incremental CSV exports to a particular endpoint',
    TAG_CUSTOM,
    [NAMESPACE_DOMAIN],
    help_link="https://confluence.dimagi.com/display/saas/Incremental+Data+Exports"
)

DISPLAY_CONDITION_ON_TABS = StaticToggle(
    'display_condition_on_nodeset',
    'Show Display Condition on Case Detail Tabs',
    TAG_SOLUTIONS_OPEN,
    [NAMESPACE_DOMAIN]
)

PHONE_HEARTBEAT = StaticToggle(
    'phone_apk_heartbeat',
    "Ability to configure a mobile feature to prompt users to update to latest CommCare app and apk",
    TAG_SOLUTIONS_CONDITIONAL,
    [NAMESPACE_DOMAIN]
)

SKIP_REMOVE_INDICES = StaticToggle(
    'skip_remove_indices',
    'Make _remove_indices_from_deleted_cases_task into a no-op.',
    TAG_INTERNAL,
    [NAMESPACE_DOMAIN]
)

MOBILE_RECOVERY_MEASURES = StaticToggle(
    'mobile_recovery_measures',
    'Mobile recovery measures',
    TAG_INTERNAL,
    [NAMESPACE_DOMAIN],
    description=("Used for widely deployed projects where recovery from "
                 "large-scale failures would otherwise be next to impossible."),
)

PREVENT_MOBILE_UCR_SYNC = StaticToggle(
    'prevent_mobile_ucr_sync',
    'ICDS: Used for ICDS emergencies when UCR sync is killing the DB',
    TAG_CUSTOM,
    [NAMESPACE_DOMAIN],
    description='Prevents mobile UCRs from being generated or included in the sync payload',
)

ENABLE_ALL_ADD_ONS = StaticToggle(
    'enable_all_add_ons',
    'Enable all app manager add-ons',
    TAG_SOLUTIONS_OPEN,
    [NAMESPACE_DOMAIN]
)

FILTERED_BULK_USER_DOWNLOAD = StaticToggle(
    'filtered_bulk_user_download',
    "Bulk user management features",
    TAG_SOLUTIONS_OPEN,
    [NAMESPACE_DOMAIN],
    help_link='https://confluence.dimagi.com/display/saas/Bulk+User+Management',
    description="""
        For mobile users, enables bulk deletion page and bulk lookup page.
        For web users, enables filtered download page.
    """
)

BULK_UPLOAD_DATE_OPENED = StaticToggle(
    'bulk_upload_date_opened',
    "Allow updating of the date_opened field with the bulk uploader",
    TAG_INTERNAL,
    [NAMESPACE_DOMAIN],
)

REGEX_FIELD_VALIDATION = StaticToggle(
    'regex_field_validation',
    'Regular Expression Validation for Custom Data Fields',
    TAG_SOLUTIONS_OPEN,
    namespaces=[NAMESPACE_DOMAIN],
    description="This flag adds the option to specify a regular expression "
                "(regex) to validate custom user data, custom location data, "
                "and/or custom product data fields.",
    help_link='https://confluence.dimagi.com/display/saas/Regular+Expression+Validation+for+Custom+Data+Fields',
)

TWO_FACTOR_SUPERUSER_ROLLOUT = StaticToggle(
    'two_factor_superuser_rollout',
    'Users in this list will be forced to have Two-Factor Auth enabled',
    TAG_INTERNAL,
    [NAMESPACE_USER]
)

CUSTOM_ICON_BADGES = StaticToggle(
    'custom_icon_badges',
    'Custom Icon Badges for modules and forms',
    TAG_SOLUTIONS_LIMITED,
    namespaces=[NAMESPACE_DOMAIN],
)

COMPARE_UCR_REPORTS = DynamicallyPredictablyRandomToggle(
    'compare_ucr_reports',
    'Compare UCR reports against other reports or against other databases.',
    TAG_CUSTOM,
    namespaces=[NAMESPACE_OTHER],
    default_randomness=0.001,  # 1 in 1000
    description='Reports for comparison must be listed in settings.UCR_COMPARISONS.'
)

MULTI_MASTER_LINKED_DOMAINS = StaticToggle(
    'multi_master_linked_domains',
    "Allow linked apps to pull from multiple master apps in the upstream domain",
    TAG_CUSTOM,
    [NAMESPACE_DOMAIN],
)

SESSION_ENDPOINTS = StaticToggle(
    'session_endpoints',
    'Enable session endpoints',
    TAG_SOLUTIONS_LIMITED,
    [NAMESPACE_DOMAIN],
    description='Support external Android apps calling in to an endpoint in a '
                'CommCare app. (Used by the Reminders App)',
)

SUMOLOGIC_LOGS = DynamicallyPredictablyRandomToggle(
    'sumologic_logs',
    'Send logs to sumologic',
    TAG_INTERNAL,
    namespaces=[NAMESPACE_OTHER],
)

TARGET_COMMCARE_FLAVOR = StaticToggle(
    'target_commcare_flavor',
    'Target CommCare Flavor.',
    TAG_CUSTOM,
    namespaces=[NAMESPACE_DOMAIN],
)

TRAINING_MODULE = StaticToggle(
    'training-module',
    'Training Modules',
    TAG_CUSTOM,
    [NAMESPACE_DOMAIN],
)

EXPORT_MULTISORT = StaticToggle(
    'export_multisort',
    'Sort multiple rows in exports at once.',
    TAG_SOLUTIONS_OPEN,
    [NAMESPACE_DOMAIN],
)

EXPORT_OWNERSHIP = StaticToggle(
    'export_ownership',
    'Allow exports to have ownership.',
    TAG_SOLUTIONS_OPEN,
    [NAMESPACE_DOMAIN],
)

APP_TRANSLATIONS_WITH_TRANSIFEX = StaticToggle(
    'app_trans_with_transifex',
    'Translate Application Content With Transifex',
    TAG_CUSTOM,
    namespaces=[NAMESPACE_USER]
)

VALIDATE_APP_TRANSLATIONS = StaticToggle(
    'validate_app_translations',
    'Validate app translations before uploading them',
    TAG_CUSTOM,
    namespaces=[NAMESPACE_USER]
)

AGGREGATE_UCRS = StaticToggle(
    'aggregate_ucrs',
    'Enable experimental aggregate UCR support',
    TAG_INTERNAL,  # this might change in the future
    namespaces=[NAMESPACE_DOMAIN],
    notification_emails=['czue'],
)

SHOW_RAW_DATA_SOURCES_IN_REPORT_BUILDER = StaticToggle(
    'show_raw_data_sources_in_report_builder',
    'Allow building report builder reports directly from raw UCR Data Sources',
    TAG_SOLUTIONS_CONDITIONAL,
    namespaces=[NAMESPACE_DOMAIN],
)

ALLOW_BLANK_CASE_TAGS = StaticToggle(
    'allow_blank_case_tags',
    'eCHIS/ICDS: Allow blank case tags',
    TAG_CUSTOM,
    namespaces=[NAMESPACE_DOMAIN],
)

FILTER_ON_GROUPS_AND_LOCATIONS = StaticToggle(
    'filter_on_groups_and_locations',
    '[ONSE] Change filter from groups OR locations to groups AND locations in all reports and exports in the '
    'ONSE domain with group and location filters',
    TAG_CUSTOM,
    namespaces=[NAMESPACE_DOMAIN],
    description='For reports filtered by groups and locations, change the OR logic to an AND, so that '
                '(for example): "Groups or Users: [Salima District] AND [User group Healthworkers]" '
                'returns 40 healthworkers who are also in salima. Changes this logic to all reports that '
                'have group and location filters, such as the Submissions by Form report.',
)

DONT_INDEX_SAME_CASETYPE = StaticToggle(
    'dont_index_same_casetype',
    "Don't create a parent index if the child case has the same case type as the parent case",
    TAG_DEPRECATED,
    namespaces=[NAMESPACE_DOMAIN],
    description=inspect.cleandoc("""This toggle preserves old behaviour
        of not creating a parent index on the child case if their case
        types are the same.""")
)

SORT_OUT_OF_ORDER_FORM_SUBMISSIONS_SQL = DynamicallyPredictablyRandomToggle(
    'sort_out_of_order_form_submissions_sql',
    'Sort out of order form submissions in the SQL update strategy',
    TAG_INTERNAL,
    namespaces=[NAMESPACE_DOMAIN],
)


RELEASE_BUILDS_PER_PROFILE = StaticToggle(
    'release_builds_per_profile',
    'Do not release builds for all app profiles by default. Then manage via Source files view',
    TAG_CUSTOM,
    namespaces=[NAMESPACE_DOMAIN],
)

MANAGE_RELEASES_PER_LOCATION = StaticToggle(
    'manage_releases_per_location',
    'Manage releases per location',
    TAG_SOLUTIONS_LIMITED,
    namespaces=[NAMESPACE_DOMAIN],
    help_link='https://confluence.dimagi.com/display/saas/Manage+Releases+per+Location',
)

LOCATION_SAFE_CASE_IMPORTS = StaticToggle(
    'location_safe_case_imports',
    'Allow location-restricted users to import cases owned at their location or below',
    TAG_SOLUTIONS_OPEN,
    namespaces=[NAMESPACE_DOMAIN],
)

FORM_CASE_IDS_CASE_IMPORTER = StaticToggle(
    'form_case_ids_case_importer',
    'Show the form and case ids download button on the case importer',
    TAG_SOLUTIONS_OPEN,
    namespaces=[NAMESPACE_DOMAIN],
)

HIDE_HQ_ON_MOBILE_EXPERIENCE = StaticToggle(
    'hide_hq_on_mobile_experience',
    'Do not show modal on mobile that mobile hq experience is bad',
    TAG_SOLUTIONS_OPEN,
    namespaces=[NAMESPACE_DOMAIN]
)

DASHBOARD_REACH_REPORT = StaticToggle(
    'dashboard_reach_reports',
    'REACH: Enable access to the AAA Convergence Dashboard reports for REACH',
    TAG_CUSTOM,
    [NAMESPACE_DOMAIN]
)

PARTIAL_UI_TRANSLATIONS = StaticToggle(
    'partial_ui_translations',
    'Enable uploading a subset of translations in the UI Translations Excel upload',
    TAG_CUSTOM,
    [NAMESPACE_DOMAIN]
)

SKIP_ORM_FIXTURE_UPLOAD = StaticToggle(
    'skip_orm_fixture_upload',
    'Exposes an option in fixture api upload to skip saving through couchdbkit',
    TAG_CUSTOM,
    [NAMESPACE_DOMAIN]
)

ENABLE_UCR_MIRRORS = StaticToggle(
    'enable_ucr_mirrors',
    'Enable the mirrored engines for UCRs in this domain',
    TAG_CUSTOM,
    [NAMESPACE_DOMAIN]
)

LOCATION_COLUMNS_APP_STATUS_REPORT = StaticToggle(
    'location_columns_app_status_report',
    'Enables location columns to app status report',
    TAG_CUSTOM,
    [NAMESPACE_DOMAIN]
)

SKIP_CREATING_DEFAULT_BUILD_FILES_ON_BUILD = StaticToggle(
    'skip_creating_default_build_files_on_build',
    'Skips creating the build files for default profile each time a build is made'
    'which helps speed up the build and revert process',
    TAG_CUSTOM,
    [NAMESPACE_DOMAIN]
)

DISABLE_CASE_UPDATE_RULE_SCHEDULED_TASK = StaticToggle(
    'disable_case_update_rule_task',
    'Disable the `run_case_update_rules` periodic task '
    'while investigating database performance issues.',
    TAG_CUSTOM,
    [NAMESPACE_DOMAIN]
)

DO_NOT_RATE_LIMIT_SUBMISSIONS = StaticToggle(
    'do_not_rate_limit_submissions',
    'Do not rate limit submissions for this project, on a temporary basis.',
    TAG_INTERNAL,
    [NAMESPACE_DOMAIN],
    description="""
    When an individual project is having problems with rate limiting,
    use this toggle to lift the restriction for them on a temporary basis,
    just to unblock them while we sort out the conversation with the client.
    """
)

TEST_FORM_SUBMISSION_RATE_LIMIT_RESPONSE = StaticToggle(
    'test_form_submission_rate_limit_response',
    "Respond to all form submissions with a 429 response",
    TAG_INTERNAL,
    namespaces=[NAMESPACE_DOMAIN],
    description="""
    For use on test domains only.
    Without this, there's no sane way to test the UI for being rate limited on
    Mobile and Web Apps. Never use this on a real domain.
    """
)

RATE_LIMIT_RESTORES = DynamicallyPredictablyRandomToggle(
    'rate_limit_restores',
    'Rate limit restores with a 429 TOO MANY REQUESTS response',
    TAG_INTERNAL,
    [NAMESPACE_DOMAIN],
    description="""
    While we are gaining an understanding of the effects of rate limiting,
    we want to force rate limiting on certain domains, while also being to
    toggle on and off global rate limiting quickly in response to issues.

    To turn on global rate limiting, set Randomness Level to 1.
    To turn it off, set to 0.
    """
)

BLOCK_RESTORES = StaticToggle(
    'block_restores',
    'Block Restores Immediately with a 429 TOO MANY REQUESTS response',
    TAG_INTERNAL,
    [NAMESPACE_DOMAIN],
    description="""
    Use this flag for EMERGENCY PURPOSES ONLY if a project's restore is causing
    system-wide issues that aren't caught by rate limiting or other mechanisms.
    """
)

SKIP_FIXTURES_ON_RESTORE = StaticToggle(
    'skip_fixtures_on_restore',
    'Skip Fixture Syncs on Restores',
    TAG_INTERNAL,
    [NAMESPACE_DOMAIN],
    description="""
    Use this flag to skip fixtures on restores for certain project spaces.
    """
)

SKIP_UPDATING_USER_REPORTING_METADATA = StaticToggle(
    'skip_updating_user_reporting_metadata',
    'ICDS: Skip updates to user reporting metadata to avoid expected load on couch',
    TAG_CUSTOM,
    [NAMESPACE_DOMAIN],
)

DOMAIN_PERMISSIONS_MIRROR = StaticToggle(
    'domain_permissions_mirror',
    "USH: Enterprise Permissions: mirror a project space's permissions in other project spaces",
    TAG_CUSTOM,
    [NAMESPACE_DOMAIN],
    help_link='https://confluence.dimagi.com/display/saas/Enterprise+Permissions',
)

SHOW_BUILD_PROFILE_IN_APPLICATION_STATUS = StaticToggle(
    'show_build_profile_in_app_status',
    'Show build profile installed on phone tracked via heartbeat request in App Status Report',
    TAG_CUSTOM,
    [NAMESPACE_DOMAIN]
)

LIVEQUERY_READ_FROM_STANDBYS = DynamicallyPredictablyRandomToggle(
    'livequery_read_from_standbys',
    'Allow livequery restore to read data from plproxy standbys if they are available',
    TAG_INTERNAL,
    [NAMESPACE_USER],
    description="""
    To allow a gradual rollout and testing of using the standby
    databases to generate restore payloads.
    """
)

ACCOUNTING_TESTING_TOOLS = StaticToggle(
    'accounting_testing_tools',
    'Enable Accounting Testing Tools',
    TAG_INTERNAL,
    [NAMESPACE_USER]
)

ADD_ROW_INDEX_TO_MOBILE_UCRS = StaticToggle(
    'add_row_index_to_mobile_ucrs',
    'Add row index to mobile UCRs as the first column to retain original order of data',
    TAG_CUSTOM,
    [NAMESPACE_DOMAIN]
)

TWO_STAGE_USER_PROVISIONING = StaticToggle(
    'two_stage_user_provisioning',
    'Enable two-stage user provisioning (users confirm and set their own passwords via email).',
    TAG_SOLUTIONS_LIMITED,
    [NAMESPACE_DOMAIN],
    help_link='https://confluence.dimagi.com/display/saas/Two-Stage+Mobile+Worker+Account+Creation',
)

REFER_CASE_REPEATER = StaticToggle(
    'refer_case_repeater',
    'USH: Allow refer case repeaters to be setup',
    TAG_CUSTOM,
    namespaces=[NAMESPACE_DOMAIN],
    help_link="https://confluence.dimagi.com/display/saas/COVID%3A+Allow+refer+case+repeaters+to+be+setup",
)

WIDGET_DIALER = StaticToggle(
    'widget_dialer',
    'USH: Enable usage of AWS Connect Dialer',
    TAG_CUSTOM,
    namespaces=[NAMESPACE_DOMAIN],
    help_link="https://confluence.dimagi.com/display/saas/COVID%3A+Enable+usage+of+AWS+Connect+Dialer",
)

HMAC_CALLOUT = StaticToggle(
    'hmac_callout',
    'USH: Enable signed messaging url callouts in cloudcare',
    TAG_CUSTOM,
    namespaces=[NAMESPACE_DOMAIN],
    help_link="https://confluence.dimagi.com/display/saas/COVID%3A+Enable+signed+messaging+url+callouts+in+cloudcare",
)

GAEN_OTP_SERVER = StaticToggle(
    'gaen_otp_server',
    'USH: Enable retrieving OTPs from a GAEN Server',
    TAG_CUSTOM,
    namespaces=[NAMESPACE_DOMAIN],
    help_link="https://confluence.dimagi.com/display/saas/COVID%3A+Enable+retrieving+OTPs+from+a+GAEN+Server",
)

PARALLEL_USER_IMPORTS = StaticToggle(
    'parallel_user_imports',
    'USH: Process user imports in parallel on a dedicated queue',
    TAG_CUSTOM,
    namespaces=[NAMESPACE_DOMAIN],
    help_link="https://confluence.dimagi.com/display/saas/Parallel+User+Imports"
)

RESTRICT_LOGIN_AS = StaticToggle(
    'restrict_login_as',
    'USH: Limit allowed users for login as',
    TAG_CUSTOM,
    namespaces=[NAMESPACE_DOMAIN],
    description="""
    Adds a permission that can be set on user roles to allow login as, but only
    as a limited set of users. Users with this enabled can "login as" other
    users that set custom user property "login_as_user" to the first user's
    username.

    For example, if web user a@a.com has this permission set on their role,
    they can only login as mobile users who have the custom property
    "login_as_user" set to "a@a.com".
    """,
    help_link="https://confluence.dimagi.com/display/saas/Limited+Login+As",
)

ONE_PHONE_NUMBER_MULTIPLE_CONTACTS = StaticToggle(
    'one_phone_number_multiple_contacts',
    'Allow multiple contacts to share a single phone number',
    TAG_CUSTOM,
    namespaces=[NAMESPACE_DOMAIN],
    description="""
    Allows multiple SMS contacts in a project space to share the same phone number.
    Sessions for different contacts are initiated in series rather than in parallel so that
    only one contact per phone number is in an active session at any given time.
    Incoming SMS are then routed to the live session.
    If a form goes unfilled over SMS, it will prevent any further forms (for that contact or another)
    from being initiated on that phone number until the original session expires.

    Only use this feature if every form behind an SMS survey begins by identifying the contact.
    Otherwise the recipient has no way to know who they're supposed to be enter information about.
    """,
    help_link="https://confluence.dimagi.com/display/saas/One+Phone+Number+-+Multiple+Contacts",
    parent_toggles=[INBOUND_SMS_LENIENCY]
)

CHANGE_FORM_LANGUAGE = StaticToggle(
    'change_form_language',
    'USH: Allow user to change form language in web apps',
    TAG_CUSTOM,
    namespaces=[NAMESPACE_DOMAIN],
    description="""
    Allows the user to change the language of the form content while in the form itself in Web Apps
    """,
    help_link="https://confluence.dimagi.com/display/saas/Change+Form+Language"
)

APP_ANALYTICS = StaticToggle(
    'app_analytics',
    'Allow user to use app analytics in web apps',
    TAG_CUSTOM,
    namespaces=[NAMESPACE_DOMAIN],
    help_link="https://confluence.dimagi.com/display/saas/App+Analytics",
)

BLOCKED_EMAIL_DOMAIN_RECIPIENTS = StaticToggle(
    'blocked_email_domain_recipients',
    'Block any outgoing email addresses that have an email domain which '
    'match a domain in this list.',
    TAG_INTERNAL,
    namespaces=[NAMESPACE_EMAIL_DOMAIN],
)

BLOCKED_DOMAIN_EMAIL_SENDERS = StaticToggle(
    'blocked_domain_email_senders',
    'Domains in this list are blocked from sending emails through our '
    'messaging feature',
    TAG_INTERNAL,
    namespaces=[NAMESPACE_DOMAIN],
)

ENTERPRISE_USER_MANAGEMENT = StaticToggle(
    'enterprise_user_management',
    'USH: UI for managing all web users in an enterprise',
    TAG_CUSTOM,
    namespaces=[NAMESPACE_USER],
    help_link="https://confluence.dimagi.com/display/saas/USH%3A+UI+for+managing+all+web+users+in+an+enterprise",
)

CLEAN_OLD_FORMPLAYER_SYNCS = DynamicallyPredictablyRandomToggle(
    'clean_old_formplayer_syncs',
    'Delete old formplayer syncs during submission processing',
    TAG_INTERNAL,
    namespaces=[NAMESPACE_OTHER],
    default_randomness=0.001
)

PRIME_FORMPLAYER_DBS = StaticToggle(
    'prime_formplayer_dbs',
    'USH: Control which domains will be included in the prime formplayer task runs',
    TAG_CUSTOM,
    namespaces=[NAMESPACE_DOMAIN],
    help_link="https://confluence.dimagi.com/display/saas/Prime+Formplayer+DBS"
)

FHIR_INTEGRATION = StaticToggle(
    'fhir_integration',
    'FHIR: Enable setting up FHIR integration',
    TAG_SOLUTIONS_LIMITED,
    namespaces=[NAMESPACE_DOMAIN],
    help_link="https://confluence.dimagi.com/display/GS/FHIR+API+Documentation",
)

AUTO_DEACTIVATE_MOBILE_WORKERS = StaticToggle(
    'auto_deactivate_mobile_workers',
    'Development flag for auto-deactivation of mobile workers. To be replaced '
    'by a privilege.',
    TAG_PRODUCT,
    namespaces=[NAMESPACE_DOMAIN],
)

SSO_OIDC_DEVELOPMENT = StaticToggle(
    'sso_oidc_development',
    'Development feature flag for SSO OIDC support',
    TAG_PRODUCT,
    namespaces=[NAMESPACE_DOMAIN, NAMESPACE_USER],
)

ADD_LIMITED_FIXTURES_TO_CASE_RESTORE = StaticToggle(
    'fixtures_in_case_restore',
    'Allow limited fixtures to be available in case restore for SMS workflows.',
    TAG_CUSTOM,
    namespaces=[NAMESPACE_DOMAIN],
    description="""
    WARNING: To be used only for small templates since the performance implication has not been evaluated.
    Do not enable on your own.
    """
)

EMBEDDED_TABLEAU = StaticToggle(
    'embedded_tableau',
    'USH: Enable retrieving and embedding tableau visualizations from a Tableau Server',
    TAG_CUSTOM,
    namespaces=[NAMESPACE_DOMAIN],
    help_link="https://confluence.dimagi.com/display/USH/Embedded+Tableau+Visualizations",
)

DETAILED_TAGGING = StaticToggle(
    'detailed_tagging',
    'Send additional metrics to datadog and sentry. Currently only used in Formplayer.',
    TAG_INTERNAL,
    namespaces=[NAMESPACE_DOMAIN],
)


USER_HISTORY_REPORT = StaticToggle(
    'user_history_report',
    'View user history report under user management',
    TAG_INTERNAL,
    namespaces=[NAMESPACE_USER],
    help_link="https://confluence.dimagi.com/display/saas/User+History+Report",
)


COWIN_INTEGRATION = StaticToggle(
    'cowin_integration',
    'Integrate with COWIN APIs',
    TAG_CUSTOM,
    namespaces=[NAMESPACE_DOMAIN],
)

EXPRESSION_REPEATER = StaticToggle(
    'expression_repeater',
    'Integrate with generic APIs using UCR expressions',
    TAG_SOLUTIONS_LIMITED,
    namespaces=[NAMESPACE_DOMAIN],
    help_link="https://confluence.dimagi.com/display/saas/Configurable+Repeaters",
)

UCR_EXPRESSION_REGISTRY = StaticToggle(
    'expression_registry',
    'Store named UCR expressions and filters in the database to be referenced elsewhere',
    TAG_SOLUTIONS_LIMITED,
    namespaces=[NAMESPACE_DOMAIN],
    help_link="https://confluence.dimagi.com/display/saas/UCR+Expression+Registry",
)

GENERIC_INBOUND_API = StaticToggle(
    'configurable_api',
    'Generic inbound APIs',
    TAG_SOLUTIONS_LIMITED,
    namespaces=[NAMESPACE_DOMAIN],
    description="Create inbound APIs that use UCR expressions to process data into case updates",
    help_link="TODO",
)

CASE_UPDATES_UCR_FILTERS = StaticToggle(
    'case_updates_ucr_filters',
    'Allow the use of UCR filters in Auto Case Update Rules',
    TAG_SOLUTIONS_LIMITED,
    namespaces=[NAMESPACE_DOMAIN],
)

TURN_IO_BACKEND = StaticToggle(
    'turn_io_backend',
    'Enable Turn.io SMS backend',
    TAG_SOLUTIONS_LIMITED,
    namespaces=[NAMESPACE_DOMAIN],
)


FOLLOWUP_FORMS_AS_CASE_LIST_FORM = StaticToggle(
    'followup_forms_as_case_list_form',
    'Option to configure follow up forms on parent case for Case List Form menu setting of '
    'child modules that use Parent Child Selection',
    TAG_CUSTOM,
    namespaces=[NAMESPACE_DOMAIN],
    help_link="https://confluence.dimagi.com/pages/viewpage.action?spaceKey=USH&title=Add+Form+to+Bottom+of++Case+List",
)


DATA_REGISTRY = StaticToggle(
    'data_registry',
    'USH: Enable Data Registries for sharing data between project spaces',
    TAG_CUSTOM,
    namespaces=[NAMESPACE_DOMAIN],
    help_link="https://confluence.dimagi.com/display/USH/Data+Registry",
)

DATA_REGISTRY_UCR = StaticToggle(
    'data_registry_ucr',
    'USH: Enable the creation of Custom Web Reports backed by Data Registries',
    TAG_CUSTOM,
    namespaces=[NAMESPACE_DOMAIN],
    help_link="https://confluence.dimagi.com/display/USH/Data+Registry#DataRegistry-CrossDomainReports",
    parent_toggles=[DATA_REGISTRY]
)

DATA_REGISTRY_CASE_UPDATE_REPEATER = StaticToggle(
    'data_registry_case_update_repeater',
    'USH: Allow data registry repeater to be setup to update cases in other domains',
    TAG_CUSTOM,
    namespaces=[NAMESPACE_DOMAIN],
    help_link="https://confluence.dimagi.com/display/USH/Data+Registry+Case+Update+Repeater",
    parent_toggles=[DATA_REGISTRY]
)

CASE_IMPORT_DATA_DICTIONARY_VALIDATION = StaticToggle(
    'case_import_data_dictionary_validaton',
    'USH: Validate data per data dictionary definitions during case import',
    TAG_CUSTOM,
    namespaces=[NAMESPACE_DOMAIN],
    help_link="https://confluence.dimagi.com/display/saas/Validate+data+per+data+dictionary+definitions+during+case+import",
)

DO_NOT_REPUBLISH_DOCS = StaticToggle(
    'do_not_republish_docs',
    'Prevents automatic attempts to repair stale ES docs in this domain',
    TAG_INTERNAL,
    namespaces=[NAMESPACE_DOMAIN],
)

HOURLY_SCHEDULED_REPORT = StaticToggle(
    'hourly-scheduled-report',
    'Add ability to send a scheduled report hourly',
    TAG_CUSTOM,
    [NAMESPACE_DOMAIN],
)

SUPPORT_EXPANDED_COLUMN_IN_REPORTS = StaticToggle(
    'support_expanded_column_in_reports',
    'Support count per choice column to show up in multibar graph in reports',
    TAG_CUSTOM,
    namespaces=[NAMESPACE_DOMAIN]
)

SAVE_ONLY_EDITED_FORM_FIELDS = FeatureRelease(
    'save-only-edited-form-fields',
    'Save a form field only if the answer has been edited',
    TAG_RELEASE,
    namespaces=[NAMESPACE_DOMAIN],
    owner='Addison Dunn',
    description="""
    Enable a checkbox for the ability to save a form question's answer in Case Management in App
    Manager only if the question's inputted answer is different from the current value in the case.
    """
)

GOOGLE_SHEETS_INTEGRATION = StaticToggle(
    'google-sheet-integration',
    'Unlock the Google Sheets view in Exports',
    TAG_SAAS_CONDITIONAL,
    namespaces=[NAMESPACE_USER],
    description="""
    Toggle only when testing the new Google Sheet Integration. The Google Sheet Integration can be found
    on the Exports page.
    """
)

APP_DEPENDENCIES = StaticToggle(
    'app-dependencies',
    'Set Android app dependencies that must be installed before using a '
    'CommCare app',
    TAG_SOLUTIONS_LIMITED,
    namespaces=[NAMESPACE_DOMAIN],
    description="""
    Prevents mobile workers from using a CommCare app until the Android apps
    that it needs have been installed on the device.
    """,
)

SUPERSET_ANALYTICS = StaticToggle(
    'superset-analytics',
    'Activates Analytics features to create Superset based reports and dashboards using UCR data',
    TAG_SOLUTIONS_LIMITED,
    namespaces=[NAMESPACE_DOMAIN],
)

TWO_STAGE_USER_PROVISIONING_BY_SMS = StaticToggle(
    'two_stage_user_provisioning_by_sms',
    'Enable two-stage user provisioning (users confirm and set their own passwords via sms).',
    TAG_CUSTOM,
    namespaces=[NAMESPACE_DOMAIN],
)

SMS_USE_LATEST_DEV_APP = FeatureRelease(
    'sms_use_latest_dev_app',
    'Use latest development version of the app for SMS processing',
    TAG_INTERNAL,
    namespaces=[NAMESPACE_DOMAIN],
    owner='Simon Kelly',
    description='This will revert the SMS processing to previous functionality of using the '
                'development version of the app instead of the latest release. It should only'
                'be used temporarily if a domain needs unreleased app changes to be used for SMS.',
)

VIEW_FORM_ATTACHMENT = StaticToggle(
    'view_form_attachments',
    'Allow users on the domain to view form attachments without having to have the report Submit History permission.',
    TAG_CUSTOM,
    namespaces=[NAMESPACE_DOMAIN],
)

FORMPLAYER_INCLUDE_STATE_HASH = FeatureRelease(
    'formplayer_include_state_hash',
    'Make Formplayer include the state hash in sync and restore requests',
    TAG_INTERNAL,
    namespaces=[NAMESPACE_DOMAIN],
    owner='Simon Kelly'
)

EMBED_TABLEAU_REPORT_BY_USER = StaticToggle(
    'embed_tableau_report_by_user',
    'Use a Tableau username "HQ/{username}" to embed reports instead of "HQ/{role name}"',
    TAG_INTERNAL,
    namespaces=[NAMESPACE_DOMAIN],
    description='By default, a Tableau username "HQ/{role name}" is sent to Tableau to get the embedded report. '
                'Turn on this flag to instead send "HQ/{the user\'s HQ username}", i.e. "HQ/jdoe@dimagi.com", '
                'to Tableau to get the embedded report.',
)

<<<<<<< HEAD
RESTORE_ADD_ABDM_TOKEN = StaticToggle(
    'restore_add_abdm_token',
    'Add ABDM API token to restore data',
    TAG_CUSTOM,
    namespaces=[NAMESPACE_DOMAIN],
    description='Adds ABDM API access token to the restore data of the mobile user.',
=======
COMBINE_LOOKUP_TABLES = StaticToggle(
    'combine_lookup_tables',
    "Combines lookup table exports into one master sheet",
    TAG_CUSTOM,
    namespaces=[NAMESPACE_DOMAIN]
>>>>>>> b2791239
)<|MERGE_RESOLUTION|>--- conflicted
+++ resolved
@@ -2372,18 +2372,17 @@
                 'to Tableau to get the embedded report.',
 )
 
-<<<<<<< HEAD
 RESTORE_ADD_ABDM_TOKEN = StaticToggle(
     'restore_add_abdm_token',
     'Add ABDM API token to restore data',
     TAG_CUSTOM,
     namespaces=[NAMESPACE_DOMAIN],
     description='Adds ABDM API access token to the restore data of the mobile user.',
-=======
+)
+
 COMBINE_LOOKUP_TABLES = StaticToggle(
     'combine_lookup_tables',
     "Combines lookup table exports into one master sheet",
     TAG_CUSTOM,
     namespaces=[NAMESPACE_DOMAIN]
->>>>>>> b2791239
 )