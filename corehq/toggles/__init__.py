--- conflicted
+++ resolved
@@ -2388,14 +2388,14 @@
     description='This feature provides the release logs for application.'
 )
 
-<<<<<<< HEAD
 ADD_MODIFICATION_DATE_CHECK_TO_CASE_CLAIM = FeatureRelease(
     'add_modification_date_check_to_case_claim',
     'Prevent stale case data in forms when using case search',
     TAG_INTERNAL,
     namespaces=[NAMESPACE_DOMAIN],
     owner='Steph Herbers'
-=======
+)
+
 TABLEAU_USER_SYNCING = StaticToggle(
     'tableau_user_syncing',
     'Automatically sync HQ users with users on Tableau',
@@ -2406,5 +2406,4 @@
     will be added/deleted/updated on the linked Tableau server.
     """,
     parent_toggles=[EMBEDDED_TABLEAU]
->>>>>>> 0ad46385
 )