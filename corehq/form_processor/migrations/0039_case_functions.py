--- conflicted
+++ resolved
@@ -3,12 +3,7 @@
 
 from django.db import models, migrations
 
-<<<<<<< HEAD
-from corehq.form_processor.utils.migration import migrate_sql_function
-from corehq.sql_db.operations import HqRunSQL
-=======
 from corehq.util.migration import noop_migration
->>>>>>> 36245385
 
 
 class Migration(migrations.Migration):
@@ -18,25 +13,5 @@
     ]
 
     operations = [
-<<<<<<< HEAD
-        migrate_sql_function('get_case_by_id'),
-        migrate_sql_function('get_cases_by_id'),
-        migrate_sql_function('case_modified_since'),
-        migrate_sql_function('get_case_form_ids'),
-        migrate_sql_function('get_case_indices'),
-        migrate_sql_function('get_case_indices_reverse'),
-        migrate_sql_function('get_reverse_indexed_cases'),
-        migrate_sql_function('get_multiple_cases_indices'),
-        migrate_sql_function('hard_delete_cases'),
-        HqRunSQL('DROP FUNCTION IF EXISTS hard_delete_forms(text[]);'),  # delete old one
-        migrate_sql_function('hard_delete_forms'),  # updated
-        migrate_sql_function('get_case_attachment_by_name'),
-        migrate_sql_function('get_case_attachments'),
-        migrate_sql_function('get_case_transactions'),
-        migrate_sql_function('get_case_transactions_for_rebuild'),
-        migrate_sql_function('get_case_by_location_id'),
-        migrate_sql_function('get_case_ids_in_domain'),
-=======
         noop_migration()
->>>>>>> 36245385
     ]