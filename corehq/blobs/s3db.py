from contextlib import contextmanager
<<<<<<< HEAD
from io import RawIOBase, UnsupportedOperation
from gzip import GzipFile

from corehq.blobs.exceptions import NotFound
from corehq.blobs.interface import AbstractBlobDB
from corehq.blobs.util import check_safe_key, GzipCompressReadStream
from corehq.util.metrics import metrics_counter, metrics_histogram_timer
from dimagi.utils.logging import notify_exception
=======
from gzip import GzipFile
>>>>>>> 820f81d1

from dimagi.utils.chunked import chunked
from dimagi.utils.logging import notify_exception

import boto3
from botocore.client import Config
from botocore.exceptions import ClientError
from botocore.utils import fix_s3_host
from corehq.blobs.exceptions import NotFound
from corehq.blobs.interface import AbstractBlobDB
from corehq.blobs.util import (
    BlobStream,
    GzipCompressReadStream,
    check_safe_key,
    get_content_size,
)
from corehq.util.metrics import metrics_counter, metrics_histogram_timer

DEFAULT_S3_BUCKET = "blobdb"
DEFAULT_BULK_DELETE_CHUNKSIZE = 1000


class S3BlobDB(AbstractBlobDB):

    def __init__(self, config):
        super(S3BlobDB, self).__init__()
        kwargs = {}
        if "config" in config:
            kwargs["config"] = Config(**config["config"])
        self.db = boto3.resource(
            's3',
            endpoint_url=config.get("url"),
            aws_access_key_id=config.get("access_key", ""),
            aws_secret_access_key=config.get("secret_key", ""),
            **kwargs
        )
        self.bulk_delete_chunksize = config.get("bulk_delete_chunksize", DEFAULT_BULK_DELETE_CHUNKSIZE)
        self.s3_bucket_name = config.get("s3_bucket", DEFAULT_S3_BUCKET)
        self._s3_bucket_exists = False
        # https://github.com/boto/boto3/issues/259
        self.db.meta.client.meta.events.unregister('before-sign.s3', fix_s3_host)

    def report_timing(self, action, key):
        def record_long_request(duration):
            if duration > 100:
                notify_exception(None, "S3BlobDB request took a long time.", details={
                    'duration': duration,
                    's3_bucket_name': self.s3_bucket_name,
                    'action': action,
                    'key': key,
                })

        return metrics_histogram_timer(
            'commcare.blobs.requests.timing',
            timing_buckets=(.03, .1, .3, 1, 3, 10, 30, 100),
            tags={
                'action': action,
                's3_bucket_name': self.s3_bucket_name
            },
            callback=record_long_request
        )

    def put(self, content, **blob_meta_args):
        meta = self.metadb.new(**blob_meta_args)
        check_safe_key(meta.key)
        s3_bucket = self._s3_bucket(create=True)
        if isinstance(content, BlobStream) and content.blob_db is self:
            meta.content_length = content.content_length
            meta.compressed_length = content.compressed_length
            self.metadb.put(meta)
            source = {"Bucket": self.s3_bucket_name, "Key": content.blob_key}
            with self.report_timing('put-via-copy', meta.key):
                s3_bucket.copy(source, meta.key)
        else:
            content.seek(0)
<<<<<<< HEAD
            if meta.compressed:
                content = GzipCompressReadStream(content)
            with self.report_timing('put', meta.key):
                s3_bucket.upload_fileobj(content, meta.key)
            meta.content_length = get_file_size(content)
=======
            if meta.is_compressed:
                content = GzipCompressReadStream(content)

            chunk_sizes = []

            def _track_transfer(bytes_sent):
                chunk_sizes.append(bytes_sent)

            with self.report_timing('put', meta.key):
                s3_bucket.upload_fileobj(content, meta.key, Callback=_track_transfer)
            meta.content_length, meta.compressed_length = get_content_size(content, chunk_sizes)
>>>>>>> 820f81d1
            self.metadb.put(meta)
        return meta

    def get(self, key=None, type_code=None, meta=None):
        key = self._validate_get_args(key, type_code, meta)
        check_safe_key(key)
        with maybe_not_found(throw=NotFound(key)), self.report_timing('get', key):
            resp = self._s3_bucket().Object(key).get()
<<<<<<< HEAD
        blobstream = BlobStream(resp["Body"], self, key)
        if meta and meta.compressed:
            return GzipFile(blobstream)
        return blobstream
=======
        reported_content_length = resp['ContentLength']

        body = resp["Body"]
        if meta and meta.is_compressed:
            content_length, compressed_length = meta.content_length, meta.compressed_length
            body = GzipFile(key, mode='rb', fileobj=body)
        else:
            content_length, compressed_length = reported_content_length, None
        return BlobStream(body, self, key, content_length, compressed_length)
>>>>>>> 820f81d1

    def size(self, key):
        check_safe_key(key)
        with maybe_not_found(throw=NotFound(key)), self.report_timing('size', key):
            return self._s3_bucket().Object(key).content_length

    def exists(self, key):
        check_safe_key(key)
        try:
            with maybe_not_found(throw=NotFound(key)), self.report_timing('exists', key):
                self._s3_bucket().Object(key).load()
            return True
        except NotFound:
            return False

    def delete(self, key):
        deleted_bytes = 0
        check_safe_key(key)
        success = False
        with maybe_not_found(), self.report_timing('delete', key):
            obj = self._s3_bucket().Object(key)
            # may raise a not found error -> return False
            deleted_bytes = obj.content_length
            obj.delete()
            success = True
        self.metadb.delete(key, deleted_bytes)
        return success

    def bulk_delete(self, metas):
        success = True
        s3_bucket = self._s3_bucket()
        for chunk in chunked(metas, self.bulk_delete_chunksize):
            objects = [{"Key": meta.key} for meta in chunk]
            resp = s3_bucket.delete_objects(Delete={"Objects": objects})
            deleted = set(d["Key"] for d in resp.get("Deleted", []))
            success = success and all(o["Key"] in deleted for o in objects)
            self.metadb.bulk_delete(chunk)
        return success

    def copy_blob(self, content, key):
        with self.report_timing('copy_blobdb', key):
            self._s3_bucket(create=True).upload_fileobj(content, key)

    def _s3_bucket(self, create=False):
        if create and not self._s3_bucket_exists:
            try:
                with self.report_timing('head_bucket', self.s3_bucket_name):
                    self.db.meta.client.head_bucket(Bucket=self.s3_bucket_name)
            except ClientError as err:
                if not is_not_found(err):
                    metrics_counter('commcare.blobdb.notfound')
                    raise
                with self.report_timing('create_bucket', self.s3_bucket_name):
                    self.db.create_bucket(Bucket=self.s3_bucket_name)
            self._s3_bucket_exists = True
        return self.db.Bucket(self.s3_bucket_name)


def is_not_found(err, not_found_codes=["NoSuchKey", "NoSuchBucket", "404"]):
    return (err.response["Error"]["Code"] in not_found_codes or
        err.response.get("Errors", {}).get("Error", {}).get("Code") in not_found_codes)


<<<<<<< HEAD
def get_file_size(fileobj):
    if isinstance(fileobj, GzipCompressReadStream):
        return fileobj.content_length

    # botocore.response.StreamingBody has a '_content_length' attribute
    length = getattr(fileobj, "_content_length", None)
    if length is not None:
        return int(length)

    def tell_end(fileobj_):
        pos = fileobj_.tell()
        try:
            fileobj_.seek(0, os.SEEK_END)
            return fileobj_.tell()
        finally:
            fileobj_.seek(pos)

    if not hasattr(fileobj, 'fileno'):
        return tell_end(fileobj)
    try:
        fileno = fileobj.fileno()
    except UnsupportedOperation:
        return tell_end(fileobj)
    return os.fstat(fileno).st_size


=======
>>>>>>> 820f81d1
@contextmanager
def maybe_not_found(throw=None):
    try:
        yield
    except ClientError as err:
        if not is_not_found(err):
            raise
        metrics_counter('commcare.blobdb.notfound')
        if throw is not None:
            raise throw<|MERGE_RESOLUTION|>--- conflicted
+++ resolved
@@ -1,16 +1,5 @@
 from contextlib import contextmanager
-<<<<<<< HEAD
-from io import RawIOBase, UnsupportedOperation
 from gzip import GzipFile
-
-from corehq.blobs.exceptions import NotFound
-from corehq.blobs.interface import AbstractBlobDB
-from corehq.blobs.util import check_safe_key, GzipCompressReadStream
-from corehq.util.metrics import metrics_counter, metrics_histogram_timer
-from dimagi.utils.logging import notify_exception
-=======
-from gzip import GzipFile
->>>>>>> 820f81d1
 
 from dimagi.utils.chunked import chunked
 from dimagi.utils.logging import notify_exception
@@ -86,13 +75,6 @@
                 s3_bucket.copy(source, meta.key)
         else:
             content.seek(0)
-<<<<<<< HEAD
-            if meta.compressed:
-                content = GzipCompressReadStream(content)
-            with self.report_timing('put', meta.key):
-                s3_bucket.upload_fileobj(content, meta.key)
-            meta.content_length = get_file_size(content)
-=======
             if meta.is_compressed:
                 content = GzipCompressReadStream(content)
 
@@ -104,7 +86,6 @@
             with self.report_timing('put', meta.key):
                 s3_bucket.upload_fileobj(content, meta.key, Callback=_track_transfer)
             meta.content_length, meta.compressed_length = get_content_size(content, chunk_sizes)
->>>>>>> 820f81d1
             self.metadb.put(meta)
         return meta
 
@@ -113,12 +94,6 @@
         check_safe_key(key)
         with maybe_not_found(throw=NotFound(key)), self.report_timing('get', key):
             resp = self._s3_bucket().Object(key).get()
-<<<<<<< HEAD
-        blobstream = BlobStream(resp["Body"], self, key)
-        if meta and meta.compressed:
-            return GzipFile(blobstream)
-        return blobstream
-=======
         reported_content_length = resp['ContentLength']
 
         body = resp["Body"]
@@ -128,7 +103,6 @@
         else:
             content_length, compressed_length = reported_content_length, None
         return BlobStream(body, self, key, content_length, compressed_length)
->>>>>>> 820f81d1
 
     def size(self, key):
         check_safe_key(key)
@@ -192,35 +166,6 @@
         err.response.get("Errors", {}).get("Error", {}).get("Code") in not_found_codes)
 
 
-<<<<<<< HEAD
-def get_file_size(fileobj):
-    if isinstance(fileobj, GzipCompressReadStream):
-        return fileobj.content_length
-
-    # botocore.response.StreamingBody has a '_content_length' attribute
-    length = getattr(fileobj, "_content_length", None)
-    if length is not None:
-        return int(length)
-
-    def tell_end(fileobj_):
-        pos = fileobj_.tell()
-        try:
-            fileobj_.seek(0, os.SEEK_END)
-            return fileobj_.tell()
-        finally:
-            fileobj_.seek(pos)
-
-    if not hasattr(fileobj, 'fileno'):
-        return tell_end(fileobj)
-    try:
-        fileno = fileobj.fileno()
-    except UnsupportedOperation:
-        return tell_end(fileobj)
-    return os.fstat(fileno).st_size
-
-
-=======
->>>>>>> 820f81d1
 @contextmanager
 def maybe_not_found(throw=None):
     try:
