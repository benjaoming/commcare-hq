--- conflicted
+++ resolved
@@ -72,11 +72,9 @@
 
 ODATA_FEED = 'odata_feeed'
 
-<<<<<<< HEAD
+DATA_FORWARDING = 'data_forwarding'
+
 PROJECT_ACCESS = 'project_access'
-=======
-DATA_FORWARDING = 'data_forwarding'
->>>>>>> 9a647540
 
 MAX_PRIVILEGES = [
     LOOKUP_TABLES,
@@ -117,11 +115,8 @@
     CASE_SHARING_GROUPS,
     CHILD_CASES,
     ODATA_FEED,
-<<<<<<< HEAD
+    DATA_FORWARDING,
     PROJECT_ACCESS,
-=======
-    DATA_FORWARDING,
->>>>>>> 9a647540
 ]
 
 # These are special privileges related to their own rates in a SoftwarePlanVersion
@@ -173,9 +168,6 @@
             CASE_SHARING_GROUPS: _('Case Sharing via Groups'),
             CHILD_CASES: _('Child Cases'),
             ODATA_FEED: _('Power BI / Tableau Integration'),
-<<<<<<< HEAD
+            DATA_FORWARDING: _("Data Forwarding"),
             PROJECT_ACCESS: _("Project Features"),
-=======
-            DATA_FORWARDING: _("Data Forwarding"),
->>>>>>> 9a647540
         }.get(privilege, privilege)