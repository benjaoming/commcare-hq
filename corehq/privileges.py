--- conflicted
+++ resolved
@@ -84,11 +84,8 @@
     DATA_CLEANUP,
     TEMPLATED_INTENTS,
     CUSTOM_INTENTS,
-<<<<<<< HEAD
     BUILD_PROFILES,
-=======
     ADVANCED_DOMAIN_SECURITY,
->>>>>>> 24194a49
 ]
 
 # These are special privileges related to their own rates in a SoftwarePlanVersion
