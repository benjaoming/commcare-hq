--- conflicted
+++ resolved
@@ -65,9 +65,7 @@
 XMLNS_DHIS2 = 'http://commcarehq.org/dhis2-integration'
 
 DHIS2_MAX_VERSION = "2.35.1"
-<<<<<<< HEAD
 DEFAULT_DHIS2_FEATURE_TYPE = 'NONE'
-=======
 
 COMPLETE_DATE_EMPTY = "complete_date_empty"
 COMPLETE_DATE_COLUMN = "complete_date_column"
@@ -79,5 +77,4 @@
     (COMPLETE_DATE_COLUMN, _('UCR column')),
     (COMPLETE_DATE_ON_PERIOD_END, _('Use last day of period')),
     (COMPLETE_DATE_ON_SEND, _('Use date that dataValues are sent')),
-]
->>>>>>> 533f75d2
+]