--- conflicted
+++ resolved
@@ -1,13 +1,10 @@
 from dimagi.ext.couchdbkit import (
-<<<<<<< HEAD
     DecimalProperty,
-=======
     DictProperty,
->>>>>>> f2c17975
     DocumentSchema,
     ListProperty,
-    SchemaDictProperty,
     SchemaListProperty,
+    SchemaProperty,
     StringProperty,
 )
 
@@ -18,15 +15,7 @@
     DHIS2_EVENT_STATUSES,
     LOCATION_DHIS_ID,
 )
-<<<<<<< HEAD
 from corehq.motech.finders import PropertyWeight
-from corehq.motech.value_source import (
-    FormQuestion,
-    FormUserAncestorLocationField,
-    ValueSource,
-)
-=======
->>>>>>> f2c17975
 
 
 class FormDataValueMap(DocumentSchema):
@@ -37,16 +26,7 @@
 class Dhis2FormConfig(DocumentSchema):
     xmlns = StringProperty(required=True)
     program_id = StringProperty(required=True)
-<<<<<<< HEAD
-    program_stage_id = SchemaProperty(ValueSource, required=False)
-    org_unit_id = SchemaProperty(ValueSource, required=False, default=FormUserAncestorLocationField(
-        location_field=LOCATION_DHIS_ID
-    ))
-    event_date = SchemaProperty(ValueSource, required=True, default=FormQuestion(
-        form_question="/metadata/received_on",
-        external_data_type=DHIS2_DATA_TYPE_DATE,
-    ))
-=======
+    program_stage_id = DictProperty(required=False)
     org_unit_id = DictProperty(required=False, default={
         "form_user_ancestor_location_field": LOCATION_DHIS_ID
     })
@@ -54,7 +34,6 @@
         "form_question": "/metadata/received_on",
         "external_data_type": DHIS2_DATA_TYPE_DATE,
     })
->>>>>>> f2c17975
     event_status = StringProperty(
         choices=DHIS2_EVENT_STATUSES,
         default=DHIS2_EVENT_STATUS_COMPLETED,
@@ -91,13 +70,13 @@
     # The case property to store the ID of the corresponding Tracked
     # Entity instance. If this is not set, MOTECH will search for a
     # matching Tracked Entity on every payload.
-    tei_id = SchemaProperty(ValueSource)
+    tei_id = DictProperty()
 
     # The corresponding Org Unit of the case's location
-    org_unit_id = SchemaProperty(ValueSource)
+    org_unit_id = DictProperty()
 
-    # Attribute Type ID to case property / constant
-    attributes = SchemaDictProperty(ValueSource)
+    # Attribute Type ID to case property / constant value source
+    attributes = DictProperty()
 
     # Events for this Tracked Entity:
     form_configs = ListProperty(Dhis2FormConfig)
