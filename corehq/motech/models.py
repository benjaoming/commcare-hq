import json
import re
from typing import Callable, Optional

from django.db import models
from django.utils.translation import gettext_lazy as _

import jsonfield
from django.utils.translation import gettext as _

import corehq.motech.auth
from corehq.motech.auth import (
    AuthManager,
    BasicAuthManager,
    BearerAuthManager,
    DigestAuthManager,
    OAuth1Manager,
    OAuth2PasswordGrantManager,
    api_auth_settings_choices,
    oauth1_api_endpoints,
    oauth2_api_settings,
)
from corehq.motech.const import (
    ALGO_AES,
    AUTH_TYPES,
    BASIC_AUTH,
    BEARER_AUTH,
    DIGEST_AUTH,
    OAUTH1,
    OAUTH2_PWD,
    PASSWORD_PLACEHOLDER,
)
from corehq.motech.utils import b64_aes_decrypt, b64_aes_encrypt


class ConnectionSettings(models.Model):
    """
    Stores the connection details of a remote API.

    Used for DHIS2 aggregated data / DataSet integration. Intended also
    to be used for Repeaters and OpenMRS Importers.
    """
    domain = models.CharField(max_length=126, db_index=True)
    name = models.CharField(max_length=255)
    url = models.CharField(max_length=255)
    auth_type = models.CharField(
        max_length=16, null=True, blank=True,
        choices=(
            (None, "None"),
            *AUTH_TYPES,
        )
    )
    api_auth_settings = models.CharField(
        max_length=64, null=True, blank=True,
        choices=api_auth_settings_choices,
    )
    username = models.CharField(max_length=255, null=True, blank=True)
    password = models.CharField(max_length=255, blank=True)
    # OAuth 2.0 Password Grant needs username, password, client_id & client_secret
    client_id = models.CharField(max_length=255, null=True, blank=True)
    client_secret = models.CharField(max_length=255, blank=True)
    skip_cert_verify = models.BooleanField(default=False)
    notify_addresses_str = models.CharField(max_length=255, default="")
    # last_token is stored encrypted because it can contain secrets
    last_token_aes = models.TextField(blank=True, default="")

    def __str__(self):
        return self.name

    @property
    def plaintext_password(self):
        if self.password.startswith(f'${ALGO_AES}$'):
            ciphertext = self.password.split('$', 2)[2]
            return b64_aes_decrypt(ciphertext)
        return self.password

    @plaintext_password.setter
    def plaintext_password(self, plaintext):
        if plaintext != PASSWORD_PLACEHOLDER:
            ciphertext = b64_aes_encrypt(plaintext)
            self.password = f'${ALGO_AES}${ciphertext}'

    @property
    def plaintext_client_secret(self):
        if self.client_secret.startswith(f'${ALGO_AES}$'):
            ciphertext = self.client_secret.split('$', 2)[2]
            return b64_aes_decrypt(ciphertext)
        return self.client_secret

    @plaintext_client_secret.setter
    def plaintext_client_secret(self, plaintext):
        if plaintext != PASSWORD_PLACEHOLDER:
            ciphertext = b64_aes_encrypt(plaintext)
            self.client_secret = f'${ALGO_AES}${ciphertext}'

    @property
    def last_token(self) -> Optional[dict]:
        if self.last_token_aes:
            plaintext = b64_aes_decrypt(self.last_token_aes)
            return json.loads(plaintext)
        return None

    @last_token.setter
    def last_token(self, token: Optional[dict]):
        if token is None:
            self.last_token_aes = ''
        else:
            plaintext = json.dumps(token)
            self.last_token_aes = b64_aes_encrypt(plaintext)

    @property
    def notify_addresses(self):
        return [addr for addr in re.split('[, ]+', self.notify_addresses_str) if addr]

<<<<<<< HEAD
    def get_requests(self, payload_id=None, logger=None):
        from corehq.motech.requests import Requests

=======
    def get_requests(
        self,
        payload_id: Optional[str] = None,
        logger: Optional[Callable] = None,
    ):
        from corehq.motech.requests import Requests

        auth_manager = self.get_auth_manager()
>>>>>>> 8a41aa56
        return Requests(
            self.domain,
            self.url,
            verify=not self.skip_cert_verify,
            auth_manager=auth_manager,
            notify_addresses=self.notify_addresses,
            payload_id=payload_id,
            logger=logger,
        )

<<<<<<< HEAD
    @property
    def used_by(self):
        """
        Returns the names of kinds of things that are currently using
        this instance. Used for informing users, and determining whether
        the instance can be deleted.
        """
        from corehq.motech.dhis2.dbaccessors import get_dataset_maps

        kinds = set()
        if self.incrementalexport_set.first():
            kinds.add(_('Incremental Exports'))
        if any(m.connection_settings_id == self.id
               for m in get_dataset_maps(self.domain)):
            kinds.add(_('DHIS2 DataSet Maps'))
        # TODO: Check Repeaters (when Repeaters use ConnectionSettings)
        # TODO: Check OpenmrsImporters (ditto)

        return kinds
=======
    def get_auth_manager(self):
        if self.auth_type is None:
            return AuthManager()
        if self.auth_type == BASIC_AUTH:
            return BasicAuthManager(
                self.username,
                self.password,
            )
        if self.auth_type == DIGEST_AUTH:
            return DigestAuthManager(
                self.username,
                self.password,
            )
        if self.auth_type == OAUTH1:
            return OAuth1Manager(
                client_id=self.client_id,
                client_secret=self.client_secret,
                api_endpoints=self._get_oauth1_api_endpoints(),
                connection_settings=self,
            )
        if self.auth_type == BEARER_AUTH:
            return BearerAuthManager(
                self.username,
                self.password,
            )
        if self.auth_type == OAUTH2_PWD:
            return OAuth2PasswordGrantManager(
                self.url,
                self.username,
                self.password,
                client_id=self.client_id,
                client_secret=self.client_secret,
                api_settings=self._get_oauth2_api_settings(),
                connection_settings=self,
            )

    def _get_oauth1_api_endpoints(self):
        if self.api_auth_settings in dict(oauth1_api_endpoints):
            return getattr(corehq.motech.auth, self.api_auth_settings)
        raise ValueError(_(
            f'Unable to resolve API endpoints {self.api_auth_settings!r}. '
            'Please select the applicable API auth settings for the '
            f'{self.name!r} connection.'
        ))

    def _get_oauth2_api_settings(self):
        if self.api_auth_settings in dict(oauth2_api_settings):
            return getattr(corehq.motech.auth, self.api_auth_settings)
        raise ValueError(_(
            f'Unable to resolve API settings {self.api_auth_settings!r}. '
            'Please select the applicable API auth settings for the '
            f'{self.name!r} connection.'
        ))
>>>>>>> 8a41aa56


class RequestLog(models.Model):
    """
    Store API requests and responses to analyse errors and keep an audit trail
    """
    domain = models.CharField(max_length=126, db_index=True)  # 126 seems to be a popular length
    timestamp = models.DateTimeField(auto_now_add=True, db_index=True)
    log_level = models.IntegerField(null=True)
    # payload_id is set for requests that are caused by a payload (e.g.
    # a form submission -- in which case payload_id will have the value
    # of XFormInstanceSQL.form_id). It also uniquely identifies a Repeat
    # Record, so it can be used to link a Repeat Record with the
    # requests to send its payload.
    payload_id = models.CharField(max_length=126, blank=True, null=True, db_index=True)
    request_method = models.CharField(max_length=12)
    request_url = models.CharField(max_length=255, db_index=True)
    request_headers = jsonfield.JSONField(blank=True)
    request_params = jsonfield.JSONField(blank=True)
    request_body = models.TextField(blank=True, null=True)
    request_error = models.TextField(null=True)
    response_status = models.IntegerField(null=True, db_index=True)
    response_body = models.TextField(blank=True, null=True)

    class Meta:
        db_table = 'dhis2_jsonapilog'

    @staticmethod
    def log(level, log_entry):
        return RequestLog.objects.create(
            domain=log_entry.domain,
            log_level=level,
            payload_id=log_entry.payload_id,
            request_method=log_entry.method,
            request_url=log_entry.url,
            request_headers=log_entry.headers,
            request_params=log_entry.params,
            request_body=log_entry.data,
            request_error=log_entry.error,
            response_status=log_entry.response_status,
            response_body=log_entry.response_body,
        )<|MERGE_RESOLUTION|>--- conflicted
+++ resolved
@@ -3,10 +3,9 @@
 from typing import Callable, Optional
 
 from django.db import models
-from django.utils.translation import gettext_lazy as _
+from django.utils.translation import gettext as _
 
 import jsonfield
-from django.utils.translation import gettext as _
 
 import corehq.motech.auth
 from corehq.motech.auth import (
@@ -112,11 +111,6 @@
     def notify_addresses(self):
         return [addr for addr in re.split('[, ]+', self.notify_addresses_str) if addr]
 
-<<<<<<< HEAD
-    def get_requests(self, payload_id=None, logger=None):
-        from corehq.motech.requests import Requests
-
-=======
     def get_requests(
         self,
         payload_id: Optional[str] = None,
@@ -125,7 +119,6 @@
         from corehq.motech.requests import Requests
 
         auth_manager = self.get_auth_manager()
->>>>>>> 8a41aa56
         return Requests(
             self.domain,
             self.url,
@@ -136,7 +129,60 @@
             logger=logger,
         )
 
-<<<<<<< HEAD
+    def get_auth_manager(self):
+        if self.auth_type is None:
+            return AuthManager()
+        if self.auth_type == BASIC_AUTH:
+            return BasicAuthManager(
+                self.username,
+                self.password,
+            )
+        if self.auth_type == DIGEST_AUTH:
+            return DigestAuthManager(
+                self.username,
+                self.password,
+            )
+        if self.auth_type == OAUTH1:
+            return OAuth1Manager(
+                client_id=self.client_id,
+                client_secret=self.client_secret,
+                api_endpoints=self._get_oauth1_api_endpoints(),
+                connection_settings=self,
+            )
+        if self.auth_type == BEARER_AUTH:
+            return BearerAuthManager(
+                self.username,
+                self.password,
+            )
+        if self.auth_type == OAUTH2_PWD:
+            return OAuth2PasswordGrantManager(
+                self.url,
+                self.username,
+                self.password,
+                client_id=self.client_id,
+                client_secret=self.client_secret,
+                api_settings=self._get_oauth2_api_settings(),
+                connection_settings=self,
+            )
+
+    def _get_oauth1_api_endpoints(self):
+        if self.api_auth_settings in dict(oauth1_api_endpoints):
+            return getattr(corehq.motech.auth, self.api_auth_settings)
+        raise ValueError(_(
+            f'Unable to resolve API endpoints {self.api_auth_settings!r}. '
+            'Please select the applicable API auth settings for the '
+            f'{self.name!r} connection.'
+        ))
+
+    def _get_oauth2_api_settings(self):
+        if self.api_auth_settings in dict(oauth2_api_settings):
+            return getattr(corehq.motech.auth, self.api_auth_settings)
+        raise ValueError(_(
+            f'Unable to resolve API settings {self.api_auth_settings!r}. '
+            'Please select the applicable API auth settings for the '
+            f'{self.name!r} connection.'
+        ))
+
     @property
     def used_by(self):
         """
@@ -156,61 +202,6 @@
         # TODO: Check OpenmrsImporters (ditto)
 
         return kinds
-=======
-    def get_auth_manager(self):
-        if self.auth_type is None:
-            return AuthManager()
-        if self.auth_type == BASIC_AUTH:
-            return BasicAuthManager(
-                self.username,
-                self.password,
-            )
-        if self.auth_type == DIGEST_AUTH:
-            return DigestAuthManager(
-                self.username,
-                self.password,
-            )
-        if self.auth_type == OAUTH1:
-            return OAuth1Manager(
-                client_id=self.client_id,
-                client_secret=self.client_secret,
-                api_endpoints=self._get_oauth1_api_endpoints(),
-                connection_settings=self,
-            )
-        if self.auth_type == BEARER_AUTH:
-            return BearerAuthManager(
-                self.username,
-                self.password,
-            )
-        if self.auth_type == OAUTH2_PWD:
-            return OAuth2PasswordGrantManager(
-                self.url,
-                self.username,
-                self.password,
-                client_id=self.client_id,
-                client_secret=self.client_secret,
-                api_settings=self._get_oauth2_api_settings(),
-                connection_settings=self,
-            )
-
-    def _get_oauth1_api_endpoints(self):
-        if self.api_auth_settings in dict(oauth1_api_endpoints):
-            return getattr(corehq.motech.auth, self.api_auth_settings)
-        raise ValueError(_(
-            f'Unable to resolve API endpoints {self.api_auth_settings!r}. '
-            'Please select the applicable API auth settings for the '
-            f'{self.name!r} connection.'
-        ))
-
-    def _get_oauth2_api_settings(self):
-        if self.api_auth_settings in dict(oauth2_api_settings):
-            return getattr(corehq.motech.auth, self.api_auth_settings)
-        raise ValueError(_(
-            f'Unable to resolve API settings {self.api_auth_settings!r}. '
-            'Please select the applicable API auth settings for the '
-            f'{self.name!r} connection.'
-        ))
->>>>>>> 8a41aa56
 
 
 class RequestLog(models.Model):
