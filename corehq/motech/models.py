--- conflicted
+++ resolved
@@ -153,14 +153,7 @@
         )
 
     def get_auth_manager(self):
-<<<<<<< HEAD
-        # FIXME this may construct an auth manager with a null username.
-        # This can result in an auth header with a username of "None",
-        # which is almost certainly not correct. Basic and Digest auth
-        # are affected, and possibly others.
-=======
         # Auth types that don't require a username:
->>>>>>> 2d7a96ff
         if self.auth_type is None:
             return AuthManager()
         if self.auth_type == OAUTH1:
