import json
import re
from typing import Callable, Optional

from django.db import models
from django.utils.translation import gettext_lazy as _

import jsonfield

import corehq.motech.auth
from corehq.motech.auth import (
    AuthManager,
    BasicAuthManager,
    BearerAuthManager,
    DigestAuthManager,
    OAuth1Manager,
    OAuth2PasswordGrantManager,
    api_auth_settings_choices,
    oauth1_api_endpoints,
    oauth2_api_settings,
)
from corehq.motech.const import (
    ALGO_AES,
    AUTH_TYPES,
    BASIC_AUTH,
    BEARER_AUTH,
    DIGEST_AUTH,
    OAUTH1,
    OAUTH2_PWD,
    PASSWORD_PLACEHOLDER,
)
from corehq.motech.utils import b64_aes_decrypt, b64_aes_encrypt


class ConnectionSettings(models.Model):
    """
    Stores the connection details of a remote API.

    Used for DHIS2 aggregated data / DataSet integration. Intended also
    to be used for Repeaters and OpenMRS Importers.
    """
    domain = models.CharField(max_length=126, db_index=True)
    name = models.CharField(max_length=255)
    url = models.CharField(max_length=255)
    auth_type = models.CharField(
        max_length=16, null=True, blank=True,
        choices=(
            (None, "None"),
            *AUTH_TYPES,
        )
    )
    api_auth_settings = models.CharField(
        max_length=64, null=True, blank=True,
        choices=api_auth_settings_choices,
    )
    username = models.CharField(max_length=255, null=True, blank=True)
    password = models.CharField(max_length=255, blank=True)
    # OAuth 2.0 Password Grant needs username, password, client_id & client_secret
    client_id = models.CharField(max_length=255, null=True, blank=True)
    client_secret = models.CharField(max_length=255, blank=True)
    skip_cert_verify = models.BooleanField(default=False)
    notify_addresses_str = models.CharField(max_length=255, default="")
    # last_token is stored encrypted because it can contain secrets
    last_token_aes = models.TextField(blank=True, default="")

    def __str__(self):
        return self.name

    @property
    def plaintext_password(self):
        if self.password.startswith(f'${ALGO_AES}$'):
            ciphertext = self.password.split('$', 2)[2]
            return b64_aes_decrypt(ciphertext)
        return self.password

    @plaintext_password.setter
    def plaintext_password(self, plaintext):
        if plaintext != PASSWORD_PLACEHOLDER:
            ciphertext = b64_aes_encrypt(plaintext)
            self.password = f'${ALGO_AES}${ciphertext}'

    @property
    def plaintext_client_secret(self):
        if self.client_secret.startswith(f'${ALGO_AES}$'):
            ciphertext = self.client_secret.split('$', 2)[2]
            return b64_aes_decrypt(ciphertext)
        return self.client_secret

    @plaintext_client_secret.setter
    def plaintext_client_secret(self, plaintext):
        if plaintext != PASSWORD_PLACEHOLDER:
            ciphertext = b64_aes_encrypt(plaintext)
            self.client_secret = f'${ALGO_AES}${ciphertext}'

    @property
    def last_token(self) -> Optional[dict]:
        if self.last_token_aes:
            plaintext = b64_aes_decrypt(self.last_token_aes)
            return json.loads(plaintext)
        return None

    @last_token.setter
    def last_token(self, token: Optional[dict]):
        if token is None:
            self.last_token_aes = ''
        else:
            plaintext = json.dumps(token)
            self.last_token_aes = b64_aes_encrypt(plaintext)

    @property
    def notify_addresses(self):
        return [addr for addr in re.split('[, ]+', self.notify_addresses_str) if addr]

    def get_requests(
        self,
        payload_id: Optional[str] = None,
        logger: Optional[Callable] = None,
    ):
        from corehq.motech.requests import Requests

        auth_manager = self.get_auth_manager()
        return Requests(
            self.domain,
            self.url,
            verify=not self.skip_cert_verify,
            auth_manager=auth_manager,
            notify_addresses=self.notify_addresses,
            payload_id=payload_id,
            logger=logger,
        )

    def get_auth_manager(self):
        if self.auth_type is None:
            return AuthManager()
        if self.auth_type == BASIC_AUTH:
            return BasicAuthManager(
                self.username,
<<<<<<< HEAD
                self.password,
=======
                self.plaintext_password,
>>>>>>> 46d998b5
            )
        if self.auth_type == DIGEST_AUTH:
            return DigestAuthManager(
                self.username,
<<<<<<< HEAD
                self.password,
=======
                self.plaintext_password,
>>>>>>> 46d998b5
            )
        if self.auth_type == OAUTH1:
            return OAuth1Manager(
                client_id=self.client_id,
<<<<<<< HEAD
                client_secret=self.client_secret,
=======
                client_secret=self.plaintext_client_secret,
>>>>>>> 46d998b5
                api_endpoints=self._get_oauth1_api_endpoints(),
                connection_settings=self,
            )
        if self.auth_type == BEARER_AUTH:
            return BearerAuthManager(
                self.username,
<<<<<<< HEAD
                self.password,
=======
                self.plaintext_password,
>>>>>>> 46d998b5
            )
        if self.auth_type == OAUTH2_PWD:
            return OAuth2PasswordGrantManager(
                self.url,
                self.username,
<<<<<<< HEAD
                self.password,
                client_id=self.client_id,
                client_secret=self.client_secret,
=======
                self.plaintext_password,
                client_id=self.client_id,
                client_secret=self.plaintext_client_secret,
>>>>>>> 46d998b5
                api_settings=self._get_oauth2_api_settings(),
                connection_settings=self,
            )

    def _get_oauth1_api_endpoints(self):
        if self.api_auth_settings in dict(oauth1_api_endpoints):
            return getattr(corehq.motech.auth, self.api_auth_settings)
        raise ValueError(_(
            f'Unable to resolve API endpoints {self.api_auth_settings!r}. '
            'Please select the applicable API auth settings for the '
            f'{self.name!r} connection.'
        ))

    def _get_oauth2_api_settings(self):
        if self.api_auth_settings in dict(oauth2_api_settings):
            return getattr(corehq.motech.auth, self.api_auth_settings)
        raise ValueError(_(
            f'Unable to resolve API settings {self.api_auth_settings!r}. '
            'Please select the applicable API auth settings for the '
            f'{self.name!r} connection.'
        ))


class RequestLog(models.Model):
    """
    Store API requests and responses to analyse errors and keep an audit trail
    """
    domain = models.CharField(max_length=126, db_index=True)  # 126 seems to be a popular length
    timestamp = models.DateTimeField(auto_now_add=True, db_index=True)
    log_level = models.IntegerField(null=True)
    # payload_id is set for requests that are caused by a payload (e.g.
    # a form submission -- in which case payload_id will have the value
    # of XFormInstanceSQL.form_id). It also uniquely identifies a Repeat
    # Record, so it can be used to link a Repeat Record with the
    # requests to send its payload.
    payload_id = models.CharField(max_length=126, blank=True, null=True, db_index=True)
    request_method = models.CharField(max_length=12)
    request_url = models.CharField(max_length=255, db_index=True)
    request_headers = jsonfield.JSONField(blank=True)
    request_params = jsonfield.JSONField(blank=True)
    request_body = models.TextField(blank=True, null=True)
    request_error = models.TextField(null=True)
    response_status = models.IntegerField(null=True, db_index=True)
    response_body = models.TextField(blank=True, null=True)

    class Meta:
        db_table = 'dhis2_jsonapilog'

    @staticmethod
    def log(level, log_entry):
        return RequestLog.objects.create(
            domain=log_entry.domain,
            log_level=level,
            payload_id=log_entry.payload_id,
            request_method=log_entry.method,
            request_url=log_entry.url,
            request_headers=log_entry.headers,
            request_params=log_entry.params,
            request_body=log_entry.data,
            request_error=log_entry.error,
            response_status=log_entry.response_status,
            response_body=log_entry.response_body,
        )<|MERGE_RESOLUTION|>--- conflicted
+++ resolved
@@ -135,54 +135,32 @@
         if self.auth_type == BASIC_AUTH:
             return BasicAuthManager(
                 self.username,
-<<<<<<< HEAD
-                self.password,
-=======
-                self.plaintext_password,
->>>>>>> 46d998b5
+                self.plaintext_password,
             )
         if self.auth_type == DIGEST_AUTH:
             return DigestAuthManager(
                 self.username,
-<<<<<<< HEAD
-                self.password,
-=======
-                self.plaintext_password,
->>>>>>> 46d998b5
+                self.plaintext_password,
             )
         if self.auth_type == OAUTH1:
             return OAuth1Manager(
                 client_id=self.client_id,
-<<<<<<< HEAD
-                client_secret=self.client_secret,
-=======
                 client_secret=self.plaintext_client_secret,
->>>>>>> 46d998b5
                 api_endpoints=self._get_oauth1_api_endpoints(),
                 connection_settings=self,
             )
         if self.auth_type == BEARER_AUTH:
             return BearerAuthManager(
                 self.username,
-<<<<<<< HEAD
-                self.password,
-=======
-                self.plaintext_password,
->>>>>>> 46d998b5
+                self.plaintext_password,
             )
         if self.auth_type == OAUTH2_PWD:
             return OAuth2PasswordGrantManager(
                 self.url,
                 self.username,
-<<<<<<< HEAD
-                self.password,
-                client_id=self.client_id,
-                client_secret=self.client_secret,
-=======
                 self.plaintext_password,
                 client_id=self.client_id,
                 client_secret=self.plaintext_client_secret,
->>>>>>> 46d998b5
                 api_settings=self._get_oauth2_api_settings(),
                 connection_settings=self,
             )
