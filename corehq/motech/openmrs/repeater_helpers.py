from __future__ import absolute_import

<<<<<<< HEAD
import re
=======
>>>>>>> a7e79cf9
from collections import namedtuple
from datetime import timedelta

from requests import HTTPError
from six.moves import zip

from casexml.apps.case.xform import extract_case_blocks
from corehq.form_processor.interfaces.dbaccessors import CaseAccessors
from corehq.motech.openmrs.logger import logger
from corehq.motech.openmrs.openmrs_config import IdMatcher
from corehq.motech.utils import pformat_json


Should = namedtuple('Should', ['method', 'url', 'parser'])
PERSON_PROPERTIES = (
    'gender',
    'age',
    'birthdate',
    'birthdateEstimated',
    'dead',
    'deathDate',
    'deathdateEstimated',
    'causeOfDeath',
)
PERSON_SUBRESOURCES = ('attribute', 'address', 'name')
NAME_PROPERTIES = (
    'givenName',
    'familyName',
    'middleName',
    'familyName2',
    'prefix',
    'familyNamePrefix',
    'familyNameSuffix',
    'degree',
)
ADDRESS_PROPERTIES = (
    'address1',
    'address2',
    'cityVillage',
    'stateProvince',
    'country',
    'postalCode',
    'latitude',
    'longitude',
    'countyDistrict',
    'address3',
    'address4',
    'address5',
    'address6',
    'startDate',
    'endDate',
)
# To match cases against their OpenMRS Person UUID, set the IdMatcher's identifier_type_id to the value of
# PERSON_UUID_IDENTIFIER_TYPE_ID. To match against any other OpenMRS identifier, set the IdMatcher's
# identifier_type_id to the UUID of the OpenMRS Identifier Type.
PERSON_UUID_IDENTIFIER_TYPE_ID = 'uuid'


class Requests(object):
    def __init__(self, base_url, username, password):
        import requests
        self.requests = requests
        self.base_url = base_url
        self.username = username
        self.password = password

    def get_url(self, uri):
        return '/'.join((self.base_url.rstrip('/'), uri.lstrip('/')))

    def get(self, uri, *args, **kwargs):
        return self.requests.get(self.get_url(uri), *args,
                                 auth=(self.username, self.password), **kwargs)

    def post(self, uri, *args, **kwargs):
        return self.requests.post(self.get_url(uri), *args,
                                  auth=(self.username, self.password), **kwargs)

    def post_with_raise(self, uri, *args, **kwargs):
        response = self.post(uri, *args, **kwargs)
        try:
            response.raise_for_status()
        except HTTPError as err:
            err_request, err_response = parse_request_exception(err)
            logger.error('Request: ', err_request)
            logger.error('Response: ', err_response)
            raise
        return response


def parse_request_exception(err):
    """
    Parses an instance of RequestException and returns a request
    string and response string tuple
    """
    err_request = '{method} {url}\n\n{body}'.format(
        method=err.request.method,
        url=err.request.url,
        body=err.request.body
    ) if err.request.body else ' '.join((err.request.method, err.request.url))
    err_content = pformat_json(err.response.content)  # pformat_json returns non-JSON values unchanged
    err_response = '\n\n'.join((str(err), err_content))
    return err_request, err_response


def url(url_format_string, **kwargs):
    return url_format_string.format(**kwargs)


def create_person_attribute(requests, person_uuid, attribute_type_uuid, value):
    # todo: not tested against real openmrs instance
    return requests.post('/ws/rest/v1/person/{person_uuid}/attribute'.format(
        person_uuid=person_uuid), json={
            'attributeType': attribute_type_uuid,
            'value': value,
        },
    ).json()


def update_person_attribute(requests, person_uuid, attribute_uuid, attribute_type_uuid, value):
    return requests.post('/ws/rest/v1/person/{person_uuid}/attribute/{attribute_uuid}'.format(
        person_uuid=person_uuid, attribute_uuid=attribute_uuid), json={
            'value': value,
            'attributeType': attribute_type_uuid,
        }
    ).json()


def server_datetime_to_openmrs_timestamp(dt):
    openmrs_timestamp = dt.isoformat()[:-3] + '+0000'
    # todo: replace this with tests
    assert len(openmrs_timestamp) == len('2017-06-27T09:36:47.000-0400'), openmrs_timestamp
    return openmrs_timestamp


def create_visit(requests, person_uuid, provider_uuid, visit_datetime, values_for_concept, encounter_type,
                 openmrs_form, visit_type, location_uuid=None, patient_uuid=None):
    patient_uuid = patient_uuid or person_uuid
    start_datetime = server_datetime_to_openmrs_timestamp(visit_datetime)
    stop_datetime = server_datetime_to_openmrs_timestamp(
        visit_datetime + timedelta(days=1) - timedelta(seconds=1)
    )

    visit = {
        'patient': patient_uuid,
        'visitType': visit_type,
        'startDatetime': start_datetime,
        'stopDatetime': stop_datetime,
    }
    if location_uuid:
        visit['location'] = location_uuid
    response = requests.post_with_raise('/ws/rest/v1/visit', json=visit)
    visit_uuid = response.json()['uuid']

    encounter = {
        'encounterDatetime': start_datetime,
        'patient': patient_uuid,
        'form': openmrs_form,
        'encounterType': encounter_type,
        'visit': visit_uuid,
    }
    if location_uuid:
        encounter['location'] = location_uuid
    response = requests.post_with_raise('/ws/rest/v1/encounter', json=encounter)
    encounter_uuid = response.json()['uuid']
    if provider_uuid:
        encounter_provider = {'provider': provider_uuid}
        uri = '/ws/rest/v1/encounter/{uuid}/encounterprovider'.format(uuid=encounter_uuid)
        requests.post_with_raise(uri, json=encounter_provider)

    observation_uuids = []
    for concept_uuid, values in values_for_concept.items():
        for value in values:
            observation = {
                'concept': concept_uuid,
                'person': person_uuid,
                'obsDatetime': start_datetime,
                'encounter': encounter_uuid,
                'value': value,
            }
            if location_uuid:
                observation['location'] = location_uuid
            response = requests.post_with_raise('/ws/rest/v1/obs', json=observation)
            observation_uuids.append(response.json()['uuid'])

    logger.debug('Observations created: ', observation_uuids)


def search_patients(requests, search_string):
    try:
        # Finding the patient is the first request sent to the server. If there is a mistake in the server details,
        # or the server is offline, this is where we will discover it.
        response = requests.get('/ws/rest/v1/patient', {'q': search_string, 'v': 'full'})
        response.raise_for_status()
    except HTTPError as err:
        # raise_for_status() raised an HTTPError.
        err_request, err_response = parse_request_exception(err)
        logger.error('Error encountered searching patients')
        logger.error('Request: ', err_request)
        logger.error('Response: ', err_response)
        http_error_msg = (
            'An error was when encountered searching patients: {}. Check in Data Forwarding that the server URL '
            'includes the path to the API, and that the password is correct'.format(err)
        )  # This message will be shown in the Repeat Records report, and needs to be useful to an administrator
        raise HTTPError(http_error_msg, response=err.response)
    except Exception as err:
        # get() failed -- probably a connection failure.
        logger.error('Error encountered searching patients: ', str(err))
        raise err.__class__(
            'Unable to send request to OpenMRS server: {}. Please check the server address in Data Forwarding and '
            'that the server is online.'.format(err)
        )

    return response.json()


def get_patient_by_uuid(requests, uuid):
    if not uuid:
        return None
    if not re.match(r'^[a-fA-F0-9\-]{36}$', uuid):
        logger.debug('Person UUID "{}" failed validation'.format(uuid))
        return None
    return requests.get('/ws/rest/v1/patient/' + uuid, {'v': 'full'}).json()


def get_patient_by_id(requests, patient_identifier_type, patient_identifier):
    if patient_identifier_type == PERSON_UUID_IDENTIFIER_TYPE_ID:
        patient = get_patient_by_uuid(requests, patient_identifier)
        return patient
    else:
        response_json = search_patients(requests, patient_identifier)
        return PatientSearchParser(response_json).get_patient_matching_identifiers(
            patient_identifier_type, patient_identifier)


def update_person_name(requests, info, openmrs_config, person_uuid, name_uuid):
    properties = {
        property_: value_source.get_value(info)
        for property_, value_source in openmrs_config.case_config.person_preferred_name.items()
        if property_ in NAME_PROPERTIES and value_source.get_value(info)
    }
    if properties:
        requests.post_with_raise(
            '/ws/rest/v1/person/{person_uuid}/name/{name_uuid}'.format(
                person_uuid=person_uuid,
                name_uuid=name_uuid,
            ),
            json=properties,
        )


def create_person_address(requests, info, openmrs_config, person_uuid):
    properties = {
        property_: value_source.get_value(info)
        for property_, value_source in openmrs_config.case_config.person_preferred_address.items()
        if property_ in ADDRESS_PROPERTIES and value_source.get_value(info)
    }
    if properties:
        requests.post_with_raise(
            '/ws/rest/v1/person/{person_uuid}/address/'.format(person_uuid=person_uuid),
            json=properties,
        )


def update_person_address(requests, info, openmrs_config, person_uuid, address_uuid):
    properties = {
        property_: value_source.get_value(info)
        for property_, value_source in openmrs_config.case_config.person_preferred_address.items()
        if property_ in ADDRESS_PROPERTIES and value_source.get_value(info)
    }
    if properties:
        requests.post_with_raise(
            '/ws/rest/v1/person/{person_uuid}/address/{address_uuid}'.format(
                person_uuid=person_uuid,
                address_uuid=address_uuid,
            ),
            json=properties,
        )


def get_subresource_instances(requests, person_uuid, subresource):
    assert subresource in PERSON_SUBRESOURCES
    return requests.get('/ws/rest/v1/person/{person_uuid}/{subresource}'.format(
        person_uuid=person_uuid,
        subresource=subresource,
    )).json()['results']


def get_patient(requests, info, openmrs_config, problem_log):
    patient = None
    for id_matcher in openmrs_config.case_config.id_matchers:
        assert isinstance(id_matcher, IdMatcher)
        if id_matcher.case_property in info.extra_fields:
            patient = get_patient_by_id(
                requests, id_matcher.identifier_type_id,
                info.extra_fields[id_matcher.case_property])
            if patient:
                break

    if not patient:
        problem_log.append("Could not find patient matching case")
        return

    return patient


def update_person_properties(requests, info, openmrs_config, person_uuid):
    properties = {
        property_: value_source.get_value(info)
        for property_, value_source in openmrs_config.case_config.person_properties.items()
        if property_ in PERSON_PROPERTIES and value_source.get_value(info)
    }
    if properties:
        for p in properties:
            assert p in PERSON_PROPERTIES
        requests.post_with_raise(
            '/ws/rest/v1/person/{person_uuid}'.format(person_uuid=person_uuid),
            json=properties
        )


def sync_person_attributes(requests, info, openmrs_config, person_uuid, attributes):
    existing_person_attributes = {
        attribute['attributeType']['uuid']: (attribute['uuid'], attribute['value'])
        for attribute in attributes
    }
    for person_attribute_type, value_source in openmrs_config.case_config.person_attributes.items():
        value = value_source.get_value(info)
        if person_attribute_type in existing_person_attributes:
            attribute_uuid, existing_value = existing_person_attributes[person_attribute_type]
            if value != existing_value:
                update_person_attribute(requests, person_uuid, attribute_uuid, person_attribute_type, value)
        else:
            create_person_attribute(requests, person_uuid, person_attribute_type, value)


class PatientSearchParser(object):
    def __init__(self, response_json):
        self.response_json = response_json

    def get_patient_matching_identifiers(self, patient_identifier_type, patient_identifier):
        patients = [
            patient
            for patient in self.response_json['results']
            for identifier in patient['identifiers']
            if identifier['identifier'] == patient_identifier and
            identifier['identifierType']['uuid'] == patient_identifier_type
        ]
        try:
            patient, = patients
        except ValueError:
            return None
        else:
            return patient


CaseTriggerInfo = namedtuple('CaseTriggerInfo',
                             ['case_id', 'updates', 'created', 'closed', 'extra_fields', 'form_question_values'])


def get_form_question_values(form_json):
    """
    Returns question-value pairs to result where questions are given as "/data/foo/bar"

    >>> get_form_question_values({'form': {'foo': {'bar': 'baz'}}})
    {'/data/foo/bar': 'baz'}

    """
    _reserved_keys = ('@uiVersion', '@xmlns', '@name', '#type', 'case', 'meta', '@version')

    def _recurse_form_questions(form_dict, path, result_):
        for key, value in form_dict.items():
            if key in _reserved_keys:
                continue
            new_path = path + [key]
            if isinstance(value, list):
                # Repeat group
                for v in value:
                    assert isinstance(v, dict)
                    _recurse_form_questions(v, new_path, result_)
            elif isinstance(value, dict):
                # Group
                _recurse_form_questions(value, new_path, result_)
            else:
                # key is a question and value is its answer
                question = '/'.join(new_path)
                result_[question] = value

    result = {}
    _recurse_form_questions(form_json['form'], ['/data'], result)  # "/data" is just convention, hopefully familiar
    # from form builder. The form's data will usually be immediately under "form_json['form']" but not necessarily.
    # If this causes problems we may need a more reliable way to get to it.
    return result


def get_relevant_case_updates_from_form_json(domain, form_json, case_types, extra_fields):
    result = []
    case_blocks = extract_case_blocks(form_json)
    cases = CaseAccessors(domain).get_cases(
        [case_block['@case_id'] for case_block in case_blocks], ordered=True)
    for case, case_block in zip(cases, case_blocks):
        assert case_block['@case_id'] == case.case_id
        if not case_types or case.type in case_types:
            result.append(CaseTriggerInfo(
                case_id=case_block['@case_id'],
                updates=dict(
                    list(case_block.get('create', {}).items()) +
                    list(case_block.get('update', {}).items())
                ),
                created='create' in case_block,
                closed='close' in case_block,
                extra_fields={field: case.get_case_property(field) for field in extra_fields},
                form_question_values={}
            ))
    return result


def get_patient_identifier_types(requests):
    return requests.get('/ws/rest/v1/patientidentifiertype').json()


def get_person_attribute_types(requests):
    return requests.get('/ws/rest/v1/personattributetype').json()<|MERGE_RESOLUTION|>--- conflicted
+++ resolved
@@ -1,11 +1,8 @@
 from __future__ import absolute_import
 
-<<<<<<< HEAD
-import re
-=======
->>>>>>> a7e79cf9
 from collections import namedtuple
 from datetime import timedelta
+import re
 
 from requests import HTTPError
 from six.moves import zip
@@ -113,7 +110,6 @@
 
 
 def create_person_attribute(requests, person_uuid, attribute_type_uuid, value):
-    # todo: not tested against real openmrs instance
     return requests.post('/ws/rest/v1/person/{person_uuid}/attribute'.format(
         person_uuid=person_uuid), json={
             'attributeType': attribute_type_uuid,
