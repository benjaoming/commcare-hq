import json
import urllib.parse

from django.core.cache import cache
from django.http import Http404, HttpResponse, JsonResponse
from django.urls import reverse
from django.utils.decorators import method_decorator
from django.utils.translation import ugettext_lazy as _
from django.views.decorators.http import require_GET

from oauth2_provider.models import (
    get_access_token_model,
    get_refresh_token_model,
)
from oauth2_provider.views.base import AuthorizationView, TokenView

from corehq import toggles
<<<<<<< HEAD
from corehq.apps.consumer_user.decorators import consumer_user_login_required
from corehq.apps.consumer_user.models import (
    CaseRelationshipOauthToken,
    ConsumerUserCaseRelationship,
=======
from corehq.apps.domain.decorators import (
    login_or_api_key,
    require_superuser,
>>>>>>> c07ebf9d
)
from corehq.form_processor.exceptions import CaseNotFound
from corehq.form_processor.interfaces.dbaccessors import CaseAccessors
from corehq.motech.exceptions import ConfigurationError
from corehq.motech.repeaters.views import AddRepeaterView, EditRepeaterView
from corehq.util.view_utils import get_case_or_404

from .const import FHIR_VERSIONS
<<<<<<< HEAD
from .decorators import smart_auth
from .forms import FHIRRepeaterForm, OAuthAllowForm
from .models import (
    FHIRResourceType,
    build_fhir_resource,
)
from .utils import (
    build_capability_statement,
    case_access_authorized,
    resource_url,
)
=======
from .forms import FHIRRepeaterForm
from .models import FHIRResourceType, build_fhir_resource
from .utils import resource_url
>>>>>>> c07ebf9d


class AddFHIRRepeaterView(AddRepeaterView):
    urlname = 'add_fhir_repeater'
    repeater_form_class = FHIRRepeaterForm
    page_title = _('Forward Cases to a FHIR API')
    page_name = _('Forward Cases to a FHIR API')

    @property
    def page_url(self):
        return reverse(self.urlname, args=[self.domain])

    def set_repeater_attr(self, repeater, cleaned_data):
        repeater = super().set_repeater_attr(repeater, cleaned_data)
        repeater.fhir_version = (self.add_repeater_form
                                 .cleaned_data['fhir_version'])
        return repeater


class EditFHIRRepeaterView(EditRepeaterView, AddFHIRRepeaterView):
    urlname = 'edit_fhir_repeater'
    page_title = _('Edit FHIR Repeater')

    @property
    def page_url(self):
        return reverse(self.urlname, args=[self.domain])


@require_GET
@smart_auth
@toggles.FHIR_INTEGRATION.required_decorator()
def get_view(request, domain, fhir_version_name, resource_type, resource_id):
    fhir_version = _get_fhir_version(fhir_version_name)
    if not fhir_version:
        return JsonResponse(status=400, data={'message': "Unsupported FHIR version"})

    if not case_access_authorized(domain, request.oauth_access_token, resource_id):
        return JsonResponse(status=403, data={'message': "You do not have access to this resource"})

    case = get_case_or_404(domain, resource_id)

    if not FHIRResourceType.objects.filter(
            domain=domain,
            fhir_version=fhir_version,
            name=resource_type,
            case_type__name=case.type
    ).exists():
        return JsonResponse(status=400, data={'message': "Invalid Resource Type"})
    try:
        resource = build_fhir_resource(case)
    except ConfigurationError:
        return JsonResponse(status=500, data={
            'message': 'FHIR configuration error. Please notify administrator.'
        })
    return JsonResponse(resource)


@require_GET
@smart_auth
@toggles.FHIR_INTEGRATION.required_decorator()
def search_view(request, domain, fhir_version_name, resource_type):
    fhir_version = _get_fhir_version(fhir_version_name)
    if not fhir_version:
        return JsonResponse(status=400, data={'message': "Unsupported FHIR version"})
    patient_case_id = request.GET.get('patient_id')
    if not patient_case_id:
        return JsonResponse(status=400, data={'message': "Please pass patient_id"})

    if not case_access_authorized(domain, request.oauth_access_token, patient_case_id):
        return JsonResponse(status=403, data={'message': "You do not have access to this resource"})

    case_accessor = CaseAccessors(domain)
    try:
        patient_case = case_accessor.get_case(patient_case_id)
        if patient_case.is_deleted:
            return JsonResponse(status=400, data={'message': f"Patient with ID {patient_case_id} was removed"})
    except CaseNotFound:
        return JsonResponse(status=400, data={'message': f"Could not find patient with ID {patient_case_id}"})

    case_types_for_resource_type = list(
        FHIRResourceType.objects.filter(
            domain=domain, name=resource_type, fhir_version=fhir_version
        ).values_list('case_type__name', flat=True)
    )
    if not case_types_for_resource_type:
        return JsonResponse(status=400,
                            data={'message': f"Resource type {resource_type} not available on {domain}"})

    cases = case_accessor.get_reverse_indexed_cases([patient_case_id],
                                                    case_types=case_types_for_resource_type, is_closed=False)
    response = {
        'resourceType': "Bundle",
        "type": "searchset",
        "entry": []
    }
    for case in cases:
        response["entry"].append({
            "fullUrl": resource_url(domain, fhir_version_name, resource_type, case.case_id),
            "search": {
                "mode": "match"
            }
        })
    return JsonResponse(response)


def _get_fhir_version(fhir_version_name):
    fhir_version = None
    try:
        fhir_version = [v[0] for v in FHIR_VERSIONS if v[1] == fhir_version_name][0]
    except IndexError:
        pass
<<<<<<< HEAD
    return fhir_version


@require_GET
@toggles.FHIR_INTEGRATION.required_decorator()
def smart_configuration_view(request, domain, fhir_version_name):
    return JsonResponse(
        {
            "authorization_endpoint": absolute_reverse(SmartAuthView.urlname, kwargs={"domain": domain}),
            "token_endpoint": absolute_reverse(SmartTokenView.urlname, kwargs={"domain": domain})
        }
    )


@require_GET
@toggles.FHIR_INTEGRATION.required_decorator()
def smart_metadata_view(request, domain, fhir_version_name):
    fhir_version = _get_fhir_version(fhir_version_name)
    if not fhir_version:
        return JsonResponse(status=400, data={'message': "Unsupported FHIR version"})
    return JsonResponse(build_capability_statement(domain, fhir_version))


@method_decorator([consumer_user_login_required], name="dispatch")
class SmartAuthView(AuthorizationView):
    urlname = "smart_auth_view"
    form_class = OAuthAllowForm
    template_name = "fhir/authorize.html"

    def get_form_kwargs(self):
        kwargs = super().get_form_kwargs()
        available_case_ids = ConsumerUserCaseRelationship.objects.filter(
            consumer_user__user=self.request.user,
            domain=self.request.domain,
        ).values_list(
            'case_id', flat=True
        ).all()
        cases = CaseAccessors(self.request.domain).get_cases(list(available_case_ids))
        kwargs['cases'] = [(case.case_id, case.name) for case in cases if case]
        return kwargs

    def get(self, request, domain, *args, **kwargs):
        if not toggles.FHIR_INTEGRATION.enabled_for_request(request):
            raise Http404()
        self._validate_case_relationships()
        return super().get(request, *args, **kwargs)

    def post(self, request, domain, *args, **kwargs):
        self._validate_case_relationships()
        response = super().post(request, *args, **kwargs)

        form = self.get_form()
        if not form.is_valid():
            return response

        if not form.cleaned_data.get("allow"):
            # The user clicked "cancel"
            return response

        case_id = request.POST.get('case_id')
        client_id = request.POST.get('client_id')
        parsed_url = urllib.parse.urlparse(response.url)
        try:
            authorization_code = urllib.parse.parse_qs(parsed_url.query)["code"][0]
        except KeyError:
            # This request didn't result in an authorization code, so just return whatever oauthlib wanted to
            return response
        else:
            # Save the selected case_id in the cache to be returned with the token in the SmartTokenView
            cache.set(_get_smart_cache_key(domain, client_id, authorization_code), case_id, 5 * 60)
            return response

    def _validate_case_relationships(self):
        if not ConsumerUserCaseRelationship.objects.filter(
            consumer_user__user=self.request.user,
            domain=self.request.domain,
        ).exists():
            raise Http404(_("There are no cases associated with this user"))


class SmartTokenView(TokenView):
    urlname = "smart_token_view"

    def post(self, request, domain, *args, **kwargs):
        if request.POST.get('grant_type') == "refresh_token":
            return self._handle_refresh_token(request, *args, **kwargs)

        response = super().post(request, *args, **kwargs)

        if response.status_code != 200:
            return response

        body = json.loads(response.content)
        access_token = body.get("access_token")
        token = get_access_token_model().objects.get(token=access_token)

        if "launch/patient" in token.scope:
            authorization_code = request.POST.get('code')
            client_id = request.POST.get('client_id')
            case_id = cache.get(_get_smart_cache_key(domain, client_id, authorization_code))
            if not case_id:
                raise Http404()

            # save the case_id in the join table. We'll check this during auth
            # later to ensure the case_id is the one this access token was made
            # for.
            if not CaseRelationshipOauthToken.create_from_case_id(case_id, token):
                return Http404()

            body['patient'] = case_id

        return HttpResponse(content=json.dumps(body), status=response.status_code)

    def _handle_refresh_token(self, request, *args, **kwargs):
        # get the previous access_token before it is revoked
        refresh_token_id = request.POST.get('refresh_token')
        refresh_token = get_refresh_token_model().objects.get(token=refresh_token_id)
        old_access_token = refresh_token.access_token

        try:
            relationship = CaseRelationshipOauthToken.objects.get(access_token=old_access_token)
        except CaseRelationshipOauthToken.DoesNotExist:
            # The old token didn't have case information, so we don't need to update anything
            return super().post(request, *args, **kwargs)
        else:
            # revoke the old access token and make a new one
            response = super().post(request, *args, **kwargs)
            body = json.loads(response.content)
            access_token = body.get("access_token")
            new_access_token = get_access_token_model().objects.get(token=access_token)

            relationship.access_token = new_access_token
            relationship.save()

            return response


def _get_smart_cache_key(domain, client_id, authorization_code):
    return f"{domain}-{client_id}-{authorization_code}"
=======
    return fhir_version
>>>>>>> c07ebf9d
<|MERGE_RESOLUTION|>--- conflicted
+++ resolved
@@ -15,25 +15,18 @@
 from oauth2_provider.views.base import AuthorizationView, TokenView
 
 from corehq import toggles
-<<<<<<< HEAD
 from corehq.apps.consumer_user.decorators import consumer_user_login_required
 from corehq.apps.consumer_user.models import (
     CaseRelationshipOauthToken,
     ConsumerUserCaseRelationship,
-=======
-from corehq.apps.domain.decorators import (
-    login_or_api_key,
-    require_superuser,
->>>>>>> c07ebf9d
 )
 from corehq.form_processor.exceptions import CaseNotFound
 from corehq.form_processor.interfaces.dbaccessors import CaseAccessors
 from corehq.motech.exceptions import ConfigurationError
 from corehq.motech.repeaters.views import AddRepeaterView, EditRepeaterView
-from corehq.util.view_utils import get_case_or_404
+from corehq.util.view_utils import absolute_reverse, get_case_or_404
 
 from .const import FHIR_VERSIONS
-<<<<<<< HEAD
 from .decorators import smart_auth
 from .forms import FHIRRepeaterForm, OAuthAllowForm
 from .models import (
@@ -45,11 +38,9 @@
     case_access_authorized,
     resource_url,
 )
-=======
 from .forms import FHIRRepeaterForm
 from .models import FHIRResourceType, build_fhir_resource
 from .utils import resource_url
->>>>>>> c07ebf9d
 
 
 class AddFHIRRepeaterView(AddRepeaterView):
@@ -161,7 +152,6 @@
         fhir_version = [v[0] for v in FHIR_VERSIONS if v[1] == fhir_version_name][0]
     except IndexError:
         pass
-<<<<<<< HEAD
     return fhir_version
 
 
@@ -300,7 +290,4 @@
 
 
 def _get_smart_cache_key(domain, client_id, authorization_code):
-    return f"{domain}-{client_id}-{authorization_code}"
-=======
-    return fhir_version
->>>>>>> c07ebf9d
+    return f"{domain}-{client_id}-{authorization_code}"