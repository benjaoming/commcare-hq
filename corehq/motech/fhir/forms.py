from django import forms
from django.utils.translation import ugettext_lazy as _

<<<<<<< HEAD
from oauth2_provider.forms import AllowForm
=======
from crispy_forms import bootstrap as twbscrispy
>>>>>>> 43ebdbda

from corehq.motech.repeaters.forms import GenericRepeaterForm

from .const import FHIR_VERSION_4_0_1, FHIR_VERSIONS


class FHIRRepeaterForm(GenericRepeaterForm):
    fhir_version = forms.ChoiceField(
        label=_('FHIR version'),
        choices=FHIR_VERSIONS,
        initial=FHIR_VERSION_4_0_1,
    )
    patient_registration_enabled = forms.BooleanField(
        label=_('Enable patient registration'),
        initial=True,
        required=False,
        help_text=_('Register new patients on the remote FHIR service?'),
    )
    patient_search_enabled = forms.BooleanField(
        label=_('Enable patient search'),
        initial=False,
        required=False,
        help_text=_('Search the remote FHIR service for matching patients?'),
    )

    def get_ordered_crispy_form_fields(self):
        fields = super().get_ordered_crispy_form_fields()
<<<<<<< HEAD
        return fields + ['fhir_version']


class OAuthAllowForm(AllowForm):

    def __init__(self, cases, *args, **kwargs):
        super().__init__(*args, **kwargs)
        self.fields['case_id'] = forms.ChoiceField(choices=cases)
=======
        return fields + [
            'fhir_version',
            twbscrispy.PrependedText('patient_registration_enabled', ''),
            twbscrispy.PrependedText('patient_search_enabled', ''),
        ]
>>>>>>> 43ebdbda
<|MERGE_RESOLUTION|>--- conflicted
+++ resolved
@@ -1,11 +1,8 @@
 from django import forms
 from django.utils.translation import ugettext_lazy as _
 
-<<<<<<< HEAD
+from crispy_forms import bootstrap as twbscrispy
 from oauth2_provider.forms import AllowForm
-=======
-from crispy_forms import bootstrap as twbscrispy
->>>>>>> 43ebdbda
 
 from corehq.motech.repeaters.forms import GenericRepeaterForm
 
@@ -33,19 +30,15 @@
 
     def get_ordered_crispy_form_fields(self):
         fields = super().get_ordered_crispy_form_fields()
-<<<<<<< HEAD
-        return fields + ['fhir_version']
+        return fields + [
+            'fhir_version',
+            twbscrispy.PrependedText('patient_registration_enabled', ''),
+            twbscrispy.PrependedText('patient_search_enabled', ''),
+        ]
 
 
 class OAuthAllowForm(AllowForm):
 
     def __init__(self, cases, *args, **kwargs):
         super().__init__(*args, **kwargs)
-        self.fields['case_id'] = forms.ChoiceField(choices=cases)
-=======
-        return fields + [
-            'fhir_version',
-            twbscrispy.PrependedText('patient_registration_enabled', ''),
-            twbscrispy.PrependedText('patient_search_enabled', ''),
-        ]
->>>>>>> 43ebdbda
+        self.fields['case_id'] = forms.ChoiceField(choices=cases)