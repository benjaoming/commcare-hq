--- conflicted
+++ resolved
@@ -65,8 +65,7 @@
 
     @memoized
     def payload_doc(self, repeat_record):
-<<<<<<< HEAD
-        return CaseAccessors(repeat_record.domain).get_case(repeat_record.payload_id).to_json()
+        return CommCareCase.objects.get_case(repeat_record.payload_id, repeat_record.domain).to_json()
 
     @classmethod
     def _migration_get_sql_model_class(cls):
@@ -129,11 +128,8 @@
 
     @memoized
     def payload_doc(self, repeat_record):
-        return CaseAccessors(repeat_record.domain).get_case(repeat_record.payload_id).to_json()
+        return CommCareCase.objects.get_case(repeat_record.payload_id, repeat_record.domain).to_json()
 
     @classmethod
     def _migration_get_couch_model_class(cls):
-        return CaseExpressionRepeater
-=======
-        return CommCareCase.objects.get_case(repeat_record.payload_id, repeat_record.domain).to_json()
->>>>>>> c444ec7b
+        return CaseExpressionRepeater