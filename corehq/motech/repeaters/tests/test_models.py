--- conflicted
+++ resolved
@@ -11,7 +11,6 @@
 
 from corehq.motech.const import ALGO_AES, BASIC_AUTH
 from corehq.motech.models import ConnectionSettings
-from corehq.motech.repeaters.dbaccessors import delete_all_repeaters
 from corehq.motech.utils import b64_aes_encrypt
 
 from ..const import (
@@ -25,11 +24,8 @@
 )
 from ..models import (
     FormRepeater,
-<<<<<<< HEAD
     SQLFormRepeater,
-=======
     RepeatRecord,
->>>>>>> 4b1d06af
     SQLRepeater,
     are_repeat_records_migrated,
     format_response,
