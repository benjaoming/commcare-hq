--- conflicted
+++ resolved
@@ -19,16 +19,8 @@
     RECORD_FAILURE_STATE,
     RECORD_SUCCESS_STATE,
 )
-<<<<<<< HEAD
 from corehq.motech.repeaters.models import SQLFormRepeater, send_request
-=======
-from corehq.motech.repeaters.models import (
-    FormRepeater,
-    SQLFormRepeater,
-    send_request,
-)
 from corehq.util.test_utils import timelimit
->>>>>>> 0d441a7a
 
 DOMAIN = ''.join([random.choice(string.ascii_lowercase) for __ in range(20)])
 
