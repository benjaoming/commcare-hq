--- conflicted
+++ resolved
@@ -1,14 +1,10 @@
-<<<<<<< HEAD
 import csv
-=======
->>>>>>> 3a46d07b
 import datetime
 import re
 import time
 
 from django.core.management.base import BaseCommand
 
-import csv342 as csv
 from mock import MagicMock
 from six.moves import filter, input
 
