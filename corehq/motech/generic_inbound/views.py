--- conflicted
+++ resolved
@@ -207,31 +207,10 @@
     return JsonResponse(response)
 
 
-<<<<<<< HEAD
-def _execute_case_api(domain, couch_user, device_id, context, api_model):
-    data = api_model.parsed_expression(context.root_doc, context)
-
-    if not isinstance(data, list):
-        # the bulk API always requires a list
-        data = [data]
-
-    xform, case_or_cases = handle_case_update(
-        domain=domain,
-        data=data,
-        user=couch_user,
-        device_id=device_id,
-        is_creation=None,
-    )
-
-    if isinstance(case_or_cases, list):
-        return {
-            'form_id': xform.form_id,
-            'cases': [serialize_case(case) for case in case_or_cases],
-        }
-    return {
-        'form_id': xform.form_id,
-        'case': serialize_case(case_or_cases),
-    }
+def _get_validation_error_response(errors):
+    return JsonResponse({'error': 'validation error', 'errors': [
+        error['message'] for error in errors
+    ]}, status=400)
 
 
 def _log_api_request(api, request, response):
@@ -265,10 +244,4 @@
         raw_response=response_json,
         xform_id=response_json.get('form_id'),
         case_ids=case_ids,
-    )
-=======
-def _get_validation_error_response(errors):
-    return JsonResponse({'error': 'validation error', 'errors': [
-        error['message'] for error in errors
-    ]}, status=400)
->>>>>>> ed28f0ed
+    )