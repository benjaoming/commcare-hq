--- conflicted
+++ resolved
@@ -1349,10 +1349,5 @@
     'new_multimedia_uploader',
     'Display new multimedia uploader',
     TAG_INTERNAL,
-<<<<<<< HEAD
-    [NAMESPACE_USER]
-)
-=======
-    [NAMESPACE_DOMAIN]
-)
->>>>>>> c354c093
+    [NAMESPACE_DOMAIN]
+)