from __future__ import absolute_import
from __future__ import division
from __future__ import unicode_literals

import inspect
from collections import namedtuple
from functools import wraps
import hashlib
import math

from django.contrib import messages
from django.conf import settings
from django.http import Http404
from django.urls import reverse
from django.utils.safestring import mark_safe

from couchdbkit import ResourceNotFound
from corehq.util.quickcache import quickcache
from toggle.models import Toggle
from toggle.shortcuts import toggle_enabled, set_toggle
import six

Tag = namedtuple('Tag', 'name css_class description')
TAG_CUSTOM = Tag(
    name='One-Off / Custom',
    css_class='warning',
    description="This feature flag was created for one specific project. "
    "Please don't enable it for any other projects. "
    "This is NOT SUPPORTED outside of that project and may break other features.",
)
TAG_DEPRECATED = Tag(
    name='Deprecated',
    css_class='danger',
    description="This feature flag is being removed. "
    "Do not add any new projects to this list.",
)
TAG_PRODUCT = Tag(
    name='Product',
    css_class='success',
    description="This is a core-product feature that you should feel free to "
    "use.  We've feature-flagged until release.",
)
TAG_PREVIEW = Tag(
    name='Preview',
    css_class='default',
    description='',
)
TAG_SOLUTIONS = Tag(
    name='Solutions',
    css_class='info',
    description="These features are only available for our services projects. This may affect support and "
    "pricing when the project is transitioned to a subscription."
)
TAG_INTERNAL = Tag(
    name='Internal Engineering Tools',
    css_class='default',
    description="These are tools for our engineering team to use to manage the product",
)
ALL_TAGS = [TAG_CUSTOM, TAG_DEPRECATED, TAG_PRODUCT, TAG_SOLUTIONS, TAG_INTERNAL]


class StaticToggle(object):

    def __init__(self, slug, label, tag, namespaces=None, help_link=None,
                 description=None, save_fn=None, always_enabled=None,
                 always_disabled=None, enabled_for_new_domains_after=None,
                 enabled_for_new_users_after=None, relevant_environments=None,
                 notification_emails=None):
        self.slug = slug
        self.label = label
        self.tag = tag
        self.help_link = help_link
        self.description = description
        # Optionally provide a callable to be called whenever the toggle is
        # updated.  This is only applicable to domain toggles.  It must accept
        # two parameters, `domain_name` and `toggle_is_enabled`
        self.save_fn = save_fn
        self.always_enabled = always_enabled or set()
        self.always_disabled = always_disabled or set()
        self.enabled_for_new_domains_after = enabled_for_new_domains_after
        self.enabled_for_new_users_after = enabled_for_new_users_after
        # pass in a set of environments where this toggle applies
        self.relevant_environments = relevant_environments

        if namespaces:
            self.namespaces = [None if n == NAMESPACE_USER else n for n in namespaces]
        else:
            self.namespaces = [None]
        self.notification_emails = notification_emails

    def enabled(self, item, namespace=Ellipsis):
        if self.relevant_environments and not (
            settings.SERVER_ENVIRONMENT in self.relevant_environments
            or settings.DEBUG
        ):
            # Don't even bother looking it up in the cache
            return False
        if item in self.always_enabled:
            return True
        elif item in self.always_disabled:
            return False

        if namespace == NAMESPACE_USER:
            namespace = None  # because:
            #     __init__() ... self.namespaces = [None if n == NAMESPACE_USER else n for n in namespaces]
        if namespace is not Ellipsis and namespace not in self.namespaces:
            # short circuit if we're checking an item that isn't supported by this toggle
            return False

        domain_enabled_after = self.enabled_for_new_domains_after
        if (domain_enabled_after is not None and NAMESPACE_DOMAIN in self.namespaces
                and was_domain_created_after(item, domain_enabled_after)):
            return True

        user_enabled_after = self.enabled_for_new_users_after
        if (user_enabled_after is not None and was_user_created_after(item, user_enabled_after)):
            return True

        namespaces = self.namespaces if namespace is Ellipsis else [namespace]
        return any([toggle_enabled(self.slug, item, namespace=n) for n in namespaces])

    def enabled_for_request(self, request):
        return (
            None in self.namespaces
            and hasattr(request, 'user')
            and self.enabled(request.user.username, namespace=None)
        ) or (
            NAMESPACE_DOMAIN in self.namespaces
            and hasattr(request, 'domain')
            and self.enabled(request.domain, namespace=NAMESPACE_DOMAIN)
        )

    def set(self, item, enabled, namespace=None):
        if namespace == NAMESPACE_USER:
            namespace = None  # because:
            #     __init__() ... self.namespaces = [None if n == NAMESPACE_USER else n for n in namespaces]
        set_toggle(self.slug, item, enabled, namespace)

    def required_decorator(self):
        """
        Returns a view function decorator that checks to see if the domain
        or user in the request has the appropriate toggle enabled.
        """
        def decorator(view_func):
            @wraps(view_func)
            def wrapped_view(request, *args, **kwargs):
                if (
                    (hasattr(request, 'user') and self.enabled(request.user.username, namespace=None))
                    or (hasattr(request, 'domain') and self.enabled(request.domain, namespace=NAMESPACE_DOMAIN))
                ):
                    return view_func(request, *args, **kwargs)
                if request.user.is_superuser:
                    from corehq.apps.toggle_ui.views import ToggleEditView
                    toggle_url = reverse(ToggleEditView.urlname, args=[self.slug])
                    messages.warning(request, mark_safe((
                        'This <a href="{}">feature flag</a> should be enabled '
                        'to access this URL'
                    ).format(toggle_url)))
                raise Http404()
            return wrapped_view
        return decorator

    def get_enabled_domains(self):
        try:
            toggle = Toggle.get(self.slug)
        except ResourceNotFound:
            return []

        enabled_users = toggle.enabled_users
        domains = {user.split('domain:')[1] for user in enabled_users if 'domain:' in user}
        domains |= self.always_enabled
        domains -= self.always_disabled
        return list(domains)


def was_domain_created_after(domain, checkpoint):
    """
    Return true if domain was created after checkpoint

    :param domain: Domain name (string).
    :param checkpoint: datetime object.
    """
    from corehq.apps.domain.models import Domain
    domain_obj = Domain.get_by_name(domain)
    return (
        domain_obj is not None and
        domain_obj.date_created is not None and
        domain_obj.date_created > checkpoint
    )


def was_user_created_after(username, checkpoint):
    """
    Return true if user was created after checkpoint

    :param username: Web User username (string).
    :param checkpoint: datetime object.
    """
    from corehq.apps.users.models import WebUser
    user = WebUser.get_by_username(username)
    return (
        user is not None and
        user.created_on is not None and
        user.created_on > checkpoint
    )


def deterministic_random(input_string):
    """
    Returns a deterministically random number between 0 and 1 based on the
    value of the string. The same input should always produce the same output.
    """
    if isinstance(input_string, six.text_type):
        input_string = input_string.encode('utf-8')
    return float.fromhex(hashlib.md5(input_string).hexdigest()) / math.pow(2, 128)


class PredictablyRandomToggle(StaticToggle):
    """
    A toggle that is predictably random based off some axis. Useful for for doing
    a randomized rollout of a feature. E.g. "turn this on for 5% of domains", or
    "turn this on for 40% of users".

    It extends StaticToggle, so individual domains/users can also be explicitly added.
    """

    def __init__(
        self,
        slug,
        label,
        tag,
        namespaces,
        randomness,
        help_link=None,
        description=None,
        always_disabled=None
    ):
        super(PredictablyRandomToggle, self).__init__(slug, label, tag, list(namespaces),
                                                      help_link=help_link, description=description,
                                                      always_disabled=always_disabled)
        _ensure_valid_namespaces(namespaces)
        _ensure_valid_randomness(randomness)
        self.randomness = randomness

    @property
    def randomness_percent(self):
        return "{:.0f}".format(self.randomness * 100)

    def _get_identifier(self, item):
        return '{}:{}:{}'.format(self.namespaces, self.slug, item)

    def enabled(self, item, namespace=Ellipsis):
        if namespace == NAMESPACE_USER:
            namespace = None  # because:
            # StaticToggle.__init__(): self.namespaces = [None if n == NAMESPACE_USER else n for n in namespaces]

        all_namespaces = {None if n == NAMESPACE_USER else n for n in ALL_NAMESPACES}
        if namespace is Ellipsis and set(self.namespaces) != all_namespaces:
            raise ValueError(
                'PredictablyRandomToggle.enabled() cannot be determined for toggle "{slug}" because it is not '
                'available for all namespaces and the namespace of "{item}" is not given.'.format(
                    slug=self.slug,
                    item=item,
                )
            )

        if settings.DISABLE_RANDOM_TOGGLES:
            return False
        elif item in self.always_disabled:
            return False
        elif namespace is not Ellipsis and namespace not in self.namespaces:
            return False
        return (
            (item and deterministic_random(self._get_identifier(item)) < self.randomness)
            or super(PredictablyRandomToggle, self).enabled(item, namespace)
        )


class DynamicallyPredictablyRandomToggle(PredictablyRandomToggle):
    """
    A PredictablyRandomToggle whose randomness can be configured via the database/UI.
    """
    RANDOMNESS_KEY = 'hq_dynamic_randomness'

    def __init__(
        self,
        slug,
        label,
        tag,
        namespaces,
        default_randomness=0,
        help_link=None,
        description=None,
        always_disabled=None
    ):
        super(PredictablyRandomToggle, self).__init__(slug, label, tag, list(namespaces),
                                                      help_link=help_link, description=description,
                                                      always_disabled=always_disabled)
        _ensure_valid_namespaces(namespaces)
        _ensure_valid_randomness(default_randomness)
        self.default_randomness = default_randomness

    @property
    @quickcache(vary_on=['self.slug'])
    def randomness(self):
        # a bit hacky: leverage couch's dynamic properties to just tack this onto the couch toggle doc
        try:
            toggle = Toggle.get(self.slug)
        except ResourceNotFound:
            return self.default_randomness
        dynamic_randomness = getattr(toggle, self.RANDOMNESS_KEY, self.default_randomness)
        try:
            dynamic_randomness = float(dynamic_randomness)
            return dynamic_randomness
        except ValueError:
            return self.default_randomness


# if no namespaces are specified the user namespace is assumed
NAMESPACE_USER = 'user'
NAMESPACE_DOMAIN = 'domain'
NAMESPACE_OTHER = 'other'
ALL_NAMESPACES = [NAMESPACE_USER, NAMESPACE_DOMAIN]


def any_toggle_enabled(*toggles):
    """
    Return a view decorator for allowing access if any of the given toggles are
    enabled. Example usage:

    @toggles.any_toggle_enabled(REPORT_BUILDER, USER_CONFIGURABLE_REPORTS)
    def delete_custom_report():
        pass

    """
    def decorator(view_func):
        @wraps(view_func)
        def wrapped_view(request, *args, **kwargs):
            for t in toggles:
                if t.enabled_for_request(request):
                    return view_func(request, *args, **kwargs)
            raise Http404()
        return wrapped_view
    return decorator


@quickcache([])
def all_toggles():
    """
    Loads all toggles
    """
    return list(all_toggles_by_name_in_scope(globals()).values())


def all_toggles_by_name():
    # trick for listing the attributes of the current module.
    # http://stackoverflow.com/a/990450/8207
    return all_toggles_by_name_in_scope(globals())


def all_toggles_by_name_in_scope(scope_dict):
    result = {}
    for toggle_name, toggle in scope_dict.items():
        if not toggle_name.startswith('__'):
            if isinstance(toggle, StaticToggle):
                result[toggle_name] = toggle
    return result


def toggles_dict(username=None, domain=None):
    """
    Loads all toggles into a dictionary for use in JS

    (only enabled toggles are included)
    """
    return {t.slug: True for t in all_toggles() if (t.enabled(username, NAMESPACE_USER) or
                                                    t.enabled(domain, NAMESPACE_DOMAIN))}


def toggle_values_by_name(username=None, domain=None):
    """
    Loads all toggles into a dictionary for use in JS

    all toggles (including those not enabled) are included
    """
    return {toggle_name: (toggle.enabled(username, NAMESPACE_USER) or
                          toggle.enabled(domain, NAMESPACE_DOMAIN))
            for toggle_name, toggle in all_toggles_by_name().items()}


def _ensure_valid_namespaces(namespaces):
    if not namespaces:
        raise Exception('namespaces must be defined!')


def _ensure_valid_randomness(randomness):
    if not 0 <= randomness <= 1:
        raise Exception('randomness must be between 0 and 1!')


APP_BUILDER_CUSTOM_PARENT_REF = StaticToggle(
    'custom-parent-ref',
    'ICDS: Custom case parent reference',
    TAG_CUSTOM,
    [NAMESPACE_DOMAIN],
)

APP_BUILDER_ADVANCED = StaticToggle(
    'advanced-app-builder',
    'Advanced Module in App-Builder',
    TAG_SOLUTIONS,
    [NAMESPACE_DOMAIN],
    description="Advanced Modules allow you to autoload and manage multiple case types, "
                "but may behave in unexpected ways.",
    help_link='https://confluence.dimagi.com/display/ccinternal/Advanced+Modules',
)

APP_BUILDER_SHADOW_MODULES = StaticToggle(
    'shadow-app-builder',
    'Shadow Modules',
    TAG_SOLUTIONS,
    [NAMESPACE_DOMAIN],
    help_link='https://confluence.dimagi.com/display/ccinternal/Shadow+Modules',
)

CASE_LIST_CUSTOM_XML = StaticToggle(
    'case_list_custom_xml',
    'Allow custom XML to define case lists (ex. for case tiles)',
    TAG_SOLUTIONS,
    [NAMESPACE_DOMAIN],
    help_link='https://confluence.dimagi.com/display/public/Custom+Case+XML+Overview',
)

CASE_LIST_CUSTOM_VARIABLES = StaticToggle(
    'case_list_custom_variables',
    'Show text area for entering custom variables',
    TAG_SOLUTIONS,
    [NAMESPACE_DOMAIN],
    description='Defines custom variables that can be used in case list or detail calculations',
)

CASE_LIST_TILE = StaticToggle(
    'case_list_tile',
    'REC: Allow configuration of the REC case list tile',
    TAG_CUSTOM,
    [NAMESPACE_DOMAIN]
)

SHOW_PERSIST_CASE_CONTEXT_SETTING = StaticToggle(
    'show_persist_case_context_setting',
    'Allow toggling the persistent case context tile',
    TAG_SOLUTIONS,
    [NAMESPACE_DOMAIN],
)

CASE_LIST_LOOKUP = StaticToggle(
    'case_list_lookup',
    'Allow external android callouts to search the caselist',
    TAG_SOLUTIONS,
    [NAMESPACE_DOMAIN]
)

ADD_USERS_FROM_LOCATION = StaticToggle(
    'add_users_from_location',
    "Allow users to add new mobile workers from the locations page",
    TAG_PRODUCT,
    [NAMESPACE_DOMAIN]
)

CASE_DETAIL_PRINT = StaticToggle(
    'case_detail_print',
    'MLabour: Allowing printing of the case detail, based on an HTML template',
    TAG_CUSTOM,
    [NAMESPACE_DOMAIN],
)

COPY_FORM_TO_APP = StaticToggle(
    'copy_form_to_app',
    'Allow copying a form from one app to another',
    TAG_INTERNAL,
    [NAMESPACE_DOMAIN, NAMESPACE_USER],
)

DATA_FILE_DOWNLOAD = StaticToggle(
    'data_file_download',
    'Offer hosting and sharing data files for downloading from a secure dropzone',
    TAG_SOLUTIONS,
    help_link='https://confluence.dimagi.com/display/ccinternal/Offer+hosting+and+sharing+data+files+for+downloading+from+a+secure+dropzone',
    namespaces=[NAMESPACE_DOMAIN],
)

DETAIL_LIST_TAB_NODESETS = StaticToggle(
    'detail-list-tab-nodesets',
    'Associate a nodeset with a case detail tab',
    TAG_SOLUTIONS,
    help_link='https://confluence.dimagi.com/display/ccinternal/Case+Detail+Nodesets',
    namespaces=[NAMESPACE_DOMAIN]
)

DHIS2_INTEGRATION = StaticToggle(
    'dhis2_integration',
    'DHIS2 Integration',
    TAG_SOLUTIONS,
    [NAMESPACE_DOMAIN]
)

GRAPH_CREATION = StaticToggle(
    'graph-creation',
    'Case list/detail graph creation',
    TAG_SOLUTIONS,
    help_link='https://confluence.dimagi.com/display/RD/Graphing+in+HQ',
    namespaces=[NAMESPACE_DOMAIN]
)

IS_CONTRACTOR = StaticToggle(
    'is_contractor',
    'Is contractor',
    TAG_INTERNAL,
    description="Used to give non super-users access to select super-user features"
)

MM_CASE_PROPERTIES = StaticToggle(
    'mm_case_properties',
    'Multimedia Case Properties',
    TAG_DEPRECATED,
    help_link='https://confluence.dimagi.com/display/ccinternal/Multimedia+Case+Properties+Feature+Flag',
    namespaces=[NAMESPACE_DOMAIN]
)

NEW_MULTIMEDIA_UPLOADER = StaticToggle(
    'new_multimedia_uploader',
    'Display new multimedia uploader',
    TAG_INTERNAL,
    [NAMESPACE_DOMAIN]
)

VISIT_SCHEDULER = StaticToggle(
    'app_builder_visit_scheduler',
    'ICDS: Visit Scheduler',
    TAG_CUSTOM,
    [NAMESPACE_DOMAIN, NAMESPACE_USER]
)


USER_CONFIGURABLE_REPORTS = StaticToggle(
    'user_reports',
    'User configurable reports UI',
    TAG_SOLUTIONS,
    [NAMESPACE_DOMAIN, NAMESPACE_USER],
    description=(
        "A feature which will allow your domain to create User Configurable Reports."
    ),
    help_link='https://confluence.dimagi.com/display/RD/User+Configurable+Reporting',
    notification_emails=['jemord']
)

EXPORT_NO_SORT = StaticToggle(
    'export_no_sort',
    'Do not sort exports',
    TAG_CUSTOM,
    [NAMESPACE_DOMAIN],
)

LOCATIONS_IN_UCR = StaticToggle(
    'locations_in_ucr',
    'ICDS: Add Locations as one of the Source Types for User Configurable Reports',
    TAG_CUSTOM,
    [NAMESPACE_DOMAIN]
)

REPORT_BUILDER = StaticToggle(
    'report_builder',
    'Activate Report Builder for a project without setting up a subscription.',
    TAG_DEPRECATED,
    [NAMESPACE_DOMAIN],
)

ASYNC_RESTORE = StaticToggle(
    'async_restore',
    'Generate restore response in an asynchronous task to prevent timeouts',
    TAG_INTERNAL,
    [NAMESPACE_DOMAIN],
)

REPORT_BUILDER_BETA_GROUP = StaticToggle(
    'report_builder_beta_group',
    'RB beta group',
    TAG_DEPRECATED,
    [NAMESPACE_DOMAIN],
)

SYNC_ALL_LOCATIONS = StaticToggle(
    'sync_all_locations',
    '(Deprecated) Sync the full location hierarchy when syncing location fixtures',
    TAG_DEPRECATED,
    [NAMESPACE_DOMAIN],
    description="Do not turn this feature flag. It is only used for providing compatability for old projects. "
    "We are actively trying to remove projects from this list. This functionality is now possible by using the "
    "Advanced Settings on the Organization Levels page and setting the Level to Expand From option."
)

HIERARCHICAL_LOCATION_FIXTURE = StaticToggle(
    'hierarchical_location_fixture',
    'Display Settings To Get Hierarchical Location Fixture',
    TAG_INTERNAL,
    [NAMESPACE_DOMAIN],
    description=(
        "Do not turn this feature flag.  It is only used for providing "
        "compatability for old projects.  We are actively trying to remove "
        "projects from this list."
    ),
)

EXTENSION_CASES_SYNC_ENABLED = StaticToggle(
    'extension_sync',
    'Enikshay/L10K: Enable extension syncing',
    TAG_CUSTOM,
    help_link='https://confluence.dimagi.com/display/ccinternal/Extension+Cases',
    namespaces=[NAMESPACE_DOMAIN],
    always_enabled={'enikshay'},
)


ROLE_WEBAPPS_PERMISSIONS = StaticToggle(
    'role_webapps_permissions',
    'Enikshay/ICDS: Toggle which webapps to see based on role',
    TAG_CUSTOM,
    namespaces=[NAMESPACE_DOMAIN],
)


SYNC_SEARCH_CASE_CLAIM = StaticToggle(
    'search_claim',
    'Enable synchronous mobile searching and case claiming',
    TAG_SOLUTIONS,
    help_link='https://confluence.dimagi.com/display/ccinternal/Remote+Case+Search+and+Claim',
    namespaces=[NAMESPACE_DOMAIN]
)


def _enable_search_index(domain, enabled):
    from corehq.apps.case_search.tasks import reindex_case_search_for_domain, delete_case_search_cases_for_domain
    from corehq.pillows.case_search import domains_needing_search_index
    domains_needing_search_index.clear()
    if enabled:
        reindex_case_search_for_domain.delay(domain)
    else:
        delete_case_search_cases_for_domain.delay(domain)


CASE_LIST_EXPLORER = StaticToggle(
    'case_list_explorer',
    'Show the case list explorer report',
    TAG_SOLUTIONS,
    namespaces=[NAMESPACE_DOMAIN],
    save_fn=_enable_search_index,
)

EXPLORE_CASE_DATA = StaticToggle(
    'explore_case_data',
    'Show the Explore Case Data report (in dev)',
    TAG_PRODUCT,
    namespaces=[NAMESPACE_DOMAIN],
    save_fn=_enable_search_index,
)

LIVEQUERY_SYNC = StaticToggle(
    'livequery_sync',
    'Enable livequery sync algorithm',
    TAG_INTERNAL,
    namespaces=[NAMESPACE_DOMAIN]
)

NO_VELLUM = StaticToggle(
    'no_vellum',
    'Allow disabling Form Builder per form '
    '(for custom forms that Vellum breaks)',
    TAG_INTERNAL,
    [NAMESPACE_DOMAIN, NAMESPACE_USER]
)

HIPAA_COMPLIANCE_CHECKBOX = StaticToggle(
    'hipaa_compliance_checkbox',
    'Show HIPAA compliance checkbox',
    TAG_INTERNAL,
    [NAMESPACE_USER],
)

CAN_EDIT_EULA = StaticToggle(
    'can_edit_eula',
    "Whether this user can set the custom eula and data sharing internal project options. "
    "This should be a small number of DIMAGI ONLY users",
    TAG_INTERNAL,
)

STOCK_AND_RECEIPT_SMS_HANDLER = StaticToggle(
    'stock_and_sms_handler',
    "Enable the stock report handler to accept both stock and receipt values "
    "in the format 'soh abc 100.20'",
    TAG_CUSTOM,
    [NAMESPACE_DOMAIN]
)

# This toggle offers the "multiple_apps_unlimited" mobile flag to non-Dimagi users
MOBILE_PRIVILEGES_FLAG = StaticToggle(
    'mobile_privileges_flag',
    'Offer "Enable Privileges on Mobile" flag.',
    TAG_INTERNAL,
    [NAMESPACE_USER]
)

PRODUCTS_PER_LOCATION = StaticToggle(
    'products_per_location',
    "Products Per Location: Specify products stocked at individual locations.  "
    "This doesn't actually do anything yet.",
    TAG_CUSTOM,
    [NAMESPACE_DOMAIN]
)

ALLOW_CASE_ATTACHMENTS_VIEW = StaticToggle(
    'allow_case_attachments_view',
    "Explicitly allow user to access case attachments, even if they can't view the case list report.",
    TAG_CUSTOM,
    [NAMESPACE_DOMAIN, NAMESPACE_USER]
)

LOCATION_TYPE_STOCK_RATES = StaticToggle(
    'location_type_stock_rates',
    "Specify stock rates per location type.",
    TAG_SOLUTIONS,
    [NAMESPACE_DOMAIN]
)

BULK_ARCHIVE_FORMS = StaticToggle(
    'bulk_archive_forms',
    'Bulk archive forms with Excel',
    TAG_SOLUTIONS
)

TRANSFER_DOMAIN = StaticToggle(
    'transfer_domain',
    'Transfer domains to different users',
    TAG_INTERNAL,
    [NAMESPACE_DOMAIN]
)


FORM_LINK_WORKFLOW = StaticToggle(
    'form_link_workflow',
    'Form linking workflow available on forms',
    TAG_SOLUTIONS,
    [NAMESPACE_DOMAIN],
)

# not referenced in code directly but passed through to vellum
# see toggles_dict

VELLUM_SAVE_TO_CASE = StaticToggle(
    'save_to_case',
    "Adds save to case as a question to the form builder",
    TAG_SOLUTIONS,
    [NAMESPACE_DOMAIN],
    description='This flag allows case management inside repeat groups',
    help_link='https://confluence.dimagi.com/display/ccinternal/Save+to+Case+Feature+Flag',
)

VELLUM_PRINTING = StaticToggle(
    'printing',
    "Enables the Print Android App Callout",
    TAG_SOLUTIONS,
    [NAMESPACE_DOMAIN],
    description='Allows printing from CommCare on the device',
    help_link='https://confluence.dimagi.com/display/ccinternal/Printing+from+a+form+in+CommCare+Android',
)

VELLUM_DATA_IN_SETVALUE = StaticToggle(
    'allow_data_reference_in_setvalue',
    "Allow data references in a setvalue",
    TAG_SOLUTIONS,
    [NAMESPACE_DOMAIN],
    description="This allows referencing other questions in the form in a setvalue. "
                "This may still cause issues if the other questions have not been calculated yet",
)

CACHE_AND_INDEX = StaticToggle(
    'cache_and_index',
    'Enikshay/REC: Enable the "Cache and Index" format option when choosing sort properties '
    'in the app builder',
    TAG_CUSTOM,
    [NAMESPACE_DOMAIN],
)

CUSTOM_PROPERTIES = StaticToggle(
    'custom_properties',
    'Allow users to add arbitrary custom properties to their application',
    TAG_SOLUTIONS,
    help_link='https://confluence.dimagi.com/display/internal/CommCare+Android+Developer+Options+--+Internal#'
              'CommCareAndroidDeveloperOptions--Internal-SettingtheValueofaDeveloperOptionfromHQ',
    namespaces=[NAMESPACE_DOMAIN]
)

WEBAPPS_CASE_MIGRATION = StaticToggle(
    'webapps_case_migration',
    "Work-in-progress to support user-written migrations",
    TAG_CUSTOM,
    namespaces=[NAMESPACE_USER]
)

ENABLE_LOADTEST_USERS = StaticToggle(
    'enable_loadtest_users',
    'Enable creating loadtest users on HQ',
    TAG_SOLUTIONS,
    namespaces=[NAMESPACE_DOMAIN],
    help_link='https://confluence.dimagi.com/display/ccinternal/Loadtest+Users',
)

MOBILE_UCR = StaticToggle(
    'mobile_ucr',
    ('Mobile UCR: Configure viewing user configurable reports on the mobile '
     'through the app builder'),
    TAG_SOLUTIONS,
    namespaces=[NAMESPACE_DOMAIN],
    always_enabled={'icds-cas'}
)

MOBILE_UCR_LINKED_DOMAIN = StaticToggle(
    'mobile_ucr_linked_domain',
    ('Mobile UCR: Configure viewing user configurable reports on the mobile when using linked domains. '
     'NOTE: This won\'t work without developer intervention'),
    TAG_CUSTOM,
    namespaces=[NAMESPACE_DOMAIN],
    always_enabled={'icds-cas', 'fmoh-echis-staging'}
)

API_THROTTLE_WHITELIST = StaticToggle(
    'api_throttle_whitelist',
    ('API throttle whitelist'),
    TAG_INTERNAL,
    namespaces=[NAMESPACE_USER],
)

API_BLACKLIST = StaticToggle(
    'API_BLACKLIST',
    ("Blacklist API access to a user or domain that spams us"),
    TAG_INTERNAL,
    namespaces=[NAMESPACE_DOMAIN, NAMESPACE_USER],
    description="For temporary, emergency use only. If a partner doesn't properly "
    "throttle their API requests, it can hammer our infrastructure, causing "
    "outages. This will cut off the tide, but we should communicate with them "
    "immediately.",
)

FORM_SUBMISSION_BLACKLIST = StaticToggle(
    'FORM_SUBMISSION_BLACKLIST',
    ("Blacklist form submissions from a domain that spams us"),
    TAG_INTERNAL,
    namespaces=[NAMESPACE_DOMAIN],
    description="This is a temporary solution to an unusually high volume of "
    "form submissions from a domain.  We have some projects that automatically "
    "send forms. If that ever causes problems, we can use this to cut them off.",
)


def _commtrackify(domain_name, toggle_is_enabled):
    from corehq.apps.domain.models import Domain
    domain = Domain.get_by_name(domain_name, strict=True)
    if domain and domain.commtrack_enabled != toggle_is_enabled:
        if toggle_is_enabled:
            domain.convert_to_commtrack()
        else:
            domain.commtrack_enabled = False
            domain.save()


COMMTRACK = StaticToggle(
    'commtrack',
    "CommCare Supply",
    TAG_SOLUTIONS,
    description=(
        '<a href="https://help.commcarehq.org/display/commtrack/CommCare+Supply+Home">CommCare Supply</a> '
        "is a logistics and supply chain management module. It is designed "
        "to improve the management, transport, and resupply of a variety of "
        "goods and materials, from medication to food to bednets. <br/>"
    ),
    help_link='https://help.commcarehq.org/display/commtrack/CommCare+Supply+Home',
    namespaces=[NAMESPACE_DOMAIN],
    save_fn=_commtrackify,
)

NON_COMMTRACK_LEDGERS = StaticToggle(
    'non_commtrack_ledgers',
    "Enikshay: Enable ledgers for projects not using Supply.",
    TAG_CUSTOM,
    description=(
        'Turns on the ledger fixture and ledger transaction question types in '
        'the form builder. ONLY WORKS ON SQL DOMAINS!'
    ),
    namespaces=[NAMESPACE_DOMAIN],
)

CUSTOM_INSTANCES = StaticToggle(
    'custom_instances',
    'Inject custom instance declarations',
    TAG_CUSTOM,
    description=(
        'Enables the insertion of custom instances into a case list configuration. '
        'Currently used by SimPrints-integrated projects.'
    ),
    namespaces=[NAMESPACE_DOMAIN],
)

CUSTOM_ASSERTIONS = StaticToggle(
    'custom_assertions',
    'Inject custom assertions into the suite',
    TAG_SOLUTIONS,
    description=(
        'Enables the insertion of custom assertions into the suite file. '
    ),
    namespaces=[NAMESPACE_DOMAIN],
    help_link="https://confluence.dimagi.com/display/ccinternal/User+defined+assert+blocks",
)

APPLICATION_ERROR_REPORT = StaticToggle(
    'application_error_report',
    'Show Application Error Report',
    TAG_SOLUTIONS,
    help_link='https://confluence.dimagi.com/display/ccinternal/Show+Application+Error+Report+Feature+Flag',
    namespaces=[NAMESPACE_USER],
)

OPENCLINICA = StaticToggle(
    'openclinica',
    'KEMRI: Offer OpenClinica settings and CDISC ODM export',
    TAG_CUSTOM,
    namespaces=[NAMESPACE_DOMAIN],
)

CUSTOM_MENU_BAR = StaticToggle(
    'custom_menu_bar',
    "Hide Dashboard and Applications from top menu bar "
    "for non-admin users",
    TAG_CUSTOM,
    namespaces=[NAMESPACE_DOMAIN],
)

DASHBOARD_ICDS_REPORT = StaticToggle(
    'dashboard_icds_reports',
    'ICDS: Enable access to the dashboard reports for ICDS',
    TAG_CUSTOM,
    [NAMESPACE_DOMAIN]
)

ICDS_DASHBOARD_REPORT_FEATURES = StaticToggle(
    'features_in_dashboard_icds_reports',
    'ICDS: Enable access to the features in the ICDS Dashboard reports',
    TAG_CUSTOM,
    [NAMESPACE_USER]
)

NINETYNINE_DOTS = StaticToggle(
    '99dots_integration',
    'Enikshay: Enable access to 99DOTS',
    TAG_CUSTOM,
    [NAMESPACE_DOMAIN]
)

NIKSHAY_INTEGRATION = StaticToggle(
    'nikshay_integration',
    'Enikshay: Enable patient registration in Nikshay',
    TAG_CUSTOM,
    [NAMESPACE_DOMAIN]
)

BETS_INTEGRATION = StaticToggle(
    'bets_repeaters',
    'Enikshay: Enable BETS data forwarders',
    TAG_CUSTOM,
    [NAMESPACE_DOMAIN],
    always_enabled={"enikshay"},
)

RETRY_SMS_INDEFINITELY = StaticToggle(
    'retry_sms_indefinitely',
    'Enikshay: Retry SMS indefinitely',
    TAG_CUSTOM,
    [NAMESPACE_DOMAIN],
    description='Leaves on the queue an SMS that has reached the maximum number of unsuccessful attempts.',
)

OPENMRS_INTEGRATION = StaticToggle(
    'openmrs_integration',
    'Enable OpenMRS integration',
    TAG_SOLUTIONS,
    [NAMESPACE_DOMAIN],
)

INDEX_LOCATION_DATA_DESCRIPTION = """
Add an option to the location fields page allowing you to specify fields which
should be indexed by the phone. This can provide a performance boost in
applications dealing with large location fixtures when using those fields for
filtering. The indexed fields will be made available as top level children of
the <location/> node with the prefix 'data_', and you must reference that to
take advantage of the optimization. For example, reference a field called
'is_test' like:
    instance('locations')/locations/location[data_is_test='1']
"""
INDEX_LOCATION_DATA = StaticToggle(
    'index_location_data',
    'Enikshay: Add option to index custom location fields',
    TAG_CUSTOM,
    [NAMESPACE_DOMAIN],
    description=INDEX_LOCATION_DATA_DESCRIPTION,
)

MULTIPLE_CHOICE_CUSTOM_FIELD = StaticToggle(
    'multiple_choice_custom_field',
    'EWS: Allow project to use multiple choice field in custom fields',
    TAG_CUSTOM,
    namespaces=[NAMESPACE_DOMAIN],
    description='This flag allows multiple choice fields in custom user data, location data and product data',
)

SUPPORT = StaticToggle(
    'support',
    'General toggle for support features',
    TAG_INTERNAL,
    help_link='https://confluence.dimagi.com/display/ccinternal/Support+Flag',
)

BASIC_CHILD_MODULE = StaticToggle(
    'child_module',
    'Basic modules can be child modules',
    TAG_SOLUTIONS,
    [NAMESPACE_DOMAIN]
)

FORMPLAYER_USE_LIVEQUERY = StaticToggle(
    'formplayer_use_livequery',
    'Use LiveQuery on Web Apps',
    TAG_INTERNAL,
    [NAMESPACE_DOMAIN],
)

FIXTURE_CASE_SELECTION = StaticToggle(
    'fixture_case',
    'ICDS: Allow a configurable case list that is filtered based on a fixture type and '
    'fixture selection (Due List)',
    TAG_CUSTOM,
    [NAMESPACE_DOMAIN],
)

EWS_INVALID_REPORT_RESPONSE = StaticToggle(
    'ews_invalid_report_response',
    'EWS: Send response about invalid stock on hand',
    TAG_CUSTOM,
    [NAMESPACE_DOMAIN]
)

USE_SMS_WITH_INACTIVE_CONTACTS = StaticToggle(
    'use_sms_with_inactive_contacts',
    'Use SMS with inactive contacts',
    TAG_CUSTOM,
    [NAMESPACE_DOMAIN]
)

ENABLE_INCLUDE_SMS_GATEWAY_CHARGING = StaticToggle(
    'enable_include_sms_gateway_charging',
    'Enable include SMS gateway charging',
    TAG_CUSTOM,
    [NAMESPACE_DOMAIN]
)

BROADCAST_TO_LOCATIONS = StaticToggle(
    'broadcast_to_locations',
    'Send broadcasts to locations',
    TAG_PRODUCT,
    [NAMESPACE_DOMAIN],
)

MOBILE_WORKER_SELF_REGISTRATION = StaticToggle(
    'mobile_worker_self_registration',
    'UW: Allow mobile workers to self register',
    TAG_CUSTOM,
    help_link='https://confluence.dimagi.com/display/commcarepublic/SMS+Self+Registration',
    namespaces=[NAMESPACE_DOMAIN],
)

MESSAGE_LOG_METADATA = StaticToggle(
    'message_log_metadata',
    'Include message id in Message Log export.',
    TAG_CUSTOM,
    [NAMESPACE_USER],
)

COPY_CONDITIONAL_ALERTS = StaticToggle(
    'copy_conditional_alerts',
    'Allow copying conditional alerts to another project (or within the same project).',
    TAG_SOLUTIONS,
    [NAMESPACE_USER],
)

RUN_AUTO_CASE_UPDATES_ON_SAVE = StaticToggle(
    'run_auto_case_updates_on_save',
    'Run Auto Case Update rules on each case save.',
    TAG_INTERNAL,
    [NAMESPACE_DOMAIN],
)

EWS_BROADCAST_BY_ROLE = StaticToggle(
    'ews_broadcast_by_role',
    'EWS: Filter broadcast recipients by role',
    TAG_CUSTOM,
    [NAMESPACE_DOMAIN],
)

LEGACY_SYNC_SUPPORT = StaticToggle(
    'legacy_sync_support',
    "Support mobile sync bugs in older projects (2.9 and below).",
    TAG_DEPRECATED,
    [NAMESPACE_DOMAIN]
)

EWS_WEB_USER_EXTENSION = StaticToggle(
    'ews_web_user_extension',
    'EWS: Enable EWSGhana web user extension',
    TAG_CUSTOM,
    [NAMESPACE_DOMAIN]
)

CALL_CENTER_LOCATION_OWNERS = StaticToggle(
    'call_center_location_owners',
    'ICDS: Enable the use of locations as owners of call center cases',
    TAG_CUSTOM,
    [NAMESPACE_DOMAIN]
)

TF_DOES_NOT_USE_SQLITE_BACKEND = StaticToggle(
    'not_tf_sql_backend',
    'Domains that do not use a SQLite backend for Touchforms',
    TAG_INTERNAL,
    [NAMESPACE_DOMAIN],
)

CUSTOM_APP_BASE_URL = StaticToggle(
    'custom_app_base_url',
    'ICDS/eNikshay: Allow specifying a custom base URL for an application. Main use case is '
    'to allow migrating ICDS to a new cluster.',
    TAG_CUSTOM,
    [NAMESPACE_DOMAIN]
)


NEW_REMINDERS_MIGRATOR = StaticToggle(
    'new_reminders_migrator',
    "Enables features to handle migrating domains to the new reminders framework",
    TAG_INTERNAL,
    [NAMESPACE_USER]
)


REMINDERS_MIGRATION_IN_PROGRESS = StaticToggle(
    'reminders_migration_in_progress',
    "Disables editing of reminders so that the migration to the new framework can happen.",
    TAG_INTERNAL,
    [NAMESPACE_DOMAIN],
    always_disabled={'icds-cas'}
)


PHONE_NUMBERS_REPORT = StaticToggle(
    'phone_numbers_report',
    "Report related to the phone numbers owned by a project's contacts",
    TAG_PRODUCT,
    [NAMESPACE_DOMAIN]
)


INBOUND_SMS_LENIENCY = StaticToggle(
    'inbound_sms_leniency',
    "Inbound SMS leniency on domain-owned gateways. "
    "WARNING: This wil be rolled out slowly; do not enable on your own.",
    TAG_INTERNAL,
    [NAMESPACE_DOMAIN]
)


HIDE_MESSAGING_DASHBOARD_FROM_NON_SUPERUSERS = StaticToggle(
    'hide_messaging_dashboard',
    "Hide messaging dashboard from users who are not superusers.",
    TAG_CUSTOM,
    [NAMESPACE_DOMAIN]
)


UNLIMITED_REPORT_BUILDER_REPORTS = StaticToggle(
    'unlimited_report_builder_reports',
    'Allow unlimited reports created in report builder',
    TAG_INTERNAL,
    [NAMESPACE_DOMAIN]
)

MOBILE_USER_DEMO_MODE = StaticToggle(
    'mobile_user_demo_mode',
    'Ability to make a mobile worker into Demo only mobile worker',
    TAG_SOLUTIONS,
    help_link='https://confluence.dimagi.com/display/internal/Demo+Mobile+Workers',
    namespaces=[NAMESPACE_DOMAIN]
)


EXPORT_ZIPPED_APPS = StaticToggle(
    'export-zipped-apps',
    'Export+Import Zipped Applications',
    TAG_INTERNAL,
    [NAMESPACE_USER]
)


SEND_UCR_REBUILD_INFO = StaticToggle(
    'send_ucr_rebuild_info',
    'Notify when UCR rebuilds finish or error.',
    TAG_SOLUTIONS,
    [NAMESPACE_USER]
)

EMG_AND_REC_SMS_HANDLERS = StaticToggle(
    'emg_and_rec_sms_handlers',
    'ILS: Enable emergency and receipt sms handlers used in ILSGateway',
    TAG_CUSTOM,
    [NAMESPACE_DOMAIN]
)

ALLOW_LOCATION_UPDATE_OVER_SMS = StaticToggle(
    'allow_location_update_over_sms',
    'Allow users to update their location over SMS.',
    TAG_CUSTOM,
    [NAMESPACE_DOMAIN]
)

ALLOW_USER_DEFINED_EXPORT_COLUMNS = StaticToggle(
    'allow_user_defined_export_columns',
    'Add user defined columns to exports',
    TAG_DEPRECATED,
    [NAMESPACE_DOMAIN],
)


CUSTOM_CALENDAR_FIXTURE = StaticToggle(
    'custom_calendar_fixture',
    'Enikshay: Send a calendar fixture down to all users (R&D)',
    TAG_CUSTOM,
    [NAMESPACE_DOMAIN],
)

DISABLE_COLUMN_LIMIT_IN_UCR = StaticToggle(
    'disable_column_limit_in_ucr',
    'Enikshay: Disable column limit in UCR',
    TAG_CUSTOM,
    [NAMESPACE_DOMAIN]
)

CLOUDCARE_LATEST_BUILD = StaticToggle(
    'use_latest_build_cloudcare',
    'Uses latest build for Web Apps instead of latest published',
    TAG_SOLUTIONS,
    [NAMESPACE_DOMAIN, NAMESPACE_USER]
)

LANGUAGE_LINKED_MULTIMEDIA = StaticToggle(
    'language_linked_multimedia',
    'Add a setting to link multimedia to the default language',
    TAG_SOLUTIONS,
    [NAMESPACE_DOMAIN],
    help_link="https://confluence.dimagi.com/display/ccinternal/Linking+multimedia+to+the+default+language"
)

BULK_UPDATE_MULTIMEDIA_PATHS = StaticToggle(
    'bulk_update_multimedia_paths',
    'Add a page to update multimedia paths in bulk',
    TAG_CUSTOM,
    [NAMESPACE_DOMAIN],
    help_link="https://confluence.dimagi.com/display/ICDS/Multimedia+Path+Manager"
)

USER_TESTING_SIMPLIFY = StaticToggle(
    'user_testing_simplify',
    'Simplify the UI for user testing experiments',
    TAG_INTERNAL,
    [NAMESPACE_DOMAIN]
)

# when enabled this should prevent any changes to a domains data
DATA_MIGRATION = StaticToggle(
    'data_migration',
    'Disable submissions and restores during a data migration',
    TAG_INTERNAL,
    [NAMESPACE_DOMAIN]
)

EMWF_WORKER_ACTIVITY_REPORT = StaticToggle(
    'emwf_worker_activity_report',
    'Make the Worker Activity Report use the Groups or Users or Locations filter',
    TAG_SOLUTIONS,
    namespaces=[NAMESPACE_DOMAIN],
    description=(
        "This flag allows you filter the users to display in the same way as the "
        "other reports - by individual user, group, or location.  Note that this "
        "will also force the report to always display by user."
    ),
)

ICDS = StaticToggle(
    'icds',
    "ICDS: Enable ICDS features (necessary since features are on Softlayer and ICDS envs)",
    TAG_CUSTOM,
    namespaces=[NAMESPACE_DOMAIN],
    relevant_environments={'icds', 'icds-new', 'softlayer'},
    always_enabled={
        "icds-dashboard-qa",
        "reach-test",
        "icds-sql",
        "icds-test",
        "icds-cas",
        "icds-cas-sandbox"
    },
)

DATA_DICTIONARY = StaticToggle(
    'data_dictionary',
    'Project level data dictionary of cases',
    TAG_SOLUTIONS,
    [NAMESPACE_DOMAIN],
    description='Available in the Data section, shows the names of all properties of each case type.',
)

LOCATION_USERS = StaticToggle(
    'location_users',
    'Enikshay: Autogenerate users for each location',
    TAG_CUSTOM,
    [NAMESPACE_DOMAIN],
    description=(
        "This flag adds an option to the location types page (under 'advanced "
        "mode') to create users for all locations of a specified type."
    ),
)

LOCATION_SAFETY_EXEMPTION = StaticToggle(
    'location_safety_exemption',
    'Exemption from location restrictions for EWS and ILS',
    TAG_DEPRECATED,
    [NAMESPACE_DOMAIN],
    description=(
        "ewsghana and ilsgateway do some custom location permissions stuff. "
        "This feature flag grants them access to the web user pages, but it does "
        "not actually restrict their access at all. This is implemented strictly "
        "for backwards compatibility and should not be enabled for any other "
        "project."
    ),
    relevant_environments={'production'},
    always_enabled={'ews-ghana', 'ils-gateway'},
)

SORT_CALCULATION_IN_CASE_LIST = StaticToggle(
    'sort_calculation_in_case_list',
    'Configure a custom xpath calculation for Sort Property in Case Lists',
    TAG_SOLUTIONS,
    [NAMESPACE_DOMAIN]
)

INCLUDE_METADATA_IN_UCR_EXCEL_EXPORTS = StaticToggle(
    'include_metadata_in_ucr_excel_exports',
    'Include metadata in UCR excel exports',
    TAG_SOLUTIONS,
    [NAMESPACE_DOMAIN]
)

UATBC_ADHERENCE_TASK = StaticToggle(
    'uatbc_adherence_calculations',
    'Enikshay: This runs backend adherence calculations for enikshay domains',
    TAG_CUSTOM,
    [NAMESPACE_DOMAIN]
)

VIEW_APP_CHANGES = StaticToggle(
    'app-changes-with-improved-diff',
    'Improved app changes view',
    TAG_PRODUCT,
    [NAMESPACE_DOMAIN, NAMESPACE_USER],
)

COUCH_SQL_MIGRATION_BLACKLIST = StaticToggle(
    'couch_sql_migration_blacklist',
    "Domains to exclude from migrating to SQL backend because the reference legacy models in custom code. "
    "Includes the following by default: 'ews-ghana', 'ils-gateway', 'ils-gateway-train'",
    TAG_INTERNAL,
    [NAMESPACE_DOMAIN],
    always_enabled={
        'ews-ghana', 'ils-gateway', 'ils-gateway-train'
    }
)

PAGINATED_EXPORTS = StaticToggle(
    'paginated_exports',
    'Allows for pagination of exports for very large exports',
    TAG_SOLUTIONS,
    [NAMESPACE_DOMAIN]
)

LOGIN_AS_ALWAYS_OFF = StaticToggle(
    'always_turn_login_as_off',
    'Always turn login as off',
    TAG_CUSTOM,
    [NAMESPACE_DOMAIN]
)

SHOW_DEV_TOGGLE_INFO = StaticToggle(
    'highlight_feature_flags',
    'Highlight / Mark Feature Flags in the UI',
    TAG_INTERNAL,
    [NAMESPACE_USER]
)

PUBLISH_CUSTOM_REPORTS = StaticToggle(
    'publish_custom_reports',
    "Publish custom reports (No needed Authorization)",
    TAG_CUSTOM,
    [NAMESPACE_DOMAIN]
)

DISPLAY_CONDITION_ON_TABS = StaticToggle(
    'display_condition_on_nodeset',
    'Show Display Condition on Case Detail Tabs',
    TAG_SOLUTIONS,
    [NAMESPACE_DOMAIN]
)

PHONE_HEARTBEAT = StaticToggle(
    'phone_apk_heartbeat',
    "Ability to configure a mobile feature to prompt "
    "users to update to latest CommCare app and apk",
    TAG_SOLUTIONS,
    [NAMESPACE_DOMAIN]
)

SKIP_REMOVE_INDICES = StaticToggle(
    'skip_remove_indices',
    'Make _remove_indices_from_deleted_cases_task into a no-op.',
    TAG_INTERNAL,
    [NAMESPACE_DOMAIN]
)

MOBILE_RECOVERY_MEASURES = StaticToggle(
    'mobile_recovery_measures',
    'Mobile recovery measures',
    TAG_INTERNAL,
    [NAMESPACE_DOMAIN],
    description=("Used for widely deployed projects where recovery from "
                 "large-scale failures would otherwise be next to impossible."),
)

PREVENT_MOBILE_UCR_SYNC = StaticToggle(
    'prevent_mobile_ucr_sync',
    'ICDS: Used for ICDS emergencies when UCR sync is killing the DB',
    TAG_CUSTOM,
    [NAMESPACE_DOMAIN],
    description='Prevents mobile UCRs from being generated or included in the sync payload',
)

ENABLE_ALL_ADD_ONS = StaticToggle(
    'enable_all_add_ons',
    'Enable all app manager add-ons',
    TAG_SOLUTIONS,
    [NAMESPACE_DOMAIN]
)

FILTERED_BULK_USER_DOWNLOAD = StaticToggle(
    'filtered_bulk_user_download',
    "Ability to filter mobile workers based on Role and username "
    "when doing bulk download",
    TAG_SOLUTIONS,
    [NAMESPACE_DOMAIN]
)

BULK_UPLOAD_DATE_OPENED = StaticToggle(
    'bulk_upload_date_opened',
    "Allow updating of the date_opened field with the bulk uploader",
    TAG_INTERNAL,
    [NAMESPACE_DOMAIN],
)

REGEX_FIELD_VALIDATION = StaticToggle(
    'regex_field_validation',
    'Enable regex validation for custom data fields',
    TAG_SOLUTIONS,
    namespaces=[NAMESPACE_DOMAIN],
)

REMOTE_REQUEST_QUESTION_TYPE = StaticToggle(
    'remote_request_quetion_type',
    'Enikshay: Enable remote request question type in the form builder',
    TAG_CUSTOM,
    [NAMESPACE_DOMAIN]
)

TWO_FACTOR_SUPERUSER_ROLLOUT = StaticToggle(
    'two_factor_superuser_rollout',
    'Users in this list will be forced to have Two-Factor Auth enabled',
    TAG_INTERNAL,
    [NAMESPACE_USER]
)

CUSTOM_ICON_BADGES = StaticToggle(
    'custom_icon_badges',
    'eNikshay: Custom Icon Badges for modules and forms',
    TAG_CUSTOM,
    namespaces=[NAMESPACE_DOMAIN],
)

ICDS_UCR_ELASTICSEARCH_DOC_LOADING = DynamicallyPredictablyRandomToggle(
    'icds_ucr_elasticsearch_doc_loading',
    'ICDS: Load related form docs from ElasticSearch instead of Riak',
    TAG_CUSTOM,
    namespaces=[NAMESPACE_OTHER],
)

MOBILE_LOGIN_LOCKOUT = StaticToggle(
    'mobile_user_login_lockout',
    "On too many wrong password attempts, lock out mobile users",
    TAG_CUSTOM,
    [NAMESPACE_DOMAIN],
    always_disabled={'icds-cas'}
)

LINKED_DOMAINS = StaticToggle(
    'linked_domains',
    'Allow linking project spaces (successor to linked apps)',
    TAG_SOLUTIONS,
    [NAMESPACE_DOMAIN],
    description=(
        "Link project spaces to allow syncing apps, lookup tables, organizations etc."
    ),
    help_link='https://confluence.dimagi.com/display/ccinternal/Linked+Project+Spaces',
)

SUMOLOGIC_LOGS = DynamicallyPredictablyRandomToggle(
    'sumologic_logs',
    'Send logs to sumologic',
    TAG_INTERNAL,
    namespaces=[NAMESPACE_OTHER],
)

TARGET_COMMCARE_FLAVOR = StaticToggle(
    'target_commcare_flavor',
    'Target CommCare Flavor.',
    TAG_CUSTOM,
    namespaces=[NAMESPACE_DOMAIN],
)

WAREHOUSE_APP_STATUS = StaticToggle(
    'warehouse_app_status',
    "User warehouse backend for the app status report. Currently only for sql domains",
    TAG_CUSTOM,
    [NAMESPACE_DOMAIN],
)

TRAINING_MODULE = StaticToggle(
    'training-module',
    'Training Modules',
    TAG_CUSTOM,
    [NAMESPACE_DOMAIN],
)


EXPORT_MULTISORT = StaticToggle(
    'export_multisort',
    'Sort multiple rows in exports at once.',
    TAG_SOLUTIONS,
    [NAMESPACE_DOMAIN],
)


EXPORT_OWNERSHIP = StaticToggle(
    'export_ownership',
    'Allow exports to have ownership.',
    TAG_SOLUTIONS,
    [NAMESPACE_DOMAIN],
)


APP_TRANSLATIONS_WITH_TRANSIFEX = StaticToggle(
    'app_trans_with_transifex',
    'Translate Application Content With Transifex',
    TAG_CUSTOM,
    namespaces=[NAMESPACE_USER]
)


VALIDATE_APP_TRANSLATIONS = StaticToggle(
    'validate_app_translations',
    'Validate app translations before uploading them',
    TAG_CUSTOM,
    namespaces=[NAMESPACE_USER]
)


AGGREGATE_UCRS = StaticToggle(
    'aggregate_ucrs',
    'Enable experimental aggregate UCR support',
    TAG_INTERNAL,  # this might change in the future
    namespaces=[NAMESPACE_DOMAIN],
    notification_emails=['czue'],
)


SHOW_RAW_DATA_SOURCES_IN_REPORT_BUILDER = StaticToggle(
    'show_raw_data_sources_in_report_builder',
    'Allow building report builder reports directly from raw UCR Data Sources',
    TAG_SOLUTIONS,
    namespaces=[NAMESPACE_DOMAIN],
)


RELATED_LOCATIONS = StaticToggle(
    'related_locations',
    'REACH: Enable experimental location many-to-many mappings',
    TAG_CUSTOM,
    namespaces=[NAMESPACE_DOMAIN],
    notification_emails=['jemord'],
    help_link='https://confluence.dimagi.com/display/RD/Related+Locations',
)

ICDS_DISHA_API = StaticToggle(
    'icds_disha_access',
    'ICDS: Access DISHA API',
    TAG_CUSTOM,
    namespaces=[NAMESPACE_USER],
    relevant_environments={'icds', 'icds-new', 'softlayer'},
)

ALLOW_BLANK_CASE_TAGS = StaticToggle(
    'allow_blank_case_tags',
    'eCHIS: Allow blank case tags',
    TAG_CUSTOM,
    namespaces=[NAMESPACE_DOMAIN],
)

FILTER_ON_GROUPS_AND_LOCATIONS = StaticToggle(
    'filter_on_groups_and_locations',
    '[ONSE] Change filter from groups OR locations to groups AND locations in all reports and exports in the '
    'ONSE domain with group and location filters',
    TAG_CUSTOM,
    namespaces=[NAMESPACE_DOMAIN],
    description='For reports filtered by groups and locations, change the OR logic to an AND, so that '
                '(for example): "Groups or Users: [Salima District] AND [User group Healthworkers]" '
                'returns 40 healthworkers who are also in salima. Changes this logic to all reports that '
                'have group and location filters, such as the Submissions by Form report.',
)

DONT_INDEX_SAME_CASETYPE = StaticToggle(
    'dont_index_same_casetype',
    "Don't create a parent index if the child case has the same case type as the parent case",
    TAG_DEPRECATED,
    namespaces=[NAMESPACE_DOMAIN],
    description=inspect.cleandoc("""This toggle preserves old behaviour
        of not creating a parent index on the child case if their case
        types are the same.""")
)

SORT_OUT_OF_ORDER_FORM_SUBMISSIONS_SQL = DynamicallyPredictablyRandomToggle(
    'sort_out_of_order_form_submissions_sql',
    'Sort out of order form submissions in the SQL update strategy',
    TAG_PRODUCT,
    namespaces=[NAMESPACE_DOMAIN],
)


RESTRICT_APP_RELEASE = StaticToggle(
    'restrict_app_release',
    'ICDS: Show permission to manage app releases on user roles',
    TAG_CUSTOM,
    namespaces=[NAMESPACE_DOMAIN],
)


RELEASE_BUILDS_PER_PROFILE = StaticToggle(
    'release_builds_per_profile',
    'Do not release builds for all app profiles by default. Then manage via Source files view',
    TAG_CUSTOM,
    namespaces=[NAMESPACE_DOMAIN],
)


SET_SCHEDULED_REPORT_START_DATE = StaticToggle(
    'set_scheduled_report_start_date',
    'Allow users to set an effective start date for scheduled reports.',
    TAG_INTERNAL,
    namespaces=[NAMESPACE_DOMAIN],
    description='This toggle is for QA of the Effective Start Date feature on Scheduled Reports.'
)


HIDE_HQ_ON_MOBILE_EXPERIENCE = StaticToggle(
    'hide_hq_on_mobile_experience',
    'Do not show modal on mobile that mobile hq experience is bad',
    TAG_PRODUCT,
    namespaces=[NAMESPACE_DOMAIN]
)


<<<<<<< HEAD
DASHBOARD_REACH_REPORT = StaticToggle(
    'dashboard_reach_reports',
    'REACH: Enable access to the AAA Convergence Dashboard reports for REACH',
    TAG_CUSTOM,
    [NAMESPACE_DOMAIN]
=======
ODATA = StaticToggle(
    'odata',
    'Enable Odata feed.',
    TAG_PRODUCT,
    namespaces=[NAMESPACE_DOMAIN],
>>>>>>> 5c41f307
)<|MERGE_RESOLUTION|>--- conflicted
+++ resolved
@@ -1707,17 +1707,17 @@
 )
 
 
-<<<<<<< HEAD
-DASHBOARD_REACH_REPORT = StaticToggle(
-    'dashboard_reach_reports',
-    'REACH: Enable access to the AAA Convergence Dashboard reports for REACH',
-    TAG_CUSTOM,
-    [NAMESPACE_DOMAIN]
-=======
 ODATA = StaticToggle(
     'odata',
     'Enable Odata feed.',
     TAG_PRODUCT,
     namespaces=[NAMESPACE_DOMAIN],
->>>>>>> 5c41f307
+)
+
+
+DASHBOARD_REACH_REPORT = StaticToggle(
+    'dashboard_reach_reports',
+    'REACH: Enable access to the AAA Convergence Dashboard reports for REACH',
+    TAG_CUSTOM,
+    [NAMESPACE_DOMAIN]
 )