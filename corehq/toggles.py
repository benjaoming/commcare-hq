--- conflicted
+++ resolved
@@ -1824,8 +1824,8 @@
     'two_stage_user_provisioning',
     'Enable two-stage user provisioning (users confirm and set their own passwords via email).',
     TAG_SOLUTIONS_LIMITED,
-<<<<<<< HEAD
-    [NAMESPACE_DOMAIN]
+    [NAMESPACE_DOMAIN],
+    help_link='https://confluence.dimagi.com/display/ccinternal/Two-Stage+Mobile+Worker+Account+Creation',
 )
 
 ICDS_DEMOGRAPHICS_API = StaticToggle(
@@ -1834,8 +1834,4 @@
     TAG_CUSTOM,
     namespaces=[NAMESPACE_USER],
     relevant_environments={'icds', 'india'},
-=======
-    [NAMESPACE_DOMAIN],
-    help_link='https://confluence.dimagi.com/display/ccinternal/Two-Stage+Mobile+Worker+Account+Creation',
->>>>>>> 185b3161
 )