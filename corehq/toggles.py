--- conflicted
+++ resolved
@@ -2163,18 +2163,16 @@
     namespaces=[NAMESPACE_DOMAIN],
 )
 
-<<<<<<< HEAD
 HOURLY_SCHEDULED_REPORT = StaticToggle(
     'hourly-scheduled-report',
     'Add ability to send a scheduled report hourly',
     TAG_CUSTOM,
     [NAMESPACE_DOMAIN],
-=======
+)
 
 SHOW_COUNT_PER_CHOICE_IN_MULTIBAR_GRAPH_FOR_REPORTS = StaticToggle(
     'count_per_choice_in_multibar_graph_for_reports',
     'Enables count per choice column to show up in multibar graph for reports',
     TAG_CUSTOM,
     namespaces=[NAMESPACE_DOMAIN]
->>>>>>> 0c4eab69
 )