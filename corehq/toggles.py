import hashlib
import inspect
import math
from functools import wraps
from importlib import import_module
from typing import List

from django.conf import settings
from django.contrib import messages
from django.http import Http404
from django.urls import reverse
from django.utils.safestring import mark_safe
from django.utils.html import format_html

from attr import attrib, attrs
from couchdbkit import ResourceNotFound
from memoized import memoized

from corehq.extensions import extension_point, ResultFormat
from toggle.models import Toggle
from toggle.shortcuts import set_toggle, toggle_enabled

from corehq.util.quickcache import quickcache


@attrs(frozen=True)
class Tag:
    name = attrib(type=str)
    css_class = attrib(type=str)
    description = attrib(type=str)

    @property
    def index(self):
        return ALL_TAGS.index(self)


TAG_CUSTOM = Tag(
    name='One-Off / Custom',
    css_class='warning',
    description="This feature flag was created for one specific project. "
    "Please don't enable it for any other projects. "
    "This is NOT SUPPORTED outside of that project and may break other features.",
)
TAG_DEPRECATED = Tag(
    name='Deprecated',
    css_class='danger',
    description="This feature flag is being removed. "
    "Do not add any new projects to this list.",
)
TAG_PRODUCT = Tag(
    name='Product',
    css_class='success',
    description="This is a core-product feature that you should feel free to "
    "use.  We've feature-flagged until release.",
)
TAG_PREVIEW = Tag(
    name='Preview',
    css_class='default',
    description='',
)
TAG_SAAS_CONDITIONAL = Tag(
    name='SaaS - Conditional Use',
    css_class='primary',
    description="When enabled, “SaaS - Conditional Use” feature flags will be fully supported by the SaaS team. "
    "Please confirm with the SaaS Product team before enabling “SaaS - Conditional Use” flags for an external "
    "customer."
)
TAG_SOLUTIONS = Tag(
    name='Solutions',
    css_class='info',
    description="These features are only available for our services projects. This may affect support and "
    "pricing when the project is transitioned to a subscription."
)
TAG_SOLUTIONS_OPEN = Tag(
    name='Solutions - Open Use',
    css_class='info',
    description="These features are only available for our services projects. This may affect support and "
    "pricing when the project is transitioned to a subscription. Open Use Solutions Feature Flags can be "
    "enabled by GS."
)
TAG_SOLUTIONS_CONDITIONAL = Tag(
    name='Solutions - Conditional Use',
    css_class='info',
    description="These features are only available for our services projects. This may affect support and "
    "pricing when the project is transitioned to a subscription. Conditional Use Solutions Feature Flags can be "
    "complicated and should be enabled by GS only after ensuring your partners have the proper training materials."
)
TAG_SOLUTIONS_LIMITED = Tag(
    name='Solutions - Limited Use',
    css_class='info',
    description=mark_safe(  # nosec: no user input
        'These features are only available for our services projects. This '
        'may affect support and pricing when the project is transitioned to a '
        'subscription. Limited Use Solutions Feature Flags cannot be enabled '
        'by GS before submitting a <a href="https://docs.google.com/forms/d/e/'
        '1FAIpQLSfsX0K05nqflGdboeRgaa40HMfFb2DjGUbP4cKJL76ieS_TAA/viewform">'
        'SolTech Feature Flag Request</a>.'
    )
)
TAG_INTERNAL = Tag(
    name='Internal Engineering Tools',
    css_class='default',
    description="These are tools for our engineering team to use to manage the product",
)
# Order roughly corresponds to how much we want you to use it
ALL_TAG_GROUPS = [TAG_SOLUTIONS, TAG_PRODUCT, TAG_CUSTOM, TAG_INTERNAL, TAG_DEPRECATED]
ALL_TAGS = [
    TAG_SOLUTIONS_OPEN,
    TAG_SOLUTIONS_CONDITIONAL,
    TAG_SOLUTIONS_LIMITED,
    TAG_SAAS_CONDITIONAL,
] + ALL_TAG_GROUPS


class StaticToggle(object):

    def __init__(self, slug, label, tag, namespaces=None, help_link=None,
                 description=None, save_fn=None, enabled_for_new_domains_after=None,
                 enabled_for_new_users_after=None, relevant_environments=None,
                 notification_emails=None):
        self.slug = slug
        self.label = label
        self.tag = tag
        self.help_link = help_link
        self.description = description
        # Optionally provide a callable to be called whenever the toggle is
        # updated.  This is only applicable to domain toggles.  It must accept
        # two parameters, `domain_name` and `toggle_is_enabled`
        self.save_fn = save_fn
        # Toggles can be declared in localsettings statically
        #   to avoid cache lookups
        self.always_enabled = set(
            settings.STATIC_TOGGLE_STATES.get(self.slug, {}).get('always_enabled', []))
        self.always_disabled = set(
            settings.STATIC_TOGGLE_STATES.get(self.slug, {}).get('always_disabled', []))
        self.enabled_for_new_domains_after = enabled_for_new_domains_after
        self.enabled_for_new_users_after = enabled_for_new_users_after
        # pass in a set of environments where this toggle applies
        self.relevant_environments = relevant_environments

        if namespaces:
            self.namespaces = [None if n == NAMESPACE_USER else n for n in namespaces]
        else:
            self.namespaces = [None]
        self.notification_emails = notification_emails

    def enabled(self, item, namespace=Ellipsis):
        if self.relevant_environments and not (
            settings.SERVER_ENVIRONMENT in self.relevant_environments
            or settings.DEBUG
        ):
            # Don't even bother looking it up in the cache
            return False
        if item in self.always_enabled:
            return True
        elif item in self.always_disabled:
            return False

        if namespace == NAMESPACE_USER:
            namespace = None  # because:
            #     __init__() ... self.namespaces = [None if n == NAMESPACE_USER else n for n in namespaces]
        if namespace is not Ellipsis and namespace not in self.namespaces:
            # short circuit if we're checking an item that isn't supported by this toggle
            return False

        domain_enabled_after = self.enabled_for_new_domains_after
        if (domain_enabled_after is not None and NAMESPACE_DOMAIN in self.namespaces
                and was_domain_created_after(item, domain_enabled_after)):
            return True

        user_enabled_after = self.enabled_for_new_users_after
        if (user_enabled_after is not None and was_user_created_after(item, user_enabled_after)):
            return True

        namespaces = self.namespaces if namespace is Ellipsis else [namespace]
        return any([toggle_enabled(self.slug, item, namespace=n) for n in namespaces])

    def enabled_for_request(self, request):
        return (
            None in self.namespaces
            and hasattr(request, 'user')
            and self.enabled(request.user.username, namespace=None)
        ) or (
            NAMESPACE_DOMAIN in self.namespaces
            and hasattr(request, 'domain')
            and self.enabled(request.domain, namespace=NAMESPACE_DOMAIN)
        ) or (
            NAMESPACE_EMAIL_DOMAIN in self.namespaces
            and hasattr(request, 'user')
            and self.enabled(
                request.user.email or request.user.username,
                namespace=NAMESPACE_EMAIL_DOMAIN
            )
        )

    def set(self, item, enabled, namespace=None):
        if namespace == NAMESPACE_USER:
            namespace = None  # because:
            #     __init__() ... self.namespaces = [None if n == NAMESPACE_USER else n for n in namespaces]
        return set_toggle(self.slug, item, enabled, namespace)

    def required_decorator(self):
        """
        Returns a view function decorator that checks to see if the domain
        or user in the request has the appropriate toggle enabled.
        """
        def decorator(view_func):
            @wraps(view_func)
            def wrapped_view(request, *args, **kwargs):
                if self.enabled_for_request(request):
                    return view_func(request, *args, **kwargs)
                if request.user.is_superuser:
                    from corehq.apps.toggle_ui.views import ToggleEditView
                    toggle_url = reverse(ToggleEditView.urlname, args=[self.slug])
                    messages.warning(
                        request,
                        format_html(
                            'This <a href="{}">feature flag</a> should be enabled '
                            'to access this URL',
                            toggle_url
                        ),
                        fail_silently=True,  # workaround for tests: https://code.djangoproject.com/ticket/17971
                    )
                raise Http404()
            return wrapped_view
        return decorator

    def get_enabled_domains(self):
        try:
            toggle = Toggle.get(self.slug)
        except ResourceNotFound:
            return []

        enabled_users = toggle.enabled_users
        domains = {user.split('domain:')[1] for user in enabled_users if 'domain:' in user}
        domains |= self.always_enabled
        domains -= self.always_disabled
        return list(domains)


def was_domain_created_after(domain, checkpoint):
    """
    Return true if domain was created after checkpoint

    :param domain: Domain name (string).
    :param checkpoint: datetime object.
    """
    from corehq.apps.domain.models import Domain
    domain_obj = Domain.get_by_name(domain)
    return (
        domain_obj is not None and
        domain_obj.date_created is not None and
        domain_obj.date_created > checkpoint
    )


def was_user_created_after(username, checkpoint):
    """
    Return true if user was created after checkpoint

    :param username: Web User username (string).
    :param checkpoint: datetime object.
    """
    from corehq.apps.users.models import WebUser
    user = WebUser.get_by_username(username)
    return (
        user is not None and
        user.created_on is not None and
        user.created_on > checkpoint
    )


def deterministic_random(input_string):
    """
    Returns a deterministically random number between 0 and 1 based on the
    value of the string. The same input should always produce the same output.
    """
    if isinstance(input_string, str):
        input_string = input_string.encode('utf-8')
    return float.fromhex(hashlib.md5(input_string).hexdigest()) / math.pow(2, 128)


class PredictablyRandomToggle(StaticToggle):
    """
    A toggle that is predictably random based off some axis. Useful for for doing
    a randomized rollout of a feature. E.g. "turn this on for 5% of domains", or
    "turn this on for 40% of users".

    It extends StaticToggle, so individual domains/users can also be explicitly added.
    """

    def __init__(
        self,
        slug,
        label,
        tag,
        namespaces,
        randomness,
        help_link=None,
        description=None,
    ):
        super(PredictablyRandomToggle, self).__init__(slug, label, tag, list(namespaces),
                                                      help_link=help_link, description=description)
        _ensure_valid_namespaces(namespaces)
        _ensure_valid_randomness(randomness)
        self.randomness = randomness

    @property
    def randomness_percent(self):
        return "{:.0f}".format(self.randomness * 100)

    def _get_identifier(self, item):
        return '{}:{}:{}'.format(self.namespaces, self.slug, item)

    def enabled(self, item, namespace=Ellipsis):
        if self.relevant_environments and not (
            settings.SERVER_ENVIRONMENT in self.relevant_environments
            or settings.DEBUG
        ):
            # Don't even bother looking it up in the cache
            return False

        if namespace == NAMESPACE_USER:
            namespace = None  # because:
            # StaticToggle.__init__(): self.namespaces = [None if n == NAMESPACE_USER else n for n in namespaces]

        all_namespaces = {None if n == NAMESPACE_USER else n for n in ALL_RANDOM_NAMESPACES}
        if namespace is Ellipsis and set(self.namespaces) != all_namespaces:
            raise ValueError(
                'PredictablyRandomToggle.enabled() cannot be determined for toggle "{slug}" because it is not '
                'available for all namespaces and the namespace of "{item}" is not given.'.format(
                    slug=self.slug,
                    item=item,
                )
            )

        if settings.DISABLE_RANDOM_TOGGLES:
            return False
        elif item in self.always_disabled:
            return False
        elif namespace is not Ellipsis and namespace not in self.namespaces:
            return False
        return (
            (item and deterministic_random(self._get_identifier(item)) < self.randomness)
            or super(PredictablyRandomToggle, self).enabled(item, namespace)
        )


class DynamicallyPredictablyRandomToggle(PredictablyRandomToggle):
    """
    A PredictablyRandomToggle whose randomness can be configured via the database/UI.
    """
    RANDOMNESS_KEY = 'hq_dynamic_randomness'

    def __init__(
        self,
        slug,
        label,
        tag,
        namespaces,
        default_randomness=0.0,
        help_link=None,
        description=None,
        relevant_environments=None
    ):
        super(PredictablyRandomToggle, self).__init__(slug, label, tag, list(namespaces),
                                                      help_link=help_link, description=description,
                                                      relevant_environments=relevant_environments)
        _ensure_valid_namespaces(namespaces)
        _ensure_valid_randomness(default_randomness)
        self.default_randomness = default_randomness

    @property
    @quickcache(vary_on=['self.slug'])
    def randomness(self):
        # a bit hacky: leverage couch's dynamic properties to just tack this onto the couch toggle doc
        try:
            toggle = Toggle.get(self.slug)
        except ResourceNotFound:
            return self.default_randomness
        dynamic_randomness = getattr(toggle, self.RANDOMNESS_KEY, self.default_randomness)
        try:
            dynamic_randomness = float(dynamic_randomness)
            return dynamic_randomness
        except ValueError:
            return self.default_randomness


# if no namespaces are specified the user namespace is assumed
NAMESPACE_USER = 'user'
NAMESPACE_DOMAIN = 'domain'
NAMESPACE_EMAIL_DOMAIN = 'email_domain'
NAMESPACE_OTHER = 'other'
ALL_NAMESPACES = [NAMESPACE_USER, NAMESPACE_DOMAIN, NAMESPACE_EMAIL_DOMAIN]
ALL_RANDOM_NAMESPACES = [NAMESPACE_USER, NAMESPACE_DOMAIN]


def any_toggle_enabled(*toggles):
    """
    Return a view decorator for allowing access if any of the given toggles are
    enabled. Example usage:

    @toggles.any_toggle_enabled(REPORT_BUILDER, USER_CONFIGURABLE_REPORTS)
    def delete_custom_report():
        pass

    """
    def decorator(view_func):
        @wraps(view_func)
        def wrapped_view(request, *args, **kwargs):
            for t in toggles:
                if t.enabled_for_request(request):
                    return view_func(request, *args, **kwargs)
            raise Http404()
        return wrapped_view
    return decorator


@extension_point(result_format=ResultFormat.FLATTEN)
def custom_toggle_modules() -> List[str]:
    """Extension point to add toggles from custom code

    Parameters:
        None

    Returns:
        List of python module strings for custom toggle modules.
    """


def all_toggles():
    """
    Loads all toggles
    """
    return list(all_toggles_by_name().values())


@memoized
def all_toggles_by_name():
    # trick for listing the attributes of the current module.
    # http://stackoverflow.com/a/990450/8207
    core_toggles = all_toggles_by_name_in_scope(globals())
    for module_name in custom_toggle_modules():
        module = import_module(module_name)
        core_toggles.update(all_toggles_by_name_in_scope(module.__dict__))
    return core_toggles


def all_toggles_by_name_in_scope(scope_dict, toggle_class=StaticToggle):
    result = {}
    for toggle_name, toggle in scope_dict.items():
        if not toggle_name.startswith('__'):
            if isinstance(toggle, toggle_class):
                result[toggle_name] = toggle
    return result


def toggles_dict(username=None, domain=None):
    """
    Loads all toggles into a dictionary for use in JS

    (only enabled toggles are included)
    """
    return {t.slug: True for t in all_toggles() if (t.enabled(username, NAMESPACE_USER) or
                                                    t.enabled(domain, NAMESPACE_DOMAIN))}


def toggle_values_by_name(username=None, domain=None):
    """
    Loads all toggles into a dictionary for use in JS

    all toggles (including those not enabled) are included
    """
    return {toggle_name: (toggle.enabled(username, NAMESPACE_USER) or
                          toggle.enabled(domain, NAMESPACE_DOMAIN))
            for toggle_name, toggle in all_toggles_by_name().items()}


def _ensure_valid_namespaces(namespaces):
    if not namespaces:
        raise Exception('namespaces must be defined!')


def _ensure_valid_randomness(randomness):
    if not 0 <= randomness <= 1:
        raise Exception('randomness must be between 0 and 1!')


APP_BUILDER_CUSTOM_PARENT_REF = StaticToggle(
    'custom-parent-ref',
    'ICDS: Custom case parent reference',
    TAG_CUSTOM,
    [NAMESPACE_DOMAIN],
)

LAZY_LOAD_MULTIMEDIA = StaticToggle(
    'optional-media',
    'ICDS: Lazy load multimedia files in Updates',
    TAG_CUSTOM,
    [NAMESPACE_DOMAIN],
)

APP_BUILDER_ADVANCED = StaticToggle(
    'advanced-app-builder',
    'Advanced Module in App-Builder',
    TAG_SOLUTIONS_LIMITED,
    [NAMESPACE_DOMAIN],
    description="Advanced Modules allow you to autoload and manage multiple case types, "
                "but may behave in unexpected ways.",
    help_link='https://confluence.dimagi.com/display/ccinternal/Advanced+Modules',
)

APP_BUILDER_SHADOW_MODULES = StaticToggle(
    'shadow-app-builder',
    'Shadow Modules',
    TAG_SOLUTIONS_CONDITIONAL,
    [NAMESPACE_DOMAIN],
    help_link='https://confluence.dimagi.com/display/ccinternal/Shadow+Modules+and+Forms',
)

V1_SHADOW_MODULES = StaticToggle(
    'v1-shadows',
    'Allow creation and management of deprecated Shadow Module behaviour',
    TAG_SOLUTIONS_CONDITIONAL,
    [NAMESPACE_DOMAIN],
    help_link='https://github.com/dimagi/commcare-hq/blob/master/docs/advanced_app_features.rst#shadow-modules',
)

CASE_LIST_CUSTOM_XML = StaticToggle(
    'case_list_custom_xml',
    'Allow custom XML to define case lists (ex. for case tiles)',
    TAG_SOLUTIONS_LIMITED,
    [NAMESPACE_DOMAIN],
    help_link='https://confluence.dimagi.com/display/public/Custom+Case+XML+Overview',
)

CASE_LIST_CUSTOM_VARIABLES = StaticToggle(
    'case_list_custom_variables',
    'Show text area for entering custom variables',
    TAG_SOLUTIONS_LIMITED,
    [NAMESPACE_DOMAIN],
    description='Defines custom variables that can be used in case list or detail calculations',
)

CASE_LIST_TILE = StaticToggle(
    'case_list_tile',
    'REC: Allow configuration of the REC case list tile',
    TAG_CUSTOM,
    [NAMESPACE_DOMAIN]
)

SHOW_PERSIST_CASE_CONTEXT_SETTING = StaticToggle(
    'show_persist_case_context_setting',
    'Allow toggling the persistent case context tile',
    TAG_SOLUTIONS_CONDITIONAL,
    [NAMESPACE_DOMAIN],
)

CASE_LIST_LOOKUP = StaticToggle(
    'case_list_lookup',
    'Allow external android callouts to search the caselist',
    TAG_SOLUTIONS_CONDITIONAL,
    [NAMESPACE_DOMAIN]
)

BIOMETRIC_INTEGRATION = StaticToggle(
    'biometric_integration',
    "Enables biometric integration (simprints) features.",
    TAG_PRODUCT,
    [NAMESPACE_DOMAIN]
)

ADD_USERS_FROM_LOCATION = StaticToggle(
    'add_users_from_location',
    "Allow users to add new mobile workers from the locations page",
    TAG_DEPRECATED,
    [NAMESPACE_DOMAIN]
)

CASE_DETAIL_PRINT = StaticToggle(
    'case_detail_print',
    'MLabour: Allowing printing of the case detail, based on an HTML template',
    TAG_CUSTOM,
    [NAMESPACE_DOMAIN],
)

COPY_FORM_TO_APP = StaticToggle(
    'copy_form_to_app',
    'Allow copying a form from one app to another',
    TAG_INTERNAL,
    [NAMESPACE_DOMAIN, NAMESPACE_USER],
)

DATA_FILE_DOWNLOAD = StaticToggle(
    'data_file_download',
    'Offer hosting and sharing data files for downloading from a secure dropzone',
    TAG_SOLUTIONS_OPEN,
    help_link='https://confluence.dimagi.com/display/ccinternal/Offer+hosting+and+sharing+data+files+for+downloading+from+a+secure+dropzone',
    namespaces=[NAMESPACE_DOMAIN],
)

DETAIL_LIST_TAB_NODESETS = StaticToggle(
    'detail-list-tab-nodesets',
    'Associate a nodeset with a case detail tab',
    TAG_SOLUTIONS_CONDITIONAL,
    help_link='https://confluence.dimagi.com/display/ccinternal/Case+Detail+Nodesets',
    namespaces=[NAMESPACE_DOMAIN]
)

DHIS2_INTEGRATION = StaticToggle(
    'dhis2_integration',
    'DHIS2 Integration',
    TAG_SOLUTIONS_LIMITED,
    [NAMESPACE_DOMAIN]
)

GRAPH_CREATION = StaticToggle(
    'graph-creation',
    'Case list/detail graph creation',
    TAG_SOLUTIONS_CONDITIONAL,
    help_link='https://confluence.dimagi.com/display/RD/Graphing+in+HQ',
    namespaces=[NAMESPACE_DOMAIN]
)

IS_CONTRACTOR = StaticToggle(
    'is_contractor',
    'Is contractor',
    TAG_INTERNAL,
    description="Used to give non super-users access to select super-user features"
)

MM_CASE_PROPERTIES = StaticToggle(
    'mm_case_properties',
    'Multimedia Case Properties',
    TAG_DEPRECATED,
    help_link='https://confluence.dimagi.com/display/ccinternal/Multimedia+Case+Properties+Feature+Flag',
    namespaces=[NAMESPACE_DOMAIN],
)

VISIT_SCHEDULER = StaticToggle(
    'app_builder_visit_scheduler',
    'ICDS: Visit Scheduler',
    TAG_CUSTOM,
    [NAMESPACE_DOMAIN, NAMESPACE_USER]
)


USER_CONFIGURABLE_REPORTS = StaticToggle(
    'user_reports',
    'User configurable reports UI',
    TAG_SOLUTIONS_LIMITED,
    [NAMESPACE_DOMAIN, NAMESPACE_USER],
    description=(
        "A feature which will allow your domain to create User Configurable Reports."
    ),
    help_link='https://confluence.dimagi.com/display/RD/User+Configurable+Reporting',
)

LOCATIONS_IN_UCR = StaticToggle(
    'locations_in_ucr',
    'ICDS: Add Locations as one of the Source Types for User Configurable Reports',
    TAG_CUSTOM,
    [NAMESPACE_DOMAIN]
)

REPORT_BUILDER = StaticToggle(
    'report_builder',
    'Activate Report Builder for a project without setting up a subscription.',
    TAG_DEPRECATED,
    [NAMESPACE_DOMAIN],
)

UCR_SUM_WHEN_TEMPLATES = StaticToggle(
    'ucr_sum_when_templates',
    'Allow sum when template columns in dynamic UCRs',
    TAG_CUSTOM,
    [NAMESPACE_DOMAIN],
    description=(
        "Enables use of SumWhenTemplateColumn with custom expressions in dynamic UCRS."
    ),
    help_link='https://commcare-hq.readthedocs.io/ucr.html#sumwhencolumn-and-sumwhentemplatecolumn',
)

ASYNC_RESTORE = StaticToggle(
    'async_restore',
    'Generate restore response in an asynchronous task to prevent timeouts',
    TAG_INTERNAL,
    [NAMESPACE_DOMAIN],
)

REPORT_BUILDER_BETA_GROUP = StaticToggle(
    'report_builder_beta_group',
    'RB beta group',
    TAG_DEPRECATED,
    [NAMESPACE_DOMAIN],
)

SYNC_ALL_LOCATIONS = StaticToggle(
    'sync_all_locations',
    '(Deprecated) Sync the full location hierarchy when syncing location fixtures',
    TAG_DEPRECATED,
    [NAMESPACE_DOMAIN],
    description="Do not turn this feature flag. It is only used for providing compatability for old projects. "
    "We are actively trying to remove projects from this list. This functionality is now possible by using the "
    "Advanced Settings on the Organization Levels page and setting the Level to Expand From option.",
)

HIERARCHICAL_LOCATION_FIXTURE = StaticToggle(
    'hierarchical_location_fixture',
    'Display Settings To Get Hierarchical Location Fixture',
    TAG_INTERNAL,
    [NAMESPACE_DOMAIN],
    description=(
        "Do not turn this feature flag.  It is only used for providing "
        "compatability for old projects.  We are actively trying to remove "
        "projects from this list."
    ),
)

EXTENSION_CASES_SYNC_ENABLED = StaticToggle(
    'extension_sync',
    'Enable extension syncing',
    TAG_SOLUTIONS_CONDITIONAL,
    help_link='https://confluence.dimagi.com/display/ccinternal/Extension+Cases',
    namespaces=[NAMESPACE_DOMAIN],
)

USH_DONT_CLOSE_PATIENT_EXTENSIONS = StaticToggle(
    'ush_dont_close_patient_extensions',
    'COVID: Suppress closing extensions on closing hosts for host/extension pairs of patient/contact case-types',
    TAG_CUSTOM,
    namespaces=[NAMESPACE_DOMAIN],
    description="""
    Suppress the normal behaviour of 'closing host cases closes its extension cases'.
    Enabling this results in 'closing patient type cases will not close its contact type
    extension cases'. Designed for specific USH domain use-case
    """
)

DISABLE_WEB_APPS = StaticToggle(
    'disable_web_apps',
    'Disable access to Web Apps UI',
    TAG_INTERNAL,
    namespaces=[NAMESPACE_DOMAIN],
    help_link='https://confluence.dimagi.com/display/ccinternal/Disable+access+to+Web+Apps+UI',
)

ROLE_WEBAPPS_PERMISSIONS = StaticToggle(
    'role_webapps_permissions',
    'ICDS: Toggle which webapps to see based on role',
    TAG_CUSTOM,
    namespaces=[NAMESPACE_DOMAIN],
)


SYNC_SEARCH_CASE_CLAIM = StaticToggle(
    'search_claim',
    'Enable synchronous mobile searching and case claiming',
    TAG_SOLUTIONS_CONDITIONAL,
    help_link='https://confluence.dimagi.com/display/ccinternal/Remote+Case+Search+and+Claim',
    namespaces=[NAMESPACE_DOMAIN]
)


CASE_CLAIM_AUTOLAUNCH = StaticToggle(
    'case_claim_autolaunch',
    '''
        Support several different case search/claim workflows in web apps:
        "search first", "see more", and "skip to default case search results"
    ''',
    TAG_INTERNAL,
    namespaces=[NAMESPACE_DOMAIN]
)


WEBAPPS_STICKY_SEARCH = StaticToggle(
    'webapps_sticky_search',
    'COVID: Sticky search: In web apps, save user\'s most recent inputs on case search & claim screen.',
    TAG_CUSTOM,
    namespaces=[NAMESPACE_DOMAIN],
    help_link='https://confluence.dimagi.com/display/ccinternal/COVID%3A+Web+Apps+Sticky+Search',
)


def _enable_search_index(domain, enabled):
    from corehq.apps.case_search.tasks import reindex_case_search_for_domain
    from corehq.pillows.case_search import domains_needing_search_index
    domains_needing_search_index.clear()
    if enabled:
        # action is no longer reversible due to roll out of EXPLORE_CASE_DATA
        # and upcoming migration of CaseES to CaseSearchES
        reindex_case_search_for_domain.delay(domain)


CASE_LIST_EXPLORER = StaticToggle(
    'case_list_explorer',
    'Show the case list explorer report',
    TAG_SOLUTIONS_OPEN,
    namespaces=[NAMESPACE_DOMAIN],
    save_fn=_enable_search_index,
)

EXPLORE_CASE_DATA = StaticToggle(
    'explore_case_data',
    'Show the Explore Case Data report (in dev). Please make sure the project '
    'is fully migrated to support the CaseSearch index either by enabling '
    'the Case List Explorer toggle or doing a manual migration.\n\n'
    'Please use the EXPLORE_CASE_DATA_PREVIEW Feature Preview moving forward. '
    'This will be deprecated once the Feature Preview is in full swing.',
    TAG_PRODUCT,
    namespaces=[NAMESPACE_DOMAIN, NAMESPACE_USER],
)

ECD_MIGRATED_DOMAINS = StaticToggle(
    'ecd_migrated_domains',
    'Domains that have undergone migration for Explore Case Data and have a '
    'CaseSearch elasticsearch index created.\n\n'
    'NOTE: enabling this Feature Flag will NOT enable the CaseSearch index.',
    TAG_INTERNAL,
    namespaces=[NAMESPACE_DOMAIN],
)

ECD_PREVIEW_ENTERPRISE_DOMAINS = StaticToggle(
    'ecd_enterprise_domains',
    'Enterprise Domains that are eligible to view the Explore Case Data '
    'Feature Preview. By default, this feature will only be available for '
    'domains that are Advanced or Pro and have undergone the ECD migration.',
    TAG_INTERNAL,
    namespaces=[NAMESPACE_DOMAIN],
)

CASE_API_V0_6 = StaticToggle(
    'case_api_v0_6',
    'Enable the v0.6 Case API',
    TAG_SOLUTIONS_LIMITED,
    namespaces=[NAMESPACE_DOMAIN],
)

LIVEQUERY_SYNC = StaticToggle(
    'livequery_sync',
    'Enable livequery sync algorithm',
    TAG_INTERNAL,
    namespaces=[NAMESPACE_DOMAIN],
)

HIPAA_COMPLIANCE_CHECKBOX = StaticToggle(
    'hipaa_compliance_checkbox',
    'Show HIPAA compliance checkbox',
    TAG_INTERNAL,
    [NAMESPACE_USER],
)

CAN_EDIT_EULA = StaticToggle(
    'can_edit_eula',
    "Whether this user can set the custom eula and data sharing internal project options. "
    "This should be a small number of DIMAGI ONLY users",
    TAG_INTERNAL,
)

# This toggle offers the "multiple_apps_unlimited" mobile flag to non-Dimagi users
MOBILE_PRIVILEGES_FLAG = StaticToggle(
    'mobile_privileges_flag',
    'Offer "Enable Privileges on Mobile" flag.',
    TAG_INTERNAL,
    [NAMESPACE_USER]
)

PRODUCTS_PER_LOCATION = StaticToggle(
    'products_per_location',
    "Products Per Location: Specify products stocked at individual locations.  "
    "This doesn't actually do anything yet.",
    TAG_CUSTOM,
    [NAMESPACE_DOMAIN]
)

ALLOW_CASE_ATTACHMENTS_VIEW = StaticToggle(
    'allow_case_attachments_view',
    "Explicitly allow user to access case attachments, even if they can't view the case list report.",
    TAG_CUSTOM,
    [NAMESPACE_DOMAIN, NAMESPACE_USER]
)

TRANSFER_DOMAIN = StaticToggle(
    'transfer_domain',
    'Transfer domains to different users',
    TAG_INTERNAL,
    [NAMESPACE_DOMAIN]
)


FORM_LINK_WORKFLOW = StaticToggle(
    'form_link_workflow',
    'Form linking workflow available on forms',
    TAG_SOLUTIONS_CONDITIONAL,
    [NAMESPACE_DOMAIN],
    help_link='https://confluence.dimagi.com/display/ccinternal/Form+Link+Workflow+Feature+Flag',
)

SECURE_SESSION_TIMEOUT = StaticToggle(
    'secure_session_timeout',
    "COVID: Allow domain to override default length of inactivity timeout",
    TAG_CUSTOM,
    [NAMESPACE_DOMAIN],
    help_link="https://confluence.dimagi.com/display/ccinternal/Allow+domain+to+override+default+length+of+inactivity+timeout",
)

# not referenced in code directly but passed through to vellum
# see toggles_dict

VELLUM_SAVE_TO_CASE = StaticToggle(
    'save_to_case',
    "Adds save to case as a question to the form builder",
    TAG_SAAS_CONDITIONAL,
    [NAMESPACE_DOMAIN],
    description='This flag allows case management inside repeat groups',
    help_link='https://confluence.dimagi.com/display/ccinternal/Save+to+Case+Feature+Flag',
)

VELLUM_PRINTING = StaticToggle(
    'printing',
    "Enables the Print Android App Callout",
    TAG_SOLUTIONS_LIMITED,
    [NAMESPACE_DOMAIN],
    description='Allows printing from CommCare on the device',
    help_link='https://confluence.dimagi.com/display/ccinternal/Printing+from+a+form+in+CommCare+Android',
)

VELLUM_DATA_IN_SETVALUE = StaticToggle(
    'allow_data_reference_in_setvalue',
    "Allow data references in a setvalue",
    TAG_SOLUTIONS_LIMITED,
    [NAMESPACE_DOMAIN],
    description="This allows referencing other questions in the form in a setvalue. "
                "This may still cause issues if the other questions have not been calculated yet",
)

VELLUM_ALLOW_BULK_FORM_ACTIONS = StaticToggle(
    'allow_bulk_form_actions',
    "Allow bulk form actions in the Form Builder",
    TAG_PRODUCT,
    [NAMESPACE_DOMAIN],
    description="This shows Bulk Form Actions (mark all questions required, "
                "set default values to matching case properties) in "
                "the Form Builder's main dropdown menu.",
)

CACHE_AND_INDEX = StaticToggle(
    'cache_and_index',
    'REC: Enable the "Cache and Index" format option when choosing sort properties '
    'in the app builder',
    TAG_CUSTOM,
    [NAMESPACE_DOMAIN],
)

CUSTOM_PROPERTIES = StaticToggle(
    'custom_properties',
    'Allow users to add arbitrary custom properties to their application',
    TAG_SOLUTIONS_LIMITED,
    help_link='https://confluence.dimagi.com/display/internal/CommCare+Android+Developer+Options+--+Internal#'
              'CommCareAndroidDeveloperOptions--Internal-SettingtheValueofaDeveloperOptionfromHQ',
    namespaces=[NAMESPACE_DOMAIN]
)

WEBAPPS_CASE_MIGRATION = StaticToggle(
    'webapps_case_migration',
    "Work-in-progress to support user-written migrations",
    TAG_CUSTOM,
    namespaces=[NAMESPACE_USER]
)

ENABLE_LOADTEST_USERS = StaticToggle(
    'enable_loadtest_users',
    'Enable creating loadtest users on HQ',
    TAG_SOLUTIONS_CONDITIONAL,
    namespaces=[NAMESPACE_DOMAIN],
    help_link='https://confluence.dimagi.com/display/ccinternal/Loadtest+Users',
)

MOBILE_UCR = StaticToggle(
    'mobile_ucr',
    ('Mobile UCR: Configure viewing user configurable reports on the mobile '
     'through the app builder'),
    TAG_SOLUTIONS_LIMITED,
    namespaces=[NAMESPACE_DOMAIN],
)

MOBILE_UCR_LINKED_DOMAIN = StaticToggle(
    'mobile_ucr_linked_domain',
    ('Mobile UCR: Configure viewing user configurable reports on the mobile when using linked domains. '
     'NOTE: This won\'t work without developer intervention'),
    TAG_CUSTOM,
    namespaces=[NAMESPACE_DOMAIN],
)

API_THROTTLE_WHITELIST = StaticToggle(
    'api_throttle_whitelist',
    ('API throttle whitelist'),
    TAG_INTERNAL,
    namespaces=[NAMESPACE_USER],
)

API_BLACKLIST = StaticToggle(
    'API_BLACKLIST',
    ("Blacklist API access to a user or domain that spams us"),
    TAG_INTERNAL,
    namespaces=[NAMESPACE_DOMAIN, NAMESPACE_USER],
    description="For temporary, emergency use only. If a partner doesn't properly "
    "throttle their API requests, it can hammer our infrastructure, causing "
    "outages. This will cut off the tide, but we should communicate with them "
    "immediately.",
)

FORM_SUBMISSION_BLACKLIST = StaticToggle(
    'FORM_SUBMISSION_BLACKLIST',
    ("Blacklist form submissions from a domain that spams us"),
    TAG_INTERNAL,
    namespaces=[NAMESPACE_DOMAIN],
    description="This is a temporary solution to an unusually high volume of "
    "form submissions from a domain.  We have some projects that automatically "
    "send forms. If that ever causes problems, we can use this to cut them off.",
)


def _commtrackify(domain_name, toggle_is_enabled):
    from corehq.apps.domain.models import Domain
    domain_obj = Domain.get_by_name(domain_name, strict=True)
    if domain_obj and domain_obj.commtrack_enabled != toggle_is_enabled:
        if toggle_is_enabled:
            domain_obj.convert_to_commtrack()
        else:
            domain_obj.commtrack_enabled = False
            domain_obj.save()


COMMTRACK = StaticToggle(
    'commtrack',
    "CommCare Supply",
    TAG_SOLUTIONS_LIMITED,
    description=(
        '<a href="https://help.commcarehq.org/display/commtrack/CommCare+Supply+Home">CommCare Supply</a> '
        "is a logistics and supply chain management module. It is designed "
        "to improve the management, transport, and resupply of a variety of "
        "goods and materials, from medication to food to bednets. <br/>"
    ),
    help_link='https://help.commcarehq.org/display/commtrack/CommCare+Supply+Home',
    namespaces=[NAMESPACE_DOMAIN],
    save_fn=_commtrackify,
)

NON_COMMTRACK_LEDGERS = StaticToggle(
    'non_commtrack_ledgers',
    "Enable ledgers for projects not using Supply.",
    TAG_CUSTOM,
    description=(
        'Turns on the ledger fixture and ledger transaction question types in '
        'the form builder. ONLY WORKS ON SQL DOMAINS!'
    ),
    namespaces=[NAMESPACE_DOMAIN],
)

CUSTOM_INSTANCES = StaticToggle(
    'custom_instances',
    'Inject custom instance declarations',
    TAG_CUSTOM,
    description=(
        'Enables the insertion of custom instances into a case list configuration. '
        'Currently used by SimPrints-integrated projects.'
    ),
    namespaces=[NAMESPACE_DOMAIN],
)

CUSTOM_ASSERTIONS = StaticToggle(
    'custom_assertions',
    'Inject custom assertions into the suite',
    TAG_SOLUTIONS_CONDITIONAL,
    description=(
        'Enables the insertion of custom assertions into the suite file. '
    ),
    namespaces=[NAMESPACE_DOMAIN],
    help_link="https://confluence.dimagi.com/display/ccinternal/User+defined+assert+blocks",
)

APPLICATION_ERROR_REPORT = StaticToggle(
    'application_error_report',
    'Show Application Error Report',
    TAG_SOLUTIONS_OPEN,
    help_link='https://confluence.dimagi.com/display/ccinternal/Show+Application+Error+Report+Feature+Flag',
    namespaces=[NAMESPACE_USER],
)

OPENCLINICA = StaticToggle(
    'openclinica',
    'KEMRI: Offer OpenClinica settings and CDISC ODM export',
    TAG_CUSTOM,
    namespaces=[NAMESPACE_DOMAIN],
)

ICDS_DASHBOARD_REPORT_FEATURES = StaticToggle(
    'features_in_dashboard_icds_reports',
    'ICDS: Enable access to pre-release features in the ICDS Dashboard reports',
    TAG_CUSTOM,
    [NAMESPACE_USER],
    relevant_environments={"icds", "icds-staging"}
)

OPENMRS_INTEGRATION = StaticToggle(
    'openmrs_integration',
    'Enable OpenMRS integration',
    TAG_SOLUTIONS_LIMITED,
    [NAMESPACE_DOMAIN],
)

SUPPORT = StaticToggle(
    'support',
    'General toggle for support features',
    TAG_INTERNAL,
    help_link='https://confluence.dimagi.com/display/ccinternal/Support+Flag',
)

LEGACY_CHILD_MODULES = StaticToggle(
    'legacy_child_modules',
    'Legacy, non-nested sub-menus',
    TAG_DEPRECATED,
    [NAMESPACE_DOMAIN],
    description=(
        "Sub-menus are now displayed nested under their parent menu. Some "
        "apps built before this change will require that their modules be "
        "reordered to fit this paradigm. This feature flag exists to support "
        "those applications until they're transitioned."
    )
)

NON_PARENT_MENU_SELECTION = StaticToggle(
    'non_parent_menu_selection',
    'Allow selecting of module of any case-type in select-parent workflow',
    TAG_CUSTOM,
    namespaces=[NAMESPACE_DOMAIN],
    description="""
    Allow selecting of module of any case-type in select-parent workflow
    """,
)

FORMPLAYER_USE_LIVEQUERY = StaticToggle(
    'formplayer_use_livequery',
    'Use LiveQuery on Web Apps',
    TAG_INTERNAL,
    [NAMESPACE_DOMAIN],
)

FIXTURE_CASE_SELECTION = StaticToggle(
    'fixture_case',
    'ICDS: Allow a configurable case list that is filtered based on a fixture type and '
    'fixture selection (Due List)',
    TAG_CUSTOM,
    [NAMESPACE_DOMAIN],
)

SMS_LOG_CHANGES = StaticToggle(
    'sms_log_changes',
    'Message Log Report v2',
    TAG_SOLUTIONS_OPEN,
    [NAMESPACE_USER, NAMESPACE_DOMAIN],
    description=("This flag makes failed messages appear in the Message Log "
                 "Report, and adds Status and Event columns"),
)

ENABLE_INCLUDE_SMS_GATEWAY_CHARGING = StaticToggle(
    'enable_include_sms_gateway_charging',
    'Enable include SMS gateway charging',
    TAG_CUSTOM,
    [NAMESPACE_DOMAIN]
)

MESSAGE_LOG_METADATA = StaticToggle(
    'message_log_metadata',
    'Include message id in Message Log export.',
    TAG_CUSTOM,
    [NAMESPACE_USER],
)

RUN_AUTO_CASE_UPDATES_ON_SAVE = StaticToggle(
    'run_auto_case_updates_on_save',
    'Run Auto Case Update rules on each case save.',
    TAG_INTERNAL,
    [NAMESPACE_DOMAIN],
)

LEGACY_SYNC_SUPPORT = StaticToggle(
    'legacy_sync_support',
    "Support mobile sync bugs in older projects (2.9 and below).",
    TAG_DEPRECATED,
    [NAMESPACE_DOMAIN]
)

CALL_CENTER_LOCATION_OWNERS = StaticToggle(
    'call_center_location_owners',
    'ICDS: Enable the use of locations as owners of call center cases',
    TAG_CUSTOM,
    [NAMESPACE_DOMAIN]
)

TF_DOES_NOT_USE_SQLITE_BACKEND = StaticToggle(
    'not_tf_sql_backend',
    'Domains that do not use a SQLite backend for Touchforms',
    TAG_INTERNAL,
    [NAMESPACE_DOMAIN],
)

CUSTOM_APP_BASE_URL = StaticToggle(
    'custom_app_base_url',
    'Allow specifying a custom base URL for an application. Main use case is '
    'to allow migrating projects to a new cluster.',
    TAG_SOLUTIONS_LIMITED,
    [NAMESPACE_DOMAIN]
)


PHONE_NUMBERS_REPORT = StaticToggle(
    'phone_numbers_report',
    "Report related to the phone numbers owned by a project's contacts",
    TAG_SOLUTIONS_CONDITIONAL,
    [NAMESPACE_DOMAIN]
)


INBOUND_SMS_LENIENCY = StaticToggle(
    'inbound_sms_leniency',
    "Inbound SMS leniency on domain-owned gateways. "
    "WARNING: This wil be rolled out slowly; do not enable on your own.",
    TAG_INTERNAL,
    [NAMESPACE_DOMAIN]
)


WHATSAPP_MESSAGING = StaticToggle(
    'whatsapp_messaging',
    "Default SMS to send messages via Whatsapp, where available",
    TAG_CUSTOM,
    [NAMESPACE_DOMAIN]
)


UNLIMITED_REPORT_BUILDER_REPORTS = StaticToggle(
    'unlimited_report_builder_reports',
    'Allow unlimited reports created in report builder',
    TAG_INTERNAL,
    [NAMESPACE_DOMAIN]
)

SHOW_OWNER_LOCATION_PROPERTY_IN_REPORT_BUILDER = StaticToggle(
    'show_owner_location_property_in_report_builder',
    'Show an additional "Owner (Location)" property in report builder reports. '
    'This can be used to create report builder reports that are location-safe.',
    TAG_SOLUTIONS_OPEN,
    [NAMESPACE_DOMAIN],
    help_link='https://confluence.dimagi.com/display/ccinternal/Enable+creation+of+report+builder+reports+that+are+location+safe',
)

SHOW_IDS_IN_REPORT_BUILDER = StaticToggle(
    'show_ids_in_report_builder',
    'Allow adding Case IDs to report builder reports.',
    TAG_SOLUTIONS_OPEN,
    [NAMESPACE_DOMAIN],
)

MOBILE_USER_DEMO_MODE = StaticToggle(
    'mobile_user_demo_mode',
    'Ability to make a mobile worker into Demo only mobile worker',
    TAG_SOLUTIONS_OPEN,
    help_link='https://confluence.dimagi.com/display/internal/Demo+Mobile+Workers',
    namespaces=[NAMESPACE_DOMAIN]
)

SEND_UCR_REBUILD_INFO = StaticToggle(
    'send_ucr_rebuild_info',
    'Notify when UCR rebuilds finish or error.',
    TAG_SOLUTIONS_CONDITIONAL,
    [NAMESPACE_USER]
)

ALLOW_USER_DEFINED_EXPORT_COLUMNS = StaticToggle(
    'allow_user_defined_export_columns',
    'Add user defined columns to exports',
    TAG_DEPRECATED,
    [NAMESPACE_DOMAIN],
)


DATA_EXPORT_TOOL_SCHEMA_EXPORT = StaticToggle(
    'data_export_tool_schema_export',
    'Show an option to download data export tool schemas from the exports list view (Experimental)',
    TAG_SOLUTIONS_OPEN,
    [NAMESPACE_DOMAIN, NAMESPACE_USER],
    help_link='https://confluence.dimagi.com/display/ccinternal/Download+Data+Export+Tool+Schemas+from+the+Exports+List+View',
)


DISABLE_COLUMN_LIMIT_IN_UCR = StaticToggle(
    'disable_column_limit_in_ucr',
    'Enikshay: Disable column limit in UCR',
    TAG_CUSTOM,
    [NAMESPACE_DOMAIN]
)

OVERRIDE_EXPANDED_COLUMN_LIMIT_IN_REPORT_BUILDER = StaticToggle(
    'override_expanded_column_limit_in_report_builder',
    'COVID: Override the limit for expanded columns in report builder from 10 to 50',
    TAG_CUSTOM,
    [NAMESPACE_DOMAIN],
)

CLOUDCARE_LATEST_BUILD = StaticToggle(
    'use_latest_build_cloudcare',
    'Uses latest build for Web Apps instead of latest published',
    TAG_SOLUTIONS_OPEN,
    [NAMESPACE_DOMAIN, NAMESPACE_USER]
)

CAUTIOUS_MULTIMEDIA = StaticToggle(
    'cautious_multimedia',
    'More cautious handling of multimedia: do not delete multimedia files, add logging, etc.',
    TAG_INTERNAL,
    [NAMESPACE_DOMAIN],
)

LOCALE_ID_INTEGRITY = StaticToggle(
    'locale_id_integrity',
    'Verify all locale ids in suite are present in app strings before allowing CCZ download',
    TAG_CUSTOM,
    [NAMESPACE_DOMAIN],
    notification_emails=['jschweers']
)

BULK_UPDATE_MULTIMEDIA_PATHS = StaticToggle(
    'bulk_update_multimedia_paths',
    'Bulk multimedia path management',
    TAG_CUSTOM,
    [NAMESPACE_DOMAIN],
    help_link="https://confluence.dimagi.com/display/ICDS/Multimedia+Path+Manager"
)

USER_TESTING_SIMPLIFY = StaticToggle(
    'user_testing_simplify',
    'Simplify the UI for user testing experiments',
    TAG_INTERNAL,
    [NAMESPACE_DOMAIN]
)

# when enabled this should prevent any changes to a domains data
DATA_MIGRATION = StaticToggle(
    'data_migration',
    'Disable submissions, restores, and web user access during a data migration',
    TAG_INTERNAL,
    [NAMESPACE_DOMAIN]
)

EMWF_WORKER_ACTIVITY_REPORT = StaticToggle(
    'emwf_worker_activity_report',
    'Make the Worker Activity Report use the Groups or Users or Locations filter',
    TAG_SOLUTIONS_OPEN,
    namespaces=[NAMESPACE_DOMAIN],
    description=(
        "This flag allows you filter the users to display in the same way as the "
        "other reports - by individual user, group, or location.  Note that this "
        "will also force the report to always display by user."
    ),
)

ICDS = StaticToggle(
    'icds',
    "ICDS: Enable ICDS features (necessary since features are on multiple envs)",
    TAG_CUSTOM,
    namespaces=[NAMESPACE_DOMAIN],
    relevant_environments={'icds', 'icds-staging'},
)

DATA_DICTIONARY = StaticToggle(
    'data_dictionary',
    'Project level data dictionary of cases',
    TAG_SOLUTIONS_OPEN,
    [NAMESPACE_DOMAIN],
    description='Available in the Data section, shows the names of all properties of each case type.',
)

SORT_CALCULATION_IN_CASE_LIST = StaticToggle(
    'sort_calculation_in_case_list',
    'Configure a custom xpath calculation for Sort Property in Case Lists',
    TAG_SOLUTIONS_CONDITIONAL,
    [NAMESPACE_DOMAIN]
)

VIEW_APP_CHANGES = StaticToggle(
    'app-changes-with-improved-diff',
    'Improved app changes view',
    TAG_SOLUTIONS_OPEN,
    [NAMESPACE_DOMAIN, NAMESPACE_USER],
    help_link="https://confluence.dimagi.com/display/ccinternal/Viewing+App+Changes+between+versions",
)

COUCH_SQL_MIGRATION_BLACKLIST = StaticToggle(
    'couch_sql_migration_blacklist',
    "Domains to exclude from migrating to SQL backend because the reference legacy models in custom code. "
    "Includes the following by default: 'ews-ghana', 'ils-gateway', 'ils-gateway-train'",
    TAG_INTERNAL,
    [NAMESPACE_DOMAIN],
)

ACTIVE_COUCH_DOMAINS = StaticToggle(
    'active_couch_domains',
    "Domains that are still on the Couch DB backend which we consider most "
    "active / important to ensure that data in ES is never stale.",
    TAG_INTERNAL,
    [NAMESPACE_DOMAIN],
)

PAGINATED_EXPORTS = StaticToggle(
    'paginated_exports',
    'Allows for pagination of exports for very large exports',
    TAG_SOLUTIONS_LIMITED,
    [NAMESPACE_DOMAIN]
)

INCREMENTAL_EXPORTS = StaticToggle(
    'incremental_exports',
    'Allows sending of incremental CSV exports to a particular endpoint',
    TAG_CUSTOM,
    [NAMESPACE_DOMAIN],
    help_link="https://confluence.dimagi.com/display/ccinternal/Incremental+Data+Exports"
)

PUBLISH_CUSTOM_REPORTS = StaticToggle(
    'publish_custom_reports',
    "Publish custom reports (No needed Authorization)",
    TAG_CUSTOM,
    [NAMESPACE_DOMAIN]
)

DISPLAY_CONDITION_ON_TABS = StaticToggle(
    'display_condition_on_nodeset',
    'Show Display Condition on Case Detail Tabs',
    TAG_SOLUTIONS_OPEN,
    [NAMESPACE_DOMAIN]
)

PHONE_HEARTBEAT = StaticToggle(
    'phone_apk_heartbeat',
    "Ability to configure a mobile feature to prompt users to update to latest CommCare app and apk",
    TAG_SOLUTIONS_CONDITIONAL,
    [NAMESPACE_DOMAIN]
)

SKIP_REMOVE_INDICES = StaticToggle(
    'skip_remove_indices',
    'Make _remove_indices_from_deleted_cases_task into a no-op.',
    TAG_INTERNAL,
    [NAMESPACE_DOMAIN]
)

MOBILE_RECOVERY_MEASURES = StaticToggle(
    'mobile_recovery_measures',
    'Mobile recovery measures',
    TAG_INTERNAL,
    [NAMESPACE_DOMAIN],
    description=("Used for widely deployed projects where recovery from "
                 "large-scale failures would otherwise be next to impossible."),
)

PREVENT_MOBILE_UCR_SYNC = StaticToggle(
    'prevent_mobile_ucr_sync',
    'ICDS: Used for ICDS emergencies when UCR sync is killing the DB',
    TAG_CUSTOM,
    [NAMESPACE_DOMAIN],
    description='Prevents mobile UCRs from being generated or included in the sync payload',
)

ENABLE_ALL_ADD_ONS = StaticToggle(
    'enable_all_add_ons',
    'Enable all app manager add-ons',
    TAG_SOLUTIONS_OPEN,
    [NAMESPACE_DOMAIN]
)

FILTERED_BULK_USER_DOWNLOAD = StaticToggle(
    'filtered_bulk_user_download',
    "Bulk mobile worker management features: filtered download, bulk delete, and bulk lookup users.",
    TAG_SOLUTIONS_OPEN,
    [NAMESPACE_DOMAIN],
    help_link='https://confluence.dimagi.com/display/ccinternal/Bulk+Mobile+Workers+Management',
)

FILTERED_LOCATION_DOWNLOAD = StaticToggle(
    'filtered_location_download',
    "Ability to filter location download to include only a specified location and its descendants.",
    TAG_CUSTOM,
    [NAMESPACE_DOMAIN],
    help_link='https://confluence.dimagi.com/display/ccinternal/Filtered+Locations+Download',
)

BULK_UPLOAD_DATE_OPENED = StaticToggle(
    'bulk_upload_date_opened',
    "Allow updating of the date_opened field with the bulk uploader",
    TAG_INTERNAL,
    [NAMESPACE_DOMAIN],
)

REGEX_FIELD_VALIDATION = StaticToggle(
    'regex_field_validation',
    'Regular Expression Validation for Custom Data Fields',
    TAG_SOLUTIONS_OPEN,
    namespaces=[NAMESPACE_DOMAIN],
    description="This flag adds the option to specify a regular expression "
                "(regex) to validate custom user data, custom location data, "
                "and/or custom product data fields.",
    help_link='https://confluence.dimagi.com/display/ccinternal/Regular+Expression+Validation+for+Custom+Data+Fields',
)

TWO_FACTOR_SUPERUSER_ROLLOUT = StaticToggle(
    'two_factor_superuser_rollout',
    'Users in this list will be forced to have Two-Factor Auth enabled',
    TAG_INTERNAL,
    [NAMESPACE_USER]
)

CUSTOM_ICON_BADGES = StaticToggle(
    'custom_icon_badges',
    'Custom Icon Badges for modules and forms',
    TAG_SOLUTIONS_LIMITED,
    namespaces=[NAMESPACE_DOMAIN],
)

COMPARE_UCR_REPORTS = DynamicallyPredictablyRandomToggle(
    'compare_ucr_reports',
    'Compare UCR reports against other reports or against other databases. '
    'Reports for comparison must be listed in settings.UCR_COMPARISONS.',
    TAG_CUSTOM,
    namespaces=[NAMESPACE_OTHER],
    default_randomness=0.001  # 1 in 1000
)

MOBILE_LOGIN_LOCKOUT = StaticToggle(
    'mobile_user_login_lockout',
    "On too many wrong password attempts, lock out mobile users",
    TAG_CUSTOM,
    [NAMESPACE_DOMAIN],
)

LINKED_DOMAINS = StaticToggle(
    'linked_domains',
    'Allow linking project spaces (successor to linked apps)',
    TAG_SAAS_CONDITIONAL,
    [NAMESPACE_DOMAIN],
    description=(
        "Link project spaces to allow syncing apps, lookup tables, organizations etc."
    ),
    help_link='https://confluence.dimagi.com/display/ccinternal/Linked+Project+Spaces',
    notification_emails=['aking'],
)

MULTI_MASTER_LINKED_DOMAINS = StaticToggle(
    'multi_master_linked_domains',
    "Allow linked apps to pull from multiple master apps in the upstream domain",
    TAG_CUSTOM,
    [NAMESPACE_DOMAIN],
)

SUMOLOGIC_LOGS = DynamicallyPredictablyRandomToggle(
    'sumologic_logs',
    'Send logs to sumologic',
    TAG_INTERNAL,
    namespaces=[NAMESPACE_OTHER],
)

TARGET_COMMCARE_FLAVOR = StaticToggle(
    'target_commcare_flavor',
    'Target CommCare Flavor.',
    TAG_CUSTOM,
    namespaces=[NAMESPACE_DOMAIN],
)

TRAINING_MODULE = StaticToggle(
    'training-module',
    'Training Modules',
    TAG_CUSTOM,
    [NAMESPACE_DOMAIN],
)


EXPORT_MULTISORT = StaticToggle(
    'export_multisort',
    'Sort multiple rows in exports at once.',
    TAG_SOLUTIONS_OPEN,
    [NAMESPACE_DOMAIN],
)


EXPORT_OWNERSHIP = StaticToggle(
    'export_ownership',
    'Allow exports to have ownership.',
    TAG_SOLUTIONS_OPEN,
    [NAMESPACE_DOMAIN],
)


APP_TRANSLATIONS_WITH_TRANSIFEX = StaticToggle(
    'app_trans_with_transifex',
    'Translate Application Content With Transifex',
    TAG_CUSTOM,
    namespaces=[NAMESPACE_USER]
)


VALIDATE_APP_TRANSLATIONS = StaticToggle(
    'validate_app_translations',
    'Validate app translations before uploading them',
    TAG_CUSTOM,
    namespaces=[NAMESPACE_USER]
)


AGGREGATE_UCRS = StaticToggle(
    'aggregate_ucrs',
    'Enable experimental aggregate UCR support',
    TAG_INTERNAL,  # this might change in the future
    namespaces=[NAMESPACE_DOMAIN],
    notification_emails=['czue'],
)


SHOW_RAW_DATA_SOURCES_IN_REPORT_BUILDER = StaticToggle(
    'show_raw_data_sources_in_report_builder',
    'Allow building report builder reports directly from raw UCR Data Sources',
    TAG_SOLUTIONS_CONDITIONAL,
    namespaces=[NAMESPACE_DOMAIN],
)

ALLOW_BLANK_CASE_TAGS = StaticToggle(
    'allow_blank_case_tags',
    'eCHIS/ICDS: Allow blank case tags',
    TAG_CUSTOM,
    namespaces=[NAMESPACE_DOMAIN],
)

FILTER_ON_GROUPS_AND_LOCATIONS = StaticToggle(
    'filter_on_groups_and_locations',
    '[ONSE] Change filter from groups OR locations to groups AND locations in all reports and exports in the '
    'ONSE domain with group and location filters',
    TAG_CUSTOM,
    namespaces=[NAMESPACE_DOMAIN],
    description='For reports filtered by groups and locations, change the OR logic to an AND, so that '
                '(for example): "Groups or Users: [Salima District] AND [User group Healthworkers]" '
                'returns 40 healthworkers who are also in salima. Changes this logic to all reports that '
                'have group and location filters, such as the Submissions by Form report.',
)

DONT_INDEX_SAME_CASETYPE = StaticToggle(
    'dont_index_same_casetype',
    "Don't create a parent index if the child case has the same case type as the parent case",
    TAG_DEPRECATED,
    namespaces=[NAMESPACE_DOMAIN],
    description=inspect.cleandoc("""This toggle preserves old behaviour
        of not creating a parent index on the child case if their case
        types are the same.""")
)

SORT_OUT_OF_ORDER_FORM_SUBMISSIONS_SQL = DynamicallyPredictablyRandomToggle(
    'sort_out_of_order_form_submissions_sql',
    'Sort out of order form submissions in the SQL update strategy',
    TAG_INTERNAL,
    namespaces=[NAMESPACE_DOMAIN],
)


RESTRICT_APP_RELEASE = StaticToggle(
    'restrict_app_release',
    'ICDS: Show permission to manage app releases on user roles',
    TAG_CUSTOM,
    namespaces=[NAMESPACE_DOMAIN],
    relevant_environments={"icds", "icds-staging"}
)


RELEASE_BUILDS_PER_PROFILE = StaticToggle(
    'release_builds_per_profile',
    'Do not release builds for all app profiles by default. Then manage via Source files view',
    TAG_CUSTOM,
    namespaces=[NAMESPACE_DOMAIN],
)

MANAGE_RELEASES_PER_LOCATION = StaticToggle(
    'manage_releases_per_location',
    'Manage releases per location',
    TAG_SOLUTIONS_LIMITED,
    namespaces=[NAMESPACE_DOMAIN],
    help_link='https://confluence.dimagi.com/display/ccinternal/Manage+Releases+per+Location',
)


LOCATION_SAFE_CASE_IMPORTS = StaticToggle(
    'location_safe_case_imports',
    'Allow location-restricted users to import cases owned at their location or below',
    TAG_SOLUTIONS_OPEN,
    namespaces=[NAMESPACE_DOMAIN],
)

FORM_CASE_IDS_CASE_IMPORTER = StaticToggle(
    'form_case_ids_case_importer',
    'Show the form and case ids download button on the case importer',
    TAG_SOLUTIONS_OPEN,
    namespaces=[NAMESPACE_DOMAIN],
)

HIDE_HQ_ON_MOBILE_EXPERIENCE = StaticToggle(
    'hide_hq_on_mobile_experience',
    'Do not show modal on mobile that mobile hq experience is bad',
    TAG_SOLUTIONS_OPEN,
    namespaces=[NAMESPACE_DOMAIN]
)


DASHBOARD_REACH_REPORT = StaticToggle(
    'dashboard_reach_reports',
    'REACH: Enable access to the AAA Convergence Dashboard reports for REACH',
    TAG_CUSTOM,
    [NAMESPACE_DOMAIN]
)


PARTIAL_UI_TRANSLATIONS = StaticToggle(
    'partial_ui_translations',
    'Enable uploading a subset of translations in the UI Translations Excel upload',
    TAG_CUSTOM,
    [NAMESPACE_DOMAIN]
)

SKIP_ORM_FIXTURE_UPLOAD = StaticToggle(
    'skip_orm_fixture_upload',
    'Exposes an option in fixture api upload to skip saving through couchdbkit',
    TAG_CUSTOM,
    [NAMESPACE_DOMAIN]
)

ENABLE_UCR_MIRRORS = StaticToggle(
    'enable_ucr_mirrors',
    'Enable the mirrored engines for UCRs in this domain',
    TAG_CUSTOM,
    [NAMESPACE_DOMAIN]
)

LOCATION_COLUMNS_APP_STATUS_REPORT = StaticToggle(
    'location_columns_app_status_report',
    'Enables location columns to app status report',
    TAG_CUSTOM,
    [NAMESPACE_DOMAIN]
)

SKIP_CREATING_DEFAULT_BUILD_FILES_ON_BUILD = StaticToggle(
    'skip_creating_default_build_files_on_build',
    'Skips creating the build files for default profile each time a build is made'
    'which helps speed up the build and revert process',
    TAG_CUSTOM,
    [NAMESPACE_DOMAIN]
)

DISABLE_CASE_UPDATE_RULE_SCHEDULED_TASK = StaticToggle(
    'disable_case_update_rule_task',
    'Disable the `run_case_update_rules` periodic task '
    'while investigating database performance issues.',
    TAG_CUSTOM,
    [NAMESPACE_DOMAIN]
)

DO_NOT_RATE_LIMIT_SUBMISSIONS = StaticToggle(
    'do_not_rate_limit_submissions',
    'Do not rate limit submissions for this project, on a temporary basis.',
    TAG_INTERNAL,
    [NAMESPACE_DOMAIN],
    description="""
    When an individual project is having problems with rate limiting,
    use this toggle to lift the restriction for them on a temporary basis,
    just to unblock them while we sort out the conversation with the client.
    """
)

TEST_FORM_SUBMISSION_RATE_LIMIT_RESPONSE = StaticToggle(
    'test_form_submission_rate_limit_response',
    ("Respond to all form submissions with a 429 response. For use on test domains only. "
     "Without this, there's no sane way to test the UI for being rate limited on "
     "Mobile and Web Apps. Never use this on a real domain."),
    TAG_INTERNAL,
    namespaces=[NAMESPACE_DOMAIN],
    description="",
)

RATE_LIMIT_RESTORES = DynamicallyPredictablyRandomToggle(
    'rate_limit_restores',
    'Rate limit restores with a 429 TOO MANY REQUESTS response',
    TAG_INTERNAL,
    [NAMESPACE_DOMAIN],
    description="""
    While we are gaining an understanding of the effects of rate limiting,
    we want to force rate limiting on certain domains, while also being to
    toggle on and off global rate limiting quickly in response to issues.

    To turn on global rate limiting, set Randomness Level to 1.
    To turn it off, set to 0.
    """
)

BLOCK_RESTORES = StaticToggle(
    'block_restores',
    'Block Restores Immediately with a 429 TOO MANY REQUESTS response',
    TAG_INTERNAL,
    [NAMESPACE_DOMAIN],
    description="""
    Use this flag for EMERGENCY PURPOSES ONLY if a project's restore is causing
    system-wide issues that aren't caught by rate limiting or other mechanisms.
    """
)

SKIP_FIXTURES_ON_RESTORE = StaticToggle(
    'skip_fixtures_on_restore',
    'Skip Fixture Syncs on Restores',
    TAG_INTERNAL,
    [NAMESPACE_DOMAIN],
    description="""
    Use this flag to skip fixtures on restores for certain project spaces.
    """
)

SKIP_UPDATING_USER_REPORTING_METADATA = StaticToggle(
    'skip_updating_user_reporting_metadata',
    'ICDS: Skip updates to user reporting metadata to avoid expected load on couch',
    TAG_CUSTOM,
    [NAMESPACE_DOMAIN],
)

RESTRICT_MOBILE_ACCESS = StaticToggle(
    'restrict_mobile_endpoints',
    'COVID: Require explicit permissions to access mobile app endpoints',
    TAG_CUSTOM,
    [NAMESPACE_DOMAIN],
    help_link="https://confluence.dimagi.com/display/ccinternal/COVID%3A+Require+explicit+permissions+to+access+mobile+app+endpoints",
)

DOMAIN_PERMISSIONS_MIRROR = StaticToggle(
    'domain_permissions_mirror',
    "COVID: Enterprise Permissions: mirror a project space's permissions in other project spaces",
    TAG_CUSTOM,
    [NAMESPACE_DOMAIN],
    help_link='https://confluence.dimagi.com/display/ccinternal/Enterprise+Permissions',
)

SHOW_BUILD_PROFILE_IN_APPLICATION_STATUS = StaticToggle(
    'show_build_profile_in_app_status',
    'Show build profile installed on phone tracked via heartbeat request in App Status Report',
    TAG_CUSTOM,
    [NAMESPACE_DOMAIN]
)


LIVEQUERY_READ_FROM_STANDBYS = DynamicallyPredictablyRandomToggle(
    'livequery_read_from_standbys',
    'Allow livequery restore to read data from plproxy standbys if they are available',
    TAG_INTERNAL,
    [NAMESPACE_USER],
    description="""
    To allow a gradual rollout and testing of using the standby
    databases to generate restore payloads.
    """
)

ACCOUNTING_TESTING_TOOLS = StaticToggle(
    'accounting_testing_tools',
    'Enable Accounting Testing Tools',
    TAG_INTERNAL,
    [NAMESPACE_USER]
)


ADD_ROW_INDEX_TO_MOBILE_UCRS = StaticToggle(
    'add_row_index_to_mobile_ucrs',
    'Add row index to mobile UCRs as the first column to retain original order of data',
    TAG_CUSTOM,
    [NAMESPACE_DOMAIN]
)


TWO_STAGE_USER_PROVISIONING = StaticToggle(
    'two_stage_user_provisioning',
    'Enable two-stage user provisioning (users confirm and set their own passwords via email).',
    TAG_SOLUTIONS_LIMITED,
    [NAMESPACE_DOMAIN],
    help_link='https://confluence.dimagi.com/display/ccinternal/Two-Stage+Mobile+Worker+Account+Creation',
)

DOWNLOAD_LOCATION_REASSIGNMENT_REQUEST_TEMPLATE = StaticToggle(
    'download_location_reassignment_template',
    'Allow domain users to download location reassignment template',
    TAG_CUSTOM,
    [NAMESPACE_DOMAIN],
    relevant_environments={'icds', 'icds-staging'},
)

REFER_CASE_REPEATER = StaticToggle(
    'refer_case_repeater',
    'COVID: Allow refer case repeaters to be setup',
    TAG_CUSTOM,
    namespaces=[NAMESPACE_DOMAIN],
    help_link="https://confluence.dimagi.com/display/ccinternal/COVID%3A+Allow+refer+case+repeaters+to+be+setup",
)

WIDGET_DIALER = StaticToggle(
    'widget_dialer',
    'COVID: Enable usage of AWS Connect Dialer',
    TAG_CUSTOM,
    namespaces=[NAMESPACE_DOMAIN],
    help_link="https://confluence.dimagi.com/display/ccinternal/COVID%3A+Enable+usage+of+AWS+Connect+Dialer",
)

HMAC_CALLOUT = StaticToggle(
    'hmac_callout',
    'COVID: Enable signed messaging url callouts in cloudcare',
    TAG_CUSTOM,
    namespaces=[NAMESPACE_DOMAIN],
    help_link="https://confluence.dimagi.com/display/ccinternal/COVID%3A+Enable+signed+messaging+url+callouts+in+cloudcare",
)

GAEN_OTP_SERVER = StaticToggle(
    'gaen_otp_server',
    'COVID: Enable retrieving OTPs from a GAEN Server',
    TAG_CUSTOM,
    namespaces=[NAMESPACE_DOMAIN],
    help_link="https://confluence.dimagi.com/display/ccinternal/COVID%3A+Enable+retrieving+OTPs+from+a+GAEN+Server",
)

PARALLEL_USER_IMPORTS = StaticToggle(
    'parallel_user_imports',
    'COVID: Process user imports in parallel on a dedicated queue',
    TAG_CUSTOM,
    namespaces=[NAMESPACE_DOMAIN]
)

RESTRICT_LOGIN_AS = StaticToggle(
    'restrict_login_as',
    'COVID: Limit allowed users for login as',
    TAG_CUSTOM,
    namespaces=[NAMESPACE_DOMAIN],
    description="""
    Adds a permission that can be set on user roles to allow login as, but only
    as a limited set of users. Users with this enabled can "login as" other
    users that set custom user property "login_as_user" to the first user's
    username.

    For example, if web user a@a.com has this permission set on their role,
    they can only login as mobile users who have the custom property
    "login_as_user" set to "a@a.com".
    """,
    help_link="https://confluence.dimagi.com/display/ccinternal/Limited+Login+As",
)

ONE_PHONE_NUMBER_MULTIPLE_CONTACTS = StaticToggle(
    'one_phone_number_multiple_contacts',
    'Allow multiple contacts to share a single phone number',
    TAG_CUSTOM,
    namespaces=[NAMESPACE_DOMAIN],
    description="""
    Allows multiple SMS contacts in a project space to share the same phone number.
    Sessions for different contacts are initiated in series rather than in parallel so that
    only one contact per phone number is in an active session at any given time.
    Incoming SMS are then routed to the live session.
    If a form goes unfilled over SMS, it will prevent any further forms (for that contact or another)
    from being initiated on that phone number until the original session expires.

    Only use this feature if every form behind an SMS survey begins by identifying the contact.
    Otherwise the recipient has no way to know who they're supposed to be enter information about.
    """,
    help_link="https://confluence.dimagi.com/display/ccinternal/One+Phone+Number+-+Multiple+Contacts"
)

CHANGE_FORM_LANGUAGE = StaticToggle(
    'change_form_language',
    'Allow user to change form language in web apps',
    TAG_CUSTOM,
    namespaces=[NAMESPACE_DOMAIN],
    description="""
    Allows the user to change the language of the form content while in the form itself in Web Apps
    """,
    help_link="https://confluence.dimagi.com/display/ccinternal/Change+Form+Language"
)

APP_ANALYTICS = StaticToggle(
    'app_analytics',
    'Allow user to use app analytics in web apps',
    TAG_CUSTOM,
    namespaces=[NAMESPACE_DOMAIN],
    help_link="https://confluence.dimagi.com/display/ccinternal/App+Analytics",
)

ENTERPRISE_SSO = StaticToggle(
    'enterprise_sso',
    'Enable Enterprise SSO options for the users specified in this list.',
    TAG_PRODUCT,
    namespaces=[NAMESPACE_USER],
)

BLOCKED_EMAIL_DOMAIN_RECIPIENTS = StaticToggle(
    'blocked_email_domain_recipients',
    'Block any outgoing email addresses that have an email domain which '
    'match a domain in this list.',
    TAG_INTERNAL,
    namespaces=[NAMESPACE_EMAIL_DOMAIN],
)

BLOCKED_DOMAIN_EMAIL_SENDERS = StaticToggle(
    'blocked_domain_email_senders',
    'Domains in this list are blocked from sending emails through our '
    'messaging feature',
    TAG_INTERNAL,
    namespaces=[NAMESPACE_DOMAIN],
)

CLEAN_OLD_FORMPLAYER_SYNCS = DynamicallyPredictablyRandomToggle(
    'clean_old_formplayer_syncs',
    'Delete old formplayer syncs during submission processing',
    TAG_INTERNAL,
    namespaces=[NAMESPACE_OTHER],
    default_randomness=0.001
)

PRIME_FORMPLAYER_DBS = StaticToggle(
    'prime_formplayer_dbs',
    'COVID: Control which domains will be included in the prime formplayer task runs',
    TAG_CUSTOM,
    namespaces=[NAMESPACE_DOMAIN],
    help_link="https://confluence.dimagi.com/display/ccinternal/Prime+Formplayer+DBS"
)

FHIR_INTEGRATION = StaticToggle(
    'fhir_integration',
    'FHIR: Enable setting up FHIR integration',
    TAG_SOLUTIONS_LIMITED,
<<<<<<< HEAD
    namespaces=[NAMESPACE_DOMAIN],
    help_link="https://confluence.dimagi.com/display/GS/FHIR+API+Documentation",
)

ERM_DEVELOPMENT = StaticToggle(
    'erm_development',
    'Flag to put enterprise release management work behind',
    TAG_PRODUCT,
    namespaces=[NAMESPACE_DOMAIN],
=======
    namespaces=[NAMESPACE_DOMAIN]
)


ADD_LIMITED_FIXTURES_TO_CASE_RESTORE = StaticToggle(
    'fixtures_in_case_restore',
    'Allow limited fixtures to be available in case restore for SMS workflows',
    TAG_CUSTOM,
    namespaces=[NAMESPACE_DOMAIN]
>>>>>>> 2d2c0640
)<|MERGE_RESOLUTION|>--- conflicted
+++ resolved
@@ -2039,7 +2039,6 @@
     'fhir_integration',
     'FHIR: Enable setting up FHIR integration',
     TAG_SOLUTIONS_LIMITED,
-<<<<<<< HEAD
     namespaces=[NAMESPACE_DOMAIN],
     help_link="https://confluence.dimagi.com/display/GS/FHIR+API+Documentation",
 )
@@ -2049,8 +2048,6 @@
     'Flag to put enterprise release management work behind',
     TAG_PRODUCT,
     namespaces=[NAMESPACE_DOMAIN],
-=======
-    namespaces=[NAMESPACE_DOMAIN]
 )
 
 
@@ -2059,5 +2056,4 @@
     'Allow limited fixtures to be available in case restore for SMS workflows',
     TAG_CUSTOM,
     namespaces=[NAMESPACE_DOMAIN]
->>>>>>> 2d2c0640
 )