from collections import namedtuple
from functools import wraps
import hashlib
from django.http import Http404
import math
from toggle.shortcuts import toggle_enabled, set_toggle

Tag = namedtuple('Tag', 'name css_class')
TAG_ONE_OFF = Tag(name='One-Off', css_class='important')
TAG_EXPERIMENTAL = Tag(name='Experimental', css_class='warning')
TAG_PRODUCT_PATH = Tag(name='Product Path', css_class='info')
TAG_PRODUCT_CORE = Tag(name='Core Product', css_class='success')
TAG_PREVIEW = Tag(name='Preview', css_class='default')
TAG_UNKNOWN = Tag(name='Unknown', css_class='inverse')
ALL_TAGS = [TAG_ONE_OFF, TAG_EXPERIMENTAL, TAG_PRODUCT_PATH, TAG_PRODUCT_CORE, TAG_PREVIEW, TAG_UNKNOWN]


class StaticToggle(object):
    def __init__(self, slug, label, tag, namespaces=None, help_link=None, description=None):
        self.slug = slug
        self.label = label
        self.tag = tag
        self.help_link = help_link
        self.description = description
        if namespaces:
            self.namespaces = [None if n == NAMESPACE_USER else n for n in namespaces]
        else:
            self.namespaces = [None]

    def enabled(self, item, **kwargs):
        return any([toggle_enabled(self.slug, item, namespace=n, **kwargs) for n in self.namespaces])

    def set(self, item, enabled, namespace=None):
        set_toggle(self.slug, item, enabled, namespace)

    def required_decorator(self):
        """
        Returns a view function decorator that checks to see if the domain
        or user in the request has the appropriate toggle enabled.
        """
        def decorator(view_func):
            @wraps(view_func)
            def wrapped_view(request, *args, **kwargs):
                if (
                    (hasattr(request, 'user') and self.enabled(request.user.username))
                    or (hasattr(request, 'domain') and self.enabled(request.domain))
                ):
                    return view_func(request, *args, **kwargs)
                raise Http404()
            return wrapped_view
        return decorator


def deterministic_random(input_string):
    """
    Returns a deterministically random number between 0 and 1 based on the
    value of the string. The same input should always produce the same output.
    """
    return float.fromhex(hashlib.md5(input_string).hexdigest()) / math.pow(2, 128)


class PredictablyRandomToggle(StaticToggle):
    """
    A toggle that is predictably random based off some axis. Useful for for doing
    a randomized rollout of a feature. E.g. "turn this on for 5% of domains", or
    "turn this on for 40% of users".

    It extends StaticToggle, so individual domains/users can also be explicitly added.
    """

    def __init__(self, slug, label, tag, namespaces, randomness, help_link=None, description=None):
        super(PredictablyRandomToggle, self).__init__(slug, label, tag, list(namespaces),
                                                      help_link=help_link, description=description)
        assert namespaces, 'namespaces must be defined!'
        assert 0 <= randomness <= 1, 'randomness must be between 0 and 1!'
        self.randomness = randomness

    @property
    def randomness_percent(self):
        return "{:.0f}".format(self.randomness * 100)

    def _get_identifier(self, item):
        return '{}:{}:{}'.format(self.namespaces, self.slug, item)

    def enabled(self, item, **kwargs):
        return (
            (item and deterministic_random(self._get_identifier(item)) < self.randomness)
            or super(PredictablyRandomToggle, self).enabled(item, **kwargs)
        )

# if no namespaces are specified the user namespace is assumed
NAMESPACE_USER = 'user'
NAMESPACE_DOMAIN = 'domain'
ALL_NAMESPACES = [NAMESPACE_USER, NAMESPACE_DOMAIN]


def all_toggles():
    """
    Loads all toggles
    """
    # trick for listing the attributes of the current module.
    # http://stackoverflow.com/a/990450/8207
    for toggle_name, toggle in globals().items():
        if not toggle_name.startswith('__'):
            if isinstance(toggle, StaticToggle):
                yield toggle


def toggles_dict(username=None, domain=None):
    """
    Loads all toggles into a dictionary for use in JS
    """
    return {t.slug: True for t in all_toggles() if (t.enabled(username) or
                                                    t.enabled(domain))}


APP_BUILDER_CUSTOM_PARENT_REF = StaticToggle(
    'custom-parent-ref',
    'Custom case parent reference',
    TAG_ONE_OFF
)

APP_BUILDER_CAREPLAN = StaticToggle(
    'careplan',
    'Careplan module',
    TAG_EXPERIMENTAL
)

APP_BUILDER_ADVANCED = StaticToggle(
    'advanced-app-builder',
    'Advanced Module in App-Builder',
    TAG_EXPERIMENTAL
)

APP_BUILDER_INCLUDE_MULTIMEDIA_ODK = StaticToggle(
    'include-multimedia-odk',
    'Include multimedia in ODK deploy',
    TAG_ONE_OFF
)

BOOTSTRAP3_PREVIEW = StaticToggle(
    'bootstrap3_preview',
    'Bootstrap 3 Preview',
    TAG_PRODUCT_PATH,
    [NAMESPACE_USER]
)

CASE_LIST_CUSTOM_XML = StaticToggle(
    'case_list_custom_xml',
    'Show text area for entering custom case list xml',
    TAG_EXPERIMENTAL,
)

CASE_LIST_TILE = StaticToggle(
    'case_list_tile',
    'Allow configuration of case list tiles',
    TAG_EXPERIMENTAL,
    [NAMESPACE_DOMAIN, NAMESPACE_USER]
)

DETAIL_LIST_TABS = StaticToggle(
    'detail-list-tabs',
    'Tabs in the case detail list',
    TAG_PRODUCT_PATH,
    [NAMESPACE_DOMAIN, NAMESPACE_USER]
)

GRAPH_CREATION = StaticToggle(
    'graph-creation',
    'Case list/detail graph creation',
    TAG_EXPERIMENTAL,
    [NAMESPACE_DOMAIN, NAMESPACE_USER]
)

OFFLINE_CLOUDCARE = StaticToggle(
    'offline-cloudcare',
    'Offline Cloudcare',
    TAG_EXPERIMENTAL
)

CASE_REBUILD = StaticToggle(
    'case_rebuild',
    'Show UI-based case and form rebuild options (primarily for support team)',
    TAG_EXPERIMENTAL
)

IS_DEVELOPER = StaticToggle(
    'is_developer',
    'Is developer',
    TAG_EXPERIMENTAL
)

PATHWAYS_PREVIEW = StaticToggle(
    'pathways_preview',
    'Is Pathways preview',
    TAG_ONE_OFF
)

MM_CASE_PROPERTIES = StaticToggle(
    'mm_case_properties',
    'Multimedia Case Properties',
    TAG_PRODUCT_PATH
)

VISIT_SCHEDULER = StaticToggle(
    'app_builder_visit_scheduler',
    'Visit Scheduler',
    TAG_EXPERIMENTAL,
    [NAMESPACE_DOMAIN, NAMESPACE_USER]
)

EDIT_SUBMISSIONS = StaticToggle(
    'edit_submissions',
    'Submission Editing on HQ',
    TAG_PRODUCT_CORE,
    [NAMESPACE_DOMAIN, NAMESPACE_USER],
)

USER_CONFIGURABLE_REPORTS = StaticToggle(
    'user_reports',
    'User configurable reports UI',
    TAG_PRODUCT_PATH,
    [NAMESPACE_DOMAIN, NAMESPACE_USER]
)

STOCK_TRANSACTION_EXPORT = StaticToggle(
    'ledger_export',
    'Show "export transactions" link on case details page',
    TAG_PRODUCT_PATH
)

SYNC_ALL_LOCATIONS = StaticToggle(
    'sync_all_locations',
    'Sync the full location hierarchy when syncing location fixtures',
    TAG_PRODUCT_PATH,
    [NAMESPACE_DOMAIN]
)

NO_VELLUM = StaticToggle(
    'no_vellum',
    'Allow disabling Form Builder per form '
    '(for custom forms that Vellum breaks)',
    TAG_EXPERIMENTAL,
    [NAMESPACE_DOMAIN, NAMESPACE_USER]
)

CAN_EDIT_EULA = StaticToggle(
    'can_edit_eula',
    "Whether this user can set the custom eula and data sharing internal project options. "
    "This should be a small number of DIMAGI ONLY users",
    TAG_EXPERIMENTAL,
)

STOCK_AND_RECEIPT_SMS_HANDLER = StaticToggle(
    'stock_and_sms_handler',
    "Enable the stock report handler to accept both stock and receipt values "
    "in the format 'soh abc 100.20'",
    TAG_ONE_OFF,
    [NAMESPACE_DOMAIN]
)

PAGINATE_WEB_USERS = StaticToggle(
    'paginate_web_users',
    'Paginate Web Users',
    TAG_PRODUCT_PATH
)

LOOSE_SYNC_TOKEN_VALIDATION = StaticToggle(
    'loose_sync_token_validation',
    "Don't fail hard on missing or deleted sync tokens.",
    TAG_EXPERIMENTAL,
    [NAMESPACE_DOMAIN]
)

MULTIPLE_LOCATIONS_PER_USER = StaticToggle(
    'multiple_locations',
    "Enable multiple locations per user on domain.",
    TAG_ONE_OFF,
    [NAMESPACE_DOMAIN]
)

PRODUCTS_PER_LOCATION = StaticToggle(
    'products_per_location',
    "Products Per Location: Specify products stocked at individual locations.  "
    "This doesn't actually do anything yet.",
    TAG_PRODUCT_CORE,
    [NAMESPACE_DOMAIN]
)

ALLOW_CASE_ATTACHMENTS_VIEW = StaticToggle(
    'allow_case_attachments_view',
    "Explicitly allow user to access case attachments, even if they can't view the case list report.",
    TAG_ONE_OFF,
    [NAMESPACE_DOMAIN, NAMESPACE_USER]
)

LOCATION_TYPE_STOCK_RATES = StaticToggle(
    'location_type_stock_rates',
    "Specify stock rates per location type.",
    TAG_PRODUCT_PATH,
    [NAMESPACE_DOMAIN]
)

BULK_ARCHIVE_FORMS = StaticToggle(
    'bulk_archive_forms',
    'Bulk archive forms with excel',
    TAG_PRODUCT_PATH
)

TRANSFER_DOMAIN = StaticToggle(
    'transfer_domain',
    'Transfer domains to different users',
    TAG_PRODUCT_PATH,
    [NAMESPACE_DOMAIN]
)

DHIS2_DOMAIN = StaticToggle(
    'dhis2_domain',
    'Enable DHIS2 integration for this domain',
    TAG_ONE_OFF,
    [NAMESPACE_DOMAIN]
)

PRIME_RESTORE = StaticToggle(
    'prime_restore',
    'Prime restore cache',
    TAG_PRODUCT_PATH,
    [NAMESPACE_DOMAIN, NAMESPACE_USER]
)

FORM_LINK_WORKFLOW = StaticToggle(
    'form_link_workflow',
    'Form linking workflow available on forms',
    TAG_EXPERIMENTAL,
    [NAMESPACE_DOMAIN],
)

# not referenced in code directly but passed through to vellum
# see toggles_dict
VELLUM_TRANSACTION_QUESTION_TYPES = StaticToggle(
    'transaction_question_types',
    "Adds transaction-related question types in the form builder",
    TAG_PRODUCT_PATH,
    [NAMESPACE_DOMAIN]
)

VELLUM_HELP_MARKDOWN = StaticToggle(
    'help_markdown',
    "Use markdown for the help text in the form builder",
    TAG_UNKNOWN,
    [NAMESPACE_DOMAIN]
)

VELLUM_SAVE_TO_CASE = StaticToggle(
    'save_to_case',
    "Adds save to case as a question to the form builder",
    TAG_UNKNOWN,
    [NAMESPACE_DOMAIN]
)

CACHE_AND_INDEX = StaticToggle(
    'cache_and_index',
    'Enable the "Cache and Index" format option when choosing sort properties '
    'in the app builder',
    TAG_UNKNOWN,
    [NAMESPACE_DOMAIN],
)

CUSTOM_PROPERTIES = StaticToggle(
    'custom_properties',
    'Allow users to add arbitrary custom properties to their application',
    TAG_EXPERIMENTAL,
    [NAMESPACE_DOMAIN]
)

FILE_RESTORE = PredictablyRandomToggle(
    'file_restore',
    'Use files to do phone restore',
    TAG_PRODUCT_PATH,
    randomness=.5,
    namespaces=[NAMESPACE_DOMAIN, NAMESPACE_USER],
)

BULK_SMS_VERIFICATION = StaticToggle(
    'bulk_sms_verification',
    'Allow initiating the SMS phone verification workflow for all users in a group.',
    TAG_ONE_OFF,
    [NAMESPACE_USER, NAMESPACE_DOMAIN],
)

<<<<<<< HEAD
BULK_PAYMENTS = StaticToggle(
    'bulk_payments',
    'Enable payment of invoices by bulk credit payments and invoice generation for wire transfers',
    TAG_PRODUCT_CORE
)


PHONE_TIMEZONES_SHOULD_BE_PROCESSED = StaticToggle(
    'phone_timezones_should_be_processed',
    "Process timezones correctly in (DO NOT SET MANUALLY)",
    TAG_UNKNOWN,
    [NAMESPACE_DOMAIN],
)

PHONE_TIMEZONES_HAVE_BEEN_PROCESSED = StaticToggle(
    'phone_timezones_have_been_processed',
    "Treat phone times as meaning UTC in reports, etc. (DO NOT SET MANUALLY)",
    TAG_UNKNOWN,
=======
USE_NEW_TIMEZONE_BEHAVIOR = StaticToggle(
    'use_new_timezone_behavior',
    ("Enable properly dealing with timezones in phone timestamps "
     "during submission and in reports. "
     "(Please do not set manually, "
     "because it has to be accompanied by a migration.)"),
    TAG_EXPERIMENTAL,
>>>>>>> 64e21a1f
    [NAMESPACE_DOMAIN],
)

USER_AS_A_CASE = StaticToggle(
    'user_as_a_case',
    'Enable "User-As-A-Case" to store user properties in a case and use them in forms',
    TAG_PRODUCT_PATH,
    [NAMESPACE_DOMAIN]
)

STREAM_RESTORE_CACHE = PredictablyRandomToggle(
    'stream_cached_restore',
    'Stream cached restore from couchdb',
    TAG_EXPERIMENTAL,
    randomness=.5,
    namespaces=[NAMESPACE_DOMAIN]
)

ENABLE_LOADTEST_USERS = StaticToggle(
    'enable_loadtest_users',
    'Enable creating loadtest users on HQ',
    TAG_EXPERIMENTAL,
    namespaces=[NAMESPACE_DOMAIN],
    help_link='https://confluence.dimagi.com/display/ccinternal/Loadtest+Users',
)

OWNERSHIP_CLEANLINESS = PredictablyRandomToggle(
    'enable_owner_cleanliness_flags',
    'Enable tracking ownership cleanliness on submission',
    TAG_EXPERIMENTAL,
    randomness=.05,
    namespaces=[NAMESPACE_DOMAIN],
    help_link='https://docs.google.com/a/dimagi.com/document/d/12WfZLerFL832LZbMwqRAvXt82scdjDL51WZVNa31f28/edit#heading=h.gu9sjekp0u2p',
)

MOBILE_UCR = StaticToggle(
    'mobile_ucr',
    ('Mobile UCR: Configure viewing user configurable reports on the mobile '
     'through the app builder'),
    TAG_EXPERIMENTAL,
    namespaces=[NAMESPACE_DOMAIN],
)

FM_FACING_SUBSCRIPTIONS = StaticToggle(
    'fm_facing_subscriptions',
    'FM Facing Subscription Management Interface',
    TAG_PRODUCT_CORE,
)

API_THROTTLE_WHITELIST = StaticToggle(
    'api_throttle_whitelist',
    ('API throttle whitelist'),
    TAG_EXPERIMENTAL,
    namespaces=[NAMESPACE_USER],
)<|MERGE_RESOLUTION|>--- conflicted
+++ resolved
@@ -388,7 +388,6 @@
     [NAMESPACE_USER, NAMESPACE_DOMAIN],
 )
 
-<<<<<<< HEAD
 BULK_PAYMENTS = StaticToggle(
     'bulk_payments',
     'Enable payment of invoices by bulk credit payments and invoice generation for wire transfers',
@@ -407,15 +406,6 @@
     'phone_timezones_have_been_processed',
     "Treat phone times as meaning UTC in reports, etc. (DO NOT SET MANUALLY)",
     TAG_UNKNOWN,
-=======
-USE_NEW_TIMEZONE_BEHAVIOR = StaticToggle(
-    'use_new_timezone_behavior',
-    ("Enable properly dealing with timezones in phone timestamps "
-     "during submission and in reports. "
-     "(Please do not set manually, "
-     "because it has to be accompanied by a migration.)"),
-    TAG_EXPERIMENTAL,
->>>>>>> 64e21a1f
     [NAMESPACE_DOMAIN],
 )
 
