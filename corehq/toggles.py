--- conflicted
+++ resolved
@@ -1481,8 +1481,6 @@
     "Allow search for location in organization structure",
     TAG_PRODUCT,
     [NAMESPACE_DOMAIN],
-<<<<<<< HEAD
-=======
 )
 
 SHOW_ALL_SCHEDULED_REPORT_EMAILS = StaticToggle(
@@ -1491,5 +1489,4 @@
     "admin, show all in the current project)",
     TAG_PRODUCT,
     [NAMESPACE_USER],
->>>>>>> 29afc770
 )