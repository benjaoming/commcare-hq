import hashlib
import inspect
import math
from functools import wraps
from importlib import import_module
from typing import List

from django.conf import settings
from django.contrib import messages
from django.http import Http404
from django.urls import reverse
from django.utils.safestring import mark_safe
from django.utils.html import format_html

from attr import attrib, attrs
from couchdbkit import ResourceNotFound
from memoized import memoized

from corehq.extensions import extension_point, ResultFormat
from toggle.models import Toggle
from toggle.shortcuts import set_toggle, toggle_enabled

from corehq.util.quickcache import quickcache


@attrs(frozen=True)
class Tag:
    name = attrib(type=str)
    css_class = attrib(type=str)
    description = attrib(type=str)

    @property
    def index(self):
        return ALL_TAGS.index(self)


TAG_CUSTOM = Tag(
    name='One-Off / Custom',
    css_class='warning',
    description="This feature flag was created for one specific project. "
    "Please don't enable it for any other projects. "
    "This is NOT SUPPORTED outside of that project and may break other features.",
)
TAG_DEPRECATED = Tag(
    name='Deprecated',
    css_class='danger',
    description="This feature flag is being removed. "
    "Do not add any new projects to this list.",
)
TAG_PRODUCT = Tag(
    name='Product',
    css_class='success',
    description="This is a core-product feature that you should feel free to "
    "use.  We've feature-flagged until release.",
)
TAG_PREVIEW = Tag(
    name='Preview',
    css_class='default',
    description='',
)
TAG_SAAS_CONDITIONAL = Tag(
    name='SaaS - Conditional Use',
    css_class='primary',
    description="When enabled, “SaaS - Conditional Use” feature flags will be fully supported by the SaaS team. "
    "Please confirm with the SaaS Product team before enabling “SaaS - Conditional Use” flags for an external "
    "customer."
)
TAG_SOLUTIONS = Tag(
    name='Solutions',
    css_class='info',
    description="These features are only available for our services projects. This may affect support and "
    "pricing when the project is transitioned to a subscription."
)
TAG_SOLUTIONS_OPEN = Tag(
    name='Solutions - Open Use',
    css_class='info',
    description="These features are only available for our services projects. This may affect support and "
    "pricing when the project is transitioned to a subscription. Open Use Solutions Feature Flags can be "
    "enabled by GS."
)
TAG_SOLUTIONS_CONDITIONAL = Tag(
    name='Solutions - Conditional Use',
    css_class='info',
    description="These features are only available for our services projects. This may affect support and "
    "pricing when the project is transitioned to a subscription. Conditional Use Solutions Feature Flags can be "
    "complicated and should be enabled by GS only after ensuring your partners have the proper training materials."
)
TAG_SOLUTIONS_LIMITED = Tag(
    name='Solutions - Limited Use',
    css_class='info',
    description=mark_safe(  # nosec: no user input
        'These features are only available for our services projects. This '
        'may affect support and pricing when the project is transitioned to a '
        'subscription. Limited Use Solutions Feature Flags cannot be enabled '
        'by GS before submitting a <a href="https://docs.google.com/forms/d/e/'
        '1FAIpQLSfsX0K05nqflGdboeRgaa40HMfFb2DjGUbP4cKJL76ieS_TAA/viewform">'
        'SolTech Feature Flag Request</a>.'
    )
)
TAG_INTERNAL = Tag(
    name='Internal Engineering Tools',
    css_class='default',
    description="These are tools for our engineering team to use to manage the product",
)
# Order roughly corresponds to how much we want you to use it
ALL_TAG_GROUPS = [TAG_SOLUTIONS, TAG_PRODUCT, TAG_CUSTOM, TAG_INTERNAL, TAG_DEPRECATED]
ALL_TAGS = [
    TAG_SOLUTIONS_OPEN,
    TAG_SOLUTIONS_CONDITIONAL,
    TAG_SOLUTIONS_LIMITED,
    TAG_SAAS_CONDITIONAL,
] + ALL_TAG_GROUPS


class StaticToggle(object):

    def __init__(self, slug, label, tag, namespaces=None, help_link=None,
                 description=None, save_fn=None, enabled_for_new_domains_after=None,
                 enabled_for_new_users_after=None, relevant_environments=None,
                 notification_emails=None):
        self.slug = slug
        self.label = label
        self.tag = tag
        self.help_link = help_link
        self.description = description
        # Optionally provide a callable to be called whenever the toggle is
        # updated.  This is only applicable to domain toggles.  It must accept
        # two parameters, `domain_name` and `toggle_is_enabled`
        self.save_fn = save_fn
        # Toggles can be declared in localsettings statically
        #   to avoid cache lookups
        self.always_enabled = set(
            settings.STATIC_TOGGLE_STATES.get(self.slug, {}).get('always_enabled', []))
        self.always_disabled = set(
            settings.STATIC_TOGGLE_STATES.get(self.slug, {}).get('always_disabled', []))
        self.enabled_for_new_domains_after = enabled_for_new_domains_after
        self.enabled_for_new_users_after = enabled_for_new_users_after
        # pass in a set of environments where this toggle applies
        self.relevant_environments = relevant_environments

        if namespaces:
            self.namespaces = [None if n == NAMESPACE_USER else n for n in namespaces]
        else:
            self.namespaces = [None]
        self.notification_emails = notification_emails

    def enabled(self, item, namespace=Ellipsis):
        if self.relevant_environments and not (
            settings.SERVER_ENVIRONMENT in self.relevant_environments
            or settings.DEBUG
        ):
            # Don't even bother looking it up in the cache
            return False
        if item in self.always_enabled:
            return True
        elif item in self.always_disabled:
            return False

        if namespace == NAMESPACE_USER:
            namespace = None  # because:
            #     __init__() ... self.namespaces = [None if n == NAMESPACE_USER else n for n in namespaces]
        if namespace is not Ellipsis and namespace not in self.namespaces:
            # short circuit if we're checking an item that isn't supported by this toggle
            return False

        domain_enabled_after = self.enabled_for_new_domains_after
        if (domain_enabled_after is not None and NAMESPACE_DOMAIN in self.namespaces
                and was_domain_created_after(item, domain_enabled_after)):
            return True

        user_enabled_after = self.enabled_for_new_users_after
        if (user_enabled_after is not None and was_user_created_after(item, user_enabled_after)):
            return True

        namespaces = self.namespaces if namespace is Ellipsis else [namespace]
        return any([toggle_enabled(self.slug, item, namespace=n) for n in namespaces])

    def enabled_for_request(self, request):
        return (
            None in self.namespaces
            and hasattr(request, 'user')
            and self.enabled(request.user.username, namespace=None)
        ) or (
            NAMESPACE_DOMAIN in self.namespaces
            and hasattr(request, 'domain')
            and self.enabled(request.domain, namespace=NAMESPACE_DOMAIN)
        ) or (
            NAMESPACE_EMAIL_DOMAIN in self.namespaces
            and hasattr(request, 'user')
            and self.enabled(
                request.user.email or request.user.username,
                namespace=NAMESPACE_EMAIL_DOMAIN
            )
        )

    def set(self, item, enabled, namespace=None):
        if namespace == NAMESPACE_USER:
            namespace = None  # because:
            #     __init__() ... self.namespaces = [None if n == NAMESPACE_USER else n for n in namespaces]
        return set_toggle(self.slug, item, enabled, namespace)

    def required_decorator(self):
        """
        Returns a view function decorator that checks to see if the domain
        or user in the request has the appropriate toggle enabled.
        """
        def decorator(view_func):
            @wraps(view_func)
            def wrapped_view(request, *args, **kwargs):
                if self.enabled_for_request(request):
                    return view_func(request, *args, **kwargs)
                if request.user.is_superuser:
                    from corehq.apps.toggle_ui.views import ToggleEditView
                    toggle_url = reverse(ToggleEditView.urlname, args=[self.slug])
                    messages.warning(
                        request,
                        format_html(
                            'This <a href="{}">feature flag</a> should be enabled '
                            'to access this URL',
                            toggle_url
                        ),
                        fail_silently=True,  # workaround for tests: https://code.djangoproject.com/ticket/17971
                    )
                raise Http404()
            return wrapped_view
        return decorator

    def get_enabled_domains(self):
        try:
            toggle = Toggle.get(self.slug)
        except ResourceNotFound:
            return []

        enabled_users = toggle.enabled_users
        domains = {user.split('domain:')[1] for user in enabled_users if 'domain:' in user}
        domains |= self.always_enabled
        domains -= self.always_disabled
        return list(domains)


def was_domain_created_after(domain, checkpoint):
    """
    Return true if domain was created after checkpoint

    :param domain: Domain name (string).
    :param checkpoint: datetime object.
    """
    from corehq.apps.domain.models import Domain
    domain_obj = Domain.get_by_name(domain)
    return (
        domain_obj is not None and
        domain_obj.date_created is not None and
        domain_obj.date_created > checkpoint
    )


def was_user_created_after(username, checkpoint):
    """
    Return true if user was created after checkpoint

    :param username: Web User username (string).
    :param checkpoint: datetime object.
    """
    from corehq.apps.users.models import WebUser
    user = WebUser.get_by_username(username)
    return (
        user is not None and
        user.created_on is not None and
        user.created_on > checkpoint
    )


def deterministic_random(input_string):
    """
    Returns a deterministically random number between 0 and 1 based on the
    value of the string. The same input should always produce the same output.
    """
    if isinstance(input_string, str):
        input_string = input_string.encode('utf-8')
    return float.fromhex(hashlib.md5(input_string).hexdigest()) / math.pow(2, 128)


class PredictablyRandomToggle(StaticToggle):
    """
    A toggle that is predictably random based off some axis. Useful for for doing
    a randomized rollout of a feature. E.g. "turn this on for 5% of domains", or
    "turn this on for 40% of users".

    It extends StaticToggle, so individual domains/users can also be explicitly added.
    """

    def __init__(
        self,
        slug,
        label,
        tag,
        namespaces,
        randomness,
        help_link=None,
        description=None,
    ):
        super(PredictablyRandomToggle, self).__init__(slug, label, tag, list(namespaces),
                                                      help_link=help_link, description=description)
        _ensure_valid_namespaces(namespaces)
        _ensure_valid_randomness(randomness)
        self.randomness = randomness

    @property
    def randomness_percent(self):
        return "{:.0f}".format(self.randomness * 100)

    def _get_identifier(self, item):
        return '{}:{}:{}'.format(self.namespaces, self.slug, item)

    def enabled(self, item, namespace=Ellipsis):
        if self.relevant_environments and not (
            settings.SERVER_ENVIRONMENT in self.relevant_environments
            or settings.DEBUG
        ):
            # Don't even bother looking it up in the cache
            return False

        if namespace == NAMESPACE_USER:
            namespace = None  # because:
            # StaticToggle.__init__(): self.namespaces = [None if n == NAMESPACE_USER else n for n in namespaces]

        all_namespaces = {None if n == NAMESPACE_USER else n for n in ALL_RANDOM_NAMESPACES}
        if namespace is Ellipsis and set(self.namespaces) != all_namespaces:
            raise ValueError(
                'PredictablyRandomToggle.enabled() cannot be determined for toggle "{slug}" because it is not '
                'available for all namespaces and the namespace of "{item}" is not given.'.format(
                    slug=self.slug,
                    item=item,
                )
            )

        if settings.DISABLE_RANDOM_TOGGLES:
            return False
        elif item in self.always_disabled:
            return False
        elif namespace is not Ellipsis and namespace not in self.namespaces:
            return False
        return (
            (item and deterministic_random(self._get_identifier(item)) < self.randomness)
            or super(PredictablyRandomToggle, self).enabled(item, namespace)
        )


class DynamicallyPredictablyRandomToggle(PredictablyRandomToggle):
    """
    A PredictablyRandomToggle whose randomness can be configured via the database/UI.
    """
    RANDOMNESS_KEY = 'hq_dynamic_randomness'

    def __init__(
        self,
        slug,
        label,
        tag,
        namespaces,
        default_randomness=0.0,
        help_link=None,
        description=None,
        relevant_environments=None
    ):
        super(PredictablyRandomToggle, self).__init__(slug, label, tag, list(namespaces),
                                                      help_link=help_link, description=description,
                                                      relevant_environments=relevant_environments)
        _ensure_valid_namespaces(namespaces)
        _ensure_valid_randomness(default_randomness)
        self.default_randomness = default_randomness

    @property
    @quickcache(vary_on=['self.slug'])
    def randomness(self):
        # a bit hacky: leverage couch's dynamic properties to just tack this onto the couch toggle doc
        try:
            toggle = Toggle.get(self.slug)
        except ResourceNotFound:
            return self.default_randomness
        dynamic_randomness = getattr(toggle, self.RANDOMNESS_KEY, self.default_randomness)
        try:
            dynamic_randomness = float(dynamic_randomness)
            return dynamic_randomness
        except ValueError:
            return self.default_randomness


# if no namespaces are specified the user namespace is assumed
NAMESPACE_USER = 'user'
NAMESPACE_DOMAIN = 'domain'
NAMESPACE_EMAIL_DOMAIN = 'email_domain'
NAMESPACE_OTHER = 'other'
ALL_NAMESPACES = [NAMESPACE_USER, NAMESPACE_DOMAIN, NAMESPACE_EMAIL_DOMAIN]
ALL_RANDOM_NAMESPACES = [NAMESPACE_USER, NAMESPACE_DOMAIN]


def any_toggle_enabled(*toggles):
    """
    Return a view decorator for allowing access if any of the given toggles are
    enabled. Example usage:

    @toggles.any_toggle_enabled(REPORT_BUILDER, USER_CONFIGURABLE_REPORTS)
    def delete_custom_report():
        pass

    """
    def decorator(view_func):
        @wraps(view_func)
        def wrapped_view(request, *args, **kwargs):
            for t in toggles:
                if t.enabled_for_request(request):
                    return view_func(request, *args, **kwargs)
            raise Http404()
        return wrapped_view
    return decorator


@extension_point(result_format=ResultFormat.FLATTEN)
def custom_toggle_modules() -> List[str]:
    """Extension point to add toggles from custom code

    Parameters:
        None

    Returns:
        List of python module strings for custom toggle modules.
    """


def all_toggles():
    """
    Loads all toggles
    """
    return list(all_toggles_by_name().values())


@memoized
def all_toggles_by_name():
    # trick for listing the attributes of the current module.
    # http://stackoverflow.com/a/990450/8207
    core_toggles = all_toggles_by_name_in_scope(globals())
    for module_name in custom_toggle_modules():
        module = import_module(module_name)
        core_toggles.update(all_toggles_by_name_in_scope(module.__dict__))
    return core_toggles


def all_toggles_by_name_in_scope(scope_dict, toggle_class=StaticToggle):
    result = {}
    for toggle_name, toggle in scope_dict.items():
        if not toggle_name.startswith('__'):
            if isinstance(toggle, toggle_class):
                result[toggle_name] = toggle
    return result


def toggles_dict(username=None, domain=None):
    """
    Loads all toggles into a dictionary for use in JS

    (only enabled toggles are included)
    """
    return {t.slug: True for t in all_toggles() if (t.enabled(username, NAMESPACE_USER) or
                                                    t.enabled(domain, NAMESPACE_DOMAIN))}


def toggle_values_by_name(username=None, domain=None):
    """
    Loads all toggles into a dictionary for use in JS

    all toggles (including those not enabled) are included
    """
    return {toggle_name: (toggle.enabled(username, NAMESPACE_USER) or
                          toggle.enabled(domain, NAMESPACE_DOMAIN))
            for toggle_name, toggle in all_toggles_by_name().items()}


def _ensure_valid_namespaces(namespaces):
    if not namespaces:
        raise Exception('namespaces must be defined!')


def _ensure_valid_randomness(randomness):
    if not 0 <= randomness <= 1:
        raise Exception('randomness must be between 0 and 1!')


APP_BUILDER_CUSTOM_PARENT_REF = StaticToggle(
    'custom-parent-ref',
    'ICDS: Custom case parent reference',
    TAG_CUSTOM,
    [NAMESPACE_DOMAIN],
)

LAZY_LOAD_MULTIMEDIA = StaticToggle(
    'optional-media',
    'ICDS: Lazy load multimedia files in Updates',
    TAG_CUSTOM,
    [NAMESPACE_DOMAIN],
)

APP_BUILDER_ADVANCED = StaticToggle(
    'advanced-app-builder',
    'Advanced Module in App-Builder',
    TAG_SOLUTIONS_LIMITED,
    [NAMESPACE_DOMAIN],
    description="Advanced Modules allow you to autoload and manage multiple case types, "
                "but may behave in unexpected ways.",
    help_link='https://confluence.dimagi.com/display/ccinternal/Advanced+Modules',
)

APP_BUILDER_SHADOW_MODULES = StaticToggle(
    'shadow-app-builder',
    'Shadow Modules',
    TAG_SOLUTIONS_CONDITIONAL,
    [NAMESPACE_DOMAIN],
    help_link='https://confluence.dimagi.com/display/ccinternal/Shadow+Modules+and+Forms',
)

V1_SHADOW_MODULES = StaticToggle(
    'v1-shadows',
    'Allow creation and management of deprecated Shadow Module behaviour',
    TAG_SOLUTIONS_CONDITIONAL,
    [NAMESPACE_DOMAIN],
    help_link='https://github.com/dimagi/commcare-hq/blob/master/docs/advanced_app_features.rst#shadow-modules',
)

CASE_LIST_CUSTOM_XML = StaticToggle(
    'case_list_custom_xml',
    'Allow custom XML to define case lists (ex. for case tiles)',
    TAG_SOLUTIONS_LIMITED,
    [NAMESPACE_DOMAIN],
    help_link='https://confluence.dimagi.com/display/public/Custom+Case+XML+Overview',
)

CASE_LIST_CUSTOM_VARIABLES = StaticToggle(
    'case_list_custom_variables',
    'Show text area for entering custom variables',
    TAG_SOLUTIONS_LIMITED,
    [NAMESPACE_DOMAIN],
    description='Defines custom variables that can be used in case list or detail calculations',
)

CASE_LIST_TILE = StaticToggle(
    'case_list_tile',
    'REC: Allow configuration of the REC case list tile',
    TAG_CUSTOM,
    [NAMESPACE_DOMAIN]
)

SHOW_PERSIST_CASE_CONTEXT_SETTING = StaticToggle(
    'show_persist_case_context_setting',
    'Allow toggling the persistent case context tile',
    TAG_SOLUTIONS_CONDITIONAL,
    [NAMESPACE_DOMAIN],
)

CASE_LIST_LOOKUP = StaticToggle(
    'case_list_lookup',
    'Allow external android callouts to search the caselist',
    TAG_SOLUTIONS_CONDITIONAL,
    [NAMESPACE_DOMAIN]
)

BIOMETRIC_INTEGRATION = StaticToggle(
    'biometric_integration',
    "Enables biometric integration (simprints) features.",
    TAG_PRODUCT,
    [NAMESPACE_DOMAIN]
)

ADD_USERS_FROM_LOCATION = StaticToggle(
    'add_users_from_location',
    "Allow users to add new mobile workers from the locations page",
    TAG_DEPRECATED,
    [NAMESPACE_DOMAIN]
)

CASE_DETAIL_PRINT = StaticToggle(
    'case_detail_print',
    'MLabour: Allowing printing of the case detail, based on an HTML template',
    TAG_CUSTOM,
    [NAMESPACE_DOMAIN],
)

COPY_FORM_TO_APP = StaticToggle(
    'copy_form_to_app',
    'Allow copying a form from one app to another',
    TAG_INTERNAL,
    [NAMESPACE_DOMAIN, NAMESPACE_USER],
)

DATA_FILE_DOWNLOAD = StaticToggle(
    'data_file_download',
    'Offer hosting and sharing data files for downloading from a secure dropzone',
    TAG_SOLUTIONS_OPEN,
    help_link='https://confluence.dimagi.com/display/ccinternal/Offer+hosting+and+sharing+data+files+for+downloading+from+a+secure+dropzone',
    namespaces=[NAMESPACE_DOMAIN],
)

DETAIL_LIST_TAB_NODESETS = StaticToggle(
    'detail-list-tab-nodesets',
    'Associate a nodeset with a case detail tab',
    TAG_SOLUTIONS_CONDITIONAL,
    help_link='https://confluence.dimagi.com/display/ccinternal/Case+Detail+Nodesets',
    namespaces=[NAMESPACE_DOMAIN]
)

DHIS2_INTEGRATION = StaticToggle(
    'dhis2_integration',
    'DHIS2 Integration',
    TAG_SOLUTIONS_LIMITED,
    [NAMESPACE_DOMAIN]
)

GRAPH_CREATION = StaticToggle(
    'graph-creation',
    'Case list/detail graph creation',
    TAG_SOLUTIONS_CONDITIONAL,
    help_link='https://confluence.dimagi.com/display/RD/Graphing+in+HQ',
    namespaces=[NAMESPACE_DOMAIN]
)

IS_CONTRACTOR = StaticToggle(
    'is_contractor',
    'Is contractor',
    TAG_INTERNAL,
    description="Used to give non super-users access to select super-user features"
)

MM_CASE_PROPERTIES = StaticToggle(
    'mm_case_properties',
    'Multimedia Case Properties',
    TAG_DEPRECATED,
    help_link='https://confluence.dimagi.com/display/ccinternal/Multimedia+Case+Properties+Feature+Flag',
    namespaces=[NAMESPACE_DOMAIN],
)

VISIT_SCHEDULER = StaticToggle(
    'app_builder_visit_scheduler',
    'ICDS: Visit Scheduler',
    TAG_CUSTOM,
    [NAMESPACE_DOMAIN, NAMESPACE_USER]
)


USER_CONFIGURABLE_REPORTS = StaticToggle(
    'user_reports',
    'User configurable reports UI',
    TAG_SOLUTIONS_LIMITED,
    [NAMESPACE_DOMAIN, NAMESPACE_USER],
    description=(
        "A feature which will allow your domain to create User Configurable Reports."
    ),
    help_link='https://confluence.dimagi.com/display/RD/User+Configurable+Reporting',
)

LOCATIONS_IN_UCR = StaticToggle(
    'locations_in_ucr',
    'ICDS: Add Locations as one of the Source Types for User Configurable Reports',
    TAG_CUSTOM,
    [NAMESPACE_DOMAIN]
)

REPORT_BUILDER = StaticToggle(
    'report_builder',
    'Activate Report Builder for a project without setting up a subscription.',
    TAG_DEPRECATED,
    [NAMESPACE_DOMAIN],
)

UCR_SUM_WHEN_TEMPLATES = StaticToggle(
    'ucr_sum_when_templates',
    'Allow sum when template columns in dynamic UCRs',
    TAG_CUSTOM,
    [NAMESPACE_DOMAIN],
    description=(
        "Enables use of SumWhenTemplateColumn with custom expressions in dynamic UCRS."
    ),
    help_link='https://commcare-hq.readthedocs.io/ucr.html#sumwhencolumn-and-sumwhentemplatecolumn',
)

ASYNC_RESTORE = StaticToggle(
    'async_restore',
    'Generate restore response in an asynchronous task to prevent timeouts',
    TAG_INTERNAL,
    [NAMESPACE_DOMAIN],
)

REPORT_BUILDER_BETA_GROUP = StaticToggle(
    'report_builder_beta_group',
    'RB beta group',
    TAG_DEPRECATED,
    [NAMESPACE_DOMAIN],
)

SYNC_ALL_LOCATIONS = StaticToggle(
    'sync_all_locations',
    '(Deprecated) Sync the full location hierarchy when syncing location fixtures',
    TAG_DEPRECATED,
    [NAMESPACE_DOMAIN],
    description="Do not turn this feature flag. It is only used for providing compatability for old projects. "
    "We are actively trying to remove projects from this list. This functionality is now possible by using the "
    "Advanced Settings on the Organization Levels page and setting the Level to Expand From option.",
)

HIERARCHICAL_LOCATION_FIXTURE = StaticToggle(
    'hierarchical_location_fixture',
    'Display Settings To Get Hierarchical Location Fixture',
    TAG_INTERNAL,
    [NAMESPACE_DOMAIN],
    description=(
        "Do not turn this feature flag.  It is only used for providing "
        "compatability for old projects.  We are actively trying to remove "
        "projects from this list."
    ),
)

EXTENSION_CASES_SYNC_ENABLED = StaticToggle(
    'extension_sync',
    'Enable extension syncing',
    TAG_SOLUTIONS_CONDITIONAL,
    help_link='https://confluence.dimagi.com/display/ccinternal/Extension+Cases',
    namespaces=[NAMESPACE_DOMAIN],
)

USH_DONT_CLOSE_PATIENT_EXTENSIONS = StaticToggle(
    'ush_dont_close_patient_extensions',
    'COVID: Suppress closing extensions on closing hosts for host/extension pairs of patient/contact case-types',
    TAG_CUSTOM,
    namespaces=[NAMESPACE_DOMAIN],
    description="""
    Suppress the normal behaviour of 'closing host cases closes its extension cases'.
    Enabling this results in 'closing patient type cases will not close its contact type
    extension cases'. Designed for specific USH domain use-case
    """
)

DISABLE_WEB_APPS = StaticToggle(
    'disable_web_apps',
    'Disable access to Web Apps UI',
    TAG_INTERNAL,
    namespaces=[NAMESPACE_DOMAIN],
    help_link='https://confluence.dimagi.com/display/ccinternal/Disable+access+to+Web+Apps+UI',
)

ROLE_WEBAPPS_PERMISSIONS = StaticToggle(
    'role_webapps_permissions',
    'ICDS: Toggle which webapps to see based on role',
    TAG_CUSTOM,
    namespaces=[NAMESPACE_DOMAIN],
)


SYNC_SEARCH_CASE_CLAIM = StaticToggle(
    'search_claim',
    'Enable synchronous mobile searching and case claiming',
    TAG_SOLUTIONS_CONDITIONAL,
    help_link='https://confluence.dimagi.com/display/ccinternal/Remote+Case+Search+and+Claim',
    namespaces=[NAMESPACE_DOMAIN]
)


USH_CASE_CLAIM_UPDATES = StaticToggle(
    'case_claim_autolaunch',
    '''
        USH Specific toggle to support several different case search/claim workflows in web apps:
        "search first", "see more", and "skip to default case search results", Geocoder,
        Lookup table, Hint text and other options in Webapps Case Search.
    ''',
    TAG_INTERNAL,
    namespaces=[NAMESPACE_DOMAIN]
)


WEBAPPS_STICKY_SEARCH = StaticToggle(
    'webapps_sticky_search',
    'COVID: Sticky search: In web apps, save user\'s most recent inputs on case search & claim screen.',
    TAG_CUSTOM,
    namespaces=[NAMESPACE_DOMAIN],
    help_link='https://confluence.dimagi.com/display/ccinternal/COVID%3A+Web+Apps+Sticky+Search',
)


def _enable_search_index(domain, enabled):
    from corehq.apps.case_search.tasks import reindex_case_search_for_domain
    from corehq.pillows.case_search import domains_needing_search_index
    domains_needing_search_index.clear()
    if enabled:
        # action is no longer reversible due to roll out of EXPLORE_CASE_DATA
        # and upcoming migration of CaseES to CaseSearchES
        reindex_case_search_for_domain.delay(domain)


CASE_LIST_EXPLORER = StaticToggle(
    'case_list_explorer',
    'Show the case list explorer report',
    TAG_SOLUTIONS_OPEN,
    namespaces=[NAMESPACE_DOMAIN],
    save_fn=_enable_search_index,
)

EXPLORE_CASE_DATA = StaticToggle(
    'explore_case_data',
    'Show the Explore Case Data report (in dev). Please make sure the project '
    'is fully migrated to support the CaseSearch index either by enabling '
    'the Case List Explorer toggle or doing a manual migration.\n\n'
    'Please use the EXPLORE_CASE_DATA_PREVIEW Feature Preview moving forward. '
    'This will be deprecated once the Feature Preview is in full swing.',
    TAG_PRODUCT,
    namespaces=[NAMESPACE_DOMAIN, NAMESPACE_USER],
)

ECD_MIGRATED_DOMAINS = StaticToggle(
    'ecd_migrated_domains',
    'Domains that have undergone migration for Explore Case Data and have a '
    'CaseSearch elasticsearch index created.\n\n'
    'NOTE: enabling this Feature Flag will NOT enable the CaseSearch index.',
    TAG_INTERNAL,
    namespaces=[NAMESPACE_DOMAIN],
)

ECD_PREVIEW_ENTERPRISE_DOMAINS = StaticToggle(
    'ecd_enterprise_domains',
    'Enterprise Domains that are eligible to view the Explore Case Data '
    'Feature Preview. By default, this feature will only be available for '
    'domains that are Advanced or Pro and have undergone the ECD migration.',
    TAG_INTERNAL,
    namespaces=[NAMESPACE_DOMAIN],
)

CASE_API_V0_6 = StaticToggle(
    'case_api_v0_6',
    'Enable the v0.6 Case API',
    TAG_SOLUTIONS_LIMITED,
    namespaces=[NAMESPACE_DOMAIN],
)

LIVEQUERY_SYNC = StaticToggle(
    'livequery_sync',
    'Enable livequery sync algorithm',
    TAG_INTERNAL,
    namespaces=[NAMESPACE_DOMAIN],
)

HIPAA_COMPLIANCE_CHECKBOX = StaticToggle(
    'hipaa_compliance_checkbox',
    'Show HIPAA compliance checkbox',
    TAG_INTERNAL,
    [NAMESPACE_USER],
)

CAN_EDIT_EULA = StaticToggle(
    'can_edit_eula',
    "Whether this user can set the custom eula and data sharing internal project options. "
    "This should be a small number of DIMAGI ONLY users",
    TAG_INTERNAL,
)

# This toggle offers the "multiple_apps_unlimited" mobile flag to non-Dimagi users
MOBILE_PRIVILEGES_FLAG = StaticToggle(
    'mobile_privileges_flag',
    'Offer "Enable Privileges on Mobile" flag.',
    TAG_INTERNAL,
    [NAMESPACE_USER]
)

PRODUCTS_PER_LOCATION = StaticToggle(
    'products_per_location',
    "Products Per Location: Specify products stocked at individual locations.  "
    "This doesn't actually do anything yet.",
    TAG_CUSTOM,
    [NAMESPACE_DOMAIN]
)

ALLOW_CASE_ATTACHMENTS_VIEW = StaticToggle(
    'allow_case_attachments_view',
    "Explicitly allow user to access case attachments, even if they can't view the case list report.",
    TAG_CUSTOM,
    [NAMESPACE_DOMAIN, NAMESPACE_USER]
)

TRANSFER_DOMAIN = StaticToggle(
    'transfer_domain',
    'Transfer domains to different users',
    TAG_INTERNAL,
    [NAMESPACE_DOMAIN]
)


FORM_LINK_WORKFLOW = StaticToggle(
    'form_link_workflow',
    'Form linking workflow available on forms',
    TAG_SOLUTIONS_CONDITIONAL,
    [NAMESPACE_DOMAIN],
    help_link='https://confluence.dimagi.com/display/ccinternal/Form+Link+Workflow+Feature+Flag',
)

SECURE_SESSION_TIMEOUT = StaticToggle(
    'secure_session_timeout',
    "COVID: Allow domain to override default length of inactivity timeout",
    TAG_CUSTOM,
    [NAMESPACE_DOMAIN],
    help_link="https://confluence.dimagi.com/display/ccinternal/Allow+domain+to+override+default+length+of+inactivity+timeout",
)

# not referenced in code directly but passed through to vellum
# see toggles_dict

VELLUM_SAVE_TO_CASE = StaticToggle(
    'save_to_case',
    "Adds save to case as a question to the form builder",
    TAG_SAAS_CONDITIONAL,
    [NAMESPACE_DOMAIN],
    description='This flag allows case management inside repeat groups',
    help_link='https://confluence.dimagi.com/display/ccinternal/Save+to+Case+Feature+Flag',
)

VELLUM_PRINTING = StaticToggle(
    'printing',
    "Enables the Print Android App Callout",
    TAG_SOLUTIONS_LIMITED,
    [NAMESPACE_DOMAIN],
    description='Allows printing from CommCare on the device',
    help_link='https://confluence.dimagi.com/display/ccinternal/Printing+from+a+form+in+CommCare+Android',
)

VELLUM_DATA_IN_SETVALUE = StaticToggle(
    'allow_data_reference_in_setvalue',
    "Allow data references in a setvalue",
    TAG_SOLUTIONS_LIMITED,
    [NAMESPACE_DOMAIN],
    description="This allows referencing other questions in the form in a setvalue. "
                "This may still cause issues if the other questions have not been calculated yet",
)

VELLUM_ALLOW_BULK_FORM_ACTIONS = StaticToggle(
    'allow_bulk_form_actions',
    "Allow bulk form actions in the Form Builder",
    TAG_PRODUCT,
    [NAMESPACE_DOMAIN],
    description="This shows Bulk Form Actions (mark all questions required, "
                "set default values to matching case properties) in "
                "the Form Builder's main dropdown menu.",
)

CACHE_AND_INDEX = StaticToggle(
    'cache_and_index',
    'REC: Enable the "Cache and Index" format option when choosing sort properties '
    'in the app builder',
    TAG_CUSTOM,
    [NAMESPACE_DOMAIN],
)

CUSTOM_PROPERTIES = StaticToggle(
    'custom_properties',
    'Allow users to add arbitrary custom properties to their application',
    TAG_SOLUTIONS_LIMITED,
    help_link='https://confluence.dimagi.com/display/internal/CommCare+Android+Developer+Options+--+Internal#'
              'CommCareAndroidDeveloperOptions--Internal-SettingtheValueofaDeveloperOptionfromHQ',
    namespaces=[NAMESPACE_DOMAIN]
)

WEBAPPS_CASE_MIGRATION = StaticToggle(
    'webapps_case_migration',
    "Work-in-progress to support user-written migrations",
    TAG_CUSTOM,
    namespaces=[NAMESPACE_USER]
)

ENABLE_LOADTEST_USERS = StaticToggle(
    'enable_loadtest_users',
    'Enable creating loadtest users on HQ',
    TAG_SOLUTIONS_CONDITIONAL,
    namespaces=[NAMESPACE_DOMAIN],
    help_link='https://confluence.dimagi.com/display/ccinternal/Loadtest+Users',
)

MOBILE_UCR = StaticToggle(
    'mobile_ucr',
    ('Mobile UCR: Configure viewing user configurable reports on the mobile '
     'through the app builder'),
    TAG_SOLUTIONS_LIMITED,
    namespaces=[NAMESPACE_DOMAIN],
)

MOBILE_UCR_LINKED_DOMAIN = StaticToggle(
    'mobile_ucr_linked_domain',
    ('Mobile UCR: Configure viewing user configurable reports on the mobile when using linked domains. '
     'NOTE: This won\'t work without developer intervention'),
    TAG_CUSTOM,
    namespaces=[NAMESPACE_DOMAIN],
)

API_THROTTLE_WHITELIST = StaticToggle(
    'api_throttle_whitelist',
    ('API throttle whitelist'),
    TAG_INTERNAL,
    namespaces=[NAMESPACE_USER],
)

API_BLACKLIST = StaticToggle(
    'API_BLACKLIST',
    ("Blacklist API access to a user or domain that spams us"),
    TAG_INTERNAL,
    namespaces=[NAMESPACE_DOMAIN, NAMESPACE_USER],
    description="For temporary, emergency use only. If a partner doesn't properly "
    "throttle their API requests, it can hammer our infrastructure, causing "
    "outages. This will cut off the tide, but we should communicate with them "
    "immediately.",
)

FORM_SUBMISSION_BLACKLIST = StaticToggle(
    'FORM_SUBMISSION_BLACKLIST',
    ("Blacklist form submissions from a domain that spams us"),
    TAG_INTERNAL,
    namespaces=[NAMESPACE_DOMAIN],
    description="This is a temporary solution to an unusually high volume of "
    "form submissions from a domain.  We have some projects that automatically "
    "send forms. If that ever causes problems, we can use this to cut them off.",
)


def _commtrackify(domain_name, toggle_is_enabled):
    from corehq.apps.domain.models import Domain
    domain_obj = Domain.get_by_name(domain_name, strict=True)
    if domain_obj and domain_obj.commtrack_enabled != toggle_is_enabled:
        if toggle_is_enabled:
            domain_obj.convert_to_commtrack()
        else:
            domain_obj.commtrack_enabled = False
            domain_obj.save()


COMMTRACK = StaticToggle(
    'commtrack',
    "CommCare Supply",
    TAG_SOLUTIONS_LIMITED,
    description=(
        '<a href="https://help.commcarehq.org/display/commtrack/CommCare+Supply+Home">CommCare Supply</a> '
        "is a logistics and supply chain management module. It is designed "
        "to improve the management, transport, and resupply of a variety of "
        "goods and materials, from medication to food to bednets. <br/>"
    ),
    help_link='https://help.commcarehq.org/display/commtrack/CommCare+Supply+Home',
    namespaces=[NAMESPACE_DOMAIN],
    save_fn=_commtrackify,
)

NON_COMMTRACK_LEDGERS = StaticToggle(
    'non_commtrack_ledgers',
    "Enable ledgers for projects not using Supply.",
    TAG_CUSTOM,
    description=(
        'Turns on the ledger fixture and ledger transaction question types in '
        'the form builder. ONLY WORKS ON SQL DOMAINS!'
    ),
    namespaces=[NAMESPACE_DOMAIN],
)

CUSTOM_INSTANCES = StaticToggle(
    'custom_instances',
    'Inject custom instance declarations',
    TAG_CUSTOM,
    description=(
        'Enables the insertion of custom instances into a case list configuration. '
        'Currently used by SimPrints-integrated projects.'
    ),
    namespaces=[NAMESPACE_DOMAIN],
)

CUSTOM_ASSERTIONS = StaticToggle(
    'custom_assertions',
    'Inject custom assertions into the suite',
    TAG_SOLUTIONS_CONDITIONAL,
    description=(
        'Enables the insertion of custom assertions into the suite file. '
    ),
    namespaces=[NAMESPACE_DOMAIN],
    help_link="https://confluence.dimagi.com/display/ccinternal/User+defined+assert+blocks",
)

APPLICATION_ERROR_REPORT = StaticToggle(
    'application_error_report',
    'Show Application Error Report',
    TAG_SOLUTIONS_OPEN,
    help_link='https://confluence.dimagi.com/display/ccinternal/Show+Application+Error+Report+Feature+Flag',
    namespaces=[NAMESPACE_USER],
)

OPENCLINICA = StaticToggle(
    'openclinica',
    'KEMRI: Offer OpenClinica settings and CDISC ODM export',
    TAG_CUSTOM,
    namespaces=[NAMESPACE_DOMAIN],
)

ICDS_DASHBOARD_REPORT_FEATURES = StaticToggle(
    'features_in_dashboard_icds_reports',
    'ICDS: Enable access to pre-release features in the ICDS Dashboard reports',
    TAG_CUSTOM,
    [NAMESPACE_USER],
    relevant_environments={"icds", "icds-staging"}
)

OPENMRS_INTEGRATION = StaticToggle(
    'openmrs_integration',
    'Enable OpenMRS integration',
    TAG_SOLUTIONS_LIMITED,
    [NAMESPACE_DOMAIN],
)

SUPPORT = StaticToggle(
    'support',
    'General toggle for support features',
    TAG_INTERNAL,
    help_link='https://confluence.dimagi.com/display/ccinternal/Support+Flag',
)

LEGACY_CHILD_MODULES = StaticToggle(
    'legacy_child_modules',
    'Legacy, non-nested sub-menus',
    TAG_DEPRECATED,
    [NAMESPACE_DOMAIN],
    description=(
        "Sub-menus are now displayed nested under their parent menu. Some "
        "apps built before this change will require that their modules be "
        "reordered to fit this paradigm. This feature flag exists to support "
        "those applications until they're transitioned."
    )
)

NON_PARENT_MENU_SELECTION = StaticToggle(
    'non_parent_menu_selection',
    'Allow selecting of module of any case-type in select-parent workflow',
    TAG_CUSTOM,
    namespaces=[NAMESPACE_DOMAIN],
    description="""
    Allow selecting of module of any case-type in select-parent workflow
    """,
)

FORMPLAYER_USE_LIVEQUERY = StaticToggle(
    'formplayer_use_livequery',
    'Use LiveQuery on Web Apps',
    TAG_INTERNAL,
    [NAMESPACE_DOMAIN],
)

FIXTURE_CASE_SELECTION = StaticToggle(
    'fixture_case',
    'ICDS: Allow a configurable case list that is filtered based on a fixture type and '
    'fixture selection (Due List)',
    TAG_CUSTOM,
    [NAMESPACE_DOMAIN],
)

SMS_LOG_CHANGES = StaticToggle(
    'sms_log_changes',
    'Message Log Report v2',
    TAG_SOLUTIONS_OPEN,
    [NAMESPACE_USER, NAMESPACE_DOMAIN],
    description=("This flag makes failed messages appear in the Message Log "
                 "Report, and adds Status and Event columns"),
)

ENABLE_INCLUDE_SMS_GATEWAY_CHARGING = StaticToggle(
    'enable_include_sms_gateway_charging',
    'Enable include SMS gateway charging',
    TAG_CUSTOM,
    [NAMESPACE_DOMAIN]
)

MESSAGE_LOG_METADATA = StaticToggle(
    'message_log_metadata',
    'Include message id in Message Log export.',
    TAG_CUSTOM,
    [NAMESPACE_USER],
)

RUN_AUTO_CASE_UPDATES_ON_SAVE = StaticToggle(
    'run_auto_case_updates_on_save',
    'Run Auto Case Update rules on each case save.',
    TAG_INTERNAL,
    [NAMESPACE_DOMAIN],
)

LEGACY_SYNC_SUPPORT = StaticToggle(
    'legacy_sync_support',
    "Support mobile sync bugs in older projects (2.9 and below).",
    TAG_DEPRECATED,
    [NAMESPACE_DOMAIN]
)

CALL_CENTER_LOCATION_OWNERS = StaticToggle(
    'call_center_location_owners',
    'ICDS: Enable the use of locations as owners of call center cases',
    TAG_CUSTOM,
    [NAMESPACE_DOMAIN]
)

TF_DOES_NOT_USE_SQLITE_BACKEND = StaticToggle(
    'not_tf_sql_backend',
    'Domains that do not use a SQLite backend for Touchforms',
    TAG_INTERNAL,
    [NAMESPACE_DOMAIN],
)

CUSTOM_APP_BASE_URL = StaticToggle(
    'custom_app_base_url',
    'Allow specifying a custom base URL for an application. Main use case is '
    'to allow migrating projects to a new cluster.',
    TAG_SOLUTIONS_LIMITED,
    [NAMESPACE_DOMAIN]
)


PHONE_NUMBERS_REPORT = StaticToggle(
    'phone_numbers_report',
    "Report related to the phone numbers owned by a project's contacts",
    TAG_SOLUTIONS_CONDITIONAL,
    [NAMESPACE_DOMAIN]
)


INBOUND_SMS_LENIENCY = StaticToggle(
    'inbound_sms_leniency',
    "Inbound SMS leniency on domain-owned gateways. "
    "WARNING: This wil be rolled out slowly; do not enable on your own.",
    TAG_INTERNAL,
    [NAMESPACE_DOMAIN]
)


WHATSAPP_MESSAGING = StaticToggle(
    'whatsapp_messaging',
    "Default SMS to send messages via Whatsapp, where available",
    TAG_CUSTOM,
    [NAMESPACE_DOMAIN]
)


UNLIMITED_REPORT_BUILDER_REPORTS = StaticToggle(
    'unlimited_report_builder_reports',
    'Allow unlimited reports created in report builder',
    TAG_INTERNAL,
    [NAMESPACE_DOMAIN]
)

SHOW_OWNER_LOCATION_PROPERTY_IN_REPORT_BUILDER = StaticToggle(
    'show_owner_location_property_in_report_builder',
    'Show an additional "Owner (Location)" property in report builder reports. '
    'This can be used to create report builder reports that are location-safe.',
    TAG_SOLUTIONS_OPEN,
    [NAMESPACE_DOMAIN],
    help_link='https://confluence.dimagi.com/display/ccinternal/Enable+creation+of+report+builder+reports+that+are+location+safe',
)

SHOW_IDS_IN_REPORT_BUILDER = StaticToggle(
    'show_ids_in_report_builder',
    'Allow adding Case IDs to report builder reports.',
    TAG_SOLUTIONS_OPEN,
    [NAMESPACE_DOMAIN],
)

MOBILE_USER_DEMO_MODE = StaticToggle(
    'mobile_user_demo_mode',
    'Ability to make a mobile worker into Demo only mobile worker',
    TAG_SOLUTIONS_OPEN,
    help_link='https://confluence.dimagi.com/display/internal/Demo+Mobile+Workers',
    namespaces=[NAMESPACE_DOMAIN]
)

SEND_UCR_REBUILD_INFO = StaticToggle(
    'send_ucr_rebuild_info',
    'Notify when UCR rebuilds finish or error.',
    TAG_SOLUTIONS_CONDITIONAL,
    [NAMESPACE_USER]
)

ALLOW_USER_DEFINED_EXPORT_COLUMNS = StaticToggle(
    'allow_user_defined_export_columns',
    'Add user defined columns to exports',
    TAG_DEPRECATED,
    [NAMESPACE_DOMAIN],
)


DATA_EXPORT_TOOL_SCHEMA_EXPORT = StaticToggle(
    'data_export_tool_schema_export',
    'Show an option to download data export tool schemas from the exports list view (Experimental)',
    TAG_SOLUTIONS_OPEN,
    [NAMESPACE_DOMAIN, NAMESPACE_USER],
    help_link='https://confluence.dimagi.com/display/ccinternal/Download+Data+Export+Tool+Schemas+from+the+Exports+List+View',
)


DISABLE_COLUMN_LIMIT_IN_UCR = StaticToggle(
    'disable_column_limit_in_ucr',
    'Enikshay: Disable column limit in UCR',
    TAG_CUSTOM,
    [NAMESPACE_DOMAIN]
)

OVERRIDE_EXPANDED_COLUMN_LIMIT_IN_REPORT_BUILDER = StaticToggle(
    'override_expanded_column_limit_in_report_builder',
    'COVID: Override the limit for expanded columns in report builder from 10 to 50',
    TAG_CUSTOM,
    [NAMESPACE_DOMAIN],
)

CLOUDCARE_LATEST_BUILD = StaticToggle(
    'use_latest_build_cloudcare',
    'Uses latest build for Web Apps instead of latest published',
    TAG_SOLUTIONS_OPEN,
    [NAMESPACE_DOMAIN, NAMESPACE_USER]
)

CAUTIOUS_MULTIMEDIA = StaticToggle(
    'cautious_multimedia',
    'More cautious handling of multimedia: do not delete multimedia files, add logging, etc.',
    TAG_INTERNAL,
    [NAMESPACE_DOMAIN],
)

LOCALE_ID_INTEGRITY = StaticToggle(
    'locale_id_integrity',
    'Verify all locale ids in suite are present in app strings before allowing CCZ download',
    TAG_CUSTOM,
    [NAMESPACE_DOMAIN],
    notification_emails=['jschweers']
)

BULK_UPDATE_MULTIMEDIA_PATHS = StaticToggle(
    'bulk_update_multimedia_paths',
    'Bulk multimedia path management',
    TAG_CUSTOM,
    [NAMESPACE_DOMAIN],
    help_link="https://confluence.dimagi.com/display/ICDS/Multimedia+Path+Manager"
)

USER_TESTING_SIMPLIFY = StaticToggle(
    'user_testing_simplify',
    'Simplify the UI for user testing experiments',
    TAG_INTERNAL,
    [NAMESPACE_DOMAIN]
)

# when enabled this should prevent any changes to a domains data
DATA_MIGRATION = StaticToggle(
    'data_migration',
    'Disable submissions, restores, and web user access during a data migration',
    TAG_INTERNAL,
    [NAMESPACE_DOMAIN]
)

EMWF_WORKER_ACTIVITY_REPORT = StaticToggle(
    'emwf_worker_activity_report',
    'Make the Worker Activity Report use the Groups or Users or Locations filter',
    TAG_SOLUTIONS_OPEN,
    namespaces=[NAMESPACE_DOMAIN],
    description=(
        "This flag allows you filter the users to display in the same way as the "
        "other reports - by individual user, group, or location.  Note that this "
        "will also force the report to always display by user."
    ),
)

ICDS = StaticToggle(
    'icds',
    "ICDS: Enable ICDS features (necessary since features are on multiple envs)",
    TAG_CUSTOM,
    namespaces=[NAMESPACE_DOMAIN],
    relevant_environments={'icds', 'icds-staging'},
)

DATA_DICTIONARY = StaticToggle(
    'data_dictionary',
    'Project level data dictionary of cases',
    TAG_SOLUTIONS_OPEN,
    [NAMESPACE_DOMAIN],
    description='Available in the Data section, shows the names of all properties of each case type.',
)

SORT_CALCULATION_IN_CASE_LIST = StaticToggle(
    'sort_calculation_in_case_list',
    'Configure a custom xpath calculation for Sort Property in Case Lists',
    TAG_SOLUTIONS_CONDITIONAL,
    [NAMESPACE_DOMAIN]
)

VIEW_APP_CHANGES = StaticToggle(
    'app-changes-with-improved-diff',
    'Improved app changes view',
    TAG_SOLUTIONS_OPEN,
    [NAMESPACE_DOMAIN, NAMESPACE_USER],
    help_link="https://confluence.dimagi.com/display/ccinternal/Viewing+App+Changes+between+versions",
)

COUCH_SQL_MIGRATION_BLACKLIST = StaticToggle(
    'couch_sql_migration_blacklist',
    "Domains to exclude from migrating to SQL backend because the reference legacy models in custom code. "
    "Includes the following by default: 'ews-ghana', 'ils-gateway', 'ils-gateway-train'",
    TAG_INTERNAL,
    [NAMESPACE_DOMAIN],
)

ACTIVE_COUCH_DOMAINS = StaticToggle(
    'active_couch_domains',
    "Domains that are still on the Couch DB backend which we consider most "
    "active / important to ensure that data in ES is never stale.",
    TAG_INTERNAL,
    [NAMESPACE_DOMAIN],
)

PAGINATED_EXPORTS = StaticToggle(
    'paginated_exports',
    'Allows for pagination of exports for very large exports',
    TAG_SOLUTIONS_LIMITED,
    [NAMESPACE_DOMAIN]
)

INCREMENTAL_EXPORTS = StaticToggle(
    'incremental_exports',
    'Allows sending of incremental CSV exports to a particular endpoint',
    TAG_CUSTOM,
    [NAMESPACE_DOMAIN],
    help_link="https://confluence.dimagi.com/display/ccinternal/Incremental+Data+Exports"
)

PUBLISH_CUSTOM_REPORTS = StaticToggle(
    'publish_custom_reports',
    "Publish custom reports (No needed Authorization)",
    TAG_CUSTOM,
    [NAMESPACE_DOMAIN]
)

DISPLAY_CONDITION_ON_TABS = StaticToggle(
    'display_condition_on_nodeset',
    'Show Display Condition on Case Detail Tabs',
    TAG_SOLUTIONS_OPEN,
    [NAMESPACE_DOMAIN]
)

PHONE_HEARTBEAT = StaticToggle(
    'phone_apk_heartbeat',
    "Ability to configure a mobile feature to prompt users to update to latest CommCare app and apk",
    TAG_SOLUTIONS_CONDITIONAL,
    [NAMESPACE_DOMAIN]
)

SKIP_REMOVE_INDICES = StaticToggle(
    'skip_remove_indices',
    'Make _remove_indices_from_deleted_cases_task into a no-op.',
    TAG_INTERNAL,
    [NAMESPACE_DOMAIN]
)

MOBILE_RECOVERY_MEASURES = StaticToggle(
    'mobile_recovery_measures',
    'Mobile recovery measures',
    TAG_INTERNAL,
    [NAMESPACE_DOMAIN],
    description=("Used for widely deployed projects where recovery from "
                 "large-scale failures would otherwise be next to impossible."),
)

PREVENT_MOBILE_UCR_SYNC = StaticToggle(
    'prevent_mobile_ucr_sync',
    'ICDS: Used for ICDS emergencies when UCR sync is killing the DB',
    TAG_CUSTOM,
    [NAMESPACE_DOMAIN],
    description='Prevents mobile UCRs from being generated or included in the sync payload',
)

ENABLE_ALL_ADD_ONS = StaticToggle(
    'enable_all_add_ons',
    'Enable all app manager add-ons',
    TAG_SOLUTIONS_OPEN,
    [NAMESPACE_DOMAIN]
)

FILTERED_BULK_USER_DOWNLOAD = StaticToggle(
    'filtered_bulk_user_download',
    "Bulk mobile worker management features: filtered download, bulk delete, and bulk lookup users.",
    TAG_SOLUTIONS_OPEN,
    [NAMESPACE_DOMAIN],
    help_link='https://confluence.dimagi.com/display/ccinternal/Bulk+Mobile+Workers+Management',
)

FILTERED_LOCATION_DOWNLOAD = StaticToggle(
    'filtered_location_download',
    "Ability to filter location download to include only a specified location and its descendants.",
    TAG_CUSTOM,
    [NAMESPACE_DOMAIN],
    help_link='https://confluence.dimagi.com/display/ccinternal/Filtered+Locations+Download',
)

BULK_UPLOAD_DATE_OPENED = StaticToggle(
    'bulk_upload_date_opened',
    "Allow updating of the date_opened field with the bulk uploader",
    TAG_INTERNAL,
    [NAMESPACE_DOMAIN],
)

REGEX_FIELD_VALIDATION = StaticToggle(
    'regex_field_validation',
    'Regular Expression Validation for Custom Data Fields',
    TAG_SOLUTIONS_OPEN,
    namespaces=[NAMESPACE_DOMAIN],
    description="This flag adds the option to specify a regular expression "
                "(regex) to validate custom user data, custom location data, "
                "and/or custom product data fields.",
    help_link='https://confluence.dimagi.com/display/ccinternal/Regular+Expression+Validation+for+Custom+Data+Fields',
)

TWO_FACTOR_SUPERUSER_ROLLOUT = StaticToggle(
    'two_factor_superuser_rollout',
    'Users in this list will be forced to have Two-Factor Auth enabled',
    TAG_INTERNAL,
    [NAMESPACE_USER]
)

CUSTOM_ICON_BADGES = StaticToggle(
    'custom_icon_badges',
    'Custom Icon Badges for modules and forms',
    TAG_SOLUTIONS_LIMITED,
    namespaces=[NAMESPACE_DOMAIN],
)

COMPARE_UCR_REPORTS = DynamicallyPredictablyRandomToggle(
    'compare_ucr_reports',
    'Compare UCR reports against other reports or against other databases. '
    'Reports for comparison must be listed in settings.UCR_COMPARISONS.',
    TAG_CUSTOM,
    namespaces=[NAMESPACE_OTHER],
    default_randomness=0.001  # 1 in 1000
)

MOBILE_LOGIN_LOCKOUT = StaticToggle(
    'mobile_user_login_lockout',
    "On too many wrong password attempts, lock out mobile users",
    TAG_CUSTOM,
    [NAMESPACE_DOMAIN],
)

LINKED_DOMAINS = StaticToggle(
    'linked_domains',
    'Allow linking project spaces (successor to linked apps)',
    TAG_SAAS_CONDITIONAL,
    [NAMESPACE_DOMAIN],
    description=(
        "Link project spaces to allow syncing apps, lookup tables, organizations etc."
    ),
    help_link='https://confluence.dimagi.com/display/ccinternal/Linked+Project+Spaces',
    notification_emails=['aking'],
)

MULTI_MASTER_LINKED_DOMAINS = StaticToggle(
    'multi_master_linked_domains',
    "Allow linked apps to pull from multiple master apps in the upstream domain",
    TAG_CUSTOM,
    [NAMESPACE_DOMAIN],
)

SESSION_ENDPOINTS = StaticToggle(
    'session_endpoints',
    'Enable session endpoints',
<<<<<<< HEAD

    TAG_SOLUTIONS,
=======
    TAG_SOLUTIONS_LIMITED,
>>>>>>> fccf875b
    [NAMESPACE_DOMAIN],
    description='Support external Android apps calling in to an endpoint in a '
                'CommCare app. (Used by the Reminders App)',
)

SUMOLOGIC_LOGS = DynamicallyPredictablyRandomToggle(
    'sumologic_logs',
    'Send logs to sumologic',
    TAG_INTERNAL,
    namespaces=[NAMESPACE_OTHER],
)

TARGET_COMMCARE_FLAVOR = StaticToggle(
    'target_commcare_flavor',
    'Target CommCare Flavor.',
    TAG_CUSTOM,
    namespaces=[NAMESPACE_DOMAIN],
)

TRAINING_MODULE = StaticToggle(
    'training-module',
    'Training Modules',
    TAG_CUSTOM,
    [NAMESPACE_DOMAIN],
)


EXPORT_MULTISORT = StaticToggle(
    'export_multisort',
    'Sort multiple rows in exports at once.',
    TAG_SOLUTIONS_OPEN,
    [NAMESPACE_DOMAIN],
)


EXPORT_OWNERSHIP = StaticToggle(
    'export_ownership',
    'Allow exports to have ownership.',
    TAG_SOLUTIONS_OPEN,
    [NAMESPACE_DOMAIN],
)


APP_TRANSLATIONS_WITH_TRANSIFEX = StaticToggle(
    'app_trans_with_transifex',
    'Translate Application Content With Transifex',
    TAG_CUSTOM,
    namespaces=[NAMESPACE_USER]
)


VALIDATE_APP_TRANSLATIONS = StaticToggle(
    'validate_app_translations',
    'Validate app translations before uploading them',
    TAG_CUSTOM,
    namespaces=[NAMESPACE_USER]
)


AGGREGATE_UCRS = StaticToggle(
    'aggregate_ucrs',
    'Enable experimental aggregate UCR support',
    TAG_INTERNAL,  # this might change in the future
    namespaces=[NAMESPACE_DOMAIN],
    notification_emails=['czue'],
)


SHOW_RAW_DATA_SOURCES_IN_REPORT_BUILDER = StaticToggle(
    'show_raw_data_sources_in_report_builder',
    'Allow building report builder reports directly from raw UCR Data Sources',
    TAG_SOLUTIONS_CONDITIONAL,
    namespaces=[NAMESPACE_DOMAIN],
)

ALLOW_BLANK_CASE_TAGS = StaticToggle(
    'allow_blank_case_tags',
    'eCHIS/ICDS: Allow blank case tags',
    TAG_CUSTOM,
    namespaces=[NAMESPACE_DOMAIN],
)

FILTER_ON_GROUPS_AND_LOCATIONS = StaticToggle(
    'filter_on_groups_and_locations',
    '[ONSE] Change filter from groups OR locations to groups AND locations in all reports and exports in the '
    'ONSE domain with group and location filters',
    TAG_CUSTOM,
    namespaces=[NAMESPACE_DOMAIN],
    description='For reports filtered by groups and locations, change the OR logic to an AND, so that '
                '(for example): "Groups or Users: [Salima District] AND [User group Healthworkers]" '
                'returns 40 healthworkers who are also in salima. Changes this logic to all reports that '
                'have group and location filters, such as the Submissions by Form report.',
)

DONT_INDEX_SAME_CASETYPE = StaticToggle(
    'dont_index_same_casetype',
    "Don't create a parent index if the child case has the same case type as the parent case",
    TAG_DEPRECATED,
    namespaces=[NAMESPACE_DOMAIN],
    description=inspect.cleandoc("""This toggle preserves old behaviour
        of not creating a parent index on the child case if their case
        types are the same.""")
)

SORT_OUT_OF_ORDER_FORM_SUBMISSIONS_SQL = DynamicallyPredictablyRandomToggle(
    'sort_out_of_order_form_submissions_sql',
    'Sort out of order form submissions in the SQL update strategy',
    TAG_INTERNAL,
    namespaces=[NAMESPACE_DOMAIN],
)


RESTRICT_APP_RELEASE = StaticToggle(
    'restrict_app_release',
    'ICDS: Show permission to manage app releases on user roles',
    TAG_CUSTOM,
    namespaces=[NAMESPACE_DOMAIN],
    relevant_environments={"icds", "icds-staging"}
)


RELEASE_BUILDS_PER_PROFILE = StaticToggle(
    'release_builds_per_profile',
    'Do not release builds for all app profiles by default. Then manage via Source files view',
    TAG_CUSTOM,
    namespaces=[NAMESPACE_DOMAIN],
)

MANAGE_RELEASES_PER_LOCATION = StaticToggle(
    'manage_releases_per_location',
    'Manage releases per location',
    TAG_SOLUTIONS_LIMITED,
    namespaces=[NAMESPACE_DOMAIN],
    help_link='https://confluence.dimagi.com/display/ccinternal/Manage+Releases+per+Location',
)


LOCATION_SAFE_CASE_IMPORTS = StaticToggle(
    'location_safe_case_imports',
    'Allow location-restricted users to import cases owned at their location or below',
    TAG_SOLUTIONS_OPEN,
    namespaces=[NAMESPACE_DOMAIN],
)

FORM_CASE_IDS_CASE_IMPORTER = StaticToggle(
    'form_case_ids_case_importer',
    'Show the form and case ids download button on the case importer',
    TAG_SOLUTIONS_OPEN,
    namespaces=[NAMESPACE_DOMAIN],
)

HIDE_HQ_ON_MOBILE_EXPERIENCE = StaticToggle(
    'hide_hq_on_mobile_experience',
    'Do not show modal on mobile that mobile hq experience is bad',
    TAG_SOLUTIONS_OPEN,
    namespaces=[NAMESPACE_DOMAIN]
)


DASHBOARD_REACH_REPORT = StaticToggle(
    'dashboard_reach_reports',
    'REACH: Enable access to the AAA Convergence Dashboard reports for REACH',
    TAG_CUSTOM,
    [NAMESPACE_DOMAIN]
)


PARTIAL_UI_TRANSLATIONS = StaticToggle(
    'partial_ui_translations',
    'Enable uploading a subset of translations in the UI Translations Excel upload',
    TAG_CUSTOM,
    [NAMESPACE_DOMAIN]
)

SKIP_ORM_FIXTURE_UPLOAD = StaticToggle(
    'skip_orm_fixture_upload',
    'Exposes an option in fixture api upload to skip saving through couchdbkit',
    TAG_CUSTOM,
    [NAMESPACE_DOMAIN]
)

ENABLE_UCR_MIRRORS = StaticToggle(
    'enable_ucr_mirrors',
    'Enable the mirrored engines for UCRs in this domain',
    TAG_CUSTOM,
    [NAMESPACE_DOMAIN]
)

LOCATION_COLUMNS_APP_STATUS_REPORT = StaticToggle(
    'location_columns_app_status_report',
    'Enables location columns to app status report',
    TAG_CUSTOM,
    [NAMESPACE_DOMAIN]
)

SKIP_CREATING_DEFAULT_BUILD_FILES_ON_BUILD = StaticToggle(
    'skip_creating_default_build_files_on_build',
    'Skips creating the build files for default profile each time a build is made'
    'which helps speed up the build and revert process',
    TAG_CUSTOM,
    [NAMESPACE_DOMAIN]
)

DISABLE_CASE_UPDATE_RULE_SCHEDULED_TASK = StaticToggle(
    'disable_case_update_rule_task',
    'Disable the `run_case_update_rules` periodic task '
    'while investigating database performance issues.',
    TAG_CUSTOM,
    [NAMESPACE_DOMAIN]
)

DO_NOT_RATE_LIMIT_SUBMISSIONS = StaticToggle(
    'do_not_rate_limit_submissions',
    'Do not rate limit submissions for this project, on a temporary basis.',
    TAG_INTERNAL,
    [NAMESPACE_DOMAIN],
    description="""
    When an individual project is having problems with rate limiting,
    use this toggle to lift the restriction for them on a temporary basis,
    just to unblock them while we sort out the conversation with the client.
    """
)

TEST_FORM_SUBMISSION_RATE_LIMIT_RESPONSE = StaticToggle(
    'test_form_submission_rate_limit_response',
    ("Respond to all form submissions with a 429 response. For use on test domains only. "
     "Without this, there's no sane way to test the UI for being rate limited on "
     "Mobile and Web Apps. Never use this on a real domain."),
    TAG_INTERNAL,
    namespaces=[NAMESPACE_DOMAIN],
    description="",
)

RATE_LIMIT_RESTORES = DynamicallyPredictablyRandomToggle(
    'rate_limit_restores',
    'Rate limit restores with a 429 TOO MANY REQUESTS response',
    TAG_INTERNAL,
    [NAMESPACE_DOMAIN],
    description="""
    While we are gaining an understanding of the effects of rate limiting,
    we want to force rate limiting on certain domains, while also being to
    toggle on and off global rate limiting quickly in response to issues.

    To turn on global rate limiting, set Randomness Level to 1.
    To turn it off, set to 0.
    """
)

BLOCK_RESTORES = StaticToggle(
    'block_restores',
    'Block Restores Immediately with a 429 TOO MANY REQUESTS response',
    TAG_INTERNAL,
    [NAMESPACE_DOMAIN],
    description="""
    Use this flag for EMERGENCY PURPOSES ONLY if a project's restore is causing
    system-wide issues that aren't caught by rate limiting or other mechanisms.
    """
)

SKIP_FIXTURES_ON_RESTORE = StaticToggle(
    'skip_fixtures_on_restore',
    'Skip Fixture Syncs on Restores',
    TAG_INTERNAL,
    [NAMESPACE_DOMAIN],
    description="""
    Use this flag to skip fixtures on restores for certain project spaces.
    """
)

SKIP_UPDATING_USER_REPORTING_METADATA = StaticToggle(
    'skip_updating_user_reporting_metadata',
    'ICDS: Skip updates to user reporting metadata to avoid expected load on couch',
    TAG_CUSTOM,
    [NAMESPACE_DOMAIN],
)

RESTRICT_MOBILE_ACCESS = StaticToggle(
    'restrict_mobile_endpoints',
    'COVID: Require explicit permissions to access mobile app endpoints',
    TAG_CUSTOM,
    [NAMESPACE_DOMAIN],
    help_link="https://confluence.dimagi.com/display/ccinternal/COVID%3A+Require+explicit+permissions+to+access+mobile+app+endpoints",
)

DOMAIN_PERMISSIONS_MIRROR = StaticToggle(
    'domain_permissions_mirror',
    "COVID: Enterprise Permissions: mirror a project space's permissions in other project spaces",
    TAG_CUSTOM,
    [NAMESPACE_DOMAIN],
    help_link='https://confluence.dimagi.com/display/ccinternal/Enterprise+Permissions',
)

SHOW_BUILD_PROFILE_IN_APPLICATION_STATUS = StaticToggle(
    'show_build_profile_in_app_status',
    'Show build profile installed on phone tracked via heartbeat request in App Status Report',
    TAG_CUSTOM,
    [NAMESPACE_DOMAIN]
)


LIVEQUERY_READ_FROM_STANDBYS = DynamicallyPredictablyRandomToggle(
    'livequery_read_from_standbys',
    'Allow livequery restore to read data from plproxy standbys if they are available',
    TAG_INTERNAL,
    [NAMESPACE_USER],
    description="""
    To allow a gradual rollout and testing of using the standby
    databases to generate restore payloads.
    """
)

ACCOUNTING_TESTING_TOOLS = StaticToggle(
    'accounting_testing_tools',
    'Enable Accounting Testing Tools',
    TAG_INTERNAL,
    [NAMESPACE_USER]
)


ADD_ROW_INDEX_TO_MOBILE_UCRS = StaticToggle(
    'add_row_index_to_mobile_ucrs',
    'Add row index to mobile UCRs as the first column to retain original order of data',
    TAG_CUSTOM,
    [NAMESPACE_DOMAIN]
)


TWO_STAGE_USER_PROVISIONING = StaticToggle(
    'two_stage_user_provisioning',
    'Enable two-stage user provisioning (users confirm and set their own passwords via email).',
    TAG_SOLUTIONS_LIMITED,
    [NAMESPACE_DOMAIN],
    help_link='https://confluence.dimagi.com/display/ccinternal/Two-Stage+Mobile+Worker+Account+Creation',
)

DOWNLOAD_LOCATION_REASSIGNMENT_REQUEST_TEMPLATE = StaticToggle(
    'download_location_reassignment_template',
    'Allow domain users to download location reassignment template',
    TAG_CUSTOM,
    [NAMESPACE_DOMAIN],
    relevant_environments={'icds', 'icds-staging'},
)

REFER_CASE_REPEATER = StaticToggle(
    'refer_case_repeater',
    'COVID: Allow refer case repeaters to be setup',
    TAG_CUSTOM,
    namespaces=[NAMESPACE_DOMAIN],
    help_link="https://confluence.dimagi.com/display/ccinternal/COVID%3A+Allow+refer+case+repeaters+to+be+setup",
)

WIDGET_DIALER = StaticToggle(
    'widget_dialer',
    'COVID: Enable usage of AWS Connect Dialer',
    TAG_CUSTOM,
    namespaces=[NAMESPACE_DOMAIN],
    help_link="https://confluence.dimagi.com/display/ccinternal/COVID%3A+Enable+usage+of+AWS+Connect+Dialer",
)

HMAC_CALLOUT = StaticToggle(
    'hmac_callout',
    'COVID: Enable signed messaging url callouts in cloudcare',
    TAG_CUSTOM,
    namespaces=[NAMESPACE_DOMAIN],
    help_link="https://confluence.dimagi.com/display/ccinternal/COVID%3A+Enable+signed+messaging+url+callouts+in+cloudcare",
)

GAEN_OTP_SERVER = StaticToggle(
    'gaen_otp_server',
    'COVID: Enable retrieving OTPs from a GAEN Server',
    TAG_CUSTOM,
    namespaces=[NAMESPACE_DOMAIN],
    help_link="https://confluence.dimagi.com/display/ccinternal/COVID%3A+Enable+retrieving+OTPs+from+a+GAEN+Server",
)

PARALLEL_USER_IMPORTS = StaticToggle(
    'parallel_user_imports',
    'COVID: Process user imports in parallel on a dedicated queue',
    TAG_CUSTOM,
    namespaces=[NAMESPACE_DOMAIN]
)

RESTRICT_LOGIN_AS = StaticToggle(
    'restrict_login_as',
    'COVID: Limit allowed users for login as',
    TAG_CUSTOM,
    namespaces=[NAMESPACE_DOMAIN],
    description="""
    Adds a permission that can be set on user roles to allow login as, but only
    as a limited set of users. Users with this enabled can "login as" other
    users that set custom user property "login_as_user" to the first user's
    username.

    For example, if web user a@a.com has this permission set on their role,
    they can only login as mobile users who have the custom property
    "login_as_user" set to "a@a.com".
    """,
    help_link="https://confluence.dimagi.com/display/ccinternal/Limited+Login+As",
)

ONE_PHONE_NUMBER_MULTIPLE_CONTACTS = StaticToggle(
    'one_phone_number_multiple_contacts',
    'Allow multiple contacts to share a single phone number',
    TAG_CUSTOM,
    namespaces=[NAMESPACE_DOMAIN],
    description="""
    Allows multiple SMS contacts in a project space to share the same phone number.
    Sessions for different contacts are initiated in series rather than in parallel so that
    only one contact per phone number is in an active session at any given time.
    Incoming SMS are then routed to the live session.
    If a form goes unfilled over SMS, it will prevent any further forms (for that contact or another)
    from being initiated on that phone number until the original session expires.

    Only use this feature if every form behind an SMS survey begins by identifying the contact.
    Otherwise the recipient has no way to know who they're supposed to be enter information about.
    """,
    help_link="https://confluence.dimagi.com/display/ccinternal/One+Phone+Number+-+Multiple+Contacts"
)

CHANGE_FORM_LANGUAGE = StaticToggle(
    'change_form_language',
    'Allow user to change form language in web apps',
    TAG_CUSTOM,
    namespaces=[NAMESPACE_DOMAIN],
    description="""
    Allows the user to change the language of the form content while in the form itself in Web Apps
    """,
    help_link="https://confluence.dimagi.com/display/ccinternal/Change+Form+Language"
)

APP_ANALYTICS = StaticToggle(
    'app_analytics',
    'Allow user to use app analytics in web apps',
    TAG_CUSTOM,
    namespaces=[NAMESPACE_DOMAIN],
    help_link="https://confluence.dimagi.com/display/ccinternal/App+Analytics",
)

ENTERPRISE_SSO = StaticToggle(
    'enterprise_sso',
    'Enable Enterprise SSO options for the users specified in this list.',
    TAG_PRODUCT,
    namespaces=[NAMESPACE_USER],
)

BLOCKED_EMAIL_DOMAIN_RECIPIENTS = StaticToggle(
    'blocked_email_domain_recipients',
    'Block any outgoing email addresses that have an email domain which '
    'match a domain in this list.',
    TAG_INTERNAL,
    namespaces=[NAMESPACE_EMAIL_DOMAIN],
)

BLOCKED_DOMAIN_EMAIL_SENDERS = StaticToggle(
    'blocked_domain_email_senders',
    'Domains in this list are blocked from sending emails through our '
    'messaging feature',
    TAG_INTERNAL,
    namespaces=[NAMESPACE_DOMAIN],
)

CLEAN_OLD_FORMPLAYER_SYNCS = DynamicallyPredictablyRandomToggle(
    'clean_old_formplayer_syncs',
    'Delete old formplayer syncs during submission processing',
    TAG_INTERNAL,
    namespaces=[NAMESPACE_OTHER],
    default_randomness=0.001
)

PRIME_FORMPLAYER_DBS = StaticToggle(
    'prime_formplayer_dbs',
    'COVID: Control which domains will be included in the prime formplayer task runs',
    TAG_CUSTOM,
    namespaces=[NAMESPACE_DOMAIN],
    help_link="https://confluence.dimagi.com/display/ccinternal/Prime+Formplayer+DBS"
)

FHIR_INTEGRATION = StaticToggle(
    'fhir_integration',
    'FHIR: Enable setting up FHIR integration',
    TAG_SOLUTIONS_LIMITED,
    namespaces=[NAMESPACE_DOMAIN],
    help_link="https://confluence.dimagi.com/display/GS/FHIR+API+Documentation",
)

ERM_DEVELOPMENT = StaticToggle(
    'erm_development',
    'Flag to put enterprise release management work behind',
    TAG_PRODUCT,
    namespaces=[NAMESPACE_DOMAIN],
)


ADD_LIMITED_FIXTURES_TO_CASE_RESTORE = StaticToggle(
    'fixtures_in_case_restore',
    'Allow limited fixtures to be available in case restore for SMS workflows',
    TAG_CUSTOM,
    namespaces=[NAMESPACE_DOMAIN]
)<|MERGE_RESOLUTION|>--- conflicted
+++ resolved
@@ -1567,12 +1567,7 @@
 SESSION_ENDPOINTS = StaticToggle(
     'session_endpoints',
     'Enable session endpoints',
-<<<<<<< HEAD
-
-    TAG_SOLUTIONS,
-=======
     TAG_SOLUTIONS_LIMITED,
->>>>>>> fccf875b
     [NAMESPACE_DOMAIN],
     description='Support external Android apps calling in to an endpoint in a '
                 'CommCare app. (Used by the Reminders App)',
