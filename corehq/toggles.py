--- conflicted
+++ resolved
@@ -863,16 +863,18 @@
     [NAMESPACE_DOMAIN],
 )
 
-<<<<<<< HEAD
+
 NEW_BULK_LOCATION_MANAGEMENT = StaticToggle(
     'new_bulk_location_management',
     'Enable advanced features in Bulk Location Upload',
     TAG_ONE_OFF,
-=======
+    [NAMESPACE_DOMAIN],
+)
+
+
 PREVIEW_APP = StaticToggle(
     'preview_app',
     'Preview an application in the app builder',
     TAG_PRODUCT_PATH,
->>>>>>> bf260a75
     [NAMESPACE_DOMAIN],
 )