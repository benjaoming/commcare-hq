import hashlib
import inspect
import math
from functools import wraps
from importlib import import_module
from typing import List

from django.conf import settings
from django.contrib import messages
from django.http import Http404
from django.urls import reverse
from django.utils.safestring import mark_safe
from django.utils.html import format_html

from attr import attrib, attrs
from couchdbkit import ResourceNotFound
from memoized import memoized

from corehq.extensions import extension_point, ResultFormat
from toggle.models import Toggle
from toggle.shortcuts import set_toggle, toggle_enabled

from corehq.util.quickcache import quickcache


@attrs(frozen=True)
class Tag:
    name = attrib(type=str)
    css_class = attrib(type=str)
    description = attrib(type=str)

    @property
    def index(self):
        return ALL_TAGS.index(self)


TAG_CUSTOM = Tag(
    name='One-Off / Custom',
    css_class='warning',
    description="This feature flag was created for one specific project. "
                "Please don't enable it for any other projects. "
                "This is NOT SUPPORTED outside of that project and may break other features.",
)
TAG_DEPRECATED = Tag(
    name='Deprecated',
    css_class='danger',
    description="This feature flag is being removed. "
                "Do not add any new projects to this list.",
)
TAG_PRODUCT = Tag(
    name='Product',
    css_class='success',
    description="This is a core-product feature that you should feel free to "
                "use.  We've feature-flagged until release.",
)
TAG_PREVIEW = Tag(
    name='Preview',
    css_class='default',
    description='',
)
TAG_SAAS_CONDITIONAL = Tag(
    name='SaaS - Conditional Use',
    css_class='primary',
    description="When enabled, “SaaS - Conditional Use” feature flags will be fully supported by the SaaS team. "
                "Please confirm with the SaaS Product team before enabling “SaaS - Conditional Use” flags for an external "
                "customer."
)
TAG_SOLUTIONS = Tag(
    name='Solutions',
    css_class='info',
    description="These features are only available for our services projects. This may affect support and "
                "pricing when the project is transitioned to a subscription."
)
TAG_SOLUTIONS_OPEN = Tag(
    name='Solutions - Open Use',
    css_class='info',
    description="These features are only available for our services projects. This may affect support and "
                "pricing when the project is transitioned to a subscription. Open Use Solutions Feature Flags can be "
                "enabled by GS."
)
TAG_SOLUTIONS_CONDITIONAL = Tag(
    name='Solutions - Conditional Use',
    css_class='info',
    description="These features are only available for our services projects. This may affect support and "
                "pricing when the project is transitioned to a subscription. Conditional Use Solutions Feature Flags can be "
                "complicated and should be enabled by GS only after ensuring your partners have the proper training materials."
)
TAG_SOLUTIONS_LIMITED = Tag(
    name='Solutions - Limited Use',
    css_class='info',
    description=mark_safe(  # nosec: no user input
        'These features are only available for our services projects. This '
        'may affect support and pricing when the project is transitioned to a '
        'subscription. Limited Use Solutions Feature Flags cannot be enabled '
        'by GS before submitting a <a href="https://docs.google.com/forms/d/e/'
        '1FAIpQLSfsX0K05nqflGdboeRgaa40HMfFb2DjGUbP4cKJL76ieS_TAA/viewform">'
        'SolTech Feature Flag Request</a>.'
    )
)
TAG_INTERNAL = Tag(
    name='Internal Engineering Tools',
    css_class='default',
    description="These are tools for our engineering team to use to manage the product",
)
# Order roughly corresponds to how much we want you to use it
ALL_TAG_GROUPS = [TAG_SOLUTIONS, TAG_PRODUCT, TAG_CUSTOM, TAG_INTERNAL, TAG_DEPRECATED]
ALL_TAGS = [
               TAG_SOLUTIONS_OPEN,
               TAG_SOLUTIONS_CONDITIONAL,
               TAG_SOLUTIONS_LIMITED,
               TAG_SAAS_CONDITIONAL,
           ] + ALL_TAG_GROUPS


class StaticToggle(object):

    def __init__(self, slug, label, tag, namespaces=None, help_link=None,
                 description=None, save_fn=None, enabled_for_new_domains_after=None,
                 enabled_for_new_users_after=None, relevant_environments=None,
                 notification_emails=None):
        self.slug = slug
        self.label = label
        self.tag = tag
        self.help_link = help_link
        self.description = description
        # Optionally provide a callable to be called whenever the toggle is
        # updated.  This is only applicable to domain toggles.  It must accept
        # two parameters, `domain_name` and `toggle_is_enabled`
        self.save_fn = save_fn
        # Toggles can be declared in localsettings statically
        #   to avoid cache lookups
        self.always_enabled = set(
            settings.STATIC_TOGGLE_STATES.get(self.slug, {}).get('always_enabled', []))
        self.always_disabled = set(
            settings.STATIC_TOGGLE_STATES.get(self.slug, {}).get('always_disabled', []))
        self.enabled_for_new_domains_after = enabled_for_new_domains_after
        self.enabled_for_new_users_after = enabled_for_new_users_after
        # pass in a set of environments where this toggle applies
        self.relevant_environments = relevant_environments

        if namespaces:
            self.namespaces = [None if n == NAMESPACE_USER else n for n in namespaces]
        else:
            self.namespaces = [None]
        self.notification_emails = notification_emails

    def enabled(self, item, namespace=Ellipsis):
        if self.relevant_environments and not (
            settings.SERVER_ENVIRONMENT in self.relevant_environments
            or settings.DEBUG
        ):
            # Don't even bother looking it up in the cache
            return False
        if item in self.always_enabled:
            return True
        elif item in self.always_disabled:
            return False

        if namespace == NAMESPACE_USER:
            namespace = None  # because:
            #     __init__() ... self.namespaces = [None if n == NAMESPACE_USER else n for n in namespaces]
        if namespace is not Ellipsis and namespace not in self.namespaces:
            # short circuit if we're checking an item that isn't supported by this toggle
            return False

        domain_enabled_after = self.enabled_for_new_domains_after
        if (domain_enabled_after is not None and NAMESPACE_DOMAIN in self.namespaces
            and was_domain_created_after(item, domain_enabled_after)):
            return True

        user_enabled_after = self.enabled_for_new_users_after
        if (user_enabled_after is not None and was_user_created_after(item, user_enabled_after)):
            return True

        namespaces = self.namespaces if namespace is Ellipsis else [namespace]
        return any([toggle_enabled(self.slug, item, namespace=n) for n in namespaces])

    def enabled_for_request(self, request):
        return (
                   None in self.namespaces
                   and hasattr(request, 'user')
                   and self.enabled(request.user.username, namespace=None)
               ) or (
                   NAMESPACE_DOMAIN in self.namespaces
                   and hasattr(request, 'domain')
                   and self.enabled(request.domain, namespace=NAMESPACE_DOMAIN)
               ) or (
                   NAMESPACE_EMAIL_DOMAIN in self.namespaces
                   and hasattr(request, 'user')
                   and self.enabled(
                   request.user.email or request.user.username,
                   namespace=NAMESPACE_EMAIL_DOMAIN
               )
               )

    def set(self, item, enabled, namespace=None):
        if namespace == NAMESPACE_USER:
            namespace = None  # because:
            #     __init__() ... self.namespaces = [None if n == NAMESPACE_USER else n for n in namespaces]
        return set_toggle(self.slug, item, enabled, namespace)

    def required_decorator(self):
        """
        Returns a view function decorator that checks to see if the domain
        or user in the request has the appropriate toggle enabled.
        """

        def decorator(view_func):
            @wraps(view_func)
            def wrapped_view(request, *args, **kwargs):
                if self.enabled_for_request(request):
                    return view_func(request, *args, **kwargs)
                if request.user.is_superuser:
                    from corehq.apps.toggle_ui.views import ToggleEditView
                    toggle_url = reverse(ToggleEditView.urlname, args=[self.slug])
                    messages.warning(
                        request,
                        format_html(
                            'This <a href="{}">feature flag</a> should be enabled '
                            'to access this URL',
                            toggle_url
                        ),
                        fail_silently=True,  # workaround for tests: https://code.djangoproject.com/ticket/17971
                    )
                raise Http404()

            return wrapped_view

        return decorator

    def get_enabled_domains(self):
        try:
            toggle = Toggle.get(self.slug)
        except ResourceNotFound:
            return []

        enabled_users = toggle.enabled_users
        domains = {user.split('domain:')[1] for user in enabled_users if 'domain:' in user}
        domains |= self.always_enabled
        domains -= self.always_disabled
        return list(domains)


def was_domain_created_after(domain, checkpoint):
    """
    Return true if domain was created after checkpoint

    :param domain: Domain name (string).
    :param checkpoint: datetime object.
    """
    from corehq.apps.domain.models import Domain
    domain_obj = Domain.get_by_name(domain)
    return (
        domain_obj is not None and
        domain_obj.date_created is not None and
        domain_obj.date_created > checkpoint
    )


def was_user_created_after(username, checkpoint):
    """
    Return true if user was created after checkpoint

    :param username: Web User username (string).
    :param checkpoint: datetime object.
    """
    from corehq.apps.users.models import WebUser
    user = WebUser.get_by_username(username)
    return (
        user is not None and
        user.created_on is not None and
        user.created_on > checkpoint
    )


def deterministic_random(input_string):
    """
    Returns a deterministically random number between 0 and 1 based on the
    value of the string. The same input should always produce the same output.
    """
    if isinstance(input_string, str):
        input_string = input_string.encode('utf-8')
    return float.fromhex(hashlib.md5(input_string).hexdigest()) / math.pow(2, 128)


class PredictablyRandomToggle(StaticToggle):
    """
    A toggle that is predictably random based off some axis. Useful for for doing
    a randomized rollout of a feature. E.g. "turn this on for 5% of domains", or
    "turn this on for 40% of users".

    It extends StaticToggle, so individual domains/users can also be explicitly added.
    """

    def __init__(
        self,
        slug,
        label,
        tag,
        namespaces,
        randomness,
        help_link=None,
        description=None,
    ):
        super(PredictablyRandomToggle, self).__init__(slug, label, tag, list(namespaces),
                                                      help_link=help_link, description=description)
        _ensure_valid_namespaces(namespaces)
        _ensure_valid_randomness(randomness)
        self.randomness = randomness

    @property
    def randomness_percent(self):
        return "{:.0f}".format(self.randomness * 100)

    def _get_identifier(self, item):
        return '{}:{}:{}'.format(self.namespaces, self.slug, item)

    def enabled(self, item, namespace=Ellipsis):
        if self.relevant_environments and not (
            settings.SERVER_ENVIRONMENT in self.relevant_environments
            or settings.DEBUG
        ):
            # Don't even bother looking it up in the cache
            return False

        if namespace == NAMESPACE_USER:
            namespace = None  # because:
            # StaticToggle.__init__(): self.namespaces = [None if n == NAMESPACE_USER else n for n in namespaces]

        all_namespaces = {None if n == NAMESPACE_USER else n for n in ALL_RANDOM_NAMESPACES}
        if namespace is Ellipsis and set(self.namespaces) != all_namespaces:
            raise ValueError(
                'PredictablyRandomToggle.enabled() cannot be determined for toggle "{slug}" because it is not '
                'available for all namespaces and the namespace of "{item}" is not given.'.format(
                    slug=self.slug,
                    item=item,
                )
            )

        if settings.DISABLE_RANDOM_TOGGLES:
            return False
        elif item in self.always_disabled:
            return False
        elif namespace is not Ellipsis and namespace not in self.namespaces:
            return False
        return (
            (item and deterministic_random(self._get_identifier(item)) < self.randomness)
            or super(PredictablyRandomToggle, self).enabled(item, namespace)
        )


class DynamicallyPredictablyRandomToggle(PredictablyRandomToggle):
    """
    A PredictablyRandomToggle whose randomness can be configured via the database/UI.
    """
    RANDOMNESS_KEY = 'hq_dynamic_randomness'

    def __init__(
        self,
        slug,
        label,
        tag,
        namespaces,
        default_randomness=0.0,
        help_link=None,
        description=None,
        relevant_environments=None
    ):
        super(PredictablyRandomToggle, self).__init__(slug, label, tag, list(namespaces),
                                                      help_link=help_link, description=description,
                                                      relevant_environments=relevant_environments)
        _ensure_valid_namespaces(namespaces)
        _ensure_valid_randomness(default_randomness)
        self.default_randomness = default_randomness

    @property
    @quickcache(vary_on=['self.slug'])
    def randomness(self):
        # a bit hacky: leverage couch's dynamic properties to just tack this onto the couch toggle doc
        try:
            toggle = Toggle.get(self.slug)
        except ResourceNotFound:
            return self.default_randomness
        dynamic_randomness = getattr(toggle, self.RANDOMNESS_KEY, self.default_randomness)
        try:
            dynamic_randomness = float(dynamic_randomness)
            return dynamic_randomness
        except ValueError:
            return self.default_randomness


# if no namespaces are specified the user namespace is assumed
NAMESPACE_USER = 'user'
NAMESPACE_DOMAIN = 'domain'
NAMESPACE_EMAIL_DOMAIN = 'email_domain'
NAMESPACE_OTHER = 'other'
ALL_NAMESPACES = [NAMESPACE_USER, NAMESPACE_DOMAIN, NAMESPACE_EMAIL_DOMAIN]
ALL_RANDOM_NAMESPACES = [NAMESPACE_USER, NAMESPACE_DOMAIN]


def any_toggle_enabled(*toggles):
    """
    Return a view decorator for allowing access if any of the given toggles are
    enabled. Example usage:

    @toggles.any_toggle_enabled(REPORT_BUILDER, USER_CONFIGURABLE_REPORTS)
    def delete_custom_report():
        pass

    """

    def decorator(view_func):
        @wraps(view_func)
        def wrapped_view(request, *args, **kwargs):
            for t in toggles:
                if t.enabled_for_request(request):
                    return view_func(request, *args, **kwargs)
            raise Http404()

        return wrapped_view

    return decorator


@extension_point(result_format=ResultFormat.FLATTEN)
def custom_toggle_modules() -> List[str]:
    """Extension point to add toggles from custom code

    Parameters:
        None

    Returns:
        List of python module strings for custom toggle modules.
    """


def all_toggles():
    """
    Loads all toggles
    """
    return list(all_toggles_by_name().values())


@memoized
def all_toggles_by_name():
    # trick for listing the attributes of the current module.
    # http://stackoverflow.com/a/990450/8207
    core_toggles = all_toggles_by_name_in_scope(globals())
    for module_name in custom_toggle_modules():
        module = import_module(module_name)
        core_toggles.update(all_toggles_by_name_in_scope(module.__dict__))
    return core_toggles


def all_toggles_by_name_in_scope(scope_dict, toggle_class=StaticToggle):
    result = {}
    for toggle_name, toggle in scope_dict.items():
        if not toggle_name.startswith('__'):
            if isinstance(toggle, toggle_class):
                result[toggle_name] = toggle
    return result


def toggles_dict(username=None, domain=None):
    """
    Loads all toggles into a dictionary for use in JS

    (only enabled toggles are included)
    """
    by_name = all_toggles_by_name()
    enabled = set()
    if username:
        enabled |= toggles_enabled_for_user(username)
    if domain:
        enabled |= toggles_enabled_for_domain(domain)
    return {by_name[name].slug: True for name in enabled if name in by_name}


def toggle_values_by_name(username, domain):
    """
    Loads all toggles into a dictionary for use in JS
    """
    all_enabled = toggles_enabled_for_user(username) | toggles_enabled_for_domain(domain)

    return {
        toggle_name: toggle_name in all_enabled
        for toggle_name in all_toggles_by_name().keys()
    }


@quickcache(["domain"], timeout=24 * 60 * 60, skip_arg=lambda _: settings.UNIT_TESTING)
def toggles_enabled_for_domain(domain):
    """Return set of toggle names that are enabled for the given domain"""
    return {
        toggle_name
        for toggle_name, toggle in all_toggles_by_name().items()
        if toggle.enabled(domain, NAMESPACE_DOMAIN)
    }


@quickcache(["username"], timeout=24 * 60 * 60, skip_arg=lambda _: settings.UNIT_TESTING)
def toggles_enabled_for_user(username):
    """Return set of toggle names that are enabled for the given user"""
    return {
        toggle_name
        for toggle_name, toggle in all_toggles_by_name().items()
        if toggle.enabled(username, NAMESPACE_USER)
    }


def _ensure_valid_namespaces(namespaces):
    if not namespaces:
        raise Exception('namespaces must be defined!')


def _ensure_valid_randomness(randomness):
    if not 0 <= randomness <= 1:
        raise Exception('randomness must be between 0 and 1!')


APP_BUILDER_CUSTOM_PARENT_REF = StaticToggle(
    'custom-parent-ref',
    'ICDS: Custom case parent reference',
    TAG_CUSTOM,
    [NAMESPACE_DOMAIN],
)

LAZY_LOAD_MULTIMEDIA = StaticToggle(
    'optional-media',
    'ICDS: Lazy load multimedia files in Updates',
    TAG_CUSTOM,
    [NAMESPACE_DOMAIN],
)

APP_BUILDER_ADVANCED = StaticToggle(
    'advanced-app-builder',
    'Advanced Module in App-Builder',
    TAG_SOLUTIONS_LIMITED,
    [NAMESPACE_DOMAIN],
    description="Advanced Modules allow you to autoload and manage multiple case types, "
                "but may behave in unexpected ways.",
    help_link='https://confluence.dimagi.com/display/ccinternal/Advanced+Modules',
)

APP_BUILDER_SHADOW_MODULES = StaticToggle(
    'shadow-app-builder',
    'Shadow Modules',
    TAG_SOLUTIONS_CONDITIONAL,
    [NAMESPACE_DOMAIN],
    help_link='https://confluence.dimagi.com/display/ccinternal/Shadow+Modules+and+Forms',
)

V1_SHADOW_MODULES = StaticToggle(
    'v1-shadows',
    'Allow creation and management of deprecated Shadow Module behaviour',
    TAG_SOLUTIONS_CONDITIONAL,
    [NAMESPACE_DOMAIN],
    help_link='https://github.com/dimagi/commcare-hq/blob/master/docs/advanced_app_features.rst#shadow-modules',
)

CASE_LIST_CUSTOM_XML = StaticToggle(
    'case_list_custom_xml',
    'Allow custom XML to define case lists (ex. for case tiles)',
    TAG_SOLUTIONS_LIMITED,
    [NAMESPACE_DOMAIN],
    help_link='https://confluence.dimagi.com/pages/viewpage.action?'
              'spaceKey=ccinternal&title=Allow+Configuration+of+Case+List+Tiles',
)

CASE_LIST_CUSTOM_VARIABLES = StaticToggle(
    'case_list_custom_variables',
    'Show text area for entering custom variables',
    TAG_SOLUTIONS_LIMITED,
    [NAMESPACE_DOMAIN],
    description='Defines custom variables that can be used in case list or detail calculations',
)

CASE_LIST_TILE = StaticToggle(
    'case_list_tile',
    'REC: Allow configuration of the REC case list tile',
    TAG_CUSTOM,
    [NAMESPACE_DOMAIN]
)

SHOW_PERSIST_CASE_CONTEXT_SETTING = StaticToggle(
    'show_persist_case_context_setting',
    'Allow toggling the persistent case context tile',
    TAG_SOLUTIONS_CONDITIONAL,
    [NAMESPACE_DOMAIN],
)

CASE_LIST_LOOKUP = StaticToggle(
    'case_list_lookup',
    'Allow external android callouts to search the caselist',
    TAG_SOLUTIONS_CONDITIONAL,
    [NAMESPACE_DOMAIN]
)

BIOMETRIC_INTEGRATION = StaticToggle(
    'biometric_integration',
    "Enables biometric integration (simprints) features.",
    TAG_PRODUCT,
    [NAMESPACE_DOMAIN]
)

ADD_USERS_FROM_LOCATION = StaticToggle(
    'add_users_from_location',
    "Allow users to add new mobile workers from the locations page",
    TAG_DEPRECATED,
    [NAMESPACE_DOMAIN]
)

CASE_DETAIL_PRINT = StaticToggle(
    'case_detail_print',
    'MLabour: Allowing printing of the case detail, based on an HTML template',
    TAG_CUSTOM,
    [NAMESPACE_DOMAIN],
)

COPY_FORM_TO_APP = StaticToggle(
    'copy_form_to_app',
    'Allow copying a form from one app to another',
    TAG_INTERNAL,
    [NAMESPACE_DOMAIN, NAMESPACE_USER],
)

DATA_FILE_DOWNLOAD = StaticToggle(
    'data_file_download',
    'Offer hosting and sharing data files for downloading from a secure dropzone',
    TAG_SOLUTIONS_OPEN,
    help_link='https://confluence.dimagi.com/display/ccinternal/Offer+hosting+and+sharing+data+files+for+downloading+from+a+secure+dropzone',
    namespaces=[NAMESPACE_DOMAIN],
)

DETAIL_LIST_TAB_NODESETS = StaticToggle(
    'detail-list-tab-nodesets',
    'Associate a nodeset with a case detail tab',
    TAG_SOLUTIONS_CONDITIONAL,
    help_link='https://confluence.dimagi.com/display/ccinternal/Case+Detail+Nodesets',
    namespaces=[NAMESPACE_DOMAIN]
)

DHIS2_INTEGRATION = StaticToggle(
    'dhis2_integration',
    'DHIS2 Integration',
    TAG_SOLUTIONS_LIMITED,
    [NAMESPACE_DOMAIN]
)

GRAPH_CREATION = StaticToggle(
    'graph-creation',
    'Case list/detail graph creation',
    TAG_SOLUTIONS_CONDITIONAL,
    help_link='https://confluence.dimagi.com/display/RD/Graphing+in+HQ',
    namespaces=[NAMESPACE_DOMAIN]
)

IS_CONTRACTOR = StaticToggle(
    'is_contractor',
    'Is contractor',
    TAG_INTERNAL,
    description="Used to give non super-users access to select super-user features"
)

MM_CASE_PROPERTIES = StaticToggle(
    'mm_case_properties',
    'Multimedia Case Properties',
    TAG_DEPRECATED,
    help_link='https://confluence.dimagi.com/display/ccinternal/Multimedia+Case+Properties+Feature+Flag',
    namespaces=[NAMESPACE_DOMAIN],
)

VISIT_SCHEDULER = StaticToggle(
    'app_builder_visit_scheduler',
    'ICDS: Visit Scheduler',
    TAG_CUSTOM,
    [NAMESPACE_DOMAIN, NAMESPACE_USER]
)

USER_CONFIGURABLE_REPORTS = StaticToggle(
    'user_reports',
    'User configurable reports UI',
    TAG_SOLUTIONS_LIMITED,
    [NAMESPACE_DOMAIN, NAMESPACE_USER],
    description=(
        "A feature which will allow your domain to create User Configurable Reports."
    ),
    help_link='https://confluence.dimagi.com/display/RD/User+Configurable+Reporting',
)

LOCATIONS_IN_UCR = StaticToggle(
    'locations_in_ucr',
    'ICDS: Add Locations as one of the Source Types for User Configurable Reports',
    TAG_CUSTOM,
    [NAMESPACE_DOMAIN]
)

REPORT_BUILDER = StaticToggle(
    'report_builder',
    'Activate Report Builder for a project without setting up a subscription.',
    TAG_DEPRECATED,
    [NAMESPACE_DOMAIN],
)

UCR_SUM_WHEN_TEMPLATES = StaticToggle(
    'ucr_sum_when_templates',
    'Allow sum when template columns in dynamic UCRs',
    TAG_CUSTOM,
    [NAMESPACE_DOMAIN],
    description=(
        "Enables use of SumWhenTemplateColumn with custom expressions in dynamic UCRS."
    ),
    help_link='https://commcare-hq.readthedocs.io/ucr.html#sumwhencolumn-and-sumwhentemplatecolumn',
)

ASYNC_RESTORE = StaticToggle(
    'async_restore',
    'Generate restore response in an asynchronous task to prevent timeouts',
    TAG_INTERNAL,
    [NAMESPACE_DOMAIN],
)

REPORT_BUILDER_BETA_GROUP = StaticToggle(
    'report_builder_beta_group',
    'RB beta group',
    TAG_DEPRECATED,
    [NAMESPACE_DOMAIN],
)

SYNC_ALL_LOCATIONS = StaticToggle(
    'sync_all_locations',
    '(Deprecated) Sync the full location hierarchy when syncing location fixtures',
    TAG_DEPRECATED,
    [NAMESPACE_DOMAIN],
    description="Do not turn this feature flag. It is only used for providing compatability for old projects. "
                "We are actively trying to remove projects from this list. This functionality is now possible by using the "
                "Advanced Settings on the Organization Levels page and setting the Level to Expand From option.",
)

HIERARCHICAL_LOCATION_FIXTURE = StaticToggle(
    'hierarchical_location_fixture',
    'Display Settings To Get Hierarchical Location Fixture',
    TAG_INTERNAL,
    [NAMESPACE_DOMAIN],
    description=(
        "Do not turn this feature flag.  It is only used for providing "
        "compatability for old projects.  We are actively trying to remove "
        "projects from this list."
    ),
)

EXTENSION_CASES_SYNC_ENABLED = StaticToggle(
    'extension_sync',
    'Enable extension syncing',
    TAG_SOLUTIONS_CONDITIONAL,
    help_link='https://confluence.dimagi.com/display/ccinternal/Extension+Cases',
    namespaces=[NAMESPACE_DOMAIN],
)

USH_DONT_CLOSE_PATIENT_EXTENSIONS = StaticToggle(
    'ush_dont_close_patient_extensions',
    'USH: Suppress closing extensions on closing hosts for host/extension pairs of patient/contact case-types',
    TAG_CUSTOM,
    namespaces=[NAMESPACE_DOMAIN],
    description="""
    Suppress the normal behaviour of 'closing host cases closes its extension cases'.
    Enabling this results in 'closing patient type cases will not close its contact type
    extension cases'. Designed for specific USH domain use-case
    """
)

DISABLE_WEB_APPS = StaticToggle(
    'disable_web_apps',
    'Disable access to Web Apps UI',
    TAG_INTERNAL,
    namespaces=[NAMESPACE_DOMAIN],
    help_link='https://confluence.dimagi.com/display/ccinternal/Disable+access+to+Web+Apps+UI',
)

SYNC_SEARCH_CASE_CLAIM = StaticToggle(
    'search_claim',
    'Enable synchronous mobile searching and case claiming',
    TAG_SOLUTIONS_CONDITIONAL,
    help_link='https://confluence.dimagi.com/display/ccinternal/Case+Search+and+Claim',
    namespaces=[NAMESPACE_DOMAIN]
)

USH_CASE_CLAIM_UPDATES = StaticToggle(
    'case_claim_autolaunch',
    '''
        USH Specific toggle to support several different case search/claim workflows in web apps:
        "search first", "see more", and "skip to default case search results", Geocoder
        and other options in Webapps Case Search.
    ''',
    TAG_INTERNAL,
    help_link='https://confluence.dimagi.com/display/USH/Case+Search+Configuration',
    namespaces=[NAMESPACE_DOMAIN]
)

WEBAPPS_STICKY_SEARCH = StaticToggle(
    'webapps_sticky_search',
    'USH: Sticky search: In web apps, save user\'s most recent inputs on case search & claim screen.',
    TAG_CUSTOM,
    namespaces=[NAMESPACE_DOMAIN],
    help_link='https://confluence.dimagi.com/display/ccinternal/COVID%3A+Web+Apps+Sticky+Search',
)


def _enable_search_index(domain, enabled):
    from corehq.apps.case_search.tasks import reindex_case_search_for_domain
    from corehq.pillows.case_search import domains_needing_search_index
    domains_needing_search_index.clear()
    if enabled:
        # action is no longer reversible due to roll out of EXPLORE_CASE_DATA
        # and upcoming migration of CaseES to CaseSearchES
        reindex_case_search_for_domain.delay(domain)


CASE_LIST_EXPLORER = StaticToggle(
    'case_list_explorer',
    'Show the case list explorer report',
    TAG_SOLUTIONS_OPEN,
    namespaces=[NAMESPACE_DOMAIN],
    save_fn=_enable_search_index,
)

EXPLORE_CASE_DATA = StaticToggle(
    'explore_case_data',
    'Show the Explore Case Data report (in dev). Please make sure the project '
    'is fully migrated to support the CaseSearch index either by enabling '
    'the Case List Explorer toggle or doing a manual migration.\n\n'
    'Please use the EXPLORE_CASE_DATA_PREVIEW Feature Preview moving forward. '
    'This will be deprecated once the Feature Preview is in full swing.',
    TAG_PRODUCT,
    namespaces=[NAMESPACE_DOMAIN, NAMESPACE_USER],
)

ECD_MIGRATED_DOMAINS = StaticToggle(
    'ecd_migrated_domains',
    'Domains that have undergone migration for Explore Case Data and have a '
    'CaseSearch elasticsearch index created.\n\n'
    'NOTE: enabling this Feature Flag will NOT enable the CaseSearch index.',
    TAG_INTERNAL,
    namespaces=[NAMESPACE_DOMAIN],
)

ECD_PREVIEW_ENTERPRISE_DOMAINS = StaticToggle(
    'ecd_enterprise_domains',
    'Enterprise Domains that are eligible to view the Explore Case Data '
    'Feature Preview. By default, this feature will only be available for '
    'domains that are Advanced or Pro and have undergone the ECD migration.',
    TAG_INTERNAL,
    namespaces=[NAMESPACE_DOMAIN],
)

CASE_API_V0_6 = StaticToggle(
    'case_api_v0_6',
    'Enable the v0.6 Case API',
    TAG_SOLUTIONS_LIMITED,
    namespaces=[NAMESPACE_DOMAIN],
)

HIPAA_COMPLIANCE_CHECKBOX = StaticToggle(
    'hipaa_compliance_checkbox',
    'Show HIPAA compliance checkbox',
    TAG_INTERNAL,
    [NAMESPACE_USER],
)

CAN_EDIT_EULA = StaticToggle(
    'can_edit_eula',
    "Whether this user can set the custom eula and data sharing internal project options. "
    "This should be a small number of DIMAGI ONLY users",
    TAG_INTERNAL,
)

# This toggle offers the "multiple_apps_unlimited" mobile flag to non-Dimagi users
MOBILE_PRIVILEGES_FLAG = StaticToggle(
    'mobile_privileges_flag',
    'Offer "Enable Privileges on Mobile" flag.',
    TAG_INTERNAL,
    [NAMESPACE_USER]
)

PRODUCTS_PER_LOCATION = StaticToggle(
    'products_per_location',
    "Products Per Location: Specify products stocked at individual locations.  "
    "This doesn't actually do anything yet.",
    TAG_CUSTOM,
    [NAMESPACE_DOMAIN]
)

ALLOW_CASE_ATTACHMENTS_VIEW = StaticToggle(
    'allow_case_attachments_view',
    "Explicitly allow user to access case attachments, even if they can't view the case list report.",
    TAG_CUSTOM,
    [NAMESPACE_DOMAIN, NAMESPACE_USER]
)

TRANSFER_DOMAIN = StaticToggle(
    'transfer_domain',
    'Transfer domains to different users',
    TAG_INTERNAL,
    [NAMESPACE_DOMAIN]
)

FORM_LINK_WORKFLOW = StaticToggle(
    'form_link_workflow',
    'Form linking workflow available on forms',
    TAG_SOLUTIONS_CONDITIONAL,
    [NAMESPACE_DOMAIN],
    help_link='https://confluence.dimagi.com/display/ccinternal/Form+Link+Workflow+Feature+Flag',
)

SECURE_SESSION_TIMEOUT = StaticToggle(
    'secure_session_timeout',
    "USH: Allow domain to override default length of inactivity timeout",
    TAG_CUSTOM,
    [NAMESPACE_DOMAIN],
    help_link="https://confluence.dimagi.com/display/ccinternal/Allow+domain+to+override+default+length+of+inactivity+timeout",
)

# not referenced in code directly but passed through to vellum
# see toggles_dict

VELLUM_SAVE_TO_CASE = StaticToggle(
    'save_to_case',
    "Adds save to case as a question to the form builder",
    TAG_SAAS_CONDITIONAL,
    [NAMESPACE_DOMAIN],
    description='This flag allows case management inside repeat groups',
    help_link='https://confluence.dimagi.com/display/ccinternal/Save+to+Case+Feature+Flag',
)

VELLUM_PRINTING = StaticToggle(
    'printing',
    "Enables the Print Android App Callout",
    TAG_SOLUTIONS_LIMITED,
    [NAMESPACE_DOMAIN],
    description='Allows printing from CommCare on the device',
    help_link='https://confluence.dimagi.com/display/ccinternal/Printing+from+a+form+in+CommCare+Android',
)

VELLUM_DATA_IN_SETVALUE = StaticToggle(
    'allow_data_reference_in_setvalue',
    "Allow data references in a setvalue",
    TAG_SOLUTIONS_LIMITED,
    [NAMESPACE_DOMAIN],
    description="This allows referencing other questions in the form in a setvalue. "
                "This may still cause issues if the other questions have not been calculated yet",
)

VELLUM_ALLOW_BULK_FORM_ACTIONS = StaticToggle(
    'allow_bulk_form_actions',
    "Allow bulk form actions in the Form Builder",
    TAG_PRODUCT,
    [NAMESPACE_DOMAIN],
    description="This shows Bulk Form Actions (mark all questions required, "
                "set default values to matching case properties) in "
                "the Form Builder's main dropdown menu.",
)

CACHE_AND_INDEX = StaticToggle(
    'cache_and_index',
    'REC: Enable the "Cache and Index" format option when choosing sort properties '
    'in the app builder',
    TAG_CUSTOM,
    [NAMESPACE_DOMAIN],
)

CUSTOM_PROPERTIES = StaticToggle(
    'custom_properties',
    'Allow users to add arbitrary custom properties to their application',
    TAG_SOLUTIONS_LIMITED,
    help_link='https://confluence.dimagi.com/display/internal/CommCare+Android+Developer+Options+--+Internal#'
              'CommCareAndroidDeveloperOptions--Internal-SettingtheValueofaDeveloperOptionfromHQ',
    namespaces=[NAMESPACE_DOMAIN]
)

WEBAPPS_CASE_MIGRATION = StaticToggle(
    'webapps_case_migration',
    "Work-in-progress to support user-written migrations",
    TAG_CUSTOM,
    namespaces=[NAMESPACE_USER]
)

ENABLE_LOADTEST_USERS = StaticToggle(
    'enable_loadtest_users',
    'Enable creating loadtest users on HQ',
    TAG_SOLUTIONS_CONDITIONAL,
    namespaces=[NAMESPACE_DOMAIN],
    help_link='https://confluence.dimagi.com/display/ccinternal/Loadtest+Users',
)

MOBILE_UCR = StaticToggle(
    'mobile_ucr',
    ('Mobile UCR: Configure viewing user configurable reports on the mobile '
     'through the app builder'),
    TAG_SOLUTIONS_LIMITED,
    namespaces=[NAMESPACE_DOMAIN],
)

MOBILE_UCR_LINKED_DOMAIN = StaticToggle(
    'mobile_ucr_linked_domain',
    ('Mobile UCR: Configure viewing user configurable reports on the mobile when using linked domains. '
     'NOTE: This won\'t work without developer intervention'),
    TAG_CUSTOM,
    namespaces=[NAMESPACE_DOMAIN],
)

API_THROTTLE_WHITELIST = StaticToggle(
    'api_throttle_whitelist',
    ('API throttle whitelist'),
    TAG_INTERNAL,
    namespaces=[NAMESPACE_USER],
)

API_BLACKLIST = StaticToggle(
    'API_BLACKLIST',
    ("Blacklist API access to a user or domain that spams us"),
    TAG_INTERNAL,
    namespaces=[NAMESPACE_DOMAIN, NAMESPACE_USER],
    description="For temporary, emergency use only. If a partner doesn't properly "
                "throttle their API requests, it can hammer our infrastructure, causing "
                "outages. This will cut off the tide, but we should communicate with them "
                "immediately.",
)

FORM_SUBMISSION_BLACKLIST = StaticToggle(
    'FORM_SUBMISSION_BLACKLIST',
    ("Blacklist form submissions from a domain that spams us"),
    TAG_INTERNAL,
    namespaces=[NAMESPACE_DOMAIN],
    description="This is a temporary solution to an unusually high volume of "
                "form submissions from a domain.  We have some projects that automatically "
                "send forms. If that ever causes problems, we can use this to cut them off.",
)


def _commtrackify(domain_name, toggle_is_enabled):
    from corehq.apps.domain.models import Domain
    domain_obj = Domain.get_by_name(domain_name, strict=True)
    if domain_obj and domain_obj.commtrack_enabled != toggle_is_enabled:
        if toggle_is_enabled:
            domain_obj.convert_to_commtrack()
        else:
            domain_obj.commtrack_enabled = False
            domain_obj.save()


COMMTRACK = StaticToggle(
    'commtrack',
    "CommCare Supply",
    TAG_SOLUTIONS_LIMITED,
    description=(
        '<a href="https://help.commcarehq.org/display/commtrack/CommCare+Supply+Home">CommCare Supply</a> '
        "is a logistics and supply chain management module. It is designed "
        "to improve the management, transport, and resupply of a variety of "
        "goods and materials, from medication to food to bednets. <br/>"
    ),
    help_link='https://help.commcarehq.org/display/commtrack/CommCare+Supply+Home',
    namespaces=[NAMESPACE_DOMAIN],
    save_fn=_commtrackify,
)

NON_COMMTRACK_LEDGERS = StaticToggle(
    'non_commtrack_ledgers',
    "Enable ledgers for projects not using Supply.",
    TAG_CUSTOM,
    description=(
        'Turns on the ledger fixture and ledger transaction question types in '
        'the form builder. ONLY WORKS ON SQL DOMAINS!'
    ),
    namespaces=[NAMESPACE_DOMAIN],
)

CUSTOM_INSTANCES = StaticToggle(
    'custom_instances',
    'Inject custom instance declarations',
    TAG_CUSTOM,
    description=(
        'Enables the insertion of custom instances into a case list configuration. '
        'Currently used by SimPrints-integrated projects.'
    ),
    namespaces=[NAMESPACE_DOMAIN],
)

CUSTOM_ASSERTIONS = StaticToggle(
    'custom_assertions',
    'Inject custom assertions into the suite',
    TAG_SOLUTIONS_CONDITIONAL,
    description=(
        'Enables the insertion of custom assertions into the suite file. '
    ),
    namespaces=[NAMESPACE_DOMAIN],
    help_link="https://confluence.dimagi.com/display/ccinternal/User+defined+assert+blocks",
)

APPLICATION_ERROR_REPORT = StaticToggle(
    'application_error_report',
    'Show Application Error Report',
    TAG_SOLUTIONS_OPEN,
    help_link='https://confluence.dimagi.com/display/ccinternal/Show+Application+Error+Report+Feature+Flag',
    namespaces=[NAMESPACE_USER],
)

OPENCLINICA = StaticToggle(
    'openclinica',
    'KEMRI: Offer OpenClinica settings and CDISC ODM export',
    TAG_CUSTOM,
    namespaces=[NAMESPACE_DOMAIN],
)

OPENMRS_INTEGRATION = StaticToggle(
    'openmrs_integration',
    'Enable OpenMRS integration',
    TAG_SOLUTIONS_LIMITED,
    [NAMESPACE_DOMAIN],
)

SUPPORT = StaticToggle(
    'support',
    'General toggle for support features',
    TAG_INTERNAL,
    help_link='https://confluence.dimagi.com/display/ccinternal/Support+Flag',
)

LEGACY_CHILD_MODULES = StaticToggle(
    'legacy_child_modules',
    'Legacy, non-nested sub-menus',
    TAG_DEPRECATED,
    [NAMESPACE_DOMAIN],
    description=(
        "Sub-menus are now displayed nested under their parent menu. Some "
        "apps built before this change will require that their modules be "
        "reordered to fit this paradigm. This feature flag exists to support "
        "those applications until they're transitioned."
    )
)

NON_PARENT_MENU_SELECTION = StaticToggle(
    'non_parent_menu_selection',
    'Allow selecting of module of any case-type in select-parent workflow',
    TAG_CUSTOM,
    namespaces=[NAMESPACE_DOMAIN],
    description="""
    Allow selecting of module of any case-type in select-parent workflow
    """,
)

FORMPLAYER_USE_LIVEQUERY = StaticToggle(
    'formplayer_use_livequery',
    'Use LiveQuery on Web Apps',
    TAG_INTERNAL,
    [NAMESPACE_DOMAIN],
)

FIXTURE_CASE_SELECTION = StaticToggle(
    'fixture_case',
    'ICDS: Allow a configurable case list that is filtered based on a fixture type and '
    'fixture selection (Due List)',
    TAG_CUSTOM,
    [NAMESPACE_DOMAIN],
)

SMS_LOG_CHANGES = StaticToggle(
    'sms_log_changes',
    'Message Log Report v2',
    TAG_SOLUTIONS_OPEN,
    [NAMESPACE_USER, NAMESPACE_DOMAIN],
    description=("This flag makes failed messages appear in the Message Log "
                 "Report, and adds Status and Event columns"),
)

ENABLE_INCLUDE_SMS_GATEWAY_CHARGING = StaticToggle(
    'enable_include_sms_gateway_charging',
    'Enable include SMS gateway charging',
    TAG_CUSTOM,
    [NAMESPACE_DOMAIN]
)

MESSAGE_LOG_METADATA = StaticToggle(
    'message_log_metadata',
    'Include message id in Message Log export.',
    TAG_CUSTOM,
    [NAMESPACE_USER],
)

RUN_AUTO_CASE_UPDATES_ON_SAVE = StaticToggle(
    'run_auto_case_updates_on_save',
    'Run Auto Case Update rules on each case save.',
    TAG_INTERNAL,
    [NAMESPACE_DOMAIN],
)

LEGACY_SYNC_SUPPORT = StaticToggle(
    'legacy_sync_support',
    "Support mobile sync bugs in older projects (2.9 and below).",
    TAG_DEPRECATED,
    [NAMESPACE_DOMAIN]
)

CALL_CENTER_LOCATION_OWNERS = StaticToggle(
    'call_center_location_owners',
    'ICDS: Enable the use of locations as owners of call center cases',
    TAG_CUSTOM,
    [NAMESPACE_DOMAIN]
)

TF_DOES_NOT_USE_SQLITE_BACKEND = StaticToggle(
    'not_tf_sql_backend',
    'Domains that do not use a SQLite backend for Touchforms',
    TAG_INTERNAL,
    [NAMESPACE_DOMAIN],
)

CUSTOM_APP_BASE_URL = StaticToggle(
    'custom_app_base_url',
    'Allow specifying a custom base URL for an application. Main use case is '
    'to allow migrating projects to a new cluster.',
    TAG_SOLUTIONS_LIMITED,
    [NAMESPACE_DOMAIN]
)

PHONE_NUMBERS_REPORT = StaticToggle(
    'phone_numbers_report',
    "Report related to the phone numbers owned by a project's contacts",
    TAG_SOLUTIONS_CONDITIONAL,
    [NAMESPACE_DOMAIN]
)

INBOUND_SMS_LENIENCY = StaticToggle(
    'inbound_sms_leniency',
    "Inbound SMS leniency on domain-owned gateways. "
    "WARNING: This wil be rolled out slowly; do not enable on your own.",
    TAG_INTERNAL,
    [NAMESPACE_DOMAIN]
)

WHATSAPP_MESSAGING = StaticToggle(
    'whatsapp_messaging',
    "Default SMS to send messages via Whatsapp, where available",
    TAG_CUSTOM,
    [NAMESPACE_DOMAIN]
)

UNLIMITED_REPORT_BUILDER_REPORTS = StaticToggle(
    'unlimited_report_builder_reports',
    'Allow unlimited reports created in report builder',
    TAG_INTERNAL,
    [NAMESPACE_DOMAIN]
)

SHOW_OWNER_LOCATION_PROPERTY_IN_REPORT_BUILDER = StaticToggle(
    'show_owner_location_property_in_report_builder',
    'Show an additional "Owner (Location)" property in report builder reports. '
    'This can be used to create report builder reports that are location-safe.',
    TAG_SOLUTIONS_OPEN,
    [NAMESPACE_DOMAIN],
    help_link='https://confluence.dimagi.com/display/ccinternal/Enable+creation+of+report+builder+reports+that+are+location+safe',
)

SHOW_IDS_IN_REPORT_BUILDER = StaticToggle(
    'show_ids_in_report_builder',
    'Allow adding Case IDs to report builder reports.',
    TAG_SOLUTIONS_OPEN,
    [NAMESPACE_DOMAIN],
)

MOBILE_USER_DEMO_MODE = StaticToggle(
    'mobile_user_demo_mode',
    'Ability to make a mobile worker into Demo only mobile worker',
    TAG_SOLUTIONS_OPEN,
    help_link='https://confluence.dimagi.com/display/internal/Demo+Mobile+Workers',
    namespaces=[NAMESPACE_DOMAIN]
)

SEND_UCR_REBUILD_INFO = StaticToggle(
    'send_ucr_rebuild_info',
    'Notify when UCR rebuilds finish or error.',
    TAG_SOLUTIONS_CONDITIONAL,
    [NAMESPACE_USER]
)

ALLOW_USER_DEFINED_EXPORT_COLUMNS = StaticToggle(
    'allow_user_defined_export_columns',
    'Add user defined columns to exports',
    TAG_DEPRECATED,
    [NAMESPACE_DOMAIN],
)

DISABLE_COLUMN_LIMIT_IN_UCR = StaticToggle(
    'disable_column_limit_in_ucr',
    'Enikshay: Disable column limit in UCR',
    TAG_CUSTOM,
    [NAMESPACE_DOMAIN]
)

OVERRIDE_EXPANDED_COLUMN_LIMIT_IN_REPORT_BUILDER = StaticToggle(
    'override_expanded_column_limit_in_report_builder',
    'USH: Override the limit for expanded columns in report builder from 10 to 50',
    TAG_CUSTOM,
    [NAMESPACE_DOMAIN],
)

CLOUDCARE_LATEST_BUILD = StaticToggle(
    'use_latest_build_cloudcare',
    'Uses latest build for Web Apps instead of latest published',
    TAG_SOLUTIONS_OPEN,
    [NAMESPACE_DOMAIN, NAMESPACE_USER]
)

CAUTIOUS_MULTIMEDIA = StaticToggle(
    'cautious_multimedia',
    'More cautious handling of multimedia: do not delete multimedia files, add logging, etc.',
    TAG_INTERNAL,
    [NAMESPACE_DOMAIN],
)

LOCALE_ID_INTEGRITY = StaticToggle(
    'locale_id_integrity',
    'Verify all locale ids in suite are present in app strings before allowing CCZ download',
    TAG_CUSTOM,
    [NAMESPACE_DOMAIN],
    notification_emails=['jschweers']
)

BULK_UPDATE_MULTIMEDIA_PATHS = StaticToggle(
    'bulk_update_multimedia_paths',
    'Bulk multimedia path management',
    TAG_CUSTOM,
    [NAMESPACE_DOMAIN],
    help_link="https://confluence.dimagi.com/display/ICDS/Multimedia+Path+Manager"
)

USER_TESTING_SIMPLIFY = StaticToggle(
    'user_testing_simplify',
    'Simplify the UI for user testing experiments',
    TAG_INTERNAL,
    [NAMESPACE_DOMAIN]
)

# when enabled this should prevent any changes to a domains data
DATA_MIGRATION = StaticToggle(
    'data_migration',
    'Disable submissions, restores, and web user access during a data migration',
    TAG_INTERNAL,
    [NAMESPACE_DOMAIN]
)

EMWF_WORKER_ACTIVITY_REPORT = StaticToggle(
    'emwf_worker_activity_report',
    'Make the Worker Activity Report use the Groups or Users or Locations filter',
    TAG_SOLUTIONS_OPEN,
    namespaces=[NAMESPACE_DOMAIN],
    description=(
        "This flag allows you filter the users to display in the same way as the "
        "other reports - by individual user, group, or location.  Note that this "
        "will also force the report to always display by user."
    ),
)

ICDS = StaticToggle(
    'icds',
    "ICDS: Enable ICDS features (necessary since features are on multiple envs)",
    TAG_CUSTOM,
    namespaces=[NAMESPACE_DOMAIN],
    relevant_environments={'icds', 'icds-staging'},
)

DATA_DICTIONARY = StaticToggle(
    'data_dictionary',
    'Project level data dictionary of cases',
    TAG_SOLUTIONS_OPEN,
    [NAMESPACE_DOMAIN],
    description='Available in the Data section, shows the names of all properties of each case type.',
)

SORT_CALCULATION_IN_CASE_LIST = StaticToggle(
    'sort_calculation_in_case_list',
    'Configure a custom xpath calculation for Sort Property in Case Lists',
    TAG_SOLUTIONS_CONDITIONAL,
    [NAMESPACE_DOMAIN]
)

VIEW_APP_CHANGES = StaticToggle(
    'app-changes-with-improved-diff',
    'Improved app changes view',
    TAG_SOLUTIONS_OPEN,
    [NAMESPACE_DOMAIN, NAMESPACE_USER],
    help_link="https://confluence.dimagi.com/display/ccinternal/Viewing+App+Changes+between+versions",
)

COUCH_SQL_MIGRATION_BLACKLIST = StaticToggle(
    'couch_sql_migration_blacklist',
    "Domains to exclude from migrating to SQL backend because the reference legacy models in custom code. "
    "Includes the following by default: 'ews-ghana', 'ils-gateway', 'ils-gateway-train'",
    TAG_INTERNAL,
    [NAMESPACE_DOMAIN],
)

ACTIVE_COUCH_DOMAINS = StaticToggle(
    'active_couch_domains',
    "Domains that are still on the Couch DB backend which we consider most "
    "active / important to ensure that data in ES is never stale.",
    TAG_INTERNAL,
    [NAMESPACE_DOMAIN],
)

PAGINATED_EXPORTS = StaticToggle(
    'paginated_exports',
    'Allows for pagination of exports for very large exports',
    TAG_SOLUTIONS_LIMITED,
    [NAMESPACE_DOMAIN]
)

INCREMENTAL_EXPORTS = StaticToggle(
    'incremental_exports',
    'Allows sending of incremental CSV exports to a particular endpoint',
    TAG_CUSTOM,
    [NAMESPACE_DOMAIN],
    help_link="https://confluence.dimagi.com/display/ccinternal/Incremental+Data+Exports"
)

PUBLISH_CUSTOM_REPORTS = StaticToggle(
    'publish_custom_reports',
    "Publish custom reports (No needed Authorization)",
    TAG_CUSTOM,
    [NAMESPACE_DOMAIN]
)

DISPLAY_CONDITION_ON_TABS = StaticToggle(
    'display_condition_on_nodeset',
    'Show Display Condition on Case Detail Tabs',
    TAG_SOLUTIONS_OPEN,
    [NAMESPACE_DOMAIN]
)

PHONE_HEARTBEAT = StaticToggle(
    'phone_apk_heartbeat',
    "Ability to configure a mobile feature to prompt users to update to latest CommCare app and apk",
    TAG_SOLUTIONS_CONDITIONAL,
    [NAMESPACE_DOMAIN]
)

SKIP_REMOVE_INDICES = StaticToggle(
    'skip_remove_indices',
    'Make _remove_indices_from_deleted_cases_task into a no-op.',
    TAG_INTERNAL,
    [NAMESPACE_DOMAIN]
)

MOBILE_RECOVERY_MEASURES = StaticToggle(
    'mobile_recovery_measures',
    'Mobile recovery measures',
    TAG_INTERNAL,
    [NAMESPACE_DOMAIN],
    description=("Used for widely deployed projects where recovery from "
                 "large-scale failures would otherwise be next to impossible."),
)

PREVENT_MOBILE_UCR_SYNC = StaticToggle(
    'prevent_mobile_ucr_sync',
    'ICDS: Used for ICDS emergencies when UCR sync is killing the DB',
    TAG_CUSTOM,
    [NAMESPACE_DOMAIN],
    description='Prevents mobile UCRs from being generated or included in the sync payload',
)

ENABLE_ALL_ADD_ONS = StaticToggle(
    'enable_all_add_ons',
    'Enable all app manager add-ons',
    TAG_SOLUTIONS_OPEN,
    [NAMESPACE_DOMAIN]
)

FILTERED_BULK_USER_DOWNLOAD = StaticToggle(
    'filtered_bulk_user_download',
    """
        Bulk user management features:
        For mobile users, enables filtered download page, bulk deletion page, and bulk lookup page.
        For web users, enables filtered download page.
    """,
    TAG_SOLUTIONS_OPEN,
    [NAMESPACE_DOMAIN],
    help_link='https://confluence.dimagi.com/display/ccinternal/Bulk+User+Management',
)

FILTERED_LOCATION_DOWNLOAD = StaticToggle(
    'filtered_location_download',
    "Ability to filter location download to include only a specified location and its descendants.",
    TAG_CUSTOM,
    [NAMESPACE_DOMAIN],
    help_link='https://confluence.dimagi.com/display/ccinternal/Filtered+Locations+Download',
)

BULK_UPLOAD_DATE_OPENED = StaticToggle(
    'bulk_upload_date_opened',
    "Allow updating of the date_opened field with the bulk uploader",
    TAG_INTERNAL,
    [NAMESPACE_DOMAIN],
)

REGEX_FIELD_VALIDATION = StaticToggle(
    'regex_field_validation',
    'Regular Expression Validation for Custom Data Fields',
    TAG_SOLUTIONS_OPEN,
    namespaces=[NAMESPACE_DOMAIN],
    description="This flag adds the option to specify a regular expression "
                "(regex) to validate custom user data, custom location data, "
                "and/or custom product data fields.",
    help_link='https://confluence.dimagi.com/display/ccinternal/Regular+Expression+Validation+for+Custom+Data+Fields',
)

TWO_FACTOR_SUPERUSER_ROLLOUT = StaticToggle(
    'two_factor_superuser_rollout',
    'Users in this list will be forced to have Two-Factor Auth enabled',
    TAG_INTERNAL,
    [NAMESPACE_USER]
)

CUSTOM_ICON_BADGES = StaticToggle(
    'custom_icon_badges',
    'Custom Icon Badges for modules and forms',
    TAG_SOLUTIONS_LIMITED,
    namespaces=[NAMESPACE_DOMAIN],
)

COMPARE_UCR_REPORTS = DynamicallyPredictablyRandomToggle(
    'compare_ucr_reports',
    'Compare UCR reports against other reports or against other databases. '
    'Reports for comparison must be listed in settings.UCR_COMPARISONS.',
    TAG_CUSTOM,
    namespaces=[NAMESPACE_OTHER],
    default_randomness=0.001  # 1 in 1000
)

MOBILE_LOGIN_LOCKOUT = StaticToggle(
    'mobile_user_login_lockout',
    "On too many wrong password attempts, lock out mobile users",
    TAG_CUSTOM,
    [NAMESPACE_DOMAIN],
)

LINKED_DOMAINS = StaticToggle(
    'linked_domains',
    'Allow linking project spaces (successor to linked apps)',
    TAG_SAAS_CONDITIONAL,
    [NAMESPACE_DOMAIN],
    description=(
        "Link project spaces to allow syncing apps, lookup tables, organizations etc."
    ),
    help_link='https://confluence.dimagi.com/display/ccinternal/Linked+Project+Spaces',
)

MULTI_MASTER_LINKED_DOMAINS = StaticToggle(
    'multi_master_linked_domains',
    "Allow linked apps to pull from multiple master apps in the upstream domain",
    TAG_CUSTOM,
    [NAMESPACE_DOMAIN],
)

SESSION_ENDPOINTS = StaticToggle(
    'session_endpoints',
    'Enable session endpoints',
    TAG_SOLUTIONS_LIMITED,
    [NAMESPACE_DOMAIN],
    description='Support external Android apps calling in to an endpoint in a '
                'CommCare app. (Used by the Reminders App)',
)

SUMOLOGIC_LOGS = DynamicallyPredictablyRandomToggle(
    'sumologic_logs',
    'Send logs to sumologic',
    TAG_INTERNAL,
    namespaces=[NAMESPACE_OTHER],
)

TARGET_COMMCARE_FLAVOR = StaticToggle(
    'target_commcare_flavor',
    'Target CommCare Flavor.',
    TAG_CUSTOM,
    namespaces=[NAMESPACE_DOMAIN],
)

TRAINING_MODULE = StaticToggle(
    'training-module',
    'Training Modules',
    TAG_CUSTOM,
    [NAMESPACE_DOMAIN],
)

EXPORT_MULTISORT = StaticToggle(
    'export_multisort',
    'Sort multiple rows in exports at once.',
    TAG_SOLUTIONS_OPEN,
    [NAMESPACE_DOMAIN],
)

EXPORT_OWNERSHIP = StaticToggle(
    'export_ownership',
    'Allow exports to have ownership.',
    TAG_SOLUTIONS_OPEN,
    [NAMESPACE_DOMAIN],
)

APP_TRANSLATIONS_WITH_TRANSIFEX = StaticToggle(
    'app_trans_with_transifex',
    'Translate Application Content With Transifex',
    TAG_CUSTOM,
    namespaces=[NAMESPACE_USER]
)

VALIDATE_APP_TRANSLATIONS = StaticToggle(
    'validate_app_translations',
    'Validate app translations before uploading them',
    TAG_CUSTOM,
    namespaces=[NAMESPACE_USER]
)

AGGREGATE_UCRS = StaticToggle(
    'aggregate_ucrs',
    'Enable experimental aggregate UCR support',
    TAG_INTERNAL,  # this might change in the future
    namespaces=[NAMESPACE_DOMAIN],
    notification_emails=['czue'],
)

SHOW_RAW_DATA_SOURCES_IN_REPORT_BUILDER = StaticToggle(
    'show_raw_data_sources_in_report_builder',
    'Allow building report builder reports directly from raw UCR Data Sources',
    TAG_SOLUTIONS_CONDITIONAL,
    namespaces=[NAMESPACE_DOMAIN],
)

ALLOW_BLANK_CASE_TAGS = StaticToggle(
    'allow_blank_case_tags',
    'eCHIS/ICDS: Allow blank case tags',
    TAG_CUSTOM,
    namespaces=[NAMESPACE_DOMAIN],
)

FILTER_ON_GROUPS_AND_LOCATIONS = StaticToggle(
    'filter_on_groups_and_locations',
    '[ONSE] Change filter from groups OR locations to groups AND locations in all reports and exports in the '
    'ONSE domain with group and location filters',
    TAG_CUSTOM,
    namespaces=[NAMESPACE_DOMAIN],
    description='For reports filtered by groups and locations, change the OR logic to an AND, so that '
                '(for example): "Groups or Users: [Salima District] AND [User group Healthworkers]" '
                'returns 40 healthworkers who are also in salima. Changes this logic to all reports that '
                'have group and location filters, such as the Submissions by Form report.',
)

DONT_INDEX_SAME_CASETYPE = StaticToggle(
    'dont_index_same_casetype',
    "Don't create a parent index if the child case has the same case type as the parent case",
    TAG_DEPRECATED,
    namespaces=[NAMESPACE_DOMAIN],
    description=inspect.cleandoc("""This toggle preserves old behaviour
        of not creating a parent index on the child case if their case
        types are the same.""")
)

SORT_OUT_OF_ORDER_FORM_SUBMISSIONS_SQL = DynamicallyPredictablyRandomToggle(
    'sort_out_of_order_form_submissions_sql',
    'Sort out of order form submissions in the SQL update strategy',
    TAG_INTERNAL,
    namespaces=[NAMESPACE_DOMAIN],
)


RELEASE_BUILDS_PER_PROFILE = StaticToggle(
    'release_builds_per_profile',
    'Do not release builds for all app profiles by default. Then manage via Source files view',
    TAG_CUSTOM,
    namespaces=[NAMESPACE_DOMAIN],
)

MANAGE_RELEASES_PER_LOCATION = StaticToggle(
    'manage_releases_per_location',
    'Manage releases per location',
    TAG_SOLUTIONS_LIMITED,
    namespaces=[NAMESPACE_DOMAIN],
    help_link='https://confluence.dimagi.com/display/ccinternal/Manage+Releases+per+Location',
)

LOCATION_SAFE_CASE_IMPORTS = StaticToggle(
    'location_safe_case_imports',
    'Allow location-restricted users to import cases owned at their location or below',
    TAG_SOLUTIONS_OPEN,
    namespaces=[NAMESPACE_DOMAIN],
)

FORM_CASE_IDS_CASE_IMPORTER = StaticToggle(
    'form_case_ids_case_importer',
    'Show the form and case ids download button on the case importer',
    TAG_SOLUTIONS_OPEN,
    namespaces=[NAMESPACE_DOMAIN],
)

HIDE_HQ_ON_MOBILE_EXPERIENCE = StaticToggle(
    'hide_hq_on_mobile_experience',
    'Do not show modal on mobile that mobile hq experience is bad',
    TAG_SOLUTIONS_OPEN,
    namespaces=[NAMESPACE_DOMAIN]
)

DASHBOARD_REACH_REPORT = StaticToggle(
    'dashboard_reach_reports',
    'REACH: Enable access to the AAA Convergence Dashboard reports for REACH',
    TAG_CUSTOM,
    [NAMESPACE_DOMAIN]
)

PARTIAL_UI_TRANSLATIONS = StaticToggle(
    'partial_ui_translations',
    'Enable uploading a subset of translations in the UI Translations Excel upload',
    TAG_CUSTOM,
    [NAMESPACE_DOMAIN]
)

SKIP_ORM_FIXTURE_UPLOAD = StaticToggle(
    'skip_orm_fixture_upload',
    'Exposes an option in fixture api upload to skip saving through couchdbkit',
    TAG_CUSTOM,
    [NAMESPACE_DOMAIN]
)

ENABLE_UCR_MIRRORS = StaticToggle(
    'enable_ucr_mirrors',
    'Enable the mirrored engines for UCRs in this domain',
    TAG_CUSTOM,
    [NAMESPACE_DOMAIN]
)

LOCATION_COLUMNS_APP_STATUS_REPORT = StaticToggle(
    'location_columns_app_status_report',
    'Enables location columns to app status report',
    TAG_CUSTOM,
    [NAMESPACE_DOMAIN]
)

SKIP_CREATING_DEFAULT_BUILD_FILES_ON_BUILD = StaticToggle(
    'skip_creating_default_build_files_on_build',
    'Skips creating the build files for default profile each time a build is made'
    'which helps speed up the build and revert process',
    TAG_CUSTOM,
    [NAMESPACE_DOMAIN]
)

DISABLE_CASE_UPDATE_RULE_SCHEDULED_TASK = StaticToggle(
    'disable_case_update_rule_task',
    'Disable the `run_case_update_rules` periodic task '
    'while investigating database performance issues.',
    TAG_CUSTOM,
    [NAMESPACE_DOMAIN]
)

DO_NOT_RATE_LIMIT_SUBMISSIONS = StaticToggle(
    'do_not_rate_limit_submissions',
    'Do not rate limit submissions for this project, on a temporary basis.',
    TAG_INTERNAL,
    [NAMESPACE_DOMAIN],
    description="""
    When an individual project is having problems with rate limiting,
    use this toggle to lift the restriction for them on a temporary basis,
    just to unblock them while we sort out the conversation with the client.
    """
)

TEST_FORM_SUBMISSION_RATE_LIMIT_RESPONSE = StaticToggle(
    'test_form_submission_rate_limit_response',
    ("Respond to all form submissions with a 429 response. For use on test domains only. "
     "Without this, there's no sane way to test the UI for being rate limited on "
     "Mobile and Web Apps. Never use this on a real domain."),
    TAG_INTERNAL,
    namespaces=[NAMESPACE_DOMAIN],
    description="",
)

RATE_LIMIT_RESTORES = DynamicallyPredictablyRandomToggle(
    'rate_limit_restores',
    'Rate limit restores with a 429 TOO MANY REQUESTS response',
    TAG_INTERNAL,
    [NAMESPACE_DOMAIN],
    description="""
    While we are gaining an understanding of the effects of rate limiting,
    we want to force rate limiting on certain domains, while also being to
    toggle on and off global rate limiting quickly in response to issues.

    To turn on global rate limiting, set Randomness Level to 1.
    To turn it off, set to 0.
    """
)

BLOCK_RESTORES = StaticToggle(
    'block_restores',
    'Block Restores Immediately with a 429 TOO MANY REQUESTS response',
    TAG_INTERNAL,
    [NAMESPACE_DOMAIN],
    description="""
    Use this flag for EMERGENCY PURPOSES ONLY if a project's restore is causing
    system-wide issues that aren't caught by rate limiting or other mechanisms.
    """
)

SKIP_FIXTURES_ON_RESTORE = StaticToggle(
    'skip_fixtures_on_restore',
    'Skip Fixture Syncs on Restores',
    TAG_INTERNAL,
    [NAMESPACE_DOMAIN],
    description="""
    Use this flag to skip fixtures on restores for certain project spaces.
    """
)

SKIP_UPDATING_USER_REPORTING_METADATA = StaticToggle(
    'skip_updating_user_reporting_metadata',
    'ICDS: Skip updates to user reporting metadata to avoid expected load on couch',
    TAG_CUSTOM,
    [NAMESPACE_DOMAIN],
)

RESTRICT_MOBILE_ACCESS = StaticToggle(
    'restrict_mobile_endpoints',
    'USH: Require explicit permissions to access mobile app endpoints',
    TAG_CUSTOM,
    [NAMESPACE_DOMAIN],
    help_link="https://confluence.dimagi.com/display/ccinternal/COVID%3A+Require+explicit+permissions+to+access+mobile+app+endpoints",
)

DOMAIN_PERMISSIONS_MIRROR = StaticToggle(
    'domain_permissions_mirror',
    "USH: Enterprise Permissions: mirror a project space's permissions in other project spaces",
    TAG_CUSTOM,
    [NAMESPACE_DOMAIN],
    help_link='https://confluence.dimagi.com/display/ccinternal/Enterprise+Permissions',
)

SHOW_BUILD_PROFILE_IN_APPLICATION_STATUS = StaticToggle(
    'show_build_profile_in_app_status',
    'Show build profile installed on phone tracked via heartbeat request in App Status Report',
    TAG_CUSTOM,
    [NAMESPACE_DOMAIN]
)

LIVEQUERY_READ_FROM_STANDBYS = DynamicallyPredictablyRandomToggle(
    'livequery_read_from_standbys',
    'Allow livequery restore to read data from plproxy standbys if they are available',
    TAG_INTERNAL,
    [NAMESPACE_USER],
    description="""
    To allow a gradual rollout and testing of using the standby
    databases to generate restore payloads.
    """
)

ACCOUNTING_TESTING_TOOLS = StaticToggle(
    'accounting_testing_tools',
    'Enable Accounting Testing Tools',
    TAG_INTERNAL,
    [NAMESPACE_USER]
)

ADD_ROW_INDEX_TO_MOBILE_UCRS = StaticToggle(
    'add_row_index_to_mobile_ucrs',
    'Add row index to mobile UCRs as the first column to retain original order of data',
    TAG_CUSTOM,
    [NAMESPACE_DOMAIN]
)

TWO_STAGE_USER_PROVISIONING = StaticToggle(
    'two_stage_user_provisioning',
    'Enable two-stage user provisioning (users confirm and set their own passwords via email).',
    TAG_SOLUTIONS_LIMITED,
    [NAMESPACE_DOMAIN],
    help_link='https://confluence.dimagi.com/display/ccinternal/Two-Stage+Mobile+Worker+Account+Creation',
)

DOWNLOAD_LOCATION_REASSIGNMENT_REQUEST_TEMPLATE = StaticToggle(
    'download_location_reassignment_template',
    'Allow domain users to download location reassignment template',
    TAG_CUSTOM,
    [NAMESPACE_DOMAIN],
    relevant_environments={'icds', 'icds-staging'},
)

REFER_CASE_REPEATER = StaticToggle(
    'refer_case_repeater',
    'USH: Allow refer case repeaters to be setup',
    TAG_CUSTOM,
    namespaces=[NAMESPACE_DOMAIN],
    help_link="https://confluence.dimagi.com/display/ccinternal/COVID%3A+Allow+refer+case+repeaters+to+be+setup",
)

WIDGET_DIALER = StaticToggle(
    'widget_dialer',
    'USH: Enable usage of AWS Connect Dialer',
    TAG_CUSTOM,
    namespaces=[NAMESPACE_DOMAIN],
    help_link="https://confluence.dimagi.com/display/ccinternal/COVID%3A+Enable+usage+of+AWS+Connect+Dialer",
)

HMAC_CALLOUT = StaticToggle(
    'hmac_callout',
    'USH: Enable signed messaging url callouts in cloudcare',
    TAG_CUSTOM,
    namespaces=[NAMESPACE_DOMAIN],
    help_link="https://confluence.dimagi.com/display/ccinternal/COVID%3A+Enable+signed+messaging+url+callouts+in+cloudcare",
)

GAEN_OTP_SERVER = StaticToggle(
    'gaen_otp_server',
    'USH: Enable retrieving OTPs from a GAEN Server',
    TAG_CUSTOM,
    namespaces=[NAMESPACE_DOMAIN],
    help_link="https://confluence.dimagi.com/display/ccinternal/COVID%3A+Enable+retrieving+OTPs+from+a+GAEN+Server",
)

PARALLEL_USER_IMPORTS = StaticToggle(
    'parallel_user_imports',
    'USH: Process user imports in parallel on a dedicated queue',
    TAG_CUSTOM,
    namespaces=[NAMESPACE_DOMAIN],
    help_link="https://confluence.dimagi.com/display/ccinternal/Parallel+User+Imports"
)

RESTRICT_LOGIN_AS = StaticToggle(
    'restrict_login_as',
    'USH: Limit allowed users for login as',
    TAG_CUSTOM,
    namespaces=[NAMESPACE_DOMAIN],
    description="""
    Adds a permission that can be set on user roles to allow login as, but only
    as a limited set of users. Users with this enabled can "login as" other
    users that set custom user property "login_as_user" to the first user's
    username.

    For example, if web user a@a.com has this permission set on their role,
    they can only login as mobile users who have the custom property
    "login_as_user" set to "a@a.com".
    """,
    help_link="https://confluence.dimagi.com/display/ccinternal/Limited+Login+As",
)

ONE_PHONE_NUMBER_MULTIPLE_CONTACTS = StaticToggle(
    'one_phone_number_multiple_contacts',
    'Allow multiple contacts to share a single phone number',
    TAG_CUSTOM,
    namespaces=[NAMESPACE_DOMAIN],
    description="""
    Allows multiple SMS contacts in a project space to share the same phone number.
    Sessions for different contacts are initiated in series rather than in parallel so that
    only one contact per phone number is in an active session at any given time.
    Incoming SMS are then routed to the live session.
    If a form goes unfilled over SMS, it will prevent any further forms (for that contact or another)
    from being initiated on that phone number until the original session expires.

    Only use this feature if every form behind an SMS survey begins by identifying the contact.
    Otherwise the recipient has no way to know who they're supposed to be enter information about.
    """,
    help_link="https://confluence.dimagi.com/display/ccinternal/One+Phone+Number+-+Multiple+Contacts"
)

CHANGE_FORM_LANGUAGE = StaticToggle(
    'change_form_language',
    'USH: Allow user to change form language in web apps',
    TAG_CUSTOM,
    namespaces=[NAMESPACE_DOMAIN],
    description="""
    Allows the user to change the language of the form content while in the form itself in Web Apps
    """,
    help_link="https://confluence.dimagi.com/display/ccinternal/Change+Form+Language"
)

APP_ANALYTICS = StaticToggle(
    'app_analytics',
    'Allow user to use app analytics in web apps',
    TAG_CUSTOM,
    namespaces=[NAMESPACE_DOMAIN],
    help_link="https://confluence.dimagi.com/display/ccinternal/App+Analytics",
)

ENTERPRISE_SSO = StaticToggle(
    'enterprise_sso',
    'Enable Enterprise SSO options for the users specified in this list.',
    TAG_PRODUCT,
    namespaces=[NAMESPACE_USER],
)

BLOCKED_EMAIL_DOMAIN_RECIPIENTS = StaticToggle(
    'blocked_email_domain_recipients',
    'Block any outgoing email addresses that have an email domain which '
    'match a domain in this list.',
    TAG_INTERNAL,
    namespaces=[NAMESPACE_EMAIL_DOMAIN],
)

BLOCKED_DOMAIN_EMAIL_SENDERS = StaticToggle(
    'blocked_domain_email_senders',
    'Domains in this list are blocked from sending emails through our '
    'messaging feature',
    TAG_INTERNAL,
    namespaces=[NAMESPACE_DOMAIN],
)

CLEAN_OLD_FORMPLAYER_SYNCS = DynamicallyPredictablyRandomToggle(
    'clean_old_formplayer_syncs',
    'Delete old formplayer syncs during submission processing',
    TAG_INTERNAL,
    namespaces=[NAMESPACE_OTHER],
    default_randomness=0.001
)

PRIME_FORMPLAYER_DBS = StaticToggle(
    'prime_formplayer_dbs',
    'USH: Control which domains will be included in the prime formplayer task runs',
    TAG_CUSTOM,
    namespaces=[NAMESPACE_DOMAIN],
    help_link="https://confluence.dimagi.com/display/ccinternal/Prime+Formplayer+DBS"
)

FHIR_INTEGRATION = StaticToggle(
    'fhir_integration',
    'FHIR: Enable setting up FHIR integration',
    TAG_SOLUTIONS_LIMITED,
    namespaces=[NAMESPACE_DOMAIN],
    help_link="https://confluence.dimagi.com/display/GS/FHIR+API+Documentation",
)

ERM_DEVELOPMENT = StaticToggle(
    'erm_development',
    'Flag to put enterprise release management work behind',
    TAG_PRODUCT,
    namespaces=[NAMESPACE_DOMAIN],
)

ADD_LIMITED_FIXTURES_TO_CASE_RESTORE = StaticToggle(
    'fixtures_in_case_restore',
    'Allow limited fixtures to be available in case restore for SMS workflows. '
    'WARNING: To be used only for small templates since the performance implication has not been evaluated. '
    'Do not enable on your own.',
    TAG_CUSTOM,
    namespaces=[NAMESPACE_DOMAIN]
)

EMBEDDED_TABLEAU = StaticToggle(
    'embedded_tableau',
    'COVID: Enable retrieving and embedding tableau visualizations from a Tableau Server',
    TAG_CUSTOM,
    namespaces=[NAMESPACE_DOMAIN],
)

DETAILED_TAGGING = StaticToggle(
    'detailed_tagging',
    'Send additional metrics to datadog and sentry.',
    TAG_INTERNAL,
    namespaces=[NAMESPACE_DOMAIN],
)


<<<<<<< HEAD
USER_HISTORY_REPORT = StaticToggle(
    'user_history_report',
    'View user history report under user management',
    TAG_INTERNAL,
    namespaces=[NAMESPACE_USER],
=======
COWIN_INTEGRATION = StaticToggle(
    'cowin_integration',
    'Integrate with COWIN APIs',
    TAG_CUSTOM,
>>>>>>> be1fedad
)


TURN_IO_BACKEND = StaticToggle(
    'turn_io_backend',
    'Enable Turn.io SMS backend',
    TAG_SOLUTIONS_LIMITED,
    namespaces=[NAMESPACE_DOMAIN],
)<|MERGE_RESOLUTION|>--- conflicted
+++ resolved
@@ -2060,18 +2060,18 @@
 )
 
 
-<<<<<<< HEAD
 USER_HISTORY_REPORT = StaticToggle(
     'user_history_report',
     'View user history report under user management',
     TAG_INTERNAL,
     namespaces=[NAMESPACE_USER],
-=======
+)
+
+
 COWIN_INTEGRATION = StaticToggle(
     'cowin_integration',
     'Integrate with COWIN APIs',
     TAG_CUSTOM,
->>>>>>> be1fedad
 )
 
 
