# -*- coding: utf-8 -*-
from __future__ import absolute_import
from __future__ import unicode_literals
import six
from django.test import TestCase

from corehq.apps.sms.models import QueuedSMS
from corehq.messaging.smsbackends.vertex.models import VertexBackend
from corehq.apps.sms.util import strip_plus
from corehq.messaging.smsbackends.vertex.const import (
    TEXT_MSG_TYPE,
    UNICODE_MSG_TYPE,
)

TEST_USERNAME = "test-vertex"
TEST_PASSWORD = "test-password"
TEST_SENDER_ID = "test-sender-id"
TEST_PHONE_NUMBER = "+919999999999"
TEST_TEXT_MESSAGE = "THIS IS A TEXT MESSAGE."
TEST_UNICODE_MESSAGE = "शब्दों का डर is a message with symbols ##,,++&&"


class TestVertexBackendRequestContent(TestCase):
    def setUp(self):
        self.vertex_backend = VertexBackend()
        self.vertex_backend.set_extra_fields(
            username=TEST_USERNAME,
            password=TEST_PASSWORD,
            senderid=TEST_SENDER_ID,
        )
        self.queued_sms = QueuedSMS(
            phone_number=TEST_PHONE_NUMBER,
        )

    def test_params(self):
        self.queued_sms.text = TEST_TEXT_MESSAGE
        params = self.vertex_backend.populate_params(self.queued_sms)
        self.assertEqual(params['username'], TEST_USERNAME)
        self.assertEqual(params['pass'], TEST_PASSWORD)
        self.assertEqual(params['senderid'], TEST_SENDER_ID)
        self.assertEqual(params['response'], 'Y')
        self.assertEqual(params['dest_mobileno'], strip_plus(TEST_PHONE_NUMBER))
        self.assertEqual(params['msgtype'], TEXT_MSG_TYPE)
        self.assertEqual(params['message'], TEST_TEXT_MESSAGE)

        self.queued_sms.text = TEST_UNICODE_MESSAGE
        params = self.vertex_backend.populate_params(self.queued_sms)
<<<<<<< HEAD
        self.assertEqual(params['message'], TEST_UNICODE_MESSAGE)
        self.assertEqual(params['msgtype'], UNICODE_MSG_TYPE)
=======
        if six.PY3:
            self.assertEqual(params['message'], TEST_UNICODE_MESSAGE)
            self.assertEqual(params['msgtype'], TEXT_MSG_TYPE)
        else:
            self.assertEqual(params['message'].decode('utf-8'), TEST_UNICODE_MESSAGE)
            self.assertEqual(params['msgtype'], UNICODE_MSG_TYPE)
>>>>>>> 711666db

    def test_phone_number_is_valid(self):
        self.assertFalse(VertexBackend().phone_number_is_valid('+91'))
        self.assertFalse(VertexBackend().phone_number_is_valid('+123456789'))
        self.assertTrue(VertexBackend().phone_number_is_valid('+910123456789'))<|MERGE_RESOLUTION|>--- conflicted
+++ resolved
@@ -45,17 +45,12 @@
 
         self.queued_sms.text = TEST_UNICODE_MESSAGE
         params = self.vertex_backend.populate_params(self.queued_sms)
-<<<<<<< HEAD
-        self.assertEqual(params['message'], TEST_UNICODE_MESSAGE)
-        self.assertEqual(params['msgtype'], UNICODE_MSG_TYPE)
-=======
         if six.PY3:
             self.assertEqual(params['message'], TEST_UNICODE_MESSAGE)
             self.assertEqual(params['msgtype'], TEXT_MSG_TYPE)
         else:
             self.assertEqual(params['message'].decode('utf-8'), TEST_UNICODE_MESSAGE)
             self.assertEqual(params['msgtype'], UNICODE_MSG_TYPE)
->>>>>>> 711666db
 
     def test_phone_number_is_valid(self):
         self.assertFalse(VertexBackend().phone_number_is_valid('+91'))
