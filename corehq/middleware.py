--- conflicted
+++ resolved
@@ -181,11 +181,7 @@
         from corehq.apps.accounting.models import BillingAccount
         subdomains = set()
         for domain in domains:
-<<<<<<< HEAD
-            subdomains = subdomains | BillingAccount.get_enterprise_permissions_domains(domain)
-=======
             subdomains = subdomains | set(BillingAccount.get_enterprise_permissions_domains(domain))
->>>>>>> 1c5ccc9b
 
         return domains | subdomains
 
