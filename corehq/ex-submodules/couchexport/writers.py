from __future__ import absolute_import
from __future__ import unicode_literals

import io
from base64 import b64decode
from codecs import BOM_UTF8
import os
import re
import tempfile
import zipfile
import csv342 as csv
import json
import bz2
from collections import OrderedDict
import openpyxl

from django.template.loader import render_to_string, get_template
from django.utils.functional import Promise
import xlwt

from couchexport.models import Format
import six
from openpyxl.styles import numbers
from openpyxl.worksheet.write_only import WriteOnlyCell
from six.moves import zip
from six.moves import map


MAX_XLS_COLUMNS = 256


class XlsLengthException(Exception):
    pass


class UniqueHeaderGenerator(object):

    def __init__(self, max_column_size=None):
        self.used = set()
        self.max_column_size = max_column_size or 2000

    def next_unique(self, header):
        header = self._next_unique(header)
        self.used.add(header.lower())
        return header

    def _next_unique(self, string):
        counter = 1
        if len(string) > self.max_column_size:
            # truncate from the beginning since the end has more specific information
            string = string[-self.max_column_size:]
        orig_string = string
        while string.lower() in self.used:
            string = "%s%s" % (orig_string, counter)
            if len(string) > self.max_column_size:
                counterlen = len(str(counter))
                string = "%s%s" % (orig_string[-(self.max_column_size - counterlen):], counter)
            counter += 1

        return string

    def __enter__(self):
        return self

    def __exit__(self, exc_type, exc_val, exc_tb):
        pass


class ExportFileWriter(object):

    def __init__(self):
        self.name = None
        self._isopen = False
        self._file = None
        self._path = None

    def get_path(self):
        assert self._isopen
        return self._path

    def get_file(self):
        assert self._isopen
        return self._file

    def open(self, name):
        assert not self._isopen
        self._isopen = True
        self.name = name
        fd, path = tempfile.mkstemp()
        self._file = os.fdopen(fd, 'wb+')
        self._path = path
        self._open()
        self._begin_file()

    def _open(self):
        pass

    def _begin_file(self):
        pass

    def write_row(self, row):
        raise NotImplementedError

    def _end_file(self):
        pass

    def finish(self):
        self._end_file()
        self._file.seek(0)

    def close(self):
        assert self._isopen
        self._file.close()
        os.remove(self._path)
        self._isopen = False


class CsvFileWriter(ExportFileWriter):

    def _open(self):
        # Excel needs UTF8-encoded CSVs to start with the UTF-8 byte-order mark (FB 163268)
        self._file.write(BOM_UTF8)

    def write_row(self, row):
        buffer = io.StringIO()
        csvwriter = csv.writer(buffer, csv.excel)
        csvwriter.writerow([
            col.decode('utf-8') if isinstance(col, bytes) else col
            for col in row
        ])
        self._file.write(buffer.getvalue().encode('utf-8'))


class PartialHtmlFileWriter(ExportFileWriter):

    def _write_from_template(self, context):
        self._file.write(self.template.render(context).encode('utf-8'))

    def _open(self):
        self.template = get_template("couchexport/html_export.html")
        self._on_first_row = True

    def write_row(self, row):
        section = "row" if not self._on_first_row else "first_row"
        self._on_first_row = False
        self._write_from_template({"row": row, "section": section})

    def _end_file(self):
        if self._on_first_row:
            # There were no rows
            self._write_from_template({"section": "no_rows"})


class HtmlFileWriter(PartialHtmlFileWriter):

    def _begin_file(self):
        self._write_from_template({"section": "doc_begin"})
        self._write_from_template({"section": "table_begin", "name": self.name})

    def _end_file(self):
        super(HtmlFileWriter, self)._end_file()
        self._write_from_template({"section": "table_end"})
        self._write_from_template({"section": "doc_end"})


class ExportWriter(object):
    max_table_name_size = 500
    target_app = 'Excel'  # Where does this writer export to? Export button to say "Export to Excel"

    def open(self, header_table, file, max_column_size=2000, table_titles=None, archive_basepath=''):
        """
        Create any initial files, headings, etc necessary.
        :param header_table: tuple of one of the following formats
            tuple(sheet_name, [['col1header', 'col2header', ....]])
            tuple(sheet_name, [FormattedRow])
        """
        table_titles = table_titles or {}

        self._isopen = True
        self.max_column_size = max_column_size
        self._current_primary_id = 0
        self.file = file
        self.archive_basepath = archive_basepath

        self._init()
        self.table_name_generator = UniqueHeaderGenerator(
            self.max_table_name_size
        )
        for table_index, table in header_table:
            self.add_table(
                table_index,
                table[0],
                table_title=table_titles.get(table_index)
            )

    def add_table(self, table_index, headers, table_title=None):
        def _clean_name(name):
            if isinstance(name, bytes):
                name = name.decode('utf8')
            elif isinstance(name, Promise):
                # noinspection PyCompatibility
                name = unicode(name) if six.PY2 else str(name)
            return re.sub(r"[\n]", '', re.sub(r"[[\\?*/:\]]", "-", name))

        table_title_truncated = self.table_name_generator.next_unique(
            _clean_name(table_title or table_index)
        )

        # make sure we trim the headers
        with UniqueHeaderGenerator(self.max_column_size) as g:
            try:
                headers.data = [g.next_unique(header) for header in headers.data]
            except AttributeError:
                headers = [g.next_unique(header) for header in headers]

        self._init_table(table_index, table_title_truncated)
        self.write_row(table_index, headers)

    def write(self, document_table, skip_first=False):
        """
        Given a document that's been parsed into the appropriate
        rows, write those rows to the resulting files.
        """
        assert self._isopen
        for table_index, table in document_table:
            for i, row in enumerate(table):
                if skip_first and i is 0:
                    continue
                # update the primary component of the ID to match
                # how many docs we've seen
                try:
                    row_has_id = row.has_id()
                except AttributeError:
                    row_has_id = False
                if row_has_id:
                    row.id = (self._current_primary_id,) + tuple(row.id[1:])

                self.write_row(table_index, row)

        self._current_primary_id += 1

    def write_row(self, table_index, row):
        """
        Currently just calls the subclass's implementation
        but if we were to add a universal validation step,
        such a thing would happen here.
        """
        return self._write_row(table_index, row)

    def close(self):
        """
        Close any open file references, do any cleanup.
        """
        assert(self._isopen)
        self._close()
        self._isopen = False

    def _init(self):
        raise NotImplementedError

    def _init_table(self, table_index, table_title):
        raise NotImplementedError

    def _write_row(self, sheet_index, row):
        raise NotImplementedError

    def _close(self):
        raise NotImplementedError

    def __enter__(self):
        return self

    def __exit__(self, exc_type, exc_val, exc_tb):
        self._close()


class OnDiskExportWriter(ExportWriter):
    """
    Keeps tables in temporary csv files. Subclassed by other export writers.
    """
    writer_class = CsvFileWriter

    def _init(self):
        self.tables = OrderedDict()
        self.table_names = OrderedDict()

    def _init_table(self, table_index, table_title):
        writer = self.writer_class()
        self.tables[table_index] = writer
        writer.open(table_title)
        self.table_names[table_index] = table_title

    def _write_row(self, sheet_index, row):

        def _transform(val):
            if isinstance(val, six.text_type):
                return val.encode("utf8")
            elif val is None:
                return ''
            else:
                return val

        row = list(map(_transform, row))
        self.tables[sheet_index].write_row(row)

    def _close(self):
        """
        Close any open file references, do any cleanup.
        """
        for writer in self.tables.values():
            writer.finish()

        self._write_final_result()

        for writer in self.tables.values():
            writer.close()

    def _write_final_result(self):
        """
        Subclasses should call this method then write to a zip file, html files, or whatever.
        """
        raise NotImplementedError


class ZippedExportWriter(OnDiskExportWriter):
    """
    Writer that creates a zip file containing a csv for each table.
    """
    table_file_extension = ".csv"

    def _write_final_result(self):
        archive = zipfile.ZipFile(self.file, 'w', zipfile.ZIP_DEFLATED)
        for index, name in self.table_names.items():
            if isinstance(name, bytes):
                name = name.decode('utf-8')
            path = self.tables[index].get_path()
            archive.write(path, self._get_archive_filename(name).encode('utf-8'))
        archive.close()
        self.file.seek(0)

    def _get_archive_filename(self, name):
        path = self.archive_basepath
<<<<<<< HEAD
        if isinstance(path, six.binary_type):
            path = path.decode('utf-8')
        if isinstance(name, six.binary_type):
            name = name.decode('utf-8')
        return os.path.join(path, '{}{}'.format(name, self.table_file_extension)).encode('utf-8')
=======
        if isinstance(path, bytes):
            path = path.decode('utf-8')
        return os.path.join(path, '{}{}'.format(name, self.table_file_extension))
>>>>>>> 436addf8


class CsvExportWriter(ZippedExportWriter):
    """
    CSV writer that creates a zip file containing a csv for each table.
    """
    format = Format.CSV


class UnzippedCsvExportWriter(OnDiskExportWriter):
    """
    Serve the first table as a csv
    """
    format = Format.UNZIPPED_CSV

    def _write_final_result(self):
        tablefile = list(self.tables.values())[0].get_file()
        for line in tablefile:
            self.file.write(line)
        self.file.seek(0)


class Excel2007ExportWriter(ExportWriter):
    format = Format.XLS_2007
    max_table_name_size = 31

    def __init__(self, format_as_text=False):
        super(Excel2007ExportWriter, self).__init__()
        self.format_as_text = format_as_text

    def _init(self):
        # https://openpyxl.readthedocs.io/en/latest/optimized.html
        self.book = openpyxl.Workbook(write_only=True)

        self.tables = {}
        self.table_indices = {}

    def _init_table(self, table_index, table_title):
        sheet = self.book.create_sheet()
        sheet.title = table_title
        self.tables[table_index] = sheet
        self.table_indices[table_index] = 0

    def _write_row(self, sheet_index, row):
        from couchexport.export import FormattedRow
        sheet = self.tables[sheet_index]

        # Source: http://stackoverflow.com/questions/1707890/fast-way-to-filter-illegal-xml-unicode-chars-in-python
        dirty_chars = re.compile(
            '[\x00-\x08\x0b-\x1f\x7f-\x84\x86-\x9f\ud800-\udfff\ufdd0-\ufddf\ufffe-\uffff]'
        )

        def get_write_value(value):
            if isinstance(value, six.integer_types + (float,)):
                return value
            if isinstance(value, bytes):
                value = value.decode('utf-8')
            elif value is not None:
                value = six.text_type(value)
            else:
                value = ''
            return dirty_chars.sub('?', value)

        write_values = [get_write_value(val) for val in row]
        cells = [WriteOnlyCell(sheet, val) for val in write_values]
        if self.format_as_text:
            for cell in cells:
                cell.number_format = numbers.FORMAT_TEXT
        if isinstance(row, FormattedRow):
            for hyperlink_column_index in row.hyperlink_column_indices:
                cells[hyperlink_column_index].hyperlink = cells[hyperlink_column_index].value
                cells[hyperlink_column_index].style = 'Hyperlink'
        sheet.append(cells)

    def _close(self):
        """
        Close any open file references, do any cleanup.
        """
        self.book.save(self.file)


class Excel2003ExportWriter(ExportWriter):
    format = Format.XLS
    max_table_name_size = 31

    def _init(self):
        self.book = xlwt.Workbook()
        self.tables = {}
        self.table_indices = {}

    def _init_table(self, table_index, table_title):
        sheet = self.book.add_sheet(table_title)
        self.tables[table_index] = sheet
        self.table_indices[table_index] = 0

    def _write_row(self, sheet_index, row):
        row_index = self.table_indices[sheet_index]
        sheet = self.tables[sheet_index]

        # have to deal with primary ids
        for i, val in enumerate(row):
            if i >= MAX_XLS_COLUMNS:
                raise XlsLengthException
            sheet.write(row_index, i, six.text_type(val))
        self.table_indices[sheet_index] = row_index + 1

    def _close(self):
        self.book.save(self.file)


class InMemoryExportWriter(ExportWriter):
    """
    Keeps tables in memory. Subclassed by other export writers.
    """

    def _init(self):
        self.tables = {}
        self.table_names = {}

    def _init_table(self, table_index, table_title):
        self.table_names[table_index] = table_title
        self.tables[table_index] = []

    def _write_row(self, sheet_index, row):
        table = self.tables[sheet_index]
        # have to deal with primary ids
        table.append(list(row))

    def _close(self):
        pass


class JsonExportWriter(InMemoryExportWriter):
    """
    Write tables to JSON
    """
    format = Format.JSON

    class ConstantEncoder(json.JSONEncoder):

        def default(self, obj):
            from dimagi.utils.web import json_handler
            from couchexport.export import Constant
            if isinstance(obj, Constant):
                return obj.message
            else:
                return json_handler(obj)

    def _close(self):
        new_tables = {}
        for tablename, data in self.tables.items():
            new_tables[self.table_names[tablename]] = {"headers":data[0], "rows": data[1:]}

        json_dump = json.dumps(new_tables, cls=self.ConstantEncoder)
        if six.PY3:
            json_dump = json_dump.encode('utf-8')
        self.file.write(json_dump)


class PythonDictWriter(InMemoryExportWriter):
    format = Format.PYTHON_DICT

    class ConstantEncoder(json.JSONEncoder):

        def default(self, obj):
            from dimagi.utils.web import json_handler
            from couchexport.export import Constant
            if isinstance(obj, Constant):
                return obj.message
            else:
                return json_handler(obj)

    def get_preview(self):
        new_tables = []
        for tablename, data in self.tables.items():
            new_tables.append({
                'table_name': self.table_names[tablename],
                'headers': data[0],
                'rows': data[1:],
            })
        dumps = json.dumps(new_tables, cls=self.ConstantEncoder)
        loads = json.loads(dumps)
        return loads


class HtmlExportWriter(OnDiskExportWriter):
    """
    Write tables to a single HTML file.
    """
    format = Format.HTML
    writer_class = PartialHtmlFileWriter

    def _write_final_result(self):

        def write(context):
            self.file.write(
                render_to_string(
                    "couchexport/html_export.html", context
                ).encode("utf-8")
            )

        write({"section": "doc_begin"})
        for index, name in self.table_names.items():
            table_writer = self.tables[index]
            write({"section": "table_begin", "name": name})
            for line in table_writer.get_file():
                self.file.write(line)
            write({"section": "table_end"})
        write({"section": "doc_end"})

        self.file.seek(0)


class ZippedHtmlExportWriter(ZippedExportWriter):
    """
    Write each table to an HTML file in a zipfile
    """
    writer_class = HtmlFileWriter
    table_file_extension = ".html"
    format = Format.ZIPPED_HTML


class CdiscOdmExportWriter(InMemoryExportWriter):
    """
    Write tables to a single CDISC ODM-formatted XML file.
    """
    format = Format.CDISC_ODM
    target_app = 'OpenClinica'  # Export button to say "Export to OpenClinica"

    def _init(self):
        self.context = {'subjects': []}
        # We'll keep the keys from the header rows of both tables, so that we can zip them up with the rest of the
        # rows to create dictionaries for the ODM XML template
        self.study_keys = []
        self.subject_keys = []

    def _init_table(self, table_index, table_title):
        pass

    def _write_row(self, sheet_index, row):
        if sheet_index == 'study':
            if not self.study_keys:
                self.study_keys = row
            else:
                # This will give us the study constants. The template needs "study_oid" and file metadata
                self.context.update(dict(zip(self.study_keys, row)))
        else:
            if not self.subject_keys:
                self.subject_keys = row
            else:
                self.context['subjects'].append(dict(zip(self.subject_keys, row)))

    def _close(self):
        from custom.openclinica.models import OpenClinicaAPI, OpenClinicaSettings

        # Create the subjects and events that are in the ODM export using the API
        oc_settings = OpenClinicaSettings.for_domain(self.context['domain'])
        if oc_settings.study.is_ws_enabled:
            password = bz2.decompress(b64decode(oc_settings.study.password))
            api = OpenClinicaAPI(
                oc_settings.study.url,
                oc_settings.study.username,
                password,
                oc_settings.study.protocol_id
            )
            subject_keys = api.get_subject_keys()
            for subject in self.context['subjects']:
                if subject['subject_key'][3:] not in subject_keys:
                    # Skip 'SS_' prefix   ^^ that OpenClinica wants in ODM, but isn't in API's subject keys
                    api.create_subject(subject)
                    # NOTE: In the interests of keeping data in OpenClinica tidy, we are only scheduling events for
                    # subjects who don't yet exist in OpenClinica. New events of existing subjects must be added
                    # manually, or subjects must be deleted from OpenClinica before a re-import.
                    for event in subject['events']:
                        api.schedule_event(subject, event)

        self.file.write(render_to_string('couchexport/odm_export.xml', self.context))<|MERGE_RESOLUTION|>--- conflicted
+++ resolved
@@ -340,17 +340,9 @@
 
     def _get_archive_filename(self, name):
         path = self.archive_basepath
-<<<<<<< HEAD
-        if isinstance(path, six.binary_type):
-            path = path.decode('utf-8')
-        if isinstance(name, six.binary_type):
-            name = name.decode('utf-8')
-        return os.path.join(path, '{}{}'.format(name, self.table_file_extension)).encode('utf-8')
-=======
         if isinstance(path, bytes):
             path = path.decode('utf-8')
         return os.path.join(path, '{}{}'.format(name, self.table_file_extension))
->>>>>>> 436addf8
 
 
 class CsvExportWriter(ZippedExportWriter):
