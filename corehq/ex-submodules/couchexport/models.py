--- conflicted
+++ resolved
@@ -41,15 +41,11 @@
                           "download": False},
                    UNZIPPED_CSV: {"mimetype": "text/csv",
                                   "extension": "csv",
-<<<<<<< HEAD
                                   "download": True},
                    CDISC_ODM: {'mimetype': 'application/cdisc-odm+xml',
                                'extension': 'xml',
                                'download': True},
     }
-=======
-                                  "download": True}}
->>>>>>> c89c2897
 
     VALID_FORMATS = list(FORMAT_DICT)
 
