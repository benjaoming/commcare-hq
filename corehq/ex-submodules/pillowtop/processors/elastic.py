--- conflicted
+++ resolved
@@ -167,8 +167,7 @@
         return retry_changes, error_changes
 
 
-<<<<<<< HEAD
-@quickcache(['alias'], memoize_timeout=24 * 60 * 60, timeout=24 * 60 * 60)
+@quickcache(['alias'], memoize_timeout=24 * 60 * 60, timeout=24 * 60 * 60, skip_arg=lambda *args: settings.UNIT_TESTING)
 def get_indices_by_alias(alias):
     # The cache is not invalidated. So be cautious when using this.
     #   This is designed to be used with ILM indices, where index names
@@ -179,22 +178,15 @@
     return list(es.indices.get_alias(alias))
 
 
-def _doc_exists_in_es(doc_id, doc_type, index_info, es_interface, skip_doc_exists_check=False):
-    # for ILM indices returns a tuple of (whether doc exists, the index that the doc is found in)
-    # for normal indices returns a tuple of (whether doc exists, None)
-    if not index_info.is_ilm_index:
-        return es_interface.doc_exists(index_info.alias, doc_id, doc_type), index_info.alias
-    elif skip_doc_exists_check:
-        return False, index_info.alias
-    # exists/get queries doesn't work against aliases
-    #   so query all backing indices
-    if settings.UNIT_TESTING:
-        get_indices_by_alias.clear(index_info.alias)
+def _target_ilm_index(doc_id, doc_type, index_info, es_interface):
+    # returns the backing ILM index that the doc exists in
     indices = get_indices_by_alias(index_info.alias)
     # todo; get_indices_by_alias could be stale
     #   so we could query the next index based on pattern even if it doesn't exist
     doc_exists = False
     found_in = None
+    # individual exists query on each index is faster than
+    #   ids search on the alias, so iterate through each index
     for index in indices:
         exists = es_interface.doc_exists(index, doc_id, doc_type)
         if exists and doc_exists:
@@ -203,15 +195,11 @@
         else:
             doc_exists = True
             found_in = index
-    return doc_exists, found_in or index_info.alias
+    return found_in or index_info.alias
 
 
 def send_to_elasticsearch(index_info, doc_type, doc_id, es_getter, name, data=None,
                           delete=False, es_merge_update=False, skip_doc_exists_check=False):
-=======
-def send_to_elasticsearch(index_info, doc_type, doc_id, es_getter, name, data=None,
-                          delete=False, es_merge_update=False):
->>>>>>> 8937d064
     """
     More fault tolerant es.put method
     kwargs:
@@ -220,10 +208,6 @@
         skip_doc_exists_check: Set this to True when the doc can be indexed without checking for its existence
             in the ILM backed indices, applicable to ILM indices only
     """
-<<<<<<< HEAD
-
-=======
->>>>>>> 8937d064
     alias = index_info.alias
     data = data if data is not None else {}
     current_tries = 0
@@ -233,37 +217,26 @@
 
     while current_tries < retries:
         try:
-<<<<<<< HEAD
-            doc_exists, target_index = _doc_exists_in_es(
-                doc_id, doc_type, index_info, es_interface,
-                skip_doc_exists_check=skip_doc_exists_check
-            )
-            if delete:
-                if doc_exists:
-                    es_interface.delete_doc(target_index, doc_type, doc_id, verify_alias=False)
-            elif doc_exists:
-=======
+            if index_info.is_ilm_index and not skip_doc_exists_check:
+                target_index = _target_ilm_index(
+                    doc_id, doc_type, index_info, es_interface,
+                )
+            else:
+                target_index = alias
             if delete:
                 try:
-                    es_interface.delete_doc(alias, doc_type, doc_id)
+                    es_interface.delete_doc(target_index, doc_type, doc_id, verify_alias=False)
                 except NotFoundError:
                     pass
             else:
->>>>>>> 8937d064
                 params = {'retry_on_conflict': 2}
                 if es_merge_update:
                     es_interface.update_doc_fields(target_index, doc_type, doc_id, fields=data, params=params,
                         verify_alias=False)
                 else:
-<<<<<<< HEAD
-                    es_interface.update_doc(target_index, doc_type, doc_id, doc=data, params=params,
+                    # use the same index API to create or update doc
+                    es_interface.index_doc(target_index, doc_type, doc_id, doc=data, params=params,
                         verify_alias=False)
-            else:
-                es_interface.create_doc(alias, doc_type, doc_id, doc=data)
-=======
-                    # use the same index API to create or update doc
-                    es_interface.index_doc(alias, doc_type, doc_id, doc=data, params=params)
->>>>>>> 8937d064
             break
         except ConnectionError as ex:
             current_tries += 1
