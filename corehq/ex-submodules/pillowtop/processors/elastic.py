--- conflicted
+++ resolved
@@ -178,14 +178,9 @@
     while current_tries < retries:
         try:
             doc_exists = es_interface.doc_exists(alias, doc_id, doc_type)
-<<<<<<< HEAD
-            if delete and doc_exists:
-                es_interface.delete_doc(alias, doc_type, doc_id)
-=======
             if delete:
                 if doc_exists:
                     es_interface.delete_doc(alias, doc_type, doc_id)
->>>>>>> 01cc02f0
             elif doc_exists:
                 params = {'retry_on_conflict': 2}
                 if es_merge_update:
