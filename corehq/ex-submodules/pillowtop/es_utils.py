from copy import deepcopy

from dimagi.ext import jsonobject
from pillowtop.logger import pillow_logging

from corehq.apps.es.index.settings import (
    IndexSettingsKey,
    render_index_tuning_settings,
)
from corehq.apps.es.migration_operations import CreateIndex
from corehq.apps.es.transient_util import doc_adapter_from_info
<<<<<<< HEAD
from corehq.apps.es.client import manager
from corehq.util.es.elasticsearch import TransportError
from dimagi.ext import jsonobject
from pillowtop.logger import pillow_logging
=======
from corehq.util.es.elasticsearch import NotFoundError, TransportError
from corehq.util.es.interface import ElasticsearchInterface
>>>>>>> 0503bab0

XFORM_HQ_INDEX_NAME = IndexSettingsKey.FORMS
CASE_HQ_INDEX_NAME = IndexSettingsKey.CASES
USER_HQ_INDEX_NAME = IndexSettingsKey.USERS
DOMAIN_HQ_INDEX_NAME = IndexSettingsKey.DOMAINS
APP_HQ_INDEX_NAME = IndexSettingsKey.APPS
GROUP_HQ_INDEX_NAME = IndexSettingsKey.GROUPS
SMS_HQ_INDEX_NAME = IndexSettingsKey.SMS
CASE_SEARCH_HQ_INDEX_NAME = IndexSettingsKey.CASE_SEARCH


class ElasticsearchIndexInfo(jsonobject.JsonObject):
    index = jsonobject.StringProperty(required=True)
    alias = jsonobject.StringProperty()
    type = jsonobject.StringProperty()
    mapping = jsonobject.DictProperty()
    hq_index_name = jsonobject.StringProperty()

    def __str__(self):
        return '{} ({})'.format(self.alias, self.index)

    @property
    def meta(self):
        adapter = doc_adapter_from_info(self)
        settings = {"analysis": deepcopy(adapter.analysis)}
        settings.update(render_index_tuning_settings(adapter.settings_key))
        return {"settings": settings}

    def to_json(self):
        json = super(ElasticsearchIndexInfo, self).to_json()
        json['meta'] = self.meta
        return json


def set_index_reindex_settings(index):
    """
    Set a more optimized setting setup for fast reindexing
    """
    return manager.index_configure_for_reindex(index)


def set_index_normal_settings(index):
    """
    Normal indexing configuration
    """
    return manager.index_configure_for_standard_ops(index)


def initialize_index_and_mapping(es, index_info):
    # TODO: Remove es param as it is unused
    index_exists = manager.index_exists(index_info.index)
    if not index_exists:
        initialize_index(index_info)
    assume_alias(index_info.index, index_info.alias)


def initialize_index(index_info):
    pillow_logging.info("Initializing elasticsearch index for [%s]" % index_info.type)
    CreateIndex(
        index_info.index,
        index_info.type,
        index_info.mapping,
        index_info.meta["settings"]["analysis"],
        index_info.hq_index_name,
    ).run()


def mapping_exists(index_info):
    try:
        return manager.index_get_mapping(index_info.index, index_info.type)
    except TransportError:
        return {}


def assume_alias(index, alias):
    """
    This operation assigns the alias to the index and removes the alias
    from any other indices it might be assigned to.
    """
<<<<<<< HEAD
    manager.index_put_alias(index, alias)
=======
    if es.indices.exists_alias(name=alias):
        # this part removes the conflicting aliases
        alias_indices = list(es.indices.get_alias(alias))
        for aliased_index in alias_indices:
            es.indices.delete_alias(aliased_index, alias)
    try:
        es.indices.put_alias(index, alias)
    except NotFoundError as err:
        raise ValueError(f'index: {index!r}, alias: {alias!r}') from err


def get_index_info_from_pillow(pillow):
    return ElasticsearchIndexInfo(
        index=pillow.es_index,
        alias=pillow.es_alias,
        type=pillow.es_type,
        meta=pillow.es_meta,
        mapping=pillow.default_mapping,
    )
>>>>>>> 0503bab0
<|MERGE_RESOLUTION|>--- conflicted
+++ resolved
@@ -9,15 +9,8 @@
 )
 from corehq.apps.es.migration_operations import CreateIndex
 from corehq.apps.es.transient_util import doc_adapter_from_info
-<<<<<<< HEAD
 from corehq.apps.es.client import manager
 from corehq.util.es.elasticsearch import TransportError
-from dimagi.ext import jsonobject
-from pillowtop.logger import pillow_logging
-=======
-from corehq.util.es.elasticsearch import NotFoundError, TransportError
-from corehq.util.es.interface import ElasticsearchInterface
->>>>>>> 0503bab0
 
 XFORM_HQ_INDEX_NAME = IndexSettingsKey.FORMS
 CASE_HQ_INDEX_NAME = IndexSettingsKey.CASES
@@ -97,26 +90,4 @@
     This operation assigns the alias to the index and removes the alias
     from any other indices it might be assigned to.
     """
-<<<<<<< HEAD
-    manager.index_put_alias(index, alias)
-=======
-    if es.indices.exists_alias(name=alias):
-        # this part removes the conflicting aliases
-        alias_indices = list(es.indices.get_alias(alias))
-        for aliased_index in alias_indices:
-            es.indices.delete_alias(aliased_index, alias)
-    try:
-        es.indices.put_alias(index, alias)
-    except NotFoundError as err:
-        raise ValueError(f'index: {index!r}, alias: {alias!r}') from err
-
-
-def get_index_info_from_pillow(pillow):
-    return ElasticsearchIndexInfo(
-        index=pillow.es_index,
-        alias=pillow.es_alias,
-        type=pillow.es_type,
-        meta=pillow.es_meta,
-        mapping=pillow.default_mapping,
-    )
->>>>>>> 0503bab0
+    manager.index_put_alias(index, alias)