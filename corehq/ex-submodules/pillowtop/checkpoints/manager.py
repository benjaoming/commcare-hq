from datetime import datetime

from django.conf import settings
from django.db import transaction
from kafka.common import TopicPartition

from pillowtop.exceptions import PillowtopCheckpointReset
from pillowtop.logger import pillow_logging
from pillowtop.models import DjangoPillowCheckpoint, KafkaCheckpoint, kafka_seq_to_str, str_to_kafka_seq
from pillowtop.pillow.interface import ChangeEventHandler

MAX_CHECKPOINT_DELAY = 300
DELAY_SENTINEL = object()

DEFAULT_EMPTY_CHECKPOINT_SEQUENCE = {
    'text': '0',
    'json': '{}'
}


def get_or_create_checkpoint(checkpoint_id, sequence_format):
    checkpoint, created = DjangoPillowCheckpoint.objects.get_or_create(
        checkpoint_id=checkpoint_id,
        defaults={
            'sequence': DEFAULT_EMPTY_CHECKPOINT_SEQUENCE[sequence_format],
            'sequence_format': sequence_format,
            'timestamp': datetime.utcnow()
        })
    assert checkpoint.sequence_format == sequence_format
    return checkpoint


def reset_checkpoint(checkpoint_id, sequence_format):
    checkpoint = get_or_create_checkpoint(checkpoint_id, sequence_format)
    assert checkpoint.sequence_format == sequence_format
    checkpoint.old_sequence = checkpoint.sequence
    checkpoint.sequence = DEFAULT_EMPTY_CHECKPOINT_SEQUENCE[sequence_format]
    checkpoint.timestamp = datetime.utcnow()
    checkpoint.save()


class PillowCheckpoint(object):

    def __init__(self, checkpoint_id, sequence_format):
        self.checkpoint_id = checkpoint_id
        self.sequence_format = sequence_format
        self._last_checkpoint = None

    def get_or_create_wrapped(self, verify_unchanged=False):
        checkpoint = get_or_create_checkpoint(self.checkpoint_id, self.sequence_format)
        if (verify_unchanged and self._last_checkpoint and
                str(checkpoint.sequence) != str(self._last_checkpoint.sequence)):
            raise PillowtopCheckpointReset('Checkpoint {} expected seq {} but found {} in database.'.format(
                self.checkpoint_id, self._last_checkpoint.sequence, checkpoint.sequence,
            ))

        self._last_checkpoint = checkpoint
        return checkpoint

    def get_current_sequence_id(self):
        return get_or_create_checkpoint(self.checkpoint_id, self.sequence_format).sequence

    def update_to(self, seq, change=None):
        if isinstance(seq, int):
            seq = str(seq)

        pillow_logging.info(
            "(%s) setting checkpoint: %s" % (self.checkpoint_id, seq)
        )
        with transaction.atomic():
            checkpoint = self.get_or_create_wrapped(verify_unchanged=True)
            checkpoint.sequence = seq
            checkpoint.timestamp = datetime.utcnow()
            checkpoint.save()
        self._last_checkpoint = checkpoint

    def reset(self):
        reset_checkpoint(self.checkpoint_id, self.sequence_format)

    def touch(self, min_interval):
        """
        Update the checkpoint timestamp without altering the sequence.
        :param min_interval: minimum interval between timestamp updates

        :returns: Returns True if it updated the checkpoint, False otherwise
        """
        checkpoint = self.get_or_create_wrapped(verify_unchanged=True)
        now = datetime.utcnow()
        previous = self._last_checkpoint.timestamp if self._last_checkpoint else None
        do_update = True
        if previous:
            diff = now - previous
            do_update = diff.total_seconds() >= min_interval
        if do_update:
            checkpoint.timestamp = now
            checkpoint.save()
            return True
        return False


class KafkaPillowCheckpoint(PillowCheckpoint):

    def __init__(self, checkpoint_id, topics):
        self.checkpoint_id = checkpoint_id
        self.sequence_format = 'json'
        self.topics = topics
        self._get_checkpoints()

    def _get_checkpoints(self):
        return KafkaCheckpoint.get_or_create_for_checkpoint_id(self.checkpoint_id, self.topics)

    def get_or_create_wrapped(self, verify_unchanged=None):
        checkpoints = self._get_checkpoints()
        ret = {}
        if checkpoints:
            timestamp = checkpoints[0].last_modified
            for checkpoint in checkpoints:
                ret[TopicPartition(checkpoint.topic, checkpoint.partition)] = checkpoint.offset
                if checkpoint.last_modified > timestamp:
                    timestamp = checkpoint.last_modified
        else:
            timestamp = datetime.fromtimestamp(0)

        return WrappedCheckpoint(ret, timestamp)

    def get_current_sequence_as_dict(self):
        return {
            (checkpoint.topic, checkpoint.partition): checkpoint.offset
            for checkpoint in self._get_checkpoints()
        }

    def get_current_sequence_id(self):
        return kafka_seq_to_str(self.get_current_sequence_as_dict())

    def update_to(self, seq, change=None):
        if isinstance(seq, str):
            kafka_seq = str_to_kafka_seq(seq)
        else:
            kafka_seq = seq
            seq = kafka_seq_to_str(seq)

        pillow_logging.info(
            "(%s) setting checkpoint: %s" % (self.checkpoint_id, seq)
        )
        doc_modification_time = change.metadata.publish_timestamp if change else None

        with transaction.atomic():
            if kafka_seq:
                for topic_partition, offset in kafka_seq.items():
                    KafkaCheckpoint.objects.update_or_create(
                        checkpoint_id=self.checkpoint_id,
                        topic=topic_partition[0],
                        partition=topic_partition[1],
                        defaults={'offset': offset, 'doc_modification_time': doc_modification_time}
                    )

    def touch(self, min_interval):
        return False

    def reset(self):
        KafkaCheckpoint.objects.filter(checkpoint_id=self.checkpoint_id).delete()


class PillowCheckpointEventHandler(ChangeEventHandler):

    def __init__(self, checkpoint, checkpoint_frequency, checkpoint_callback=None):
        """
        :param checkpoint: PillowCheckpoint object
        :param checkpoint_frequency: Number of changes between checkpoint updates
        """
        # check settings to make it easy to override in tests
        self.max_checkpoint_delay = getattr(settings, 'PTOP_CHECKPOINT_DELAY_OVERRIDE', MAX_CHECKPOINT_DELAY)
        self.checkpoint = checkpoint
        self.checkpoint_frequency = checkpoint_frequency
        self.last_update = None
        self.last_log = None
        self.checkpoint_callback = checkpoint_callback

    def should_update_checkpoint(self, context):
        frequency_hit = context.changes_seen >= self.checkpoint_frequency
        time_hit = False
        if self.max_checkpoint_delay:
            if self.last_update is not None:
                seconds_since_last_update = (datetime.utcnow() - self.last_update).total_seconds()
                time_hit = seconds_since_last_update >= self.max_checkpoint_delay
            else:
                time_hit = True
        return frequency_hit or time_hit

    def get_new_seq(self, change):
        return change['seq']

    def update_checkpoint(self, change, context):
        if self.should_update_checkpoint(context):
            context.reset()
            self.checkpoint.update_to(self.get_new_seq(change))
            self.last_update = datetime.utcnow()
            if self.checkpoint_callback:
                self.checkpoint_callback.checkpoint_updated()
            return True
        elif self.last_log is None or (datetime.utcnow() - self.last_log).total_seconds() > 10:
            self.last_log = datetime.utcnow()
            pillow_logging.info("Heartbeat: %s", self.get_new_seq(change))

        return False


class WrappedCheckpoint(object):
    def __init__(self, kafka_seq, timestamp):
        self.kafka_seq = kafka_seq
        self.timestamp = timestamp
        self.sequence_format = 'json'

    @property
    def wrapped_sequence(self):
        return self.kafka_seq


<<<<<<< HEAD
def get_checkpoint_for_elasticsearch_pillow(pillow_id, index_info, topics):
    checkpoint_id = '{}-{}'.format(pillow_id, index_info.index)
=======
def get_checkpoint_for_elasticsearch_pillow(pillow_id, index_name, topics):
    checkpoint_id = f'{pillow_id}-{index_name}'
>>>>>>> 014aa1b1
    return KafkaPillowCheckpoint(checkpoint_id, topics)<|MERGE_RESOLUTION|>--- conflicted
+++ resolved
@@ -216,11 +216,6 @@
         return self.kafka_seq
 
 
-<<<<<<< HEAD
-def get_checkpoint_for_elasticsearch_pillow(pillow_id, index_info, topics):
-    checkpoint_id = '{}-{}'.format(pillow_id, index_info.index)
-=======
 def get_checkpoint_for_elasticsearch_pillow(pillow_id, index_name, topics):
     checkpoint_id = f'{pillow_id}-{index_name}'
->>>>>>> 014aa1b1
     return KafkaPillowCheckpoint(checkpoint_id, topics)