--- conflicted
+++ resolved
@@ -135,10 +135,7 @@
 
 def get_data_element(name, dict):
     elem = safe_element(name)
-<<<<<<< HEAD
-=======
     # sorted for deterministic unit tests
->>>>>>> 82c06a21
     for k, v in sorted(dict.items()):
         sub_el = safe_element("data", v)
         sub_el.attrib = {"key": k}
