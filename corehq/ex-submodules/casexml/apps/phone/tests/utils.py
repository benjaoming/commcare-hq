from xml.etree import ElementTree
<<<<<<< HEAD
from casexml.apps.case.xml import V1, V2
=======
from dimagi.utils.couch.cache.cache_core import get_redis_default_cache
from casexml.apps.case.xml import V1
>>>>>>> 6555d054
from casexml.apps.phone.models import (
    get_properly_wrapped_sync_log,
    get_sync_log_class_by_format,
    OTARestoreWebUser,
    OTARestoreCommCareUser,
)
from casexml.apps.phone.restore import RestoreConfig, RestoreParams, RestoreCacheSettings, restore_cache_key
from casexml.apps.phone.tests.dbaccessors import get_all_sync_logs_docs
from casexml.apps.phone.xml import SYNC_XMLNS
from casexml.apps.phone.const import RESTORE_CACHE_KEY_PREFIX

from corehq.apps.users.models import CommCareUser, WebUser


def create_restore_user(
        domain='restore-domain',
        username='mclovin',
        password='***',
        is_mobile_user=True,
        first_name='',
        last_name='',
        phone_number=None):

    user_cls = CommCareUser if is_mobile_user else WebUser
    restore_user_cls = OTARestoreCommCareUser if is_mobile_user else OTARestoreWebUser
    user = restore_user_cls(
        domain,
        user_cls.create(
            domain=domain,
            username=username,
            password=password,
            first_name=first_name,
            user_data={
                'something': 'arbitrary'
            }
        )
    )
    if phone_number:
        user._couch_user.add_phone_number(phone_number)
    return user


def synclog_id_from_restore_payload(restore_payload):
    element = ElementTree.fromstring(restore_payload)
    return element.findall('{%s}Sync' % SYNC_XMLNS)[0].findall('{%s}restore_id' % SYNC_XMLNS)[0].text


def synclog_from_restore_payload(restore_payload):
    return get_properly_wrapped_sync_log(synclog_id_from_restore_payload(restore_payload))


def get_exactly_one_wrapped_sync_log():
    """
    Gets exactly one properly wrapped sync log, or fails hard.
    """
    [doc] = list(get_all_sync_logs_docs())
    return get_sync_log_class_by_format(doc['log_format']).wrap(doc)


def generate_restore_payload(project, user, restore_id="", version=V1, state_hash="",
                             items=False, overwrite_cache=False, force_cache=False):
    """
    Gets an XML payload suitable for OTA restore.

        user:          who the payload is for
        restore_id:    last sync token for this user
        version:       the restore API version

        returns: the xml payload of the sync operation
    """
    return get_restore_config(
        project, user, restore_id, version, state_hash, items, overwrite_cache, force_cache
    ).get_payload().as_string()


def get_restore_config(project, user, restore_id="", version=V1, state_hash="",
                       items=False, overwrite_cache=False, force_cache=False, device_id=None):
    return RestoreConfig(
        project=project,
        restore_user=user,
        params=RestoreParams(
            sync_log_id=restore_id,
            version=version,
            state_hash=state_hash,
            include_item_count=items,
            device_id=device_id,
        ),
        cache_settings=RestoreCacheSettings(
            overwrite_cache=overwrite_cache,
            force_cache=force_cache,
        )
    )


def generate_restore_response(project, user, restore_id="", version=V1, state_hash="", items=False):
    config = RestoreConfig(
        project=project,
        restore_user=user,
        params=RestoreParams(
            sync_log_id=restore_id,
            version=version,
            state_hash=state_hash,
            include_item_count=items
        )
    )
    return config.get_response()


<<<<<<< HEAD
def has_cached_payload(sync_log, version):
    return bool(sync_log.get_cached_payload(version))


def call_fixture_generator(gen, restore_user, project=None, last_sync=None, app=None):
    """
    Convenience function for use in unit tests
    """
    from casexml.apps.phone.restore import RestoreState
    from casexml.apps.phone.restore import RestoreParams
    from corehq.apps.domain.models import Domain
    params = RestoreParams(version=V2, app=app)
    restore_state = RestoreState(
        project or Domain(name=restore_user.domain),
        restore_user,
        params,
        async=False,
        overwrite_cache=False
    )
    if last_sync:
        params.sync_log_id = last_sync._id
        restore_state._last_sync_log = last_sync
    return gen(restore_state)
=======
def has_cached_payload(sync_log, version, prefix=RESTORE_CACHE_KEY_PREFIX):
    return bool(get_redis_default_cache().get(restore_cache_key(
        sync_log.domain,
        prefix,
        sync_log.user_id,
        version=version,
        sync_log_id=sync_log._id,
    )))
>>>>>>> 6555d054
<|MERGE_RESOLUTION|>--- conflicted
+++ resolved
@@ -1,10 +1,6 @@
 from xml.etree import ElementTree
-<<<<<<< HEAD
+from dimagi.utils.couch.cache.cache_core import get_redis_default_cache
 from casexml.apps.case.xml import V1, V2
-=======
-from dimagi.utils.couch.cache.cache_core import get_redis_default_cache
-from casexml.apps.case.xml import V1
->>>>>>> 6555d054
 from casexml.apps.phone.models import (
     get_properly_wrapped_sync_log,
     get_sync_log_class_by_format,
@@ -113,9 +109,14 @@
     return config.get_response()
 
 
-<<<<<<< HEAD
-def has_cached_payload(sync_log, version):
-    return bool(sync_log.get_cached_payload(version))
+def has_cached_payload(sync_log, version, prefix=RESTORE_CACHE_KEY_PREFIX):
+    return bool(get_redis_default_cache().get(restore_cache_key(
+        sync_log.domain,
+        prefix,
+        sync_log.user_id,
+        version=version,
+        sync_log_id=sync_log._id,
+    )))
 
 
 def call_fixture_generator(gen, restore_user, project=None, last_sync=None, app=None):
@@ -136,14 +137,4 @@
     if last_sync:
         params.sync_log_id = last_sync._id
         restore_state._last_sync_log = last_sync
-    return gen(restore_state)
-=======
-def has_cached_payload(sync_log, version, prefix=RESTORE_CACHE_KEY_PREFIX):
-    return bool(get_redis_default_cache().get(restore_cache_key(
-        sync_log.domain,
-        prefix,
-        sync_log.user_id,
-        version=version,
-        sync_log_id=sync_log._id,
-    )))
->>>>>>> 6555d054
+    return gen(restore_state)