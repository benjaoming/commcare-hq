--- conflicted
+++ resolved
@@ -334,11 +334,5 @@
             form_extras,
         )
 
-<<<<<<< HEAD
-        return CaseAccessors(self.domain).get_cases(
-            [id for structure in case_structures for id in structure.walk_ids()]
-        )
-=======
         case_ids = [id for structure in case_structures for id in structure.walk_ids()]
-        return FormProcessorInterface(self.domain).get_cases(case_ids, ordered=True)
->>>>>>> ff577a68
+        return CaseAccessors(self.domain).get_cases(case_ids, ordered=True)