--- conflicted
+++ resolved
@@ -8,14 +8,11 @@
 def rebuild_form_cases(sender, xform, *args, **kwargs):
     if kwargs.get('skip_rebuild_cases'):
         return
+    from casexml.apps.case.xform import get_case_ids_from_form
     from casexml.apps.case.cleanup import rebuild_case_from_forms
 
     domain = xform.domain
-<<<<<<< HEAD
-    case_ids = xform.case_ids()
-=======
     case_ids = get_case_ids_from_form(xform)
->>>>>>> 35cbf7b1
     detail = FormArchiveRebuild(form_id=xform.form_id, archived=xform.is_archived)
     for case_id in case_ids:
         rebuild_case_from_forms(domain, case_id, detail)
