"""
Couch models for commcare cases.

For details on casexml check out:
http://bitbucket.org/javarosa/javarosa/wiki/casexml
"""
from __future__ import absolute_import
from StringIO import StringIO
from collections import OrderedDict
import re
from datetime import datetime
import logging

from django.core.cache import cache
from django.conf import settings
from django.core.urlresolvers import reverse
from django.utils.translation import ugettext as _
from couchdbkit.exceptions import ResourceNotFound

from casexml.apps.case.dbaccessors import get_reverse_indices
from corehq.form_processor.abstract_models import AbstractCommCareCase
from dimagi.ext.couchdbkit import *
from dimagi.utils.django.cached_object import (
    CachedObject, OBJECT_ORIGINAL, OBJECT_SIZE_MAP, CachedImage, IMAGE_SIZE_ORDERING
)
from casexml.apps.phone.xml import get_case_element
from casexml.apps.case.signals import case_post_save
from casexml.apps.case import const
from dimagi.utils.modules import to_function
from dimagi.utils import web
from dimagi.utils.decorators.memoized import memoized
from dimagi.utils.indicators import ComputedDocumentMixin
from dimagi.utils.couch.undo import DELETED_SUFFIX
from couchforms.models import XFormInstance
from corehq.form_processor.exceptions import CaseNotFound
from casexml.apps.case.sharedmodels import IndexHoldingMixIn, CommCareCaseIndex, CommCareCaseAttachment
from dimagi.utils.couch.database import iter_docs
from dimagi.utils.couch import (
    CouchDocLockableMixIn,
    LooselyEqualDocumentSchema,
)

CASE_STATUS_OPEN = 'open'
CASE_STATUS_CLOSED = 'closed'
CASE_STATUS_ALL = 'all'

INDEX_ID_PARENT = 'parent'


class CommCareCaseAction(LooselyEqualDocumentSchema):
    """
    An atomic action on a case. Either a create, update, or close block in
    the xml.
    """
    action_type = StringProperty(choices=list(const.CASE_ACTIONS))
    user_id = StringProperty()
    date = DateTimeProperty()
    server_date = DateTimeProperty()
    xform_id = StringProperty()
    xform_xmlns = StringProperty()
    xform_name = StringProperty()
    sync_log_id = StringProperty()

    updated_known_properties = DictProperty()
    updated_unknown_properties = DictProperty()
    indices = SchemaListProperty(CommCareCaseIndex)
    attachments = SchemaDictProperty(CommCareCaseAttachment)

    deprecated = False

    @classmethod
    def from_parsed_action(cls, date, user_id, xformdoc, action):
        if not action.action_type_slug in const.CASE_ACTIONS:
            raise ValueError("%s not a valid case action!" % action.action_type_slug)
        
        ret = CommCareCaseAction(action_type=action.action_type_slug, date=date, user_id=user_id)
        
        ret.server_date = xformdoc.received_on
        ret.xform_id = xformdoc.form_id
        ret.xform_xmlns = xformdoc.xmlns
        ret.xform_name = getattr(xformdoc, 'name', '')
        ret.updated_known_properties = action.get_known_properties()

        ret.updated_unknown_properties = action.dynamic_properties
        ret.indices = [CommCareCaseIndex.from_case_index_update(i) for i in action.indices]
        ret.attachments = dict((attach_id, CommCareCaseAttachment.from_case_index_update(attach))
                               for attach_id, attach in action.attachments.items())
        if hasattr(xformdoc, "last_sync_token"):
            ret.sync_log_id = xformdoc.last_sync_token
        return ret

    @property
    def xform(self):
        try:
            return XFormInstance.get(self.xform_id) if self.xform_id else None
        except ResourceNotFound:
            logging.exception("couldn't access form {form} inside of a referenced case.".format(
                form=self.xform_id,
            ))
            return None

    @property
    def form(self):
        """For compatability with CaseTransaction"""
        return self.xform

    def get_user_id(self):
        key = 'xform-%s-user_id' % self.xform_id
        id = cache.get(key)
        if not id:
            xform = self.xform
            try:
                id = xform.metadata.userID
            except AttributeError:
                id = None
            cache.set(key, id, 12*60*60)
        return id

    def __repr__(self):
        return "{xform}: {type} - {date} ({server_date})".format(
            xform=self.xform_id, type=self.action_type,
            date=self.date, server_date=self.server_date
        )


class CommCareCase(SafeSaveDocument, IndexHoldingMixIn, ComputedDocumentMixin,
                   CouchDocLockableMixIn, AbstractCommCareCase):
    """
    A case, taken from casexml.  This represents the latest
    representation of the case - the result of playing all
    the actions in sequence.
    """
    domain = StringProperty()
    export_tag = StringListProperty()
    xform_ids = StringListProperty()

    external_id = StringProperty()
    opened_on = DateTimeProperty()
    modified_on = DateTimeProperty()
    type = StringProperty()
    closed = BooleanProperty(default=False)
    closed_on = DateTimeProperty()
    user_id = StringProperty()
    owner_id = StringProperty()
    opened_by = StringProperty()
    closed_by = StringProperty()

    actions = SchemaListProperty(CommCareCaseAction)
    name = StringProperty()
    version = StringProperty()
    indices = SchemaListProperty(CommCareCaseIndex)
    case_attachments = SchemaDictProperty(CommCareCaseAttachment)
    
    server_modified_on = DateTimeProperty()

    def __unicode__(self):
        return "CommCareCase: %s (%s)" % (self.case_id, self.get_id)

    def __setattr__(self, key, value):
        # todo: figure out whether we can get rid of this.
        # couchdbkit's auto-type detection gets us into problems for various
        # workflows here, so just force known string properties to strings
        # before setting them. this would just end up failing hard later if
        # it wasn't a string
        _STRING_ATTRS = ('external_id', 'user_id', 'owner_id', 'opened_by',
                         'closed_by', 'type', 'name')
        if key in _STRING_ATTRS:
            value = unicode(value or '')
        super(CommCareCase, self).__setattr__(key, value)

    def __get_case_id(self):
        return self._id

    def __set_case_id(self, id):
        self._id = id
    
    case_id = property(__get_case_id, __set_case_id)

    @property
    def modified_by(self):
        return self.user_id

    def __repr__(self):
        return "%s(name=%r, type=%r, id=%r)" % (
                self.__class__.__name__, self.name, self.type, self._id)

    @property
    @memoized
    def parent(self):
        """
        Returns the parent case if one exists, else None.
        NOTE: This property should only return the first parent in the list
        of indices. If for some reason your use case creates more than one, 
        please write/use a different property.
        """
        for index in self.indices:
            if index.identifier == INDEX_ID_PARENT:
                return CommCareCase.get(index.referenced_id)
        return None

    @property
    def server_opened_on(self):
        try:
            open_action = self.actions[0]
            return open_action.server_date
        except Exception:
            pass

    @property
    @memoized
    def reverse_indices(self):
        return get_reverse_indices(self)

    @memoized
    def get_subcases(self):
        subcase_ids = [ix.referenced_id for ix in self.reverse_indices]
        return CommCareCase.view('_all_docs', keys=subcase_ids, include_docs=True)

    @property
    def is_deleted(self):
        return self.doc_type.endswith(DELETED_SUFFIX)

    @property
    def has_indices(self):
        return self.indices or self.reverse_indices

    @property
<<<<<<< HEAD
    def closed_transactions(self):
        return filter(lambda action: action.action_type == const.CASE_ACTION_CLOSE, self.actions)
=======
    def deletion_id(self):
        return getattr(self, '-deletion_id', None)
>>>>>>> f73861fe

    def soft_delete(self):
        self.doc_type += DELETED_SUFFIX
        self.save()

    def get_json(self, lite=False):
        ret = {
            # actions excluded here
            "domain": self.domain,
            "case_id": self.case_id,
            "user_id": self.user_id,
            "closed": self.closed,
            "date_closed": self.closed_on,
            "xform_ids": self.xform_ids,
            # renamed
            "date_modified": self.modified_on,
            "version": self.version,
            # renamed
            "server_date_modified": self.server_modified_on,
            # renamed
            "server_date_opened": self.server_opened_on,
            "properties": dict(self.dynamic_case_properties().items() + {
                "external_id": self.external_id,
                "owner_id": self.owner_id,
                # renamed
                "case_name": self.name,
                # renamed
                "case_type": self.type,
                # renamed
                "date_opened": self.opened_on,
                # all custom properties go here
            }.items()),
            #reorganized
            "indices": self.get_index_map(),
            "attachments": self.get_attachment_map(),
        }
        if not lite:
            ret.update({
                "reverse_indices": self.get_index_map(True),
            })
        return ret

    @memoized
    def get_attachment_map(self):
        return dict([
            (name, {
                'url': self.get_attachment_server_url(att.attachment_key),
                'mime': att.attachment_from
            }) for name, att in self.case_attachments.items()
        ])

    @memoized
    def get_index_map(self, reversed=False):
        return dict([
            (index.identifier, {
                "case_type": index.referenced_type,
                "case_id": index.referenced_id,
                "relationship": index.relationship,
            }) for index in (self.indices if not reversed else self.reverse_indices)
        ])

    @classmethod
    def get(cls, id, strip_history=False, **kwargs):
        try:
            if strip_history:
                return cls.get_lite(id)
            return super(CommCareCase, cls).get(id, **kwargs)
        except ResourceNotFound:
            raise CaseNotFound

    @classmethod
    def get_lite(cls, id, wrap=True):
        from corehq.apps.hqcase.dbaccessors import get_lite_case_json
        results = get_lite_case_json(id)
        if results is None:
            raise ResourceNotFound('no case with id %s exists' % id)
        if wrap:
            return cls.wrap(results['value'])
        else:
            return results['value']

    @classmethod
    def get_wrap_class(cls, data):
        try:
            settings.CASE_WRAPPER
        except AttributeError:
            cls._case_wrapper = None
        else:
            CASE_WRAPPER = to_function(settings.CASE_WRAPPER, failhard=True)
        
        if CASE_WRAPPER:
            return CASE_WRAPPER(data) or cls
        return cls

    @classmethod
    def bulk_get_lite(cls, ids, wrap=True, chunksize=100):
        from corehq.apps.hqcase.dbaccessors import iter_lite_cases_json
        wrapper = lambda doc: cls.get_wrap_class(doc).wrap(doc) if wrap else doc
        for lite_case_json in iter_lite_cases_json(ids, chunksize=chunksize):
            yield wrapper(lite_case_json)

    def get_server_modified_date(self):
        # gets (or adds) the server modified timestamp
        if not self.server_modified_on:
            self.save()
        return self.server_modified_on
        
    def get_case_property(self, property):
        try:
            return getattr(self, property)
        except Exception:
            return None

    def case_properties(self):
        return self.to_json()

    def get_actions_for_form(self, xform):
        return [a for a in self.actions if a.xform_id == xform.form_id]

    def modified_since_sync(self, sync_log):
        if self.server_modified_on >= sync_log.date:
            # check all of the actions since last sync for one that had a different sync token
            return any(filter(
                lambda action: action.server_date > sync_log.date and action.sync_log_id != sync_log._id,
                self.actions,
            ))
        return False

    def get_version_token(self):
        """
        A unique token for this version. 
        """
        # in theory since case ids are unique and modification dates get updated
        # upon any change, this is all we need
        return "%s::%s" % (self.case_id, self.modified_on)

    @memoized
    def get_forms(self):
        """
        Gets the form docs associated with a case. If it can't find a form
        it won't be included.
        """
        from couchforms.dbaccessors import get_forms_by_id
        return get_forms_by_id(self.xform_ids)

    def get_attachment(self, attachment_name):
        return self.fetch_attachment(attachment_name)

    def dynamic_case_properties(self):
        """(key, value) tuples sorted by key"""
        json = self.to_json()
        wrapped_case = self
        if type(self) != CommCareCase:
            wrapped_case = CommCareCase.wrap(self._doc)

        items = [
            (key, json[key])
            for key in wrapped_case.dynamic_properties()
            if re.search(r'^[a-zA-Z]', key)
        ]
        return OrderedDict(sorted(items))

    def save(self, **params):
        self.server_modified_on = datetime.utcnow()
        super(CommCareCase, self).save(**params)
        case_post_save.send(CommCareCase, case=self)


# import signals
import casexml.apps.case.signals<|MERGE_RESOLUTION|>--- conflicted
+++ resolved
@@ -225,13 +225,12 @@
         return self.indices or self.reverse_indices
 
     @property
-<<<<<<< HEAD
     def closed_transactions(self):
         return filter(lambda action: action.action_type == const.CASE_ACTION_CLOSE, self.actions)
-=======
+
+    @property
     def deletion_id(self):
         return getattr(self, '-deletion_id', None)
->>>>>>> f73861fe
 
     def soft_delete(self):
         self.doc_type += DELETED_SUFFIX
