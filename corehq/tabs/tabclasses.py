--- conflicted
+++ resolved
@@ -154,15 +154,10 @@
 
     def _get_tools_items(self):
         from corehq.apps.reports.views import MySavedReportsView
-<<<<<<< HEAD
-=======
-        if isinstance(self.couch_user, AnonymousCouchUser) and toggles.PUBLISH_CUSTOM_REPORTS.enabled(self.domain):
-            return []
 
         if not user_can_view_reports(self.project, self.couch_user):
             return []
 
->>>>>>> 1b047369
         tools = [{
             'title': _(MySavedReportsView.page_title),
             'url': reverse(MySavedReportsView.urlname, args=[self.domain]),
