from corehq.apps.enterprise.dispatcher import EnterpriseInterfaceDispatcher
from django.conf import settings
from django.http import Http404
from django.urls import reverse
from django.utils.html import format_html, strip_tags
from django.utils.translation import ugettext as _
from django.utils.translation import ugettext_lazy, ugettext_noop

from django_prbac.utils import has_privilege
from memoized import memoized
from six.moves.urllib.parse import urlencode

from corehq import privileges, toggles
from corehq.apps.accounting.dispatcher import (
    AccountingAdminInterfaceDispatcher,
)
from corehq.apps.accounting.models import Invoice, Subscription
from corehq.apps.accounting.utils import (
    domain_has_privilege,
    domain_is_on_trial,
    is_accounting_admin,
)
from corehq.apps.accounting.views import (
    TriggerAutopaymentsView,
    TriggerDowngradeView,
)
from corehq.apps.app_manager.dbaccessors import (
    domain_has_apps,
    get_brief_apps_in_domain,
)
from corehq.apps.app_manager.util import is_remote_app
from corehq.apps.builds.views import EditMenuView
from corehq.apps.domain.views.internal import ProjectLimitsView
from corehq.apps.domain.views.releases import (
    ManageReleasesByAppProfile,
    ManageReleasesByLocation,
)
from corehq.apps.export.views.incremental import IncrementalExportView
from corehq.apps.hqadmin.reports import (
    DeployHistoryReport,
    DeviceLogSoftAssertReport,
    UserAuditReport,
    UserListReport,
)
from corehq.apps.hqadmin.views.system import GlobalThresholds
from corehq.apps.hqwebapp.models import GaTracker
from corehq.apps.hqwebapp.view_permissions import user_can_view_reports
from corehq.apps.integration.views import (
    DialerSettingsView,
    GaenOtpServerSettingsView,
    HmacCalloutSettingsView,
)
from corehq.apps.locations.analytics import users_have_locations
from corehq.apps.receiverwrapper.rate_limiter import (
    SHOULD_RATE_LIMIT_SUBMISSIONS,
)
from corehq.apps.reminders.views import (
    AddNormalKeywordView,
    AddStructuredKeywordView,
    EditNormalKeywordView,
    EditStructuredKeywordView,
    KeywordsListView,
)
from corehq.apps.reports.dispatcher import (
    CustomProjectReportDispatcher,
    ProjectReportDispatcher,
)
from corehq.apps.reports.models import ReportsSidebarOrdering
from corehq.apps.saved_reports.models import ReportConfig
from corehq.apps.smsbillables.dispatcher import SMSAdminInterfaceDispatcher
from corehq.apps.sso.models import IdentityProvider
from corehq.apps.styleguide.views import MainStyleGuideView
from corehq.apps.translations.integrations.transifex.utils import (
    transifex_details_available_for_domain,
)
from corehq.apps.userreports.util import has_report_builder_access
from corehq.apps.users.models import AnonymousCouchUser
from corehq.apps.users.permissions import (
    can_download_data_files,
    can_view_sms_exports,
)
from corehq.feature_previews import (
    EXPLORE_CASE_DATA_PREVIEW,
    is_eligible_for_ecd_preview,
)
from corehq.messaging.scheduling.views import \
    BroadcastListView as NewBroadcastListView
from corehq.messaging.scheduling.views import (
    ConditionalAlertListView,
    CreateConditionalAlertView,
    CreateScheduleView,
    EditConditionalAlertView,
    EditScheduleView,
    MessagingDashboardView,
    UploadConditionalAlertView,
)
from corehq.motech.dhis2.views import DataSetMapListView
from corehq.motech.openmrs.views import OpenmrsImporterView
from corehq.motech.views import ConnectionSettingsListView, MotechLogListView
from corehq.privileges import DAILY_SAVED_EXPORT, EXCEL_DASHBOARD
from corehq.tabs.uitab import UITab
from corehq.tabs.utils import (
    dropdown_dict,
    regroup_sidebar_items,
    sidebar_to_dropdown,
)


class ProjectReportsTab(UITab):
    title = ugettext_noop("Reports")
    view = "reports_home"

    url_prefix_formats = (
        '/a/{domain}/reports/',
        '/a/{domain}/configurable_reports/',
        '/a/{domain}/location_reassignment_download/',
    )

    @property
    def _is_viewable(self):
        return (user_can_view_reports(self.project, self.couch_user)
                and has_privilege(self._request, privileges.PROJECT_ACCESS))

    @property
    def view(self):
        from corehq.apps.reports.views import MySavedReportsView
        return MySavedReportsView.urlname

    @property
    def sidebar_items(self):
        tools = self._get_tools_items()
        report_builder_nav = self._get_report_builder_items()
        project_reports = ProjectReportDispatcher.navigation_sections(
            request=self._request, domain=self.domain)
        custom_reports = CustomProjectReportDispatcher.navigation_sections(
            request=self._request, domain=self.domain)
        sidebar_items = tools + report_builder_nav + self._regroup_sidebar_items(custom_reports + project_reports)
        return self._filter_sidebar_items(sidebar_items)

    def _regroup_sidebar_items(self, sidebar_items):
        try:
            ordering = ReportsSidebarOrdering.objects.get(domain=self.domain)
        except ReportsSidebarOrdering.DoesNotExist:
            return sidebar_items
        return regroup_sidebar_items(ordering.config, sidebar_items)

    def _get_tools_items(self):
        from corehq.apps.reports.views import MySavedReportsView
        if isinstance(self.couch_user, AnonymousCouchUser) and toggles.PUBLISH_CUSTOM_REPORTS.enabled(self.domain):
            return []
        tools = [{
            'title': _(MySavedReportsView.page_title),
            'url': reverse(MySavedReportsView.urlname, args=[self.domain]),
            'icon': 'icon-tasks fa fa-tasks',
            'show_in_dropdown': True,
        }]
        if toggles.USER_CONFIGURABLE_REPORTS.enabled(self.couch_user.username):
            # Only show for **users** with the flag. This flag is also available for domains
            # but should not be granted by domain, as the feature is too advanced to turn
            # on for all of a domain's users.
            from corehq.apps.userreports.views import UserConfigReportsHomeView
            tools.append({
                'title': _(UserConfigReportsHomeView.section_name),
                'url': reverse(UserConfigReportsHomeView.urlname, args=[self.domain]),
                'icon': 'icon-tasks fa fa-wrench',
            })
        return [(_("Tools"), tools)]

    def _get_report_builder_items(self):
        user_reports = []
        if self.couch_user.can_edit_reports():
            has_access = has_report_builder_access(self._request)
            user_reports = [(
                _("Report Builder"),
                [{
                    "title": _('Create New Report'),
                    "url": self._get_create_report_url(),
                    "icon": "icon-plus fa fa-plus {}".format(
                        "has-access" if has_access else "preview"
                    ),
                    "id": "create-new-report-left-nav",
                }]
            )]
        return user_reports

    def _get_create_report_url(self):
        """
        Return the url for the start of the report builder, or the paywall.
        """
        from corehq.apps.userreports.views import ReportBuilderDataSourceSelect
        return reverse(ReportBuilderDataSourceSelect.urlname, args=[self.domain])

    @staticmethod
    def _filter_sidebar_items(sidebar_items):
        """
        Exclude sidebar items where `item["show_in_navigation"] == False`
        """
        filtered_sidebar_items = []
        for section, items in sidebar_items:
            filtered_items = []
            for item in items:
                if not item.get("show_in_navigation", True):
                    continue
                filtered_items.append(item)
            if filtered_items:
                filtered_sidebar_items.append((section, filtered_items))
        return filtered_sidebar_items

    def _get_saved_reports_dropdown(self):
        saved_report_header = dropdown_dict(_('My Saved Reports'), is_header=True)
        saved_reports_list = list(ReportConfig.by_domain_and_owner(
                                  self.domain,
                                  self.couch_user._id))

        MAX_DISPLAYABLE_SAVED_REPORTS = 5
        first_five_items = [
            dropdown_dict(saved_report.name, url=saved_report.url)
            for counter, saved_report in enumerate(saved_reports_list)
            if counter < MAX_DISPLAYABLE_SAVED_REPORTS
        ]
        rest_as_second_level_items = [
            dropdown_dict("More Saved Reports", "#", second_level_dropdowns=[
                dropdown_dict(saved_report.name, url=saved_report.url)
                for counter, saved_report in enumerate(saved_reports_list)
                if counter >= MAX_DISPLAYABLE_SAVED_REPORTS
            ])
        ] if len(saved_reports_list) > MAX_DISPLAYABLE_SAVED_REPORTS else []

        if first_five_items:
            return ([saved_report_header] + first_five_items + rest_as_second_level_items)
        else:
            return []

    @property
    def dropdown_items(self):
        if self.can_access_all_locations:
            reports = sidebar_to_dropdown(
                ProjectReportDispatcher.navigation_sections(
                    request=self._request, domain=self.domain),
                current_url=self.url)
            return self._get_saved_reports_dropdown() + reports

        else:
            return (self._get_saved_reports_dropdown()
                    + self._get_all_sidebar_items_as_dropdown())

    def _get_all_sidebar_items_as_dropdown(self):
        def show(page):
            page['show_in_dropdown'] = True
            return page
        return sidebar_to_dropdown([
            (header, list(map(show, pages)))
            for header, pages in self.sidebar_items
        ])


class DashboardTab(UITab):
    title = ugettext_noop("Dashboard")
    view = 'dashboard_default'

    url_prefix_formats = ('/a/{domain}/dashboard/project/',)

    @property
    def _is_viewable(self):
        if self.domain and self.project and not self.project.is_snapshot and self.couch_user:
            if self.couch_user.is_commcare_user():
                # never show the dashboard for mobile workers
                return False
            else:
                return domain_has_apps(self.domain)
        return False

    @property
    @memoized
    def url(self):
        from corehq.apps.dashboard.views import DomainDashboardView
        return reverse(DomainDashboardView.urlname, args=[self.domain])


class SetupTab(UITab):
    title = ugettext_noop("Setup")
    view = "default_commtrack_setup"

    url_prefix_formats = (
        '/a/{domain}/settings/products/',
        '/a/{domain}/settings/programs/',
        '/a/{domain}/settings/commtrack/',
    )

    @property
    def dropdown_items(self):
        # circular import
        from corehq.apps.commtrack.views import (
            CommTrackSettingsView,
            DefaultConsumptionView,
            SMSSettingsView,
        )
        from corehq.apps.programs.views import ProgramListView
        from corehq.apps.products.views import ProductListView

        if self.project.commtrack_enabled:
            dropdown_items = [(_(view.page_title), view) for view in (
                ProductListView,
                ProgramListView,
                SMSSettingsView,
                DefaultConsumptionView,
                CommTrackSettingsView,
            )]

            return [
                dropdown_dict(
                    item[0],
                    url=reverse(item[1].urlname, args=[self.domain])
                ) for item in dropdown_items
            ] + [
                self.divider,
                dropdown_dict(_("View All"), url=reverse(ProductListView.urlname, args=[self.domain])),
            ]

        return []

    @property
    def _is_viewable(self):
        return (self.couch_user.is_domain_admin() and
                self.project.commtrack_enabled)

    @property
    @memoized
    def url(self):
        from corehq.apps.commtrack.views import default_commtrack_url
        return default_commtrack_url(self.domain)

    @property
    def sidebar_items(self):
        # circular import
        from corehq.apps.commtrack.views import (
            CommTrackSettingsView,
            DefaultConsumptionView,
            SMSSettingsView,
        )
        from corehq.apps.programs.views import (
            ProgramListView,
            NewProgramView,
            EditProgramView,
        )
        from corehq.apps.products.views import (
            ProductListView,
            NewProductView,
            EditProductView,
            ProductFieldsView,
            UploadProductView,
        )

        if self.project.commtrack_enabled:
            commcare_supply_setup = [
                {
                    'title': _(ProductListView.page_title),
                    'url': reverse(ProductListView.urlname, args=[self.domain]),
                    'subpages': [
                        {
                            'title': _(NewProductView.page_title),
                            'urlname': NewProductView.urlname,
                        },
                        {
                            'title': _(EditProductView.page_title),
                            'urlname': EditProductView.urlname,
                        },
                        {
                            'title': _(ProductFieldsView.page_name()),
                            'urlname': ProductFieldsView.urlname,
                        },
                        {
                            'title': _(UploadProductView.page_title),
                            'urlname': UploadProductView.urlname,
                        },
                    ]
                },
                {
                    'title': _(ProgramListView.page_title),
                    'url': reverse(ProgramListView.urlname, args=[self.domain]),
                    'subpages': [
                        {
                            'title': _(NewProgramView.page_title),
                            'urlname': NewProgramView.urlname,
                        },
                        {
                            'title': _(EditProgramView.page_title),
                            'urlname': EditProgramView.urlname,
                        },
                    ]
                },
                {
                    'title': _(SMSSettingsView.page_title),
                    'url': reverse(SMSSettingsView.urlname, args=[self.domain]),
                },
                {
                    'title': _(DefaultConsumptionView.page_title),
                    'url': reverse(DefaultConsumptionView.urlname, args=[self.domain]),
                },
                {
                    'title': _(CommTrackSettingsView.page_title),
                    'url': reverse(CommTrackSettingsView.urlname, args=[self.domain]),
                },
            ]
            return [[_('CommCare Supply Setup'), commcare_supply_setup]]


class ProjectDataTab(UITab):
    title = ugettext_noop("Data")
    view = "data_interfaces_default"
    url_prefix_formats = (
        '/a/{domain}/data/',
        '/a/{domain}/fixtures/',
        '/a/{domain}/data_dictionary/',
        '/a/{domain}/importer/',
        '/a/{domain}/case/',
    )

    @property
    @memoized
    def url(self):
        from corehq.apps.data_interfaces.views import default_data_view_url
        try:
            return default_data_view_url(self._request, self.domain)
        except Http404:
            return None

    @property
    @memoized
    def can_edit_commcare_data(self):
        return self.couch_user.can_edit_data()

    @property
    @memoized
    def can_use_data_cleanup(self):
        return domain_has_privilege(self.domain, privileges.DATA_CLEANUP)

    @property
    @memoized
    def can_export_data(self):
        return (self.project and not self.project.is_snapshot
                and self.couch_user.can_access_any_exports(self.domain))

    @property
    @memoized
    def can_view_form_exports(self):
        from corehq.apps.export.views.utils import can_view_form_exports
        return can_view_form_exports(self.couch_user, self.domain)

    @property
    @memoized
    def can_view_case_exports(self):
        from corehq.apps.export.views.utils import can_view_case_exports
        return can_view_case_exports(self.couch_user, self.domain)

    @property
    @memoized
    def can_view_form_or_case_exports(self):
        return self.can_view_case_exports or self.can_view_form_exports

    @property
    @memoized
    def can_view_sms_exports(self):
        return can_view_sms_exports(self.couch_user, self.domain)

    @property
    @memoized
    def should_see_daily_saved_export_list_view(self):
        return (
            self.can_view_form_or_case_exports
            and domain_has_privilege(self.domain, DAILY_SAVED_EXPORT)
        )

    @property
    @memoized
    def should_see_daily_saved_export_paywall(self):
        return (
            self.can_view_form_or_case_exports
            and not domain_has_privilege(self.domain, DAILY_SAVED_EXPORT)
        )

    @property
    @memoized
    def should_see_dashboard_feed_list_view(self):
        return (
            self.can_view_form_or_case_exports
            and domain_has_privilege(self.domain, EXCEL_DASHBOARD)
        )

    @property
    @memoized
    def should_see_dashboard_feed_paywall(self):
        return (
            self.can_view_form_or_case_exports
            and not domain_has_privilege(self.domain, EXCEL_DASHBOARD)
        )

    @property
    @memoized
    def can_only_see_deid_exports(self):
        from corehq.apps.export.views.utils import user_can_view_deid_exports
        return (not self.can_view_form_exports
                and user_can_view_deid_exports(self.domain, self.couch_user))

    @property
    @memoized
    def can_view_odata_feed(self):
        from corehq.apps.export.views.utils import user_can_view_odata_feed
        return user_can_view_odata_feed(self.domain, self.couch_user)

    @property
    @memoized
    def can_use_lookup_tables(self):
        return domain_has_privilege(self.domain, privileges.LOOKUP_TABLES)

    @property
    def can_view_ecd_preview(self):
        return (EXPLORE_CASE_DATA_PREVIEW.enabled_for_request(self._request) and
                is_eligible_for_ecd_preview(self._request))

    @property
    def _is_viewable(self):
        return self.domain and (
            self.can_edit_commcare_data
            or self.can_export_data
            or can_download_data_files(self.domain, self.couch_user)
        ) and has_privilege(self._request, privileges.PROJECT_ACCESS)

    @property
    def sidebar_items(self):
        items = []

        export_data_views = []
        if self.can_only_see_deid_exports:
            from corehq.apps.export.views.list import (
                DeIdFormExportListView,
                DeIdDailySavedExportListView,
                DeIdDashboardFeedListView,
                ODataFeedListView,
            )
            export_data_views.append({
                'title': _(DeIdFormExportListView.page_title),
                'url': reverse(DeIdFormExportListView.urlname, args=(self.domain,)),
            })
            export_data_views.extend([
                {
                    'title': _(DeIdDailySavedExportListView.page_title),
                    'url': reverse(DeIdDailySavedExportListView.urlname, args=(self.domain,)),
                },
                {
                    'title': _(DeIdDashboardFeedListView.page_title),
                    'url': reverse(DeIdDashboardFeedListView.urlname, args=(self.domain,)),
                },
            ])

            if self.can_view_odata_feed:
                export_data_views.append({
                    'title': _(ODataFeedListView.page_title),
                    'url': reverse(ODataFeedListView.urlname, args=(self.domain,)),
                })

        elif self.can_export_data:
            from corehq.apps.export.views.download import (
                DownloadNewFormExportView,
                DownloadNewCaseExportView,
                DownloadNewSmsExportView,
                BulkDownloadNewFormExportView,
            )
            from corehq.apps.export.views.edit import (
                EditCaseDailySavedExportView,
                EditCaseFeedView,
                EditODataCaseFeedView,
                EditODataFormFeedView,
                EditFormDailySavedExportView,
                EditFormFeedView,
                EditNewCustomCaseExportView,
                EditNewCustomFormExportView,
            )
            from corehq.apps.export.views.list import (
                FormExportListView,
                CaseExportListView,
                DashboardFeedListView,
                DailySavedExportListView,
                ODataFeedListView,
            )
            from corehq.apps.export.views.new import (
                CreateNewCustomFormExportView,
                CreateNewCustomCaseExportView,
                CreateNewDailySavedFormExport,
                CreateNewDailySavedCaseExport,
                CreateNewFormFeedView,
                CreateNewCaseFeedView,
                CreateODataCaseFeedView,
                CreateODataFormFeedView,
            )
            from corehq.apps.export.views.utils import (
                DashboardFeedPaywall,
                DailySavedExportPaywall
            )

            if self.can_view_form_exports:
                export_data_views.append(
                    {
                        'title': _(FormExportListView.page_title),
                        'url': reverse(FormExportListView.urlname,
                                       args=(self.domain,)),
                        'show_in_dropdown': True,
                        'icon': 'icon icon-list-alt fa fa-list-alt',
                        'subpages': [_f for _f in [
                            {
                                'title': _(CreateNewCustomFormExportView.page_title),
                                'urlname': CreateNewCustomFormExportView.urlname,
                            } if self.can_edit_commcare_data else None,
                            {
                                'title': _(BulkDownloadNewFormExportView.page_title),
                                'urlname': BulkDownloadNewFormExportView.urlname,
                            },
                            {
                                'title': _(DownloadNewFormExportView.page_title),
                                'urlname': DownloadNewFormExportView.urlname,
                            },
                            {
                                'title': _(EditNewCustomFormExportView.page_title),
                                'urlname': EditNewCustomFormExportView.urlname,
                            } if self.can_edit_commcare_data else None,
                        ] if _f]
                    }
                )
            if self.can_view_case_exports:
                export_data_views.extend([
                    {
                        'title': _(CaseExportListView.page_title),
                        'url': reverse(CaseExportListView.urlname,
                                       args=(self.domain,)),
                        'show_in_dropdown': True,
                        'icon': 'icon icon-share fa fa-share-square-o',
                        'subpages': [_f for _f in [
                            {
                                'title': _(CreateNewCustomCaseExportView.page_title),
                                'urlname': CreateNewCustomCaseExportView.urlname,
                            } if self.can_edit_commcare_data else None,
                            {
                                'title': _(DownloadNewCaseExportView.page_title),
                                'urlname': DownloadNewCaseExportView.urlname,
                            },
                            {
                                'title': _(EditNewCustomCaseExportView.page_title),
                                'urlname': EditNewCustomCaseExportView.urlname,
                            } if self.can_edit_commcare_data else None,
                        ] if _f]
                    },
                ])
            if toggles.INCREMENTAL_EXPORTS.enabled(self.domain):
                export_data_views.append(
                    {
                        'title': _(IncrementalExportView.page_title),
                        'url': reverse(IncrementalExportView.urlname,
                                       args=(self.domain,)),
                        'show_in_dropdown': True,
                        'icon': 'icon icon-share fa fa-share-square-o',
                        'subpages': []
                    }
                )

            if self.can_view_sms_exports:
                export_data_views.append(
                    {
                        'title': _(DownloadNewSmsExportView.page_title),
                        'url': reverse(DownloadNewSmsExportView.urlname, args=(self.domain,)),
                        'show_in_dropdown': True,
                        'icon': 'icon icon-share fa fa-commenting-o',
                        'subpages': []
                    })

            if self.can_view_form_exports or self.can_view_case_exports:
                export_data_views.append({
                    'title': _('Find Data by ID'),
                    'url': reverse('data_find_by_id', args=[self.domain]),
                    'icon': 'fa fa-search',
                })

            if self.should_see_daily_saved_export_list_view:
                export_data_views.append({
                    "title": _(DailySavedExportListView.page_title),
                    "url": reverse(DailySavedExportListView.urlname, args=(self.domain,)),
                    'icon': 'fa fa-calendar',
                    "show_in_dropdown": True,
                    "subpages": [_f for _f in [
                        {
                            'title': _(CreateNewDailySavedFormExport.page_title),
                            'urlname': CreateNewDailySavedFormExport.urlname,
                        } if self.can_edit_commcare_data else None,
                        {
                            'title': _(CreateNewDailySavedCaseExport.page_title),
                            'urlname': CreateNewDailySavedCaseExport.urlname,
                        } if self.can_edit_commcare_data else None,
                        {
                            'title': _(EditFormDailySavedExportView.page_title),
                            'urlname': EditFormDailySavedExportView.urlname,
                        } if self.can_edit_commcare_data else None,
                        {
                            'title': _(EditCaseDailySavedExportView.page_title),
                            'urlname': EditCaseDailySavedExportView.urlname,
                        } if self.can_edit_commcare_data else None,
                    ] if _f]
                })
            elif self.should_see_daily_saved_export_paywall:
                export_data_views.append({
                    'title': _(DailySavedExportListView.page_title),
                    'url': reverse(DailySavedExportPaywall.urlname, args=(self.domain,)),
                    'icon': 'fa fa-calendar',
                    'show_in_dropdown': True,
                    'subpages': []
                })
            if self.should_see_dashboard_feed_list_view:
                subpages = []
                if self.can_edit_commcare_data:
                    subpages = [
                        {
                            'title': _(CreateNewFormFeedView.page_title),
                            'urlname': CreateNewFormFeedView.urlname,
                        },
                        {
                            'title': _(CreateNewCaseFeedView.page_title),
                            'urlname': CreateNewCaseFeedView.urlname,
                        },
                        {
                            'title': _(EditFormFeedView.page_title),
                            'urlname': EditFormFeedView.urlname,
                        },
                        {
                            'title': _(EditCaseFeedView.page_title),
                            'urlname': EditCaseFeedView.urlname,
                        },
                    ]
                export_data_views.append({
                    'title': _(DashboardFeedListView.page_title),
                    'url': reverse(DashboardFeedListView.urlname, args=(self.domain,)),
                    'icon': 'fa fa-dashboard',
                    'show_in_dropdown': True,
                    'subpages': subpages
                })
            elif self.should_see_dashboard_feed_paywall:
                export_data_views.append({
                    'title': _(DashboardFeedListView.page_title),
                    'url': reverse(DashboardFeedPaywall.urlname, args=(self.domain,)),
                    'icon': 'fa fa-dashboard',
                    'show_in_dropdown': True,
                    'subpages': []
                })
            if self.can_view_odata_feed:
                subpages = [
                    {
                        'title': _(CreateODataCaseFeedView.page_title),
                        'urlname': CreateODataCaseFeedView.urlname,
                    },
                    {
                        'title': _(EditODataCaseFeedView.page_title),
                        'urlname': EditODataCaseFeedView.urlname,
                    },
                    {
                        'title': _(CreateODataFormFeedView.page_title),
                        'urlname': CreateODataFormFeedView.urlname,
                    },
                    {
                        'title': _(EditODataFormFeedView.page_title),
                        'urlname': EditODataFormFeedView.urlname,
                    },
                ]
                export_data_views.append({
                    'title': _(ODataFeedListView.page_title),
                    'url': reverse(ODataFeedListView.urlname, args=(self.domain,)),
                    'icon': 'fa fa-plug',
                    'show_in_dropdown': False,
                    'subpages': subpages
                })

        if can_download_data_files(self.domain, self.couch_user):
            from corehq.apps.export.views.utils import DataFileDownloadList

            export_data_views.append({
                'title': _(DataFileDownloadList.page_title),
                'url': reverse(DataFileDownloadList.urlname, args=(self.domain,)),
                'icon': 'fa fa-file-text-o',
                'show_in_dropdown': True,
                'subpages': []
            })

        if export_data_views:
            items.append([_("Export Data"), export_data_views])

        if self.can_edit_commcare_data:
            edit_section = None
            from corehq.apps.data_interfaces.dispatcher import EditDataInterfaceDispatcher
            edit_section = EditDataInterfaceDispatcher.navigation_sections(
                request=self._request, domain=self.domain)

            if self.can_use_data_cleanup:
                from corehq.apps.data_interfaces.views import AutomaticUpdateRuleListView
                automatic_update_rule_list_view = {
                    'title': _(AutomaticUpdateRuleListView.page_title),
                    'url': reverse(AutomaticUpdateRuleListView.urlname, args=[self.domain]),
                }
                if edit_section:
                    edit_section[0][1].append(automatic_update_rule_list_view)
                else:
                    edit_section = [(ugettext_lazy('Edit Data'), [automatic_update_rule_list_view])]
            items.extend(edit_section)

        explore_data_views = []
        if ((toggles.EXPLORE_CASE_DATA.enabled_for_request(self._request)
             or self.can_view_ecd_preview) and self.can_edit_commcare_data):
            from corehq.apps.data_interfaces.views import ExploreCaseDataView
            explore_data_views.append({
                'title': _(ExploreCaseDataView.page_title),
                'url': reverse(ExploreCaseDataView.urlname, args=(self.domain,)),
                'show_in_dropdown': False,
                'icon': 'fa fa-map-marker',
                'subpages': [],
            })
        if self.couch_user.is_superuser or toggles.IS_CONTRACTOR.enabled(self.couch_user.username):
            from corehq.apps.case_search.models import case_search_enabled_for_domain
            if case_search_enabled_for_domain(self.domain):
                from corehq.apps.case_search.views import CaseSearchView
                explore_data_views.append({
                    'title': _(CaseSearchView.page_title),
                    'url': reverse(CaseSearchView.urlname, args=(self.domain,)),
                    'icon': 'fa fa-search',
                    'show_in_dropdown': False,
                    'subpages': [],
                })
        if explore_data_views:
            items.append([_("Explore Data"), explore_data_views])

        if self.can_use_lookup_tables:
            from corehq.apps.fixtures.dispatcher import FixtureInterfaceDispatcher
            items.extend(FixtureInterfaceDispatcher.navigation_sections(
                request=self._request, domain=self.domain))

        if toggles.DATA_DICTIONARY.enabled(self.domain):
            items.append([_('Data Dictionary'),
                          [{'title': 'Data Dictionary',
                            'url': reverse('data_dictionary', args=[self.domain])}]])
        return items

    @property
    def dropdown_items(self):
        if (
            self.can_only_see_deid_exports or (
                not self.can_export_data and not can_download_data_files(self.domain, self.couch_user)
            )
        ):
            return []

        from corehq.apps.export.views.download import (
            DownloadNewSmsExportView,
        )
        from corehq.apps.export.views.list import (
            FormExportListView, CaseExportListView
        )

        items = []
        if self.can_view_form_exports:
            items.append(dropdown_dict(
                _(FormExportListView.page_title),
                url=reverse(FormExportListView.urlname, args=(self.domain,))
            ))
        if self.can_view_case_exports:
            items.append(dropdown_dict(
                _(CaseExportListView.page_title),
                url=reverse(CaseExportListView.urlname, args=(self.domain,))
            ))
        if self.can_view_sms_exports:
            items.append(dropdown_dict(
                _(DownloadNewSmsExportView.page_title),
                url=reverse(DownloadNewSmsExportView.urlname, args=(self.domain,))
            ))
        if self.can_view_ecd_preview and self.can_edit_commcare_data:
            from corehq.apps.data_interfaces.views import ExploreCaseDataView
            items.append(dropdown_dict(
                _('Explore Case Data (Preview)'),
                url=reverse(ExploreCaseDataView.urlname, args=(self.domain,)),
            ))
        if self.can_view_odata_feed:
            from corehq.apps.export.views.list import ODataFeedListView
            items.append(dropdown_dict(
                _(ODataFeedListView.page_title),
                url=reverse(ODataFeedListView.urlname, args=(self.domain,)),
            ))

        if items:
            items += [self.divider]
        items += [dropdown_dict(_("View All"), url=self.url)]
        return items


class ApplicationsTab(UITab):
    view = "default_new_app"

    url_prefix_formats = ('/a/{domain}/apps/',)

    @property
    def title(self):
        return _("Applications")

    @classmethod
    def make_app_title(cls, app):
        return format_html(
            '{}{}',
            strip_tags(app.name) or _('(Untitled)'),
            ' (Remote)' if is_remote_app(app) else '',
        )

    @property
    def dropdown_items(self):
        apps = get_brief_apps_in_domain(self.domain)
        apps = sorted(apps, key=lambda item: item.name.lower())
        submenu_context = []
        if not apps:
            return submenu_context

        submenu_context.append(dropdown_dict(_('My Applications'),
                               is_header=True))
        for app in apps:
            url = reverse('view_app', args=[self.domain, app.get_id]) if self.couch_user.can_edit_apps() \
                else reverse('release_manager', args=[self.domain, app.get_id])
            app_title = self.make_app_title(app)
            if 'created_from_template' in app and app['created_from_template'] == 'appcues':
                if domain_is_on_trial(self.domain):
                    # If trial is over, domain may have lost web apps access, don't do appcues intro
                    url = url + '?appcues=1'

            submenu_context.append(dropdown_dict(
                app_title,
                url=url,
                data_id=app.get_id,
            ))

        if self.couch_user.can_edit_apps():
            submenu_context.append(self.divider)
            submenu_context.append(dropdown_dict(
                _('New Application'),
                url=(reverse('default_new_app', args=[self.domain])),
            ))
        if toggles.APP_TRANSLATIONS_WITH_TRANSIFEX.enabled_for_request(self._request):
            submenu_context.append(dropdown_dict(
                _('Translations'),
                url=(reverse('convert_translations', args=[self.domain])),
            ))

        return submenu_context

    @property
    def _is_viewable(self):
        couch_user = self.couch_user
        return (self.domain and couch_user
                and couch_user.can_view_apps()
                and (couch_user.is_member_of(self.domain, allow_mirroring=True) or couch_user.is_superuser)
                and has_privilege(self._request, privileges.PROJECT_ACCESS))


class CloudcareTab(UITab):
    title = ugettext_noop("Web Apps")
    url_prefix_formats = ('/a/{domain}/cloudcare/',)

    ga_tracker = GaTracker('CloudCare', 'Click Cloud-Care top-level nav')

    @property
    def view(self):
        from corehq.apps.cloudcare.views import FormplayerMain
        return FormplayerMain.urlname

    @property
    def _is_viewable(self):
        return (
            has_privilege(self._request, privileges.CLOUDCARE)
            and self.domain
            and not isinstance(self.couch_user, AnonymousCouchUser)
            and (self.couch_user.can_access_web_apps() or self.couch_user.is_commcare_user())
        )


class MessagingTab(UITab):
    title = ugettext_noop("Messaging")
    view = "sms_default"

    url_prefix_formats = (
        '/a/{domain}/messaging/',
        '/a/{domain}/sms/',
        '/a/{domain}/reminders/',
        '/a/{domain}/data/edit/case_groups/',
    )

    @property
    def _is_viewable(self):
        return (self.can_access_reminders or self.can_use_outbound_sms) and (
            self.project and not (self.project.is_snapshot or
                                  self.couch_user.is_commcare_user())
        ) and self.couch_user.can_edit_data()

    @property
    @memoized
    def can_use_outbound_sms(self):
        return has_privilege(self._request, privileges.OUTBOUND_SMS)

    @property
    @memoized
    def can_use_inbound_sms(self):
        return has_privilege(self._request, privileges.INBOUND_SMS)

    @property
    @memoized
    def can_access_reminders(self):
        return has_privilege(self._request, privileges.REMINDERS_FRAMEWORK)

    @property
    @memoized
    def reminders_urls(self):
        reminders_urls = []

        if self.can_use_inbound_sms:
            reminders_urls.append({
                'title': _("Keywords"),
                'url': reverse(KeywordsListView.urlname, args=[self.domain]),
                'subpages': [
                    {
                        'title': _(AddNormalKeywordView.page_title),
                        'urlname': AddNormalKeywordView.urlname,
                    },
                    {
                        'title': _(AddStructuredKeywordView.page_title),
                        'urlname': AddStructuredKeywordView.urlname,
                    },
                    {
                        'title': _(EditNormalKeywordView.page_title),
                        'urlname': EditNormalKeywordView.urlname,
                    },
                    {
                        'title': _(EditStructuredKeywordView.page_title),
                        'urlname': EditStructuredKeywordView.urlname,
                    },
                ],
            })

        return reminders_urls

    @property
    @memoized
    def messages_urls(self):
        messages_urls = []

        if self.can_use_outbound_sms:
            messages_urls.extend([
                {
                    'title': _('Compose SMS Message'),
                    'url': reverse('sms_compose_message', args=[self.domain])
                },
            ])

        if self.can_access_reminders:
            messages_urls.extend([
                {
                    'title': _("Broadcasts"),
                    'url': reverse(NewBroadcastListView.urlname, args=[self.domain]),
                    'subpages': [
                        {
                            'title': _("New"),
                            'urlname': CreateScheduleView.urlname,
                        },
                        {
                            'title': _("Edit"),
                            'urlname': EditScheduleView.urlname,
                        },
                    ],
                },
                {
                    'title': _("Conditional Alerts"),
                    'url': reverse(ConditionalAlertListView.urlname, args=[self.domain]),
                    'subpages': [
                        {
                            'title': _("New"),
                            'urlname': CreateConditionalAlertView.urlname,
                        },
                        {
                            'title': _("Edit"),
                            'urlname': EditConditionalAlertView.urlname,
                        },
                        {
                            'title': UploadConditionalAlertView.page_title,
                            'urlname': UploadConditionalAlertView.urlname,
                        },
                    ],
                },
            ])

        return messages_urls

    @property
    @memoized
    def supply_urls(self):
        supply_urls = []

        if self.project.commtrack_enabled:
            from corehq.apps.sms.views import SubscribeSMSView
            supply_urls.append(
                {'title': ugettext_lazy("Subscribe to SMS Reports"),
                 'url': reverse(SubscribeSMSView.urlname, args=[self.domain])}
            )

        return supply_urls

    @property
    @memoized
    def contacts_urls(self):
        contacts_urls = []

        if self.couch_user.can_edit_data():
            contacts_urls.append(
                {'title': _('Chat'),
                 'url': reverse('chat_contacts', args=[self.domain])}
            )

        if self.couch_user.can_edit_data():
            from corehq.apps.data_interfaces.views import CaseGroupListView, CaseGroupCaseManagementView
            contacts_urls.append({
                'title': _(CaseGroupListView.page_title),
                'url': reverse(CaseGroupListView.urlname, args=[self.domain]),
                'subpages': [
                    {
                        'title': _(CaseGroupCaseManagementView.page_title),
                        'urlname': CaseGroupCaseManagementView.urlname,
                    }
                ]
            })

        return contacts_urls

    @property
    @memoized
    def settings_urls(self):
        settings_urls = []

        if self.can_use_outbound_sms and self.couch_user.is_domain_admin():
            from corehq.apps.sms.views import (
                DomainSmsGatewayListView, AddDomainGatewayView,
                EditDomainGatewayView,
            )
            settings_urls.append({
                'title': _('SMS Connectivity'),
                'url': reverse(DomainSmsGatewayListView.urlname, args=[self.domain]),
                'subpages': [
                    {
                        'title': _("Add Gateway"),
                        'urlname': AddDomainGatewayView.urlname,
                    },
                    {
                        'title': _("Edit Gateway"),
                        'urlname': EditDomainGatewayView.urlname,
                    },
                ],
            })

        if self.couch_user.is_superuser or self.couch_user.is_domain_admin(self.domain):
            settings_urls.extend([
                {'title': ugettext_lazy("General Settings"),
                 'url': reverse('sms_settings', args=[self.domain])},
                {'title': ugettext_lazy("Languages"),
                 'url': reverse('sms_languages', args=[self.domain])},
            ])

        return settings_urls

    @property
    @memoized
    def whatsapp_urls(self):
        from corehq.apps.sms.models import SQLMobileBackend
        from corehq.messaging.smsbackends.turn.models import SQLTurnWhatsAppBackend
        from corehq.messaging.smsbackends.infobip.models import InfobipBackend
        from corehq.apps.sms.views import WhatsAppTemplatesView
        whatsapp_urls = []

        domain_has_turn_integration = (
            SQLTurnWhatsAppBackend.get_api_id() in
            (b.get_api_id() for b in
             SQLMobileBackend.get_domain_backends(SQLMobileBackend.SMS, self.domain)))
        domain_has_infobip_integration = (
            InfobipBackend.get_api_id() in
            (b.get_api_id() for b in
             SQLMobileBackend.get_domain_backends(SQLMobileBackend.SMS, self.domain)))
        user_is_admin = (self.couch_user.is_superuser or self.couch_user.is_domain_admin(self.domain))

        if user_is_admin and (domain_has_turn_integration or domain_has_infobip_integration):
            whatsapp_urls.append({
                'title': _('Template Management'),
                'url': reverse(WhatsAppTemplatesView.urlname, args=[self.domain]),
            })
        return whatsapp_urls

    @property
    def dropdown_items(self):
        result = []

        result.append(dropdown_dict(_("Dashboard"), is_header=True))
        result.append(dropdown_dict(
            _("Dashboard"),
            url=reverse(MessagingDashboardView.urlname, args=[self.domain]),
        ))

        if result:
            result.append(self.divider)

        result.append(dropdown_dict(_("Messages"), is_header=True))
        result.append(dropdown_dict(
            _("Broadcasts"),
            url=reverse(NewBroadcastListView.urlname, args=[self.domain]),
        ))
        result.append(dropdown_dict(
            _("Conditional Alerts"),
            url=reverse(ConditionalAlertListView.urlname, args=[self.domain]),
        ))

        if result:
            result.append(self.divider)

        result.append(dropdown_dict(
            _("View All"),
            url=reverse(MessagingDashboardView.urlname, args=[self.domain]),
        ))

        return result

    @property
    def sidebar_items(self):
        items = []

        items.append((
            _("Dashboard"),
            [{
                'title': _("Dashboard"),
                'url': reverse(MessagingDashboardView.urlname, args=[self.domain])
            }]
        ))

        for title, urls in (
            (_("Messages"), self.messages_urls),
            (_("Data Collection and Reminders"), self.reminders_urls),
            (_("CommCare Supply"), self.supply_urls),
            (_("Contacts"), self.contacts_urls),
            (_("Settings"), self.settings_urls),
            (_("WhatsApp Settings"), self.whatsapp_urls),
        ):
            if urls:
                items.append((title, urls))

        return items


class ProjectUsersTab(UITab):
    title = ugettext_noop("Users")
    view = "users_default"

    url_prefix_formats = (
        '/a/{domain}/settings/users/',
        '/a/{domain}/settings/cloudcare/',
        '/a/{domain}/settings/locations/',
        '/a/{domain}/location_reassignment/',
    )

    @property
    def _is_viewable(self):
        can_do_something = (
            self.couch_user.can_edit_commcare_users()
            or self.couch_user.can_view_commcare_users()
            or self.couch_user.can_edit_groups()
            or self.couch_user.can_view_groups()
            or self.couch_user.can_edit_locations()
            or self.couch_user.can_view_locations()
            or self.couch_user.can_view_roles()
        ) and self.has_project_access

        return self.domain and (
            can_do_something
            or self.couch_user.can_edit_web_users()
            or self.couch_user.can_view_web_users()
        )

    @property
    def can_view_cloudcare(self):
        return has_privilege(self._request, privileges.CLOUDCARE) and self.couch_user.is_domain_admin()

    @property
    def has_project_access(self):
        return has_privilege(self._request, privileges.PROJECT_ACCESS)

    def _get_mobile_users_menu(self):
        menu = []
        if ((self.couch_user.can_edit_commcare_users() or self.couch_user.can_view_commcare_users())
                and self.has_project_access):
            def _get_commcare_username(request=None, couch_user=None,
                                       **context):
                if (couch_user.user_id != request.couch_user.user_id or
                        couch_user.is_commcare_user()):
                    username = couch_user.username_in_report
                    if couch_user.is_deleted():
                        username = format_html('{} ({})', username, _("Deleted"))
                    return username
                else:
                    return None

            from corehq.apps.users.views.mobile import (
                EditCommCareUserView,
                ConfirmBillingAccountForExtraUsersView,
                MobileWorkerListView,
            )

            menu.append({
                'title': _(MobileWorkerListView.page_title),
                'url': reverse(MobileWorkerListView.urlname,
                               args=[self.domain]),
                'description': _(
                    "Create and manage users for CommCare and CloudCare."),
                'subpages': [
                    {'title': _get_commcare_username,
                     'urlname': EditCommCareUserView.urlname},
                    {'title': _('Bulk Upload'),
                     'urlname': 'upload_commcare_users'},
                    {'title': _('Bulk Delete'),
                     'urlname': 'delete_commcare_users'},
                    {'title': _('Bulk Lookup'),
                     'urlname': 'commcare_users_lookup'},
                    {'title': _('Edit User Fields'),
                     'urlname': 'user_fields_view'},
                    {'title': _('Filter and Download Users'),
                     'urlname': 'filter_and_download_commcare_users'},
                    {'title': _(
                        ConfirmBillingAccountForExtraUsersView.page_title),
                        'urlname': ConfirmBillingAccountForExtraUsersView.urlname},
                ],
                'show_in_dropdown': True,
            })

        if ((self.couch_user.can_edit_groups() or self.couch_user.can_view_groups())
                and self.has_project_access):
            is_view_only_subpage = (hasattr(self._request, 'is_view_only')
                                    and self._request.is_view_only)
            menu.append({
                'title': _('Groups'),
                'url': reverse('all_groups', args=[self.domain]),
                'description': _("""Create and manage
                            reporting and case sharing groups
                            for Mobile Workers."""),
                'subpages': [
                    {'title': lambda **context: (
                        "%s %s" % (_("Viewing") if is_view_only_subpage
                                   else _("Editing"), context['group'].name)),
                     'urlname': 'group_members'},
                    {'title': _('Membership Info'),
                     'urlname': 'group_membership'}
                ],
                'show_in_dropdown': True,
            })

        if self.can_view_cloudcare:
            title = _("Web Apps Permissions")
            menu.append({
                'title': title,
                'url': reverse('cloudcare_app_settings',
                               args=[self.domain])
            })

        return menu

    def _get_project_users_menu(self):
        menu = []

        if self.couch_user.can_edit_web_users() or self.couch_user.can_view_web_users():
            def _get_web_username(request=None, couch_user=None, **context):
                if (couch_user.user_id != request.couch_user.user_id or
                        not couch_user.is_commcare_user()):
                    username = couch_user.human_friendly_name
                    if couch_user.is_deleted():
                        username = format_html('{} ({})', username, _('Deleted'))
                    return username
                else:
                    return None

            from corehq.apps.users.views import (
                EditWebUserView,
                ListWebUsersView,
            )
            from corehq.apps.users.views.mobile.users import FilteredWebUserDownload
            menu.append({
                'title': _(ListWebUsersView.page_title),
                'url': reverse(ListWebUsersView.urlname,
                               args=[self.domain]),
                'description': _(
                    "Grant other CommCare HQ users access to your project."),
                'subpages': [
                    {
                        'title': _("Invite Web User"),
                        'urlname': 'invite_web_user'
                    },
                    {
                        'title': _get_web_username,
                        'urlname': EditWebUserView.urlname
                    },
                    {
                        'title': FilteredWebUserDownload.page_title,
                        'urlname': FilteredWebUserDownload.urlname,
                    },
                    {
                        'title': _("Bulk Upload"),
                        'urlname': 'upload_web_users',
                    },
                ],
                'show_in_dropdown': True,
            })

        if ((self.couch_user.is_domain_admin() or self.couch_user.can_view_roles())
                and self.has_project_access):
            from corehq.apps.users.views import (
                ListRolesView,
            )
            menu.append({
                'title': _(ListRolesView.page_title),
                'url': reverse(ListRolesView.urlname,
                               args=[self.domain]),
                'description': _(
                    "View and manage user roles."),
                'subpages': [],
                'show_in_dropdown': True,
            })

        if self.couch_user.is_superuser:
            from corehq.apps.users.models import DomainPermissionsMirror
            if toggles.DOMAIN_PERMISSIONS_MIRROR.enabled_for_request(self._request) \
                    or DomainPermissionsMirror.mirror_domains(self.domain):
                from corehq.apps.users.views import DomainPermissionsMirrorView
                menu.append({
                    'title': _(DomainPermissionsMirrorView.page_title),
                    'url': reverse(DomainPermissionsMirrorView.urlname, args=[self.domain]),
                    'description': _("View project spaces where users receive automatic access"),
                    'subpages': [],
                    'show_in_dropdown': False,
                })

        return menu

    def _get_locations_menu(self):
        if (not has_privilege(self._request, privileges.LOCATIONS)
                and users_have_locations(self.domain)):
            return [
                {
                    'title': _("No longer available"),
                    'url': reverse('downgrade_locations', args=[self.domain]),
                    'show_in_dropdown': True,
                },
            ]

        if not has_privilege(self._request, privileges.LOCATIONS):
            return []

        menu = []

        if (self.couch_user.can_edit_locations()
                or self.couch_user.can_view_locations()):
            from corehq.apps.locations.views import (
                LocationsListView,
                NewLocationView,
                EditLocationView,
                FilteredLocationDownload,
                LocationImportView,
                LocationImportStatusView,
                LocationFieldsView,
            )
            is_view_only = (hasattr(self._request, 'is_view_only')
                            and self._request.is_view_only)
            menu.append({
                'title': _(LocationsListView.page_title),
                'url': reverse(LocationsListView.urlname, args=[self.domain]),
                'show_in_dropdown': True,
                'subpages': [
                    {
                        'title': _(NewLocationView.page_title),
                        'urlname': NewLocationView.urlname,
                    },
                    {
                        'title': _("View Location") if is_view_only
                        else _(EditLocationView.page_title),
                        'urlname': EditLocationView.urlname,
                    },
                    {
                        'title': _(LocationImportView.page_title),
                        'urlname': LocationImportView.urlname,
                    },
                    {
                        'title': _(LocationImportStatusView.page_title),
                        'urlname': LocationImportStatusView.urlname,
                    },
                    {
                        'title': _(LocationFieldsView.page_name()),
                        'urlname': LocationFieldsView.urlname,
                    },
                    {
                        'title': _(FilteredLocationDownload.page_title),
                        'urlname': FilteredLocationDownload.urlname,
                    },
                ]
            })

        from corehq.apps.locations.permissions import user_can_edit_location_types
        if (user_can_edit_location_types(self.couch_user, self.domain) and
                self.couch_user.can_edit_locations()):
            from corehq.apps.locations.views import LocationTypesView
            menu.append({
                'title': _(LocationTypesView.page_title),
                'url': reverse(LocationTypesView.urlname, args=[self.domain]),
                'show_in_dropdown': True,
            })

        return menu

    @property
    def sidebar_items(self):
        items = []

        mobile_users_menu = self._get_mobile_users_menu()
        if mobile_users_menu:
            items.append((_('Application Users'), mobile_users_menu))

        project_users_menu = self._get_project_users_menu()
        if project_users_menu:
            items.append((_('Project Users'), project_users_menu))

        locations_menu = self._get_locations_menu()
        if locations_menu:
            items.append((_('Organization'), locations_menu))

        return items


class EnterpriseSettingsTab(UITab):
    title = ugettext_noop("Enterprise Settings")

    url_prefix_formats = (
        '/a/{domain}/enterprise/',
    )

    _is_viewable = False

    @property
    def sidebar_items(self):
        items = super(EnterpriseSettingsTab, self).sidebar_items
        enterprise_views = []

        if has_privilege(self._request, privileges.PROJECT_ACCESS):
            enterprise_views.extend([
                {
                    'title': _('Enterprise Dashboard'),
                    'url': reverse('enterprise_dashboard', args=[self.domain]),
                },
                {
                    'title': _('Enterprise Settings'),
                    'url': reverse('enterprise_settings', args=[self.domain]),
                },
            ])
        enterprise_views.append({
            'title': _('Billing Statements'),
            'url': reverse('enterprise_billing_statements',
                        args=[self.domain])
        })
<<<<<<< HEAD
        if IdentityProvider.domain_has_editable_identity_provider(self.domain):
            from corehq.apps.sso.views.enterprise_admin import (
                ManageSSOEnterpriseView,
                EditIdentityProviderEnterpriseView,
            )
            enterprise_views.append({
                'title': _(ManageSSOEnterpriseView.page_title),
                'url': reverse(ManageSSOEnterpriseView.urlname, args=(self.domain,)),
                'subpages': [
                    {
                        'title': _(EditIdentityProviderEnterpriseView.page_title),
                        'urlname': EditIdentityProviderEnterpriseView.urlname,
                    },
                ],
            })
=======

        if toggles.ENTERPRISE_SSO.enabled_for_request(self._request):
            if IdentityProvider.domain_has_editable_identity_provider(self.domain):
                from corehq.apps.sso.views.enterprise_admin import (
                    ManageSSOEnterpriseView,
                    EditIdentityProviderEnterpriseView,
                )
                enterprise_views.append({
                    'title': _(ManageSSOEnterpriseView.page_title),
                    'url': reverse(ManageSSOEnterpriseView.urlname, args=(self.domain,)),
                    'subpages': [
                        {
                            'title': _(EditIdentityProviderEnterpriseView.page_title),
                            'urlname': EditIdentityProviderEnterpriseView.urlname,
                        },
                    ],
                })
>>>>>>> 24862ab1
        items.append((_('Manage Enterprise'), enterprise_views))

        items.extend(EnterpriseInterfaceDispatcher.navigation_sections(
            request=self._request, domain=self.domain))
        return items


class TranslationsTab(UITab):
    title = ugettext_noop('Translations')

    url_prefix_formats = (
        '/a/{domain}/translations/',
    )
    _is_viewable = False

    @property
    def sidebar_items(self):
        items = super(TranslationsTab, self).sidebar_items
        items.append((_('Translations'), [
            {'url': reverse('convert_translations', args=[self.domain]),
             'title': 'Convert Translations'
             }
        ]))
        if transifex_details_available_for_domain(self.domain):
            if toggles.APP_TRANSLATIONS_WITH_TRANSIFEX.enabled_for_request(self._request):
                items.append((_('Translations'), [
                    {
                        'url': reverse('app_translations', args=[self.domain]),
                        'title': _('Manage App Translations')
                    },
                    {
                        'url': reverse('pull_resource', args=[self.domain]),
                        'title': _('Pull Resource')
                    },
                    {
                        'url': reverse('blacklist_translations', args=[self.domain]),
                        'title': _('Blacklist Translations')
                    },
                    {
                        'url': reverse('download_translations', args=[self.domain]),
                        'title': _('Download Translations')
                    },
                    {
                        'url': reverse('migrate_transifex_project', args=[self.domain]),
                        'title': _('Migrate Project')
                    },
                ]))
        return items


class ProjectSettingsTab(UITab):
    title = ugettext_noop("Project Settings")
    view = 'domain_settings_default'

    url_prefix_formats = (
        '/a/{domain}/settings/project/',
        '/a/{domain}/phone/prime_restore/',
        '/a/{domain}/motech/',
        '/a/{domain}/dhis2/',
        '/a/{domain}/openmrs/',
    )

    _is_viewable = False

    @property
    def sidebar_items(self):
        items = []
        user_is_admin = self.couch_user.is_domain_admin(self.domain)
        user_is_billing_admin = self.couch_user.can_edit_billing()
        has_project_access = has_privilege(self._request, privileges.PROJECT_ACCESS)

        project_info = []

        if user_is_admin and has_project_access:
            from corehq.apps.domain.views.settings import EditBasicProjectInfoView, EditPrivacySecurityView

            project_info.extend([
                {
                    'title': _(EditBasicProjectInfoView.page_title),
                    'url': reverse(EditBasicProjectInfoView.urlname, args=[self.domain])
                },
                {
                    'title': _(EditPrivacySecurityView.page_title),
                    'url': reverse(EditPrivacySecurityView.urlname, args=[self.domain])
                }
            ])

        from corehq.apps.domain.views.settings import EditMyProjectSettingsView
        project_info.append({
            'title': _(EditMyProjectSettingsView.page_title),
            'url': reverse(EditMyProjectSettingsView.urlname, args=[self.domain])
        })

        if toggles.OPENCLINICA.enabled(self.domain):
            from corehq.apps.domain.views.settings import EditOpenClinicaSettingsView
            project_info.append({
                'title': _(EditOpenClinicaSettingsView.page_title),
                'url': reverse(EditOpenClinicaSettingsView.urlname, args=[self.domain])
            })

        items.append((_('Project Information'), project_info))

        if user_is_admin and has_project_access:
            items.append((_('Project Administration'), _get_administration_section(self.domain)))

        if self.couch_user.can_edit_motech() and has_project_access:
            integration_nav = _get_integration_section(self.domain)
            if integration_nav:
                items.append((_('Integration'), integration_nav))

        feature_flag_items = _get_feature_flag_items(self.domain)
        if feature_flag_items and user_is_admin and has_project_access:
            items.append((_('Pre-release Features'), feature_flag_items))

        from corehq.apps.users.models import WebUser
        if isinstance(self.couch_user, WebUser):
            if (user_is_billing_admin or self.couch_user.is_superuser) and not settings.ENTERPRISE_MODE:
                from corehq.apps.domain.views.accounting import (
                    DomainSubscriptionView, EditExistingBillingAccountView,
                    DomainBillingStatementsView, ConfirmSubscriptionRenewalView,
                    InternalSubscriptionManagementView,
                )
                current_subscription = Subscription.get_active_subscription_by_domain(self.domain)
                subscription = [
                    {
                        'title': _(DomainSubscriptionView.page_title),
                        'url': reverse(DomainSubscriptionView.urlname,
                                       args=[self.domain]),
                        'subpages': [
                            {
                                'title': _(ConfirmSubscriptionRenewalView.page_title),
                                'urlname': ConfirmSubscriptionRenewalView.urlname,
                                'url': reverse(
                                    ConfirmSubscriptionRenewalView.urlname,
                                    args=[self.domain]),
                            }
                        ]
                    },
                ]
                if current_subscription is not None:
                    subscription.append(
                        {
                            'title': _(EditExistingBillingAccountView.page_title),
                            'url': reverse(EditExistingBillingAccountView.urlname,
                                           args=[self.domain]),
                        },
                    )
                if (current_subscription is not None
                        and Invoice.exists_for_domain(self.domain)):
                    subscription.append(
                        {
                            'title': _(DomainBillingStatementsView.page_title),
                            'url': reverse(DomainBillingStatementsView.urlname,
                                           args=[self.domain]),
                        }
                    )
                if self.couch_user.is_superuser:
                    subscription.append({
                        'title': _('Internal Subscription Management (Dimagi Only)'),
                        'url': reverse(
                            InternalSubscriptionManagementView.urlname,
                            args=[self.domain],
                        )
                    })
                items.append((_('Subscription'), subscription))

        if self.couch_user.is_superuser:
            from corehq.apps.domain.views.internal import (
                EditInternalDomainInfoView,
                EditInternalCalculationsView,
                FlagsAndPrivilegesView,
            )

            internal_admin = [
                {
                    'title': _(EditInternalDomainInfoView.page_title),
                    'url': reverse(EditInternalDomainInfoView.urlname,
                                   args=[self.domain])
                },
                {
                    'title': _(EditInternalCalculationsView.page_title),
                    'url': reverse(EditInternalCalculationsView.urlname,
                                   args=[self.domain])
                },
                {
                    'title': _(FlagsAndPrivilegesView.page_title),
                    'url': reverse(FlagsAndPrivilegesView.urlname, args=[self.domain])
                },
            ]
            if SHOULD_RATE_LIMIT_SUBMISSIONS:
                internal_admin.append({
                    'title': _(ProjectLimitsView.page_title),
                    'url': reverse(ProjectLimitsView.urlname, args=[self.domain])
                })
            items.append((_('Internal Data (Dimagi Only)'), internal_admin))

        return items


def _get_administration_section(domain):
    from corehq.apps.domain.views.internal import TransferDomainView
    from corehq.apps.domain.views.settings import (
        FeaturePreviewsView,
        RecoveryMeasuresHistory,
    )
    from corehq.apps.ota.models import MobileRecoveryMeasure

    administration = []
    if (toggles.MOBILE_RECOVERY_MEASURES.enabled(domain)
            and MobileRecoveryMeasure.objects.filter(domain=domain).exists()):
        administration.append({
            'title': _(RecoveryMeasuresHistory.page_title),
            'url': reverse(RecoveryMeasuresHistory.urlname, args=[domain])
        })

    administration.append({
        'title': _(FeaturePreviewsView.page_title),
        'url': reverse(FeaturePreviewsView.urlname, args=[domain])
    })

    if toggles.TRANSFER_DOMAIN.enabled(domain):
        administration.append({
            'title': _(TransferDomainView.page_title),
            'url': reverse(TransferDomainView.urlname, args=[domain])
        })

    if toggles.MANAGE_RELEASES_PER_LOCATION.enabled(domain):
        administration.append({
            'title': _(ManageReleasesByLocation.page_title),
            'url': reverse(ManageReleasesByLocation.urlname, args=[domain])
        })

    return administration


def _get_integration_section(domain):

    def _get_forward_name(repeater_type=None, **context):
        if repeater_type == 'FormRepeater':
            return _("Forward Forms")
        elif repeater_type == 'ShortFormRepeater':
            return _("Forward Form Stubs")
        elif repeater_type == 'CaseRepeater':
            return _("Forward Cases")

    integration = []

    if (
        toggles.INCREMENTAL_EXPORTS.enabled(domain)
        or domain_has_privilege(domain, privileges.DATA_FORWARDING)
    ):
        integration.append({
            'title': _(ConnectionSettingsListView.page_title),
            'url': reverse(ConnectionSettingsListView.urlname, args=[domain])
        })

    if domain_has_privilege(domain, privileges.DATA_FORWARDING):
        integration.extend([
            {
                'title': _('Data Forwarding'),
                'url': reverse('domain_forwarding', args=[domain]),
                'subpages': [
                    {
                        'title': _get_forward_name,
                        'urlname': 'add_repeater',
                    },
                    {
                        'title': _get_forward_name,
                        'urlname': 'add_form_repeater',
                    },
                ]
            },
            {
                'title': _('Data Forwarding Records'),
                'url': reverse('domain_report_dispatcher',
                               args=[domain, _get_repeat_record_report(domain)])
            },
            {
                'title': _(MotechLogListView.page_title),
                'url': reverse(MotechLogListView.urlname, args=[domain])
            }
        ])

    if toggles.BIOMETRIC_INTEGRATION.enabled(domain):
        from corehq.apps.integration.views import BiometricIntegrationView
        integration.append({
            'title': _(BiometricIntegrationView.page_title),
            'url': reverse(BiometricIntegrationView.urlname, args=[domain])
        })

    if toggles.DHIS2_INTEGRATION.enabled(domain):
        integration.append({
            'title': _(DataSetMapListView.page_title),
            'url': reverse(DataSetMapListView.urlname, args=[domain])
        })

    if toggles.INCREMENTAL_EXPORTS.enabled(domain):
        from corehq.apps.export.views.incremental import IncrementalExportLogView
        integration.append({
            'title': _(IncrementalExportLogView.name),
            'url': reverse('domain_report_dispatcher', args=[domain, 'incremental_export_logs']),
        })

    if toggles.OPENMRS_INTEGRATION.enabled(domain):
        integration.append({
            'title': _(OpenmrsImporterView.page_title),
            'url': reverse(OpenmrsImporterView.urlname, args=[domain])
        })

    if toggles.WIDGET_DIALER.enabled(domain):
        integration.append({
            'title': _(DialerSettingsView.page_title),
            'url': reverse(DialerSettingsView.urlname, args=[domain])
        })

    if toggles.HMAC_CALLOUT.enabled(domain):
        integration.append({
            'title': _(HmacCalloutSettingsView.page_title),
            'url': reverse(HmacCalloutSettingsView.urlname, args=[domain])
        })

    if toggles.GAEN_OTP_SERVER.enabled(domain):
        integration.append({
            'title': _(GaenOtpServerSettingsView.page_title),
            'url': reverse(GaenOtpServerSettingsView.urlname, args=[domain])
        })

    return integration


def _get_feature_flag_items(domain):
    from corehq.apps.domain.views.fixtures import LocationFixtureConfigView
    feature_flag_items = []
    if toggles.SYNC_SEARCH_CASE_CLAIM.enabled(domain):
        feature_flag_items.append({
            'title': _('Case Search'),
            'url': reverse('case_search_config', args=[domain])
        })
    if toggles.HIERARCHICAL_LOCATION_FIXTURE.enabled(domain):
        feature_flag_items.append({
            'title': _('Location Fixture'),
            'url': reverse(LocationFixtureConfigView.urlname, args=[domain])
        })

    if toggles.LINKED_DOMAINS.enabled(domain):
        feature_flag_items.append({
            'title': _('Linked Projects'),
            'url': reverse('domain_links', args=[domain])
        })
        feature_flag_items.append({
            'title': _('Linked Project History'),
            'url': reverse('domain_report_dispatcher', args=[domain, 'project_link_report'])
        })
    return feature_flag_items


class MySettingsTab(UITab):
    title = ugettext_noop("My Settings")
    view = 'default_my_settings'
    url_prefix_formats = ('/account/',)

    _is_viewable = False

    @property
    def sidebar_items(self):
        from corehq.apps.settings.views import (
            ApiKeyView,
            ChangeMyPasswordView,
            EnableMobilePrivilegesView,
            MyAccountSettingsView,
            MyProjectsList,
            TwoFactorProfileView,
        )
        menu_items = [
            {
                'title': _(MyAccountSettingsView.page_title),
                'url': reverse(MyAccountSettingsView.urlname),
            },
        ]

        if self.couch_user and self.couch_user.is_web_user():
            menu_items.append({
                'title': _(MyProjectsList.page_title),
                'url': reverse(MyProjectsList.urlname),
            })

        menu_items.extend([
            {
                'title': _(ChangeMyPasswordView.page_title),
                'url': reverse(ChangeMyPasswordView.urlname),
            },
            {
                'title': _(TwoFactorProfileView.page_title),
                'url': reverse(TwoFactorProfileView.urlname),
            },
            {
                'title': _(ApiKeyView.page_title),
                'url': reverse(ApiKeyView.urlname),
            },
        ])

        if (
            self.couch_user and self.couch_user.is_dimagi or
            toggles.MOBILE_PRIVILEGES_FLAG.enabled(self.couch_user.username)
        ):
            menu_items.append({
                'title': _(EnableMobilePrivilegesView.page_title),
                'url': reverse(EnableMobilePrivilegesView.urlname),
            })
        return [[_("Manage My Settings"), menu_items]]


class AccountingTab(UITab):
    title = ugettext_noop("Accounting")
    view = "accounting_default"

    url_prefix_formats = ('/hq/accounting/',)
    show_by_default = False

    @property
    def _is_viewable(self):
        return is_accounting_admin(self._request.user)

    @property
    @memoized
    def sidebar_items(self):
        items = AccountingAdminInterfaceDispatcher.navigation_sections(request=self._request, domain=self.domain)

        from corehq.apps.accounting.views import ManageAccountingAdminsView
        items.append(('Permissions', (
            {
                'title': _(ManageAccountingAdminsView.page_title),
                'url': reverse(ManageAccountingAdminsView.urlname),
            },
        )))

        from corehq.apps.accounting.views import (
            TriggerInvoiceView, TriggerBookkeeperEmailView,
            TestRenewalEmailView, TriggerCustomerInvoiceView
        )
        other_actions = [
            {
                'title': _(TriggerInvoiceView.page_title),
                'url': reverse(TriggerInvoiceView.urlname),
            },
            {
                'title': _(TriggerCustomerInvoiceView.page_title),
                'url': reverse(TriggerCustomerInvoiceView.urlname),
            },
            {
                'title': _(TriggerBookkeeperEmailView.page_title),
                'url': reverse(TriggerBookkeeperEmailView.urlname),
            },
            {
                'title': _(TestRenewalEmailView.page_title),
                'url': reverse(TestRenewalEmailView.urlname),
            }
        ]
        if toggles.ACCOUNTING_TESTING_TOOLS.enabled_for_request(self._request):
            other_actions.extend([
                {
                    'title': _(TriggerDowngradeView.page_title),
                    'url': reverse(TriggerDowngradeView.urlname),
                },
                {
                    'title': _(TriggerAutopaymentsView.page_title),
                    'url': reverse(TriggerAutopaymentsView.urlname),
                },
            ])
        items.append(('Other Actions', other_actions))
        return items


class SMSAdminTab(UITab):
    title = ugettext_noop("SMS Connectivity & Billing")
    view = "default_sms_admin_interface"

    url_prefix_formats = ('/hq/sms/',)
    show_by_default = False

    @property
    @memoized
    def sidebar_items(self):
        from corehq.apps.sms.views import (GlobalSmsGatewayListView,
            AddGlobalGatewayView, EditGlobalGatewayView)
        items = SMSAdminInterfaceDispatcher.navigation_sections(request=self._request, domain=self.domain)
        items.append((_('SMS Connectivity'), [
            {'title': _('Gateways'),
             'url': reverse(GlobalSmsGatewayListView.urlname),
             'subpages': [
                 {'title': _('Add Gateway'),
                  'urlname': AddGlobalGatewayView.urlname},
                 {'title': _('Edit Gateway'),
                  'urlname': EditGlobalGatewayView.urlname},
            ]},
            {'title': _('Default Gateways'),
             'url': reverse('global_backend_map')},
        ]))
        return items

    @property
    def _is_viewable(self):
        return self.couch_user and self.couch_user.is_superuser


class AdminTab(UITab):
    title = ugettext_noop("Admin")
    view = "default_admin_report"

    url_prefix_formats = ('/hq/admin/',)

    @property
    def dropdown_items(self):
        if (self.couch_user and not self.couch_user.is_superuser
                and (toggles.IS_CONTRACTOR.enabled(self.couch_user.username))):
            return [
                dropdown_dict(_("System Info"), url=reverse("system_info")),
                dropdown_dict(_("Feature Flags"), url=reverse("toggle_list")),
            ]

        submenu_context = [
            dropdown_dict(_("Reports"), is_header=True),
            dropdown_dict(_("Admin Reports"), url=reverse("default_admin_report")),
            dropdown_dict(_("System Info"), url=reverse("system_info")),
            dropdown_dict(_("Management"), is_header=True),
        ]
        try:
            if AccountingTab(self._request)._is_viewable:
                submenu_context.append(
                    dropdown_dict(AccountingTab.title, url=reverse('accounting_default'))
                )
        except Exception:
            pass
        submenu_context.extend([
            dropdown_dict(_("Feature Flags"), url=reverse("toggle_list")),
            dropdown_dict(_("SMS Connectivity & Billing"), url=reverse("default_sms_admin_interface")),
            self.divider,
            dropdown_dict(_("Django Admin"), url="/admin"),
            dropdown_dict(_("View All"), url=self.url),
        ])
        return submenu_context

    @property
    def sidebar_items(self):
        # todo: convert these to dispatcher-style like other reports
        if (self.couch_user and
                (not self.couch_user.is_superuser and
                 toggles.IS_CONTRACTOR.enabled(self.couch_user.username))):
            return [
                (_('System Health'), [
                    {'title': _('System Info'),
                     'url': reverse('system_info')},
                ])]

        admin_operations = [
            {'title': _('Style Guide'),
             'url': reverse(MainStyleGuideView.urlname),
             'icon': 'fa fa-paint-brush'},
        ]
        data_operations = []
        system_operations = []
        user_operations = [
            {'title': _('Look up user by email'),
             'url': reverse('web_user_lookup'),
             'icon': 'fa fa-address-book'},
        ]

        if self.couch_user and self.couch_user.is_staff:
            from corehq.apps.hqadmin.views.operations import ReprocessMessagingCaseUpdatesView
            from corehq.apps.notifications.views import ManageNotificationView
            data_operations = [
                {'title': _('View raw documents'),
                 'url': reverse('raw_doc')},
                {'title': _('View documents in ES'),
                 'url': reverse('doc_in_es')},
            ]
            system_operations = [
                {'title': _('System Info'),
                 'url': reverse('system_info'),
                 'icon': 'fa fa-heartbeat'},
                {'title': _('Branches on Staging'),
                 'url': reverse('branches_on_staging'),
                 'icon': 'fa fa-tree'},
                {'title': GlobalThresholds.page_title,
                 'url': reverse(GlobalThresholds.urlname),
                 'icon': 'fa fa-fire'},
            ]
            user_operations = user_operations + [
                {'title': _('Grant superuser privileges'),
                 'url': reverse('superuser_management'),
                 'icon': 'fa fa-magic'},
                {'title': _('Manage deleted domains'),
                 'url': reverse('tombstone_management'),
                 'icon': 'fa fa-minus-circle'},
            ]
            admin_operations = [
                {'title': _('CommCare Builds'),
                 'url': reverse(EditMenuView.urlname),
                 'icon': 'fa fa-wrench'},
                {'title': _('Manage Notifications'),
                 'url': reverse(ManageNotificationView.urlname),
                 'icon': 'fa fa-bell'},
                {'title': _('Mass Email Users'),
                 'url': reverse('mass_email'),
                 'icon': 'fa fa-envelope'},
                {'title': _('Maintenance Alerts'),
                 'url': reverse('alerts'),
                 'icon': 'fa fa-warning'},
                {'title': _('Check Call Center UCR tables'),
                 'url': reverse('callcenter_ucr_check'),
                 'icon': 'fa fa-table'},
                {'title': _('Reprocess Messaging Case Updates'),
                 'url': reverse(ReprocessMessagingCaseUpdatesView.urlname),
                 'icon': 'fa fa-refresh'},
            ] + admin_operations
        sections = [
            (_('Administrative Reports'), [
                {'title': _('User List'),
                 'url': UserListReport.get_url()},
                {'title': _('Deploy History'),
                 'url': DeployHistoryReport.get_url()},
                {'title': _('Download Malt table'),
                 'url': reverse('download_malt')},
                {'title': _('Download Global Impact Report'),
                 'url': reverse('download_gir')},
                {'title': _('Admin Phone Number Report'),
                 'url': reverse('admin_report_dispatcher', args=('phone_number_report',))},
            ]),
        ]
        if admin_operations:
            sections.append((_('Administrative Operations'), admin_operations))
        if user_operations:
            sections.append((_('User Administration'), user_operations))
        if system_operations:
            sections.append((_('System Health'), system_operations))
        if data_operations:
            sections.append((_('Inspect Data'), data_operations))
        sections.append((_('CommCare Reports'), [
            {
                'title': report.name,
                'url': '{url}{params}'.format(
                    url=reverse('admin_report_dispatcher', args=(report.slug,)),
                    params="?{}".format(urlencode(report.default_params)) if report.default_params else ""
                )
            } for report in [DeviceLogSoftAssertReport, UserAuditReport]
        ]))
        return sections

    @property
    def _is_viewable(self):
        return (self.couch_user and
                (self.couch_user.is_superuser or
                 toggles.IS_CONTRACTOR.enabled(self.couch_user.username)))


def _get_repeat_record_report(domain):
    from corehq.motech.repeaters.models import are_repeat_records_migrated
    from corehq.motech.repeaters.views import (
        DomainForwardingRepeatRecords,
        SQLRepeatRecordReport,
    )

    if are_repeat_records_migrated(domain):
        return SQLRepeatRecordReport.slug
    return DomainForwardingRepeatRecords.slug<|MERGE_RESOLUTION|>--- conflicted
+++ resolved
@@ -1569,7 +1569,6 @@
             'url': reverse('enterprise_billing_statements',
                         args=[self.domain])
         })
-<<<<<<< HEAD
         if IdentityProvider.domain_has_editable_identity_provider(self.domain):
             from corehq.apps.sso.views.enterprise_admin import (
                 ManageSSOEnterpriseView,
@@ -1585,25 +1584,6 @@
                     },
                 ],
             })
-=======
-
-        if toggles.ENTERPRISE_SSO.enabled_for_request(self._request):
-            if IdentityProvider.domain_has_editable_identity_provider(self.domain):
-                from corehq.apps.sso.views.enterprise_admin import (
-                    ManageSSOEnterpriseView,
-                    EditIdentityProviderEnterpriseView,
-                )
-                enterprise_views.append({
-                    'title': _(ManageSSOEnterpriseView.page_title),
-                    'url': reverse(ManageSSOEnterpriseView.urlname, args=(self.domain,)),
-                    'subpages': [
-                        {
-                            'title': _(EditIdentityProviderEnterpriseView.page_title),
-                            'urlname': EditIdentityProviderEnterpriseView.urlname,
-                        },
-                    ],
-                })
->>>>>>> 24862ab1
         items.append((_('Manage Enterprise'), enterprise_views))
 
         items.extend(EnterpriseInterfaceDispatcher.navigation_sections(
