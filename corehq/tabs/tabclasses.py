--- conflicted
+++ resolved
@@ -1898,13 +1898,8 @@
             'url': reverse(ManageReleasesByLocation.urlname, args=[domain])
         })
 
-<<<<<<< HEAD
-    # todo also check is_domain_enterprise once PR 31047 is merged in
-    if toggles.AUTO_DEACTIVATE_MOBILE_WORKERS.enabled(domain):
-=======
     if (toggles.AUTO_DEACTIVATE_MOBILE_WORKERS.enabled(domain)
             and not is_domain_enterprise(domain)):
->>>>>>> 42302955
         administration.append(({
             'title': _(ManageDomainMobileWorkersView.page_title),
             'url': reverse(ManageDomainMobileWorkersView.urlname, args=[domain]),
