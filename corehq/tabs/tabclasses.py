from django.conf import settings
from django.http import Http404
from django.urls import reverse
from django.utils.html import escape, strip_tags
from django.utils.safestring import mark_safe
from django.utils.translation import ugettext as _
from django.utils.translation import ugettext_lazy, ugettext_noop

from django_prbac.utils import has_privilege
from memoized import memoized
from six.moves.urllib.parse import urlencode

from corehq import privileges, toggles
from corehq.apps.accounting.dispatcher import (
    AccountingAdminInterfaceDispatcher,
)
from corehq.apps.accounting.models import Invoice, Subscription
from corehq.apps.accounting.utils import (
    domain_has_privilege,
    domain_is_on_trial,
    is_accounting_admin,
)
from corehq.apps.app_manager.dbaccessors import (
    domain_has_apps,
    get_brief_apps_in_domain,
)
from corehq.apps.app_manager.util import is_remote_app
from corehq.apps.builds.views import EditMenuView
from corehq.apps.domain.views.internal import ProjectLimitsView
from corehq.apps.domain.views.releases import (
    ManageReleasesByAppProfile,
    ManageReleasesByLocation,
)
from corehq.apps.hqadmin.reports import (
    DeviceLogSoftAssertReport,
    UserAuditReport,
    UserListReport,
)
from corehq.apps.hqwebapp.models import GaTracker
from corehq.apps.hqwebapp.view_permissions import user_can_view_reports
from corehq.apps.linked_domain.dbaccessors import is_linked_domain
from corehq.apps.locations.analytics import users_have_locations
from corehq.apps.receiverwrapper.rate_limiter import (
    SHOULD_RATE_LIMIT_SUBMISSIONS,
)
from corehq.apps.reminders.views import (
    AddNormalKeywordView,
    AddStructuredKeywordView,
    EditNormalKeywordView,
    EditStructuredKeywordView,
    KeywordsListView,
)
from corehq.apps.reports.dispatcher import (
    CustomProjectReportDispatcher,
    ProjectReportDispatcher,
)
from corehq.apps.reports.models import ReportsSidebarOrdering
from corehq.apps.saved_reports.models import ReportConfig
from corehq.apps.smsbillables.dispatcher import SMSAdminInterfaceDispatcher
from corehq.apps.styleguide.views import MainStyleGuideView
from corehq.apps.translations.integrations.transifex.utils import (
    transifex_details_available_for_domain,
)
from corehq.apps.userreports.util import has_report_builder_access
from corehq.apps.users.models import AnonymousCouchUser
from corehq.apps.users.permissions import (
    can_download_data_files,
    can_view_sms_exports,
)
from corehq.feature_previews import (
    EXPLORE_CASE_DATA_PREVIEW,
    is_eligible_for_ecd_preview,
)
from corehq.messaging.scheduling.views import \
    BroadcastListView as NewBroadcastListView
from corehq.messaging.scheduling.views import (
    ConditionalAlertListView,
    CreateConditionalAlertView,
    CreateScheduleView,
    EditConditionalAlertView,
    EditScheduleView,
    MessagingDashboardView,
    UploadConditionalAlertView,
)
from corehq.messaging.util import show_messaging_dashboard
from corehq.motech.dhis2.views import DataSetMapView, Dhis2ConnectionView
from corehq.motech.openmrs.views import OpenmrsImporterView
from corehq.motech.views import MotechLogListView
from corehq.privileges import DAILY_SAVED_EXPORT, EXCEL_DASHBOARD
from corehq.tabs.uitab import UITab
from corehq.tabs.utils import (
    dropdown_dict,
    regroup_sidebar_items,
    sidebar_to_dropdown,
)
from corehq.toggles import PUBLISH_CUSTOM_REPORTS
from custom.icds.views.hosted_ccz import ManageHostedCCZ, ManageHostedCCZLink


class ProjectReportsTab(UITab):
    title = ugettext_noop("Reports")
    view = "reports_home"

    url_prefix_formats = ('/a/{domain}/reports/', '/a/{domain}/configurable_reports/')

    @property
    def _is_viewable(self):
        return (user_can_view_reports(self.project, self.couch_user)
                and has_privilege(self._request, privileges.PROJECT_ACCESS))

    @property
    def view(self):
        from corehq.apps.reports.views import MySavedReportsView
        return MySavedReportsView.urlname

    @property
    def sidebar_items(self):
        tools = self._get_tools_items()
        report_builder_nav = self._get_report_builder_items()
        project_reports = ProjectReportDispatcher.navigation_sections(
            request=self._request, domain=self.domain)
        custom_reports = CustomProjectReportDispatcher.navigation_sections(
            request=self._request, domain=self.domain)
        sidebar_items = tools + report_builder_nav + self._regroup_sidebar_items(custom_reports + project_reports)
        return self._filter_sidebar_items(sidebar_items)

    def _regroup_sidebar_items(self, sidebar_items):
        try:
            ordering = ReportsSidebarOrdering.objects.get(domain=self.domain)
        except ReportsSidebarOrdering.DoesNotExist:
            return sidebar_items
        return regroup_sidebar_items(ordering.config, sidebar_items)

    def _get_tools_items(self):
        from corehq.apps.reports.views import MySavedReportsView
        if isinstance(self.couch_user, AnonymousCouchUser) and PUBLISH_CUSTOM_REPORTS.enabled(self.domain):
            return []
        tools = [{
            'title': _(MySavedReportsView.page_title),
            'url': reverse(MySavedReportsView.urlname, args=[self.domain]),
            'icon': 'icon-tasks fa fa-tasks',
            'show_in_dropdown': True,
        }]
        if toggles.USER_CONFIGURABLE_REPORTS.enabled(self.couch_user.username):
            # Only show for **users** with the flag. This flag is also available for domains
            # but should not be granted by domain, as the feature is too advanced to turn
            # on for all of a domain's users.
            from corehq.apps.userreports.views import UserConfigReportsHomeView
            tools.append({
                'title': _(UserConfigReportsHomeView.section_name),
                'url': reverse(UserConfigReportsHomeView.urlname, args=[self.domain]),
                'icon': 'icon-tasks fa fa-wrench',
            })
        return [(_("Tools"), tools)]

    def _get_report_builder_items(self):
        user_reports = []
        if self.couch_user.can_edit_data():
            has_access = has_report_builder_access(self._request)
            user_reports = [(
                _("Report Builder"),
                [{
                    "title": _('Create New Report'),
                    "url": self._get_create_report_url(),
                    "icon": "icon-plus fa fa-plus {}".format(
                        "has-access" if has_access else "preview"
                    ),
                    "id": "create-new-report-left-nav",
                }]
            )]
        return user_reports

    def _get_create_report_url(self):
        """
        Return the url for the start of the report builder, or the paywall.
        """
        from corehq.apps.userreports.views import ReportBuilderDataSourceSelect
        return reverse(ReportBuilderDataSourceSelect.urlname, args=[self.domain])

    @staticmethod
    def _filter_sidebar_items(sidebar_items):
        """
        Exclude sidebar items where `item["show_in_navigation"] == False`
        """
        filtered_sidebar_items = []
        for section, items in sidebar_items:
            filtered_items = []
            for item in items:
                if not item.get("show_in_navigation", True):
                    continue
                filtered_items.append(item)
            if filtered_items:
                filtered_sidebar_items.append((section, filtered_items))
        return filtered_sidebar_items

    def _get_saved_reports_dropdown(self):
        saved_report_header = dropdown_dict(_('My Saved Reports'), is_header=True)
        saved_reports_list = list(ReportConfig.by_domain_and_owner(
                                  self.domain,
                                  self.couch_user._id))

        MAX_DISPLAYABLE_SAVED_REPORTS = 5
        first_five_items = [
            dropdown_dict(saved_report.name, url=saved_report.url)
            for counter, saved_report in enumerate(saved_reports_list)
            if counter < MAX_DISPLAYABLE_SAVED_REPORTS
        ]
        rest_as_second_level_items = [
            dropdown_dict("More Saved Reports", "#", second_level_dropdowns=[
                dropdown_dict(saved_report.name, url=saved_report.url)
                for counter, saved_report in enumerate(saved_reports_list)
                if counter >= MAX_DISPLAYABLE_SAVED_REPORTS
            ])
        ] if len(saved_reports_list) > MAX_DISPLAYABLE_SAVED_REPORTS else []

        if first_five_items:
            return ([saved_report_header] + first_five_items + rest_as_second_level_items)
        else:
            return []

    @property
    def dropdown_items(self):
        if self.can_access_all_locations:
            reports = sidebar_to_dropdown(
                ProjectReportDispatcher.navigation_sections(
                    request=self._request, domain=self.domain),
                current_url=self.url)
            return self._get_saved_reports_dropdown() + reports

        else:
            return (self._get_saved_reports_dropdown()
                    + self._get_all_sidebar_items_as_dropdown())

    def _get_all_sidebar_items_as_dropdown(self):
        def show(page):
            page['show_in_dropdown'] = True
            return page
        return sidebar_to_dropdown([
            (header, list(map(show, pages)))
            for header, pages in self.sidebar_items
        ])


class DashboardTab(UITab):
    title = ugettext_noop("Dashboard")
    view = 'dashboard_default'

    url_prefix_formats = ('/a/{domain}/dashboard/project/',)

    @property
    def _is_viewable(self):
        if self.domain and self.project and not self.project.is_snapshot and self.couch_user:
            if self.couch_user.is_commcare_user():
                # never show the dashboard for mobile workers
                return False
            else:
                return domain_has_apps(self.domain)
        return False

    @property
    @memoized
    def url(self):
        from corehq.apps.dashboard.views import default_dashboard_url
        return default_dashboard_url(self._request, self.domain)


class ProjectInfoTab(UITab):
    title = ugettext_noop("Project Info")
    view = "corehq.apps.appstore.views.project_info"

    url_prefix_formats = ('/exchange/{domain}/info/',)

    @property
    def _is_viewable(self):
        return self.project and self.project.is_snapshot


class SetupTab(UITab):
    title = ugettext_noop("Setup")
    view = "default_commtrack_setup"

    url_prefix_formats = (
        '/a/{domain}/settings/products/',
        '/a/{domain}/settings/programs/',
        '/a/{domain}/settings/commtrack/',
    )

    @property
    def dropdown_items(self):
        # circular import
        from corehq.apps.commtrack.views import (
            CommTrackSettingsView,
            DefaultConsumptionView,
            SMSSettingsView,
        )
        from corehq.apps.programs.views import ProgramListView
        from corehq.apps.products.views import ProductListView

        if self.project.commtrack_enabled:
            dropdown_items = [(_(view.page_title), view) for view in (
                ProductListView,
                ProgramListView,
                SMSSettingsView,
                DefaultConsumptionView,
                CommTrackSettingsView,
            )]

            return [
                dropdown_dict(
                    item[0],
                    url=reverse(item[1].urlname, args=[self.domain])
                ) for item in dropdown_items
            ] + [
                dropdown_dict(None, is_divider=True),
                dropdown_dict(_("View All"), url=reverse(ProductListView.urlname, args=[self.domain])),
            ]

        return []

    @property
    def _is_viewable(self):
        return (self.couch_user.is_domain_admin() and
                self.project.commtrack_enabled)

    @property
    @memoized
    def url(self):
        from corehq.apps.commtrack.views import default_commtrack_url
        return default_commtrack_url(self.domain)

    @property
    def sidebar_items(self):
        # circular import
        from corehq.apps.commtrack.views import (
            CommTrackSettingsView,
            DefaultConsumptionView,
            SMSSettingsView,
        )
        from corehq.apps.programs.views import (
            ProgramListView,
            NewProgramView,
            EditProgramView,
        )
        from corehq.apps.products.views import (
            ProductListView,
            NewProductView,
            EditProductView,
            ProductFieldsView,
            UploadProductView,
        )

        if self.project.commtrack_enabled:
            commcare_supply_setup = [
                {
                    'title': _(ProductListView.page_title),
                    'url': reverse(ProductListView.urlname, args=[self.domain]),
                    'subpages': [
                        {
                            'title': _(NewProductView.page_title),
                            'urlname': NewProductView.urlname,
                        },
                        {
                            'title': _(EditProductView.page_title),
                            'urlname': EditProductView.urlname,
                        },
                        {
                            'title': _(ProductFieldsView.page_name()),
                            'urlname': ProductFieldsView.urlname,
                        },
                        {
                            'title': _(UploadProductView.page_title),
                            'urlname': UploadProductView.urlname,
                        },
                    ]
                },
                {
                    'title': _(ProgramListView.page_title),
                    'url': reverse(ProgramListView.urlname, args=[self.domain]),
                    'subpages': [
                        {
                            'title': _(NewProgramView.page_title),
                            'urlname': NewProgramView.urlname,
                        },
                        {
                            'title': _(EditProgramView.page_title),
                            'urlname': EditProgramView.urlname,
                        },
                    ]
                },
                {
                    'title': _(SMSSettingsView.page_title),
                    'url': reverse(SMSSettingsView.urlname, args=[self.domain]),
                },
                {
                    'title': _(DefaultConsumptionView.page_title),
                    'url': reverse(DefaultConsumptionView.urlname, args=[self.domain]),
                },
                {
                    'title': _(CommTrackSettingsView.page_title),
                    'url': reverse(CommTrackSettingsView.urlname, args=[self.domain]),
                },
            ]
            return [[_('CommCare Supply Setup'), commcare_supply_setup]]


class ProjectDataTab(UITab):
    title = ugettext_noop("Data")
    view = "data_interfaces_default"
    url_prefix_formats = (
        '/a/{domain}/data/',
        '/a/{domain}/fixtures/',
        '/a/{domain}/data_dictionary/',
        '/a/{domain}/importer/'
    )

    @property
    @memoized
    def url(self):
        from corehq.apps.data_interfaces.views import default_data_view_url
        try:
            return default_data_view_url(self._request, self.domain)
        except Http404:
            return None

    @property
    @memoized
    def can_edit_commcare_data(self):
        return self.couch_user.can_edit_data()

    @property
    @memoized
    def can_use_data_cleanup(self):
        return domain_has_privilege(self.domain, privileges.DATA_CLEANUP)

    @property
    @memoized
    def can_export_data(self):
        return (self.project and not self.project.is_snapshot
                and self.couch_user.can_access_any_exports(self.domain))

    @property
    @memoized
    def can_view_form_exports(self):
        from corehq.apps.export.views.utils import can_view_form_exports
        return can_view_form_exports(self.couch_user, self.domain)

    @property
    @memoized
    def can_view_case_exports(self):
        from corehq.apps.export.views.utils import can_view_case_exports
        return can_view_case_exports(self.couch_user, self.domain)

    @property
    @memoized
    def can_view_form_or_case_exports(self):
        return self.can_view_case_exports or self.can_view_form_exports

    @property
    @memoized
    def can_view_sms_exports(self):
        return can_view_sms_exports(self.couch_user, self.domain)

    @property
    @memoized
    def should_see_daily_saved_export_list_view(self):
        return (
            self.can_view_form_or_case_exports
            and domain_has_privilege(self.domain, DAILY_SAVED_EXPORT)
        )

    @property
    @memoized
    def should_see_daily_saved_export_paywall(self):
        return (
            self.can_view_form_or_case_exports
            and not domain_has_privilege(self.domain, DAILY_SAVED_EXPORT)
        )

    @property
    @memoized
    def should_see_dashboard_feed_list_view(self):
        return (
            self.can_view_form_or_case_exports
            and domain_has_privilege(self.domain, EXCEL_DASHBOARD)
        )

    @property
    @memoized
    def should_see_dashboard_feed_paywall(self):
        return (
            self.can_view_form_or_case_exports
            and not domain_has_privilege(self.domain, EXCEL_DASHBOARD)
        )

    @property
    @memoized
    def can_only_see_deid_exports(self):
        from corehq.apps.export.views.utils import user_can_view_deid_exports
        return (not self.can_view_form_exports
                and user_can_view_deid_exports(self.domain, self.couch_user))

    @property
    @memoized
    def can_view_odata_feed(self):
        from corehq.apps.export.views.utils import user_can_view_odata_feed
        return user_can_view_odata_feed(self.domain, self.couch_user)

    @property
    @memoized
    def can_use_lookup_tables(self):
        return domain_has_privilege(self.domain, privileges.LOOKUP_TABLES)

    @property
    def can_view_ecd_preview(self):
        return (EXPLORE_CASE_DATA_PREVIEW.enabled_for_request(self._request) and
                is_eligible_for_ecd_preview(self._request))

    @property
    def _is_viewable(self):
        return self.domain and (
            self.can_edit_commcare_data
            or self.can_export_data
            or can_download_data_files(self.domain, self.couch_user)
        ) and has_privilege(self._request, privileges.PROJECT_ACCESS)

    @property
    def sidebar_items(self):
        items = []

        export_data_views = []
        if self.can_only_see_deid_exports:
            from corehq.apps.export.views.list import (
                DeIdFormExportListView,
                DeIdDailySavedExportListView,
                DeIdDashboardFeedListView,
            )
            export_data_views.append({
                'title': _(DeIdFormExportListView.page_title),
                'url': reverse(DeIdFormExportListView.urlname, args=(self.domain,)),
            })
            export_data_views.extend([
                {
                    'title': _(DeIdDailySavedExportListView.page_title),
                    'url': reverse(DeIdDailySavedExportListView.urlname, args=(self.domain,)),
                },
                {
                    'title': _(DeIdDashboardFeedListView.page_title),
                    'url': reverse(DeIdDashboardFeedListView.urlname, args=(self.domain,)),
                },
            ])

        elif self.can_export_data:
            from corehq.apps.export.views.download import (
                DownloadNewFormExportView,
                DownloadNewCaseExportView,
                DownloadNewSmsExportView,
                BulkDownloadNewFormExportView,
            )
            from corehq.apps.export.views.edit import (
                EditCaseDailySavedExportView,
                EditCaseFeedView,
                EditODataCaseFeedView,
                EditODataFormFeedView,
                EditFormDailySavedExportView,
                EditFormFeedView,
                EditNewCustomCaseExportView,
                EditNewCustomFormExportView,
            )
            from corehq.apps.export.views.list import (
                FormExportListView,
                CaseExportListView,
                DashboardFeedListView,
                DailySavedExportListView,
                ODataFeedListView,
            )
            from corehq.apps.export.views.new import (
                CreateNewCustomFormExportView,
                CreateNewCustomCaseExportView,
                CreateNewDailySavedFormExport,
                CreateNewDailySavedCaseExport,
                CreateNewFormFeedView,
                CreateNewCaseFeedView,
                CreateODataCaseFeedView,
                CreateODataFormFeedView,
            )
            from corehq.apps.export.views.utils import (
                DashboardFeedPaywall,
                DailySavedExportPaywall
            )

            if self.can_view_form_exports:
                export_data_views.append(
                    {
                        'title': _(FormExportListView.page_title),
                        'url': reverse(FormExportListView.urlname,
                                       args=(self.domain,)),
                        'show_in_dropdown': True,
                        'icon': 'icon icon-list-alt fa fa-list-alt',
                        'subpages': [_f for _f in [
                            {
                                'title': _(CreateNewCustomFormExportView.page_title),
                                'urlname': CreateNewCustomFormExportView.urlname,
                            } if self.can_edit_commcare_data else None,
                            {
                                'title': _(BulkDownloadNewFormExportView.page_title),
                                'urlname': BulkDownloadNewFormExportView.urlname,
                            },
                            {
                                'title': _(DownloadNewFormExportView.page_title),
                                'urlname': DownloadNewFormExportView.urlname,
                            },
                            {
                                'title': _(EditNewCustomFormExportView.page_title),
                                'urlname': EditNewCustomFormExportView.urlname,
                            } if self.can_edit_commcare_data else None,
                        ] if _f]
                    }
                )
            if self.can_view_case_exports:
                export_data_views.append(
                    {
                        'title': _(CaseExportListView.page_title),
                        'url': reverse(CaseExportListView.urlname,
                                       args=(self.domain,)),
                        'show_in_dropdown': True,
                        'icon': 'icon icon-share fa fa-share-square-o',
                        'subpages': [_f for _f in [
                            {
                                'title': _(CreateNewCustomCaseExportView.page_title),
                                'urlname': CreateNewCustomCaseExportView.urlname,
                            } if self.can_edit_commcare_data else None,
                            {
                                'title': _(DownloadNewCaseExportView.page_title),
                                'urlname': DownloadNewCaseExportView.urlname,
                            },
                            {
                                'title': _(EditNewCustomCaseExportView.page_title),
                                'urlname': EditNewCustomCaseExportView.urlname,
                            } if self.can_edit_commcare_data else None,
                        ] if _f]
                    })

            if self.can_view_sms_exports:
                export_data_views.append(
                    {
                        'title': _(DownloadNewSmsExportView.page_title),
                        'url': reverse(DownloadNewSmsExportView.urlname, args=(self.domain,)),
                        'show_in_dropdown': True,
                        'icon': 'icon icon-share fa fa-commenting-o',
                        'subpages': []
                    })

            if self.can_view_form_exports or self.can_view_case_exports:
                export_data_views.append({
                    'title': _('Find Data by ID'),
                    'url': reverse('data_find_by_id', args=[self.domain]),
                    'icon': 'fa fa-search',
                })

            if self.should_see_daily_saved_export_list_view:
                export_data_views.append({
                    "title": _(DailySavedExportListView.page_title),
                    "url": reverse(DailySavedExportListView.urlname, args=(self.domain,)),
                    'icon': 'fa fa-calendar',
                    "show_in_dropdown": True,
                    "subpages": [_f for _f in [
                        {
                            'title': _(CreateNewDailySavedFormExport.page_title),
                            'urlname': CreateNewDailySavedFormExport.urlname,
                        } if self.can_edit_commcare_data else None,
                        {
                            'title': _(CreateNewDailySavedCaseExport.page_title),
                            'urlname': CreateNewDailySavedCaseExport.urlname,
                        } if self.can_edit_commcare_data else None,
                        {
                            'title': _(EditFormDailySavedExportView.page_title),
                            'urlname': EditFormDailySavedExportView.urlname,
                        } if self.can_edit_commcare_data else None,
                        {
                            'title': _(EditCaseDailySavedExportView.page_title),
                            'urlname': EditCaseDailySavedExportView.urlname,
                        } if self.can_edit_commcare_data else None,
                    ] if _f]
                })
            elif self.should_see_daily_saved_export_paywall:
                export_data_views.append({
                    'title': _(DailySavedExportListView.page_title),
                    'url': reverse(DailySavedExportPaywall.urlname, args=(self.domain,)),
                    'icon': 'fa fa-calendar',
                    'show_in_dropdown': True,
                    'subpages': []
                })
            if self.should_see_dashboard_feed_list_view:
                subpages = []
                if self.can_edit_commcare_data:
                    subpages = [
                        {
                            'title': _(CreateNewFormFeedView.page_title),
                            'urlname': CreateNewFormFeedView.urlname,
                        },
                        {
                            'title': _(CreateNewCaseFeedView.page_title),
                            'urlname': CreateNewCaseFeedView.urlname,
                        },
                        {
                            'title': _(EditFormFeedView.page_title),
                            'urlname': EditFormFeedView.urlname,
                        },
                        {
                            'title': _(EditCaseFeedView.page_title),
                            'urlname': EditCaseFeedView.urlname,
                        },
                    ]
                export_data_views.append({
                    'title': _(DashboardFeedListView.page_title),
                    'url': reverse(DashboardFeedListView.urlname, args=(self.domain,)),
                    'icon': 'fa fa-dashboard',
                    'show_in_dropdown': True,
                    'subpages': subpages
                })
            elif self.should_see_dashboard_feed_paywall:
                export_data_views.append({
                    'title': _(DashboardFeedListView.page_title),
                    'url': reverse(DashboardFeedPaywall.urlname, args=(self.domain,)),
                    'icon': 'fa fa-dashboard',
                    'show_in_dropdown': True,
                    'subpages': []
                })
            if self.can_view_odata_feed:
                subpages = [
                    {
                        'title': _(CreateODataCaseFeedView.page_title),
                        'urlname': CreateODataCaseFeedView.urlname,
                    },
                    {
                        'title': _(EditODataCaseFeedView.page_title),
                        'urlname': EditODataCaseFeedView.urlname,
                    },
                    {
                        'title': _(CreateODataFormFeedView.page_title),
                        'urlname': CreateODataFormFeedView.urlname,
                    },
                    {
                        'title': _(EditODataFormFeedView.page_title),
                        'urlname': EditODataFormFeedView.urlname,
                    },
                ]
                export_data_views.append({
                    'title': _(ODataFeedListView.page_title),
                    'url': reverse(ODataFeedListView.urlname, args=(self.domain,)),
                    'icon': 'fa fa-plug',
                    'show_in_dropdown': False,
                    'subpages': subpages
                })

        if can_download_data_files(self.domain, self.couch_user):
            from corehq.apps.export.views.utils import DataFileDownloadList

            export_data_views.append({
                'title': _(DataFileDownloadList.page_title),
                'url': reverse(DataFileDownloadList.urlname, args=(self.domain,)),
                'show_in_dropdown': True,
                'subpages': []
            })

        if export_data_views:
            items.append([_("Export Data"), export_data_views])

        if self.can_edit_commcare_data:
            from corehq.apps.data_interfaces.dispatcher \
                import EditDataInterfaceDispatcher
            edit_section = EditDataInterfaceDispatcher.navigation_sections(
                request=self._request, domain=self.domain)

            from corehq.apps.data_interfaces.views import AutomaticUpdateRuleListView

            if self.can_use_data_cleanup:
                edit_section[0][1].append({
                    'title': _(AutomaticUpdateRuleListView.page_title),
                    'url': reverse(AutomaticUpdateRuleListView.urlname, args=[self.domain]),
                })

            items.extend(edit_section)

        if ((toggles.EXPLORE_CASE_DATA.enabled_for_request(self._request) or
             self.can_view_ecd_preview) and self.can_edit_commcare_data):
            from corehq.apps.data_interfaces.views import ExploreCaseDataView
            explore_data_views = [
                {
                    'title': _(ExploreCaseDataView.page_title),
                    'url': reverse(ExploreCaseDataView.urlname,
                                   args=(self.domain,)),
                    'show_in_dropdown': False,
                    'icon': 'fa fa-search',
                    'subpages': [],
                }
            ]
            items.append([_("Explore Data"), explore_data_views])

        if self.can_use_lookup_tables:
            from corehq.apps.fixtures.dispatcher import FixtureInterfaceDispatcher
            items.extend(FixtureInterfaceDispatcher.navigation_sections(
                request=self._request, domain=self.domain))

        if toggles.DATA_DICTIONARY.enabled(self.domain):
            items.append([_('Data Dictionary'),
                          [{'title': 'Data Dictionary',
                            'url': reverse('data_dictionary', args=[self.domain])}]])
        return items

    @property
    def dropdown_items(self):
        if (
            self.can_only_see_deid_exports or (
                not self.can_export_data and not can_download_data_files(self.domain, self.couch_user)
            )
        ):
            return []

        from corehq.apps.export.views.download import (
            DownloadNewSmsExportView,
        )
        from corehq.apps.export.views.list import (
            FormExportListView, CaseExportListView
        )

        items = []
        if self.can_view_form_exports:
            items.append(dropdown_dict(
                _(FormExportListView.page_title),
                url=reverse(FormExportListView.urlname, args=(self.domain,))
            ))
        if self.can_view_case_exports:
            items.append(dropdown_dict(
                _(CaseExportListView.page_title),
                url=reverse(CaseExportListView.urlname, args=(self.domain,))
            ))
        if self.can_view_sms_exports:
            items.append(dropdown_dict(
                _(DownloadNewSmsExportView.page_title),
                url=reverse(DownloadNewSmsExportView.urlname, args=(self.domain,))
            ))
        if self.can_view_ecd_preview and self.can_edit_commcare_data:
            from corehq.apps.data_interfaces.views import ExploreCaseDataView
            items.append(dropdown_dict(
                _('Explore Case Data (Preview)'),
                url=reverse(ExploreCaseDataView.urlname, args=(self.domain,)),
            ))
        if self.can_view_odata_feed:
            from corehq.apps.export.views.list import ODataFeedListView
            items.append(dropdown_dict(
                _(ODataFeedListView.page_title),
                url=reverse(ODataFeedListView.urlname, args=(self.domain,)),
            ))

        if items:
            items += [dropdown_dict(None, is_divider=True)]
        items += [dropdown_dict(_("View All"), url=self.url)]
        return items


class ApplicationsTab(UITab):
    view = "default_new_app"

    url_prefix_formats = ('/a/{domain}/apps/',)

    @property
    def title(self):
        return _("Applications")

    @classmethod
    def make_app_title(cls, app):
        return mark_safe("%s%s" % (
            escape(strip_tags(app.name)) or '(Untitled)',
            ' (Remote)' if is_remote_app(app) else '',
        ))

    @property
    def dropdown_items(self):
        apps = get_brief_apps_in_domain(self.domain)
        apps = sorted(apps, key=lambda item: item.name.lower())
        submenu_context = []
        if not apps:
            return submenu_context

        submenu_context.append(dropdown_dict(_('My Applications'),
                               is_header=True))
        for app in apps:
            url = reverse('view_app', args=[self.domain, app.get_id]) if self.couch_user.can_edit_apps() \
                else reverse('release_manager', args=[self.domain, app.get_id])
            app_title = self.make_app_title(app)
            if 'created_from_template' in app and app['created_from_template'] == 'appcues':
                if domain_is_on_trial(self.domain):
                    # If trial is over, domain may have lost web apps access, don't do appcues intro
                    url = url + '?appcues=1'

            submenu_context.append(dropdown_dict(
                app_title,
                url=url,
                data_id=app.get_id,
            ))

        if self.couch_user.can_edit_apps():
            submenu_context.append(dropdown_dict(None, is_divider=True))
            submenu_context.append(dropdown_dict(
                _('New Application'),
                url=(reverse('default_new_app', args=[self.domain])),
            ))
        if toggles.APP_TRANSLATIONS_WITH_TRANSIFEX.enabled_for_request(self._request):
            submenu_context.append(dropdown_dict(
                _('Translations'),
                url=(reverse('convert_translations', args=[self.domain])),
            ))
        if toggles.MANAGE_CCZ_HOSTING.enabled_for_request(self._request):
            submenu_context.append(dropdown_dict(
                ManageHostedCCZ.page_title,
                url=reverse(ManageHostedCCZ.urlname, args=[self.domain])
            ))
        return submenu_context

    @property
    def _is_viewable(self):
        couch_user = self.couch_user
        return (self.domain and couch_user and
                (couch_user.is_web_user() or couch_user.can_edit_apps()) and
<<<<<<< HEAD
                (couch_user.is_member_of(self.domain) or couch_user.is_superuser) and
                # domain hides Applications tab if user is non-admin
                not user_has_custom_top_menu(self.domain, couch_user)) and (
            has_privilege(self._request, privileges.PROJECT_ACCESS)
        )
=======
                (couch_user.is_member_of(self.domain) or couch_user.is_superuser))
>>>>>>> df726bfa


class CloudcareTab(UITab):
    title = ugettext_noop("Web Apps")
    url_prefix_formats = ('/a/{domain}/cloudcare/',)

    ga_tracker = GaTracker('CloudCare', 'Click Cloud-Care top-level nav')

    @property
    def view(self):
        from corehq.apps.cloudcare.views import FormplayerMain
        return FormplayerMain.urlname

    @property
    def _is_viewable(self):
        return (
            has_privilege(self._request, privileges.CLOUDCARE)
            and self.domain
            and not isinstance(self.couch_user, AnonymousCouchUser)
            and (self.couch_user.can_edit_data() or self.couch_user.is_commcare_user())
        )


class MessagingTab(UITab):
    title = ugettext_noop("Messaging")
    view = "sms_default"

    url_prefix_formats = (
        '/a/{domain}/messaging/',
        '/a/{domain}/sms/',
        '/a/{domain}/reminders/',
        '/a/{domain}/data/edit/case_groups/',
    )

    @property
    def _is_viewable(self):
        return (self.can_access_reminders or self.can_use_outbound_sms) and (
            self.project and not (self.project.is_snapshot or
                                  self.couch_user.is_commcare_user())
        ) and self.couch_user.can_edit_data()

    @property
    @memoized
    def can_use_outbound_sms(self):
        return has_privilege(self._request, privileges.OUTBOUND_SMS)

    @property
    @memoized
    def can_use_inbound_sms(self):
        return has_privilege(self._request, privileges.INBOUND_SMS)

    @property
    @memoized
    def can_access_reminders(self):
        return has_privilege(self._request, privileges.REMINDERS_FRAMEWORK)

    @property
    @memoized
    def reminders_urls(self):
        reminders_urls = []

        if self.can_use_inbound_sms:
            reminders_urls.append({
                'title': _("Keywords"),
                'url': reverse(KeywordsListView.urlname, args=[self.domain]),
                'subpages': [
                    {
                        'title': _(AddNormalKeywordView.page_title),
                        'urlname': AddNormalKeywordView.urlname,
                    },
                    {
                        'title': _(AddStructuredKeywordView.page_title),
                        'urlname': AddStructuredKeywordView.urlname,
                    },
                    {
                        'title': _(EditNormalKeywordView.page_title),
                        'urlname': EditNormalKeywordView.urlname,
                    },
                    {
                        'title': _(EditStructuredKeywordView.page_title),
                        'urlname': EditStructuredKeywordView.urlname,
                    },
                ],
            })

        return reminders_urls

    @property
    @memoized
    def show_dashboard(self):
        return show_messaging_dashboard(self.domain, self.couch_user)

    @property
    @memoized
    def messages_urls(self):
        messages_urls = []

        if self.can_use_outbound_sms:
            messages_urls.extend([
                {
                    'title': _('Compose SMS Message'),
                    'url': reverse('sms_compose_message', args=[self.domain])
                },
            ])

        if self.can_access_reminders:
            messages_urls.extend([
                {
                    'title': _("Broadcasts"),
                    'url': reverse(NewBroadcastListView.urlname, args=[self.domain]),
                    'subpages': [
                        {
                            'title': _("New"),
                            'urlname': CreateScheduleView.urlname,
                        },
                        {
                            'title': _("Edit"),
                            'urlname': EditScheduleView.urlname,
                        },
                    ],
                },
                {
                    'title': _("Conditional Alerts"),
                    'url': reverse(ConditionalAlertListView.urlname, args=[self.domain]),
                    'subpages': [
                        {
                            'title': _("New"),
                            'urlname': CreateConditionalAlertView.urlname,
                        },
                        {
                            'title': _("Edit"),
                            'urlname': EditConditionalAlertView.urlname,
                        },
                        {
                            'title': UploadConditionalAlertView.page_title,
                            'urlname': UploadConditionalAlertView.urlname,
                        },
                    ],
                },
            ])

        return messages_urls

    @property
    @memoized
    def supply_urls(self):
        supply_urls = []

        if self.project.commtrack_enabled:
            from corehq.apps.sms.views import SubscribeSMSView
            supply_urls.append(
                {'title': ugettext_lazy("Subscribe to SMS Reports"),
                 'url': reverse(SubscribeSMSView.urlname, args=[self.domain])}
            )

        return supply_urls

    @property
    @memoized
    def contacts_urls(self):
        contacts_urls = []

        if toggles.MOBILE_WORKER_SELF_REGISTRATION.enabled(self.domain):
            from corehq.apps.sms.views import ManageRegistrationInvitationsView
            contacts_urls.append(
                {'title': _("Mobile Worker Registration"),
                 'url': reverse(ManageRegistrationInvitationsView.urlname, args=[self.domain])}
            )

        if self.couch_user.can_edit_data():
            contacts_urls.append(
                {'title': _('Chat'),
                 'url': reverse('chat_contacts', args=[self.domain])}
            )

        if self.couch_user.can_edit_data():
            from corehq.apps.data_interfaces.views import CaseGroupListView, CaseGroupCaseManagementView
            contacts_urls.append({
                'title': _(CaseGroupListView.page_title),
                'url': reverse(CaseGroupListView.urlname, args=[self.domain]),
                'subpages': [
                    {
                        'title': _(CaseGroupCaseManagementView.page_title),
                        'urlname': CaseGroupCaseManagementView.urlname,
                    }
                ]
            })

        return contacts_urls

    @property
    @memoized
    def settings_urls(self):
        settings_urls = []

        if self.can_use_outbound_sms:
            from corehq.apps.sms.views import (
                DomainSmsGatewayListView, AddDomainGatewayView,
                EditDomainGatewayView,
            )
            settings_urls.append({
                'title': _('SMS Connectivity'),
                'url': reverse(DomainSmsGatewayListView.urlname, args=[self.domain]),
                'subpages': [
                    {
                        'title': _("Add Gateway"),
                        'urlname': AddDomainGatewayView.urlname,
                    },
                    {
                        'title': _("Edit Gateway"),
                        'urlname': EditDomainGatewayView.urlname,
                    },
                ],
            })

        if self.couch_user.is_superuser or self.couch_user.is_domain_admin(self.domain):
            settings_urls.extend([
                {'title': ugettext_lazy("General Settings"),
                 'url': reverse('sms_settings', args=[self.domain])},
                {'title': ugettext_lazy("Languages"),
                 'url': reverse('sms_languages', args=[self.domain])},
            ])

        return settings_urls

    @property
    def dropdown_items(self):
        result = []

        if self.show_dashboard:
            result.append(dropdown_dict(_("Dashboard"), is_header=True))
            result.append(dropdown_dict(
                _("Dashboard"),
                url=reverse(MessagingDashboardView.urlname, args=[self.domain]),
            ))

        if result:
            result.append(dropdown_dict(None, is_divider=True))

        result.append(dropdown_dict(_("Messages"), is_header=True))
        result.append(dropdown_dict(
            _("Broadcasts"),
            url=reverse(NewBroadcastListView.urlname, args=[self.domain]),
        ))
        result.append(dropdown_dict(
            _("Conditional Alerts"),
            url=reverse(ConditionalAlertListView.urlname, args=[self.domain]),
        ))

        if result:
            result.append(dropdown_dict(None, is_divider=True))

        view_all_view = MessagingDashboardView.urlname if self.show_dashboard else 'sms_compose_message'
        result.append(dropdown_dict(
            _("View All"),
            url=reverse(view_all_view, args=[self.domain]),
        ))

        return result

    @property
    def sidebar_items(self):
        items = []

        if self.show_dashboard:
            items.append((
                _("Dashboard"),
                [{
                    'title': _("Dashboard"),
                    'url': reverse(MessagingDashboardView.urlname, args=[self.domain])
                }]
            ))

        for title, urls in (
            (_("Messages"), self.messages_urls),
            (_("Data Collection and Reminders"), self.reminders_urls),
            (_("CommCare Supply"), self.supply_urls),
            (_("Contacts"), self.contacts_urls),
            (_("Settings"), self.settings_urls)
        ):
            if urls:
                items.append((title, urls))

        return items


class ProjectUsersTab(UITab):
    title = ugettext_noop("Users")
    view = "users_default"

    url_prefix_formats = (
        '/a/{domain}/settings/users/',
        '/a/{domain}/settings/cloudcare/',
        '/a/{domain}/settings/locations/',
    )

    @property
    def _is_viewable(self):
        can_do_something = (
            self.couch_user.can_edit_commcare_users() or
            self.couch_user.can_view_commcare_users() or
            self.couch_user.can_edit_groups() or
            self.couch_user.can_view_groups() or
            self.couch_user.can_edit_locations() or
            self.couch_user.can_view_locations() or
            self.couch_user.can_view_roles()
        ) and self.has_project_access

        return self.domain and (
            can_do_something or
            self.couch_user.can_edit_web_users() or
            self.couch_user.can_view_web_users()
        )

    @property
    def can_view_cloudcare(self):
        return has_privilege(self._request, privileges.CLOUDCARE) and self.couch_user.is_domain_admin()

    @property
    def has_project_access(self):
        return has_privilege(self._request, privileges.PROJECT_ACCESS)

    def _get_mobile_users_menu(self):
        menu = []
        if ((self.couch_user.can_edit_commcare_users() or self.couch_user.can_view_commcare_users())
                and self.has_project_access):
            def _get_commcare_username(request=None, couch_user=None,
                                       **context):
                if (couch_user.user_id != request.couch_user.user_id or
                        couch_user.is_commcare_user()):
                    username = couch_user.username_in_report
                    if couch_user.is_deleted():
                        username += " (%s)" % _("Deleted")
                    return mark_safe(username)
                else:
                    return None

            from corehq.apps.users.views.mobile import (
                EditCommCareUserView,
                ConfirmBillingAccountForExtraUsersView,
                MobileWorkerListView,
            )

            menu.append({
                'title': _(MobileWorkerListView.page_title),
                'url': reverse(MobileWorkerListView.urlname,
                               args=[self.domain]),
                'description': _(
                    "Create and manage users for CommCare and CloudCare."),
                'subpages': [
                    {'title': _get_commcare_username,
                     'urlname': EditCommCareUserView.urlname},
                    {'title': _('Bulk Upload'),
                     'urlname': 'upload_commcare_users'},
                    {'title': _(
                        ConfirmBillingAccountForExtraUsersView.page_title),
                        'urlname': ConfirmBillingAccountForExtraUsersView.urlname},
                ],
                'show_in_dropdown': True,
            })

        if ((self.couch_user.can_edit_groups() or self.couch_user.can_view_groups())
                and self.has_project_access):
            is_view_only_subpage = (hasattr(self._request, 'is_view_only')
                                    and self._request.is_view_only)
            menu.append({
                'title': _('Groups'),
                'url': reverse('all_groups', args=[self.domain]),
                'description': _("""Create and manage
                            reporting and case sharing groups
                            for Mobile Workers."""),
                'subpages': [
                    {'title': lambda **context: (
                        "%s %s" % (_("Viewing") if is_view_only_subpage
                                   else _("Editing"), context['group'].name)),
                     'urlname': 'group_members'},
                    {'title': _('Membership Info'),
                     'urlname': 'group_membership'}
                ],
                'show_in_dropdown': True,
            })

        if self.can_view_cloudcare:
            title = _("Web Apps Permissions")
            menu.append({
                'title': title,
                'url': reverse('cloudcare_app_settings',
                               args=[self.domain])
            })

        return menu

    def _get_project_users_menu(self):
        menu = []

        if self.couch_user.can_edit_web_users() or self.couch_user.can_view_web_users():
            def _get_web_username(request=None, couch_user=None, **context):
                if (couch_user.user_id != request.couch_user.user_id or
                        not couch_user.is_commcare_user()):
                    username = couch_user.human_friendly_name
                    if couch_user.is_deleted():
                        username += " (%s)" % _("Deleted")
                    return mark_safe(username)
                else:
                    return None

            from corehq.apps.users.views import (
                EditWebUserView,
                ListWebUsersView,
            )
            menu.append({
                'title': _(ListWebUsersView.page_title),
                'url': reverse(ListWebUsersView.urlname,
                               args=[self.domain]),
                'description': _(
                    "Grant other CommCare HQ users access to your project."),
                'subpages': [
                    {
                        'title': _("Invite Web User"),
                        'urlname': 'invite_web_user'
                    },
                    {
                        'title': _get_web_username,
                        'urlname': EditWebUserView.urlname
                    }
                ],
                'show_in_dropdown': True,
            })

        if ((self.couch_user.is_domain_admin() or self.couch_user.can_view_roles())
                and self.has_project_access):
            from corehq.apps.users.views import (
                ListRolesView,
            )
            menu.append({
                'title': _(ListRolesView.page_title),
                'url': reverse(ListRolesView.urlname,
                               args=[self.domain]),
                'description': _(
                    "View and manage user roles."),
                'subpages': [],
                'show_in_dropdown': True,
            })

        return menu

    def _get_locations_menu(self):
        if (not has_privilege(self._request, privileges.LOCATIONS)
                and users_have_locations(self.domain)):
            return [
                {
                    'title': _("No longer available"),
                    'url': reverse('downgrade_locations', args=[self.domain]),
                    'show_in_dropdown': True,
                },
            ]

        if not has_privilege(self._request, privileges.LOCATIONS):
            return []

        menu = []

        if (self.couch_user.can_edit_locations()
                or self.couch_user.can_view_locations()):
            from corehq.apps.locations.views import (
                LocationsListView,
                NewLocationView,
                EditLocationView,
                LocationImportView,
                LocationImportStatusView,
                LocationFieldsView,
            )
            is_view_only = (hasattr(self._request, 'is_view_only')
                            and self._request.is_view_only)
            menu.append({
                'title': _(LocationsListView.page_title),
                'url': reverse(LocationsListView.urlname, args=[self.domain]),
                'show_in_dropdown': True,
                'subpages': [
                    {
                        'title': _(NewLocationView.page_title),
                        'urlname': NewLocationView.urlname,
                    },
                    {
                        'title': _("View Location") if is_view_only
                        else _(EditLocationView.page_title),
                        'urlname': EditLocationView.urlname,
                    },
                    {
                        'title': _(LocationImportView.page_title),
                        'urlname': LocationImportView.urlname,
                    },
                    {
                        'title': _(LocationImportStatusView.page_title),
                        'urlname': LocationImportStatusView.urlname,
                    },
                    {
                        'title': _(LocationFieldsView.page_name()),
                        'urlname': LocationFieldsView.urlname,
                    },
                ]
            })

        from corehq.apps.locations.permissions import user_can_edit_location_types
        if (user_can_edit_location_types(self.couch_user, self.domain) and
                self.couch_user.can_edit_locations()):
            from corehq.apps.locations.views import LocationTypesView
            menu.append({
                'title': _(LocationTypesView.page_title),
                'url': reverse(LocationTypesView.urlname, args=[self.domain]),
                'show_in_dropdown': True,
            })

        return menu

    @property
    def sidebar_items(self):
        items = []

        mobile_users_menu = self._get_mobile_users_menu()
        if mobile_users_menu:
            items.append((_('Application Users'), mobile_users_menu))

        project_users_menu = self._get_project_users_menu()
        if project_users_menu:
            items.append((_('Project Users'), project_users_menu))

        locations_menu = self._get_locations_menu()
        if locations_menu:
            items.append((_('Organization'), locations_menu))

        return items


class EnterpriseSettingsTab(UITab):
    title = ugettext_noop("Enterprise Settings")

    url_prefix_formats = (
        '/a/{domain}/enterprise/',
    )

    _is_viewable = False

    @property
    def sidebar_items(self):
        items = super(EnterpriseSettingsTab, self).sidebar_items
        enterprise_views = []

        if has_privilege(self._request, privileges.PROJECT_ACCESS):
            enterprise_views.extend([
                {
                    'title': _('Enterprise Dashboard'),
                    'url': reverse('enterprise_dashboard', args=[self.domain]),
                },
                {
                    'title': _('Enterprise Settings'),
                    'url': reverse('enterprise_settings', args=[self.domain]),
                },
            ])
        enterprise_views.append({
            'title': _('Billing Statements'),
            'url': reverse('enterprise_billing_statements',
                           args=[self.domain])
        })
        items.append((_('Manage Enterprise'), enterprise_views))
        return items


class HostedCCZTab(UITab):
    title = ugettext_noop('CCZ Hostings')
    url_prefix_formats = (
        '/a/{domain}/ccz/hostings/',
    )
    _is_viewable = False

    @property
    def sidebar_items(self):
        items = super(HostedCCZTab, self).sidebar_items
        items.append((_('Manage CCZ Hostings'), [
            {'url': reverse(ManageHostedCCZLink.urlname, args=[self.domain]),
             'title': ManageHostedCCZLink.page_title
             },
            {'url': reverse(ManageHostedCCZ.urlname, args=[self.domain]),
             'title': ManageHostedCCZ.page_title
             },
        ]))
        return items


class TranslationsTab(UITab):
    title = ugettext_noop('Translations')

    url_prefix_formats = (
        '/a/{domain}/translations/',
    )
    _is_viewable = False

    @property
    def sidebar_items(self):
        items = super(TranslationsTab, self).sidebar_items
        items.append((_('Translations'), [
            {'url': reverse('convert_translations', args=[self.domain]),
             'title': 'Convert Translations'
             }
        ]))
        if transifex_details_available_for_domain(self.domain):
            if toggles.APP_TRANSLATIONS_WITH_TRANSIFEX.enabled_for_request(self._request):
                items.append((_('Translations'), [
                    {
                        'url': reverse('app_translations', args=[self.domain]),
                        'title': _('Manage App Translations')
                    },
                    {
                        'url': reverse('pull_resource', args=[self.domain]),
                        'title': _('Pull Resource')
                    },
                    {
                        'url': reverse('blacklist_translations', args=[self.domain]),
                        'title': _('Blacklist Translations')
                    },
                    {
                        'url': reverse('download_translations', args=[self.domain]),
                        'title': _('Download Translations')
                    },
                    {
                        'url': reverse('migrate_transifex_project', args=[self.domain]),
                        'title': _('Migrate Project')
                    },
                ]))
        return items


class ProjectSettingsTab(UITab):
    title = ugettext_noop("Project Settings")
    view = 'domain_settings_default'

    url_prefix_formats = (
        '/a/{domain}/settings/project/',
        '/a/{domain}/phone/prime_restore/',
        '/a/{domain}/motech/',
        '/a/{domain}/dhis2/',
        '/a/{domain}/openmrs/',
    )

    _is_viewable = False

    @property
    def sidebar_items(self):
        items = []
        user_is_admin = self.couch_user.is_domain_admin(self.domain)
        user_is_billing_admin = self.couch_user.can_edit_billing()
        has_project_access = has_privilege(self._request, privileges.PROJECT_ACCESS)

        project_info = []

        if user_is_admin and has_project_access:
            from corehq.apps.domain.views.settings import EditBasicProjectInfoView, EditPrivacySecurityView

            project_info.extend([
                {
                    'title': _(EditBasicProjectInfoView.page_title),
                    'url': reverse(EditBasicProjectInfoView.urlname, args=[self.domain])
                },
                {
                    'title': _(EditPrivacySecurityView.page_title),
                    'url': reverse(EditPrivacySecurityView.urlname, args=[self.domain])
                }
            ])

        from corehq.apps.domain.views.settings import EditMyProjectSettingsView
        project_info.append({
            'title': _(EditMyProjectSettingsView.page_title),
            'url': reverse(EditMyProjectSettingsView.urlname, args=[self.domain])
        })

        if toggles.OPENCLINICA.enabled(self.domain):
            from corehq.apps.domain.views.settings import EditOpenClinicaSettingsView
            project_info.append({
                'title': _(EditOpenClinicaSettingsView.page_title),
                'url': reverse(EditOpenClinicaSettingsView.urlname, args=[self.domain])
            })

        items.append((_('Project Information'), project_info))

        if user_is_admin and has_project_access:
            items.append((_('Project Administration'), _get_administration_section(self.domain)))

        if self.couch_user.can_edit_motech() and has_project_access:
            items.append((_('Integration'), _get_integration_section(self.domain)))

        feature_flag_items = _get_feature_flag_items(self.domain)
        if feature_flag_items and user_is_admin and has_project_access:
            items.append((_('Pre-release Features'), feature_flag_items))

        from corehq.apps.users.models import WebUser
        if isinstance(self.couch_user, WebUser):
            if (user_is_billing_admin or self.couch_user.is_superuser) and not settings.ENTERPRISE_MODE:
                from corehq.apps.domain.views.accounting import (
                    DomainSubscriptionView, EditExistingBillingAccountView,
                    DomainBillingStatementsView, ConfirmSubscriptionRenewalView,
                    InternalSubscriptionManagementView,
                )
                current_subscription = Subscription.get_active_subscription_by_domain(self.domain)
                subscription = [
                    {
                        'title': _(DomainSubscriptionView.page_title),
                        'url': reverse(DomainSubscriptionView.urlname,
                                       args=[self.domain]),
                        'subpages': [
                            {
                                'title': _(ConfirmSubscriptionRenewalView.page_title),
                                'urlname': ConfirmSubscriptionRenewalView.urlname,
                                'url': reverse(
                                    ConfirmSubscriptionRenewalView.urlname,
                                    args=[self.domain]),
                            }
                        ]
                    },
                ]
                if current_subscription is not None:
                    subscription.append(
                        {
                            'title': _(EditExistingBillingAccountView.page_title),
                            'url': reverse(EditExistingBillingAccountView.urlname,
                                           args=[self.domain]),
                        },
                    )
                if (current_subscription is not None
                        and Invoice.exists_for_domain(self.domain)):
                    subscription.append(
                        {
                            'title': _(DomainBillingStatementsView.page_title),
                            'url': reverse(DomainBillingStatementsView.urlname,
                                           args=[self.domain]),
                        }
                    )
                if self.couch_user.is_superuser:
                    subscription.append({
                        'title': _('Internal Subscription Management (Dimagi Only)'),
                        'url': reverse(
                            InternalSubscriptionManagementView.urlname,
                            args=[self.domain],
                        )
                    })
                items.append((_('Subscription'), subscription))

        if self.couch_user.is_superuser:
            from corehq.apps.domain.views.internal import (
                EditInternalDomainInfoView,
                EditInternalCalculationsView,
                FlagsAndPrivilegesView,
            )

            internal_admin = [
                {
                    'title': _(EditInternalDomainInfoView.page_title),
                    'url': reverse(EditInternalDomainInfoView.urlname,
                                   args=[self.domain])
                },
                {
                    'title': _(EditInternalCalculationsView.page_title),
                    'url': reverse(EditInternalCalculationsView.urlname,
                                   args=[self.domain])
                },
                {
                    'title': _(FlagsAndPrivilegesView.page_title),
                    'url': reverse(FlagsAndPrivilegesView.urlname, args=[self.domain])
                },
            ]
            if SHOULD_RATE_LIMIT_SUBMISSIONS:
                internal_admin.append({
                    'title': _(ProjectLimitsView.page_title),
                    'url': reverse(ProjectLimitsView.urlname, args=[self.domain])
                })
            items.append((_('Internal Data (Dimagi Only)'), internal_admin))

        return items


def _get_administration_section(domain):
    from corehq.apps.domain.views.internal import TransferDomainView
    from corehq.apps.domain.views.settings import (
        FeaturePreviewsView,
        RecoveryMeasuresHistory,
    )
    from corehq.apps.ota.models import MobileRecoveryMeasure

    administration = []
    if not settings.ENTERPRISE_MODE and not is_linked_domain(domain):
        administration.extend([
            {
                'title': _('CommCare Exchange'),
                'url': reverse('domain_snapshot_settings', args=[domain])
            }])
    if not settings.ENTERPRISE_MODE:
        administration.extend([
            {
                'title': _('Multimedia Sharing'),
                'url': reverse('domain_manage_multimedia', args=[domain])
            }
        ])

    if (toggles.MOBILE_RECOVERY_MEASURES.enabled(domain)
            and MobileRecoveryMeasure.objects.filter(domain=domain).exists()):
        administration.append({
            'title': _(RecoveryMeasuresHistory.page_title),
            'url': reverse(RecoveryMeasuresHistory.urlname, args=[domain])
        })

    administration.append({
        'title': _(FeaturePreviewsView.page_title),
        'url': reverse(FeaturePreviewsView.urlname, args=[domain])
    })

    if toggles.TRANSFER_DOMAIN.enabled(domain):
        administration.append({
            'title': _(TransferDomainView.page_title),
            'url': reverse(TransferDomainView.urlname, args=[domain])
        })

    if toggles.MANAGE_RELEASES_PER_LOCATION.enabled(domain):
        administration.append({
            'title': _(ManageReleasesByLocation.page_title),
            'url': reverse(ManageReleasesByLocation.urlname, args=[domain])
        })

    if toggles.RELEASE_BUILDS_PER_PROFILE.enabled(domain):
        administration.append({
            'title': _(ManageReleasesByAppProfile.page_title),
            'url': reverse(ManageReleasesByAppProfile.urlname, args=[domain])
        })

    return administration


def _get_integration_section(domain):

    def _get_forward_name(repeater_type=None, **context):
        if repeater_type == 'FormRepeater':
            return _("Forward Forms")
        elif repeater_type == 'ShortFormRepeater':
            return _("Forward Form Stubs")
        elif repeater_type == 'CaseRepeater':
            return _("Forward Cases")

    integration = [
        {
            'title': _('Data Forwarding'),
            'url': reverse('domain_forwarding', args=[domain]),
            'subpages': [
                {
                    'title': _get_forward_name,
                    'urlname': 'add_repeater',
                },
                {
                    'title': _get_forward_name,
                    'urlname': 'add_form_repeater',
                },
            ]
        },
        {
            'title': _('Data Forwarding Records'),
            'url': reverse('domain_report_dispatcher', args=[domain, 'repeat_record_report'])
        }
    ]

    if toggles.BIOMETRIC_INTEGRATION.enabled(domain):
        from corehq.apps.integration.views import BiometricIntegrationView
        integration.append({
            'title': _(BiometricIntegrationView.page_title),
            'url': reverse(BiometricIntegrationView.urlname, args=[domain])
        })

    if toggles.DHIS2_INTEGRATION.enabled(domain):
        integration.extend([{
            'title': _(Dhis2ConnectionView.page_title),
            'url': reverse(Dhis2ConnectionView.urlname, args=[domain])
        }, {
            'title': _(DataSetMapView.page_title),
            'url': reverse(DataSetMapView.urlname, args=[domain])
        }])

    if toggles.OPENMRS_INTEGRATION.enabled(domain):
        integration.append({
            'title': _(OpenmrsImporterView.page_title),
            'url': reverse(OpenmrsImporterView.urlname, args=[domain])
        })

    if toggles.DHIS2_INTEGRATION.enabled(domain) or toggles.OPENMRS_INTEGRATION.enabled(domain):
        integration.append({
            'title': _(MotechLogListView.page_title),
            'url': reverse(MotechLogListView.urlname, args=[domain])
        })

    return integration


def _get_feature_flag_items(domain):
    from corehq.apps.domain.views.fixtures import LocationFixtureConfigView
    feature_flag_items = []
    if toggles.SYNC_SEARCH_CASE_CLAIM.enabled(domain):
        feature_flag_items.append({
            'title': _('Case Search'),
            'url': reverse('case_search_config', args=[domain])
        })
    if toggles.HIERARCHICAL_LOCATION_FIXTURE.enabled(domain):
        feature_flag_items.append({
            'title': _('Location Fixture'),
            'url': reverse(LocationFixtureConfigView.urlname, args=[domain])
        })

    if toggles.LINKED_DOMAINS.enabled(domain):
        feature_flag_items.append({
            'title': _('Linked Projects'),
            'url': reverse('domain_links', args=[domain])
        })
        feature_flag_items.append({
            'title': _('Linked Project History'),
            'url': reverse('domain_report_dispatcher', args=[domain, 'project_link_report'])
        })
    return feature_flag_items


class MySettingsTab(UITab):
    title = ugettext_noop("My Settings")
    view = 'default_my_settings'
    url_prefix_formats = ('/account/',)

    _is_viewable = False

    @property
    def sidebar_items(self):
        from corehq.apps.settings.views import (
            ChangeMyPasswordView,
            EnableMobilePrivilegesView,
            MyAccountSettingsView,
            MyProjectsList,
            TwoFactorProfileView,
        )
        menu_items = [
            {
                'title': _(MyAccountSettingsView.page_title),
                'url': reverse(MyAccountSettingsView.urlname),
            },
        ]

        if self.couch_user and self.couch_user.is_web_user():
            menu_items.append({
                'title': _(MyProjectsList.page_title),
                'url': reverse(MyProjectsList.urlname),
            })

        menu_items.extend([
            {
                'title': _(ChangeMyPasswordView.page_title),
                'url': reverse(ChangeMyPasswordView.urlname),
            },
            {
                'title': _(TwoFactorProfileView.page_title),
                'url': reverse(TwoFactorProfileView.urlname),
            }
        ])

        if (
            self.couch_user and self.couch_user.is_dimagi or
            toggles.MOBILE_PRIVILEGES_FLAG.enabled(self.couch_user.username)
        ):
            menu_items.append({
                'title': _(EnableMobilePrivilegesView.page_title),
                'url': reverse(EnableMobilePrivilegesView.urlname),
            })
        return [[_("Manage My Settings"), menu_items]]


class AccountingTab(UITab):
    title = ugettext_noop("Accounting")
    view = "accounting_default"
    dispatcher = AccountingAdminInterfaceDispatcher

    url_prefix_formats = ('/hq/accounting/',)
    show_by_default = False

    @property
    def _is_viewable(self):
        return is_accounting_admin(self._request.user)

    @property
    @memoized
    def sidebar_items(self):
        items = super(AccountingTab, self).sidebar_items

        from corehq.apps.accounting.views import ManageAccountingAdminsView
        items.append(('Permissions', (
            {
                'title': _(ManageAccountingAdminsView.page_title),
                'url': reverse(ManageAccountingAdminsView.urlname),
            },
        )))

        from corehq.apps.accounting.views import (
            TriggerInvoiceView, TriggerBookkeeperEmailView,
            TestRenewalEmailView, TriggerCustomerInvoiceView
        )
        items.append(('Other Actions', (
            {
                'title': _(TriggerInvoiceView.page_title),
                'url': reverse(TriggerInvoiceView.urlname),
            },
            {
                'title': _(TriggerCustomerInvoiceView.page_title),
                'url': reverse(TriggerCustomerInvoiceView.urlname),
            },
            {
                'title': _(TriggerBookkeeperEmailView.page_title),
                'url': reverse(TriggerBookkeeperEmailView.urlname),
            },
            {
                'title': _(TestRenewalEmailView.page_title),
                'url': reverse(TestRenewalEmailView.urlname),
            }
        )))
        return items


class SMSAdminTab(UITab):
    title = ugettext_noop("SMS Connectivity & Billing")
    view = "default_sms_admin_interface"
    dispatcher = SMSAdminInterfaceDispatcher

    url_prefix_formats = ('/hq/sms/',)
    show_by_default = False

    @property
    @memoized
    def sidebar_items(self):
        from corehq.apps.sms.views import (GlobalSmsGatewayListView,
            AddGlobalGatewayView, EditGlobalGatewayView)
        items = super(SMSAdminTab, self).sidebar_items
        items.append((_('SMS Connectivity'), [
            {'title': _('Gateways'),
             'url': reverse(GlobalSmsGatewayListView.urlname),
             'subpages': [
                 {'title': _('Add Gateway'),
                  'urlname': AddGlobalGatewayView.urlname},
                 {'title': _('Edit Gateway'),
                  'urlname': EditGlobalGatewayView.urlname},
            ]},
            {'title': _('Default Gateways'),
             'url': reverse('global_backend_map')},
        ]))
        return items

    @property
    def _is_viewable(self):
        return self.couch_user and self.couch_user.is_superuser


class AdminTab(UITab):
    title = ugettext_noop("Admin")
    view = "default_admin_report"

    url_prefix_formats = ('/hq/admin/',)

    @property
    def dropdown_items(self):
        if (self.couch_user and not self.couch_user.is_superuser
                and (toggles.IS_CONTRACTOR.enabled(self.couch_user.username))):
            return [
                dropdown_dict(_("System Info"), url=reverse("system_info")),
                dropdown_dict(_("Feature Flags"), url=reverse("toggle_list")),
            ]

        submenu_context = [
            dropdown_dict(_("Reports"), is_header=True),
            dropdown_dict(_("Admin Reports"), url=reverse("default_admin_report")),
            dropdown_dict(_("System Info"), url=reverse("system_info")),
            dropdown_dict(_("Management"), is_header=True),
        ]
        try:
            if AccountingTab(self._request)._is_viewable:
                submenu_context.append(
                    dropdown_dict(AccountingTab.title, url=reverse('accounting_default'))
                )
        except Exception:
            pass
        submenu_context.extend([
            dropdown_dict(_("Feature Flags"), url=reverse("toggle_list")),
            dropdown_dict(_("SMS Connectivity & Billing"), url=reverse("default_sms_admin_interface")),
            dropdown_dict(None, is_divider=True),
            dropdown_dict(_("Django Admin"), url="/admin"),
            dropdown_dict(_("View All"), url=self.url),
        ])
        return submenu_context

    @property
    def sidebar_items(self):
        # todo: convert these to dispatcher-style like other reports
        if (self.couch_user and
                (not self.couch_user.is_superuser and
                 toggles.IS_CONTRACTOR.enabled(self.couch_user.username))):
            return [
                (_('System Health'), [
                    {'title': _('System Info'),
                     'url': reverse('system_info')},
                ])]

        admin_operations = [
            {'title': _('Style Guide'),
             'url': reverse(MainStyleGuideView.urlname),
             'icon': 'fa fa-paint-brush'},
        ]
        data_operations = []
        system_operations = []
        user_operations = [
            {'title': _('Look up user by email'),
             'url': reverse('web_user_lookup'),
             'icon': 'fa fa-address-book'},
        ]

        if self.couch_user and self.couch_user.is_staff:
            from corehq.apps.hqadmin.views.operations import ReprocessMessagingCaseUpdatesView
            from corehq.apps.hqadmin.views.users import AuthenticateAs
            from corehq.apps.notifications.views import ManageNotificationView
            data_operations = [
                {'title': _('View raw documents'),
                 'url': reverse('raw_doc')},
                {'title': _('View documents in ES'),
                 'url': reverse('doc_in_es')},
            ]
            system_operations = [
                {'title': _('System Info'),
                 'url': reverse('system_info'),
                 'icon': 'fa fa-heartbeat'},
                {'title': _('Branches on Staging'),
                 'url': reverse('branches_on_staging'),
                 'icon': 'fa fa-tree'},
            ]
            user_operations = [
                {'title': _('Login as another user'),
                 'url': reverse(AuthenticateAs.urlname),
                 'icon': 'fa fa-user-secret'},
            ] + user_operations + [
                {'title': _('Grant superuser privileges'),
                 'url': reverse('superuser_management'),
                 'icon': 'fa fa-magic'},
                {'title': _('Manage deleted domains'),
                 'url': reverse('tombstone_management'),
                 'icon': 'fa fa-minus-circle'},
            ]
            admin_operations = [
                {'title': _('CommCare Builds'),
                 'url': reverse(EditMenuView.urlname),
                 'icon': 'fa fa-wrench'},
                {'title': _('Manage Notifications'),
                 'url': reverse(ManageNotificationView.urlname),
                 'icon': 'fa fa-bell'},
                {'title': _('Mass Email Users'),
                 'url': reverse('mass_email'),
                 'icon': 'fa fa-envelope'},
                {'title': _('Maintenance Alerts'),
                 'url': reverse('alerts'),
                 'icon': 'fa fa-warning'},
                {'title': _('Check Call Center UCR tables'),
                 'url': reverse('callcenter_ucr_check'),
                 'icon': 'fa fa-table'},
                {'title': _('Reprocess Messaging Case Updates'),
                 'url': reverse(ReprocessMessagingCaseUpdatesView.urlname),
                 'icon': 'fa fa-refresh'},
            ] + admin_operations
        sections = [
            (_('Administrative Reports'), [
                {'title': _('User List'),
                 'url': UserListReport.get_url()},
                {'title': _('Download Malt table'),
                 'url': reverse('download_malt')},
                {'title': _('Download Global Impact Report'),
                 'url': reverse('download_gir')},
                {'title': _('Admin Phone Number Report'),
                 'url': reverse('admin_report_dispatcher', args=('phone_number_report',))},
            ]),
        ]
        if admin_operations:
            sections.append((_('Administrative Operations'), admin_operations))
        if user_operations:
            sections.append((_('User Administration'), user_operations))
        if system_operations:
            sections.append((_('System Health'), system_operations))
        if data_operations:
            sections.append((_('Inspect Data'), data_operations))
        sections.append((_('CommCare Reports'), [
            {
                'title': report.name,
                'url': '{url}{params}'.format(
                    url=reverse('admin_report_dispatcher', args=(report.slug,)),
                    params="?{}".format(urlencode(report.default_params)) if report.default_params else ""
                )
            } for report in [DeviceLogSoftAssertReport, UserAuditReport]
        ]))
        return sections

    @property
    def _is_viewable(self):
        return (self.couch_user and
                (self.couch_user.is_superuser or
                 toggles.IS_CONTRACTOR.enabled(self.couch_user.username)))<|MERGE_RESOLUTION|>--- conflicted
+++ resolved
@@ -923,15 +923,8 @@
         couch_user = self.couch_user
         return (self.domain and couch_user and
                 (couch_user.is_web_user() or couch_user.can_edit_apps()) and
-<<<<<<< HEAD
                 (couch_user.is_member_of(self.domain) or couch_user.is_superuser) and
-                # domain hides Applications tab if user is non-admin
-                not user_has_custom_top_menu(self.domain, couch_user)) and (
-            has_privilege(self._request, privileges.PROJECT_ACCESS)
-        )
-=======
-                (couch_user.is_member_of(self.domain) or couch_user.is_superuser))
->>>>>>> df726bfa
+                has_privilege(self._request, privileges.PROJECT_ACCESS))
 
 
 class CloudcareTab(UITab):
