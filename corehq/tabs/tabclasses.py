--- conflicted
+++ resolved
@@ -1556,7 +1556,6 @@
             'url': reverse('enterprise_billing_statements',
                         args=[self.domain])
         })
-<<<<<<< HEAD
         if IdentityProvider.domain_has_editable_identity_provider(self.domain):
             from corehq.apps.sso.views.enterprise_admin import (
                 ManageSSOEnterpriseView,
@@ -1572,23 +1571,6 @@
                     },
                 ],
             })
-=======
-        if toggles.ENTERPRISE_SSO.enabled_for_request(self._request):
-            if IdentityProvider.domain_has_editable_identity_provider(self.domain):
-                from corehq.apps.sso.views.enterprise_admin import (
-                    ManageSSOEnterpriseView,
-                    EditIdentityProviderEnterpriseView,
-                )
-                enterprise_views.append({
-                    'title': _(ManageSSOEnterpriseView.page_title),
-                    'url': reverse(ManageSSOEnterpriseView.urlname, args=(self.domain,)),
-                    'subpages': [
-                        {
-                            'title': _(EditIdentityProviderEnterpriseView.page_title),
-                            'urlname': EditIdentityProviderEnterpriseView.urlname,
-                        },
-                    ],
-                })
         if self.couch_user.is_superuser:
             from corehq.apps.accounting.models import BillingAccount
             if toggles.DOMAIN_PERMISSIONS_MIRROR.enabled_for_request(self._request) \
@@ -1601,7 +1583,6 @@
                     'show_in_dropdown': False,
                 })
 
->>>>>>> a7d1c33b
         items.append((_('Manage Enterprise'), enterprise_views))
 
         items.extend(EnterpriseInterfaceDispatcher.navigation_sections(
