--- conflicted
+++ resolved
@@ -1486,13 +1486,10 @@
                  'url': reverse('raw_couch')},
                 {'title': _('Check Call Center UCR tables'),
                  'url': reverse('callcenter_ucr_check')},
-<<<<<<< HEAD
                 {'title': _('Grant superuser privileges'),
                  'url': reverse('superuser_management')},
-=======
                 {'title': _('Manage VCM Migration'),
                  'url': reverse(VCMMigrationView.urlname)},
->>>>>>> 6843d50e
             ])
         return [
             (_('Administrative Reports'), [
