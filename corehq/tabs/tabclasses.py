--- conflicted
+++ resolved
@@ -34,14 +34,18 @@
 )
 from corehq.apps.export.views.incremental import IncrementalExportView
 from corehq.apps.hqadmin.reports import (
+    DeployHistoryReport,
     DeviceLogSoftAssertReport,
     UserAuditReport,
     UserListReport,
-    DeployHistoryReport,
 )
 from corehq.apps.hqadmin.views.system import GlobalThresholds
 from corehq.apps.hqwebapp.models import GaTracker
 from corehq.apps.hqwebapp.view_permissions import user_can_view_reports
+from corehq.apps.integration.views import (
+    DialerSettingsView,
+    HmacCalloutSettingsView,
+)
 from corehq.apps.locations.analytics import users_have_locations
 from corehq.apps.receiverwrapper.rate_limiter import (
     SHOULD_RATE_LIMIT_SUBMISSIONS,
@@ -70,7 +74,6 @@
     can_download_data_files,
     can_view_sms_exports,
 )
-from corehq.apps.integration.views import DialerSettingsView, HmacCalloutSettingsView
 from corehq.feature_previews import (
     EXPLORE_CASE_DATA_PREVIEW,
     is_eligible_for_ecd_preview,
@@ -1812,8 +1815,8 @@
         or domain_has_privilege(domain, privileges.DATA_FORWARDING)
     ):
         integration.append({
-            'title': _(ConnectionSettingsView.page_title),
-            'url': reverse(ConnectionSettingsView.urlname, args=[domain])
+            'title': _(ConnectionSettingsListView.page_title),
+            'url': reverse(ConnectionSettingsListView.urlname, args=[domain])
         })
 
     if domain_has_privilege(domain, privileges.DATA_FORWARDING):
@@ -1849,15 +1852,6 @@
             'url': reverse(BiometricIntegrationView.urlname, args=[domain])
         })
 
-<<<<<<< HEAD
-=======
-    if toggles.INCREMENTAL_EXPORTS.enabled(domain) or toggles.DHIS2_INTEGRATION.enabled(domain):
-        integration.append({
-            'title': _(ConnectionSettingsListView.page_title),
-            'url': reverse(ConnectionSettingsListView.urlname, args=[domain])
-        })
-
->>>>>>> d413951e
     if toggles.DHIS2_INTEGRATION.enabled(domain):
         integration.append({
             'title': _(DataSetMapView.page_title),
