from decimal import Decimal
import logging
import stripe
from django.conf import settings
from django.utils.translation import ugettext as _
from corehq import Domain
from corehq.apps.accounting.models import (
    BillingAccount,
    CreditLine,
    Invoice,
    PaymentRecord,
    SoftwareProductType,
    FeatureType,
)
from corehq.apps.accounting.user_text import get_feature_name
from corehq.apps.accounting.utils import fmt_dollar_amount
from corehq.const import USER_DATE_FORMAT
from dimagi.utils.decorators.memoized import memoized

stripe.api_key = settings.STRIPE_PRIVATE_KEY
logger = logging.getLogger('accounting')

def get_or_create_stripe_customer(payment_method):
    customer = None
    if payment_method.customer_id is not None:
        try:
            customer = stripe.Customer.retrieve(payment_method.customer_id)
        except stripe.InvalidRequestError:
            pass
    if customer is None:
        customer = stripe.Customer.create(
<<<<<<< HEAD
            description="{}'s cards".format(payment_method.web_user),
=======
            description = "{}'s cards".format(payment_method.web_user),
>>>>>>> 895b5a1f
            email=payment_method.web_user,
        )
    payment_method.customer_id = customer.id
    payment_method.save()
    return customer


class BaseStripePaymentHandler(object):
    """Handler for paying via Stripe's API
    """
    receipt_email_template = None
    receipt_email_template_plaintext = None

    def __init__(self, payment_method, domain):
        self.payment_method = payment_method
        self.domain = domain

    @property
    def cost_item_name(self):
        """Returns a name for the cost item that's used in the logging messages.
        """
        raise NotImplementedError("you must implement cost_item_name")

    @property
    @memoized
    def core_product(self):
        domain = Domain.get_by_name(self.domain)
        return SoftwareProductType.get_type_by_domain(domain)

    def create_charge(self, amount, card=None, customer=None):
        """Process the HTTPRequest used to make this payment

        returns a dict to be used as the json response for the request.
        """
        raise NotImplementedError("you must implement process_request")

    def get_charge_amount(self, request):
        """Returns a Decimal of the amount to be charged.
        """
        raise NotImplementedError("you must implement get_charge_amount")

    def update_credits(self, payment_record):
        """Updates any relevant Credit lines
        """
        raise NotImplementedError("you must implement update_credits")

    def get_amount_in_cents(self, amount):
        amt_cents = amount * Decimal('100')
        return int(amt_cents.quantize(Decimal(10)))

    def process_request(self, request):
        customer = None
        amount = self.get_charge_amount(request)
        card = request.POST.get('stripeToken')
        remove_card = request.POST.get('removeCard')
        is_saved_card = request.POST.get('selectedCardType') == 'saved'
        save_card = request.POST.get('saveCard') and not is_saved_card
        generic_error = {
            'error': {
                'message': _(
                    "Something went wrong while processing your payment. "
                    "We're working quickly to resolve the issue. No charges "
                    "were issued. Please try again in a few hours."
                ),
            },
        }
        try:
            if remove_card:
                customer = get_or_create_stripe_customer(self.payment_method)
                customer.cards.retrieve(card).delete()
                return {
                    'success': True,
                    'removedCard': card,
                }
            if save_card:
                customer = get_or_create_stripe_customer(self.payment_method)
                card = customer.cards.create(card=card)
                customer.default_card = card
                customer.save()
                card = card
            if is_saved_card:
                customer = get_or_create_stripe_customer(self.payment_method)
            charge = self.create_charge(amount, card=card, customer=customer)
            payment_record = PaymentRecord.create_record(
                self.payment_method, charge.id, amount
            )
            self.update_credits(payment_record)
            try:
                self.send_email(payment_record)
            except Exception:
                logger.error(
                    "[BILLING] Failed to send out an email receipt for "
                    "payment related to PaymentRecord No. %s. "
                    "Everything else succeeded."
                    % payment_record.id, exc_info=True
                )
        except stripe.error.CardError as e:
            # card was declined
            return e.json_body
        except (
            stripe.error.AuthenticationError,
            stripe.error.InvalidRequestError,
            stripe.error.APIConnectionError,
            stripe.error.StripeError,
        ) as e:
            logger.error(
                "[BILLING] A payment for %(cost_item)s failed due "
                "to a Stripe %(error_class)s: %(error_msg)s" % {
                    'error_class': e.__class__.__name__,
                    'cost_item': self.cost_item_name,
                    'error_msg': e.json_body['error']
                }, exc_info=True)
            return generic_error
        except Exception as e:
            logger.error(
                "[BILLING] A payment for %(cost_item)s failed due "
                "to: %(error_msg)s" % {
                    'cost_item': self.cost_item_name,
                    'error_msg': e,
                }, exc_info=True)
            return generic_error
        return {
            'success': True,
            'card': card,
            'wasSaved': save_card,
        }

    def get_email_context(self):
        return {
            'invoicing_contact_email': settings.INVOICING_CONTACT_EMAIL,
        }

    def send_email(self, payment_record):
        additional_context = self.get_email_context()
        from corehq.apps.accounting.tasks import send_purchase_receipt
        send_purchase_receipt.delay(
            payment_record, self.core_product, self.receipt_email_template,
            self.receipt_email_template_plaintext, additional_context, self.domain
        )


class InvoiceStripePaymentHandler(BaseStripePaymentHandler):
    receipt_email_template = 'accounting/invoice_receipt_email.html'
    receipt_email_template_plaintext = 'accounting/invoice_receipt_email_plaintext.txt'

    def __init__(self, payment_method, domain, invoice):
        super(InvoiceStripePaymentHandler, self).__init__(payment_method, domain)
        self.invoice = invoice

    @property
    def cost_item_name(self):
        return _("Invoice #%s") % self.invoice.id

    def create_charge(self, amount, card=None, customer=None):
        return stripe.Charge.create(
            card=card,
            customer=customer,
            amount=self.get_amount_in_cents(amount),
            currency=settings.DEFAULT_CURRENCY,
            description="Payment for Invoice %s" % self.invoice.invoice_number,
        )

    def get_charge_amount(self, request):
        """Returns a Decimal of the amount to be charged.
        """
        if request.POST['paymentAmount'] == 'full':
            return self.invoice.balance.quantize(Decimal(10) ** -2)
        return Decimal(request.POST['customPaymentAmount'])

    def update_credits(self, payment_record):
        # record the credit to the account
        CreditLine.add_credit(
            payment_record.amount, account=self.invoice.subscription.account,
            payment_record=payment_record,
        )
        CreditLine.add_credit(
            -payment_record.amount,
            account=self.invoice.subscription.account,
            invoice=self.invoice,
        )
        self.invoice.update_balance()
        self.invoice.save()

    def get_email_context(self):
        context = super(InvoiceStripePaymentHandler, self).get_email_context()
        context.update({
            'balance': fmt_dollar_amount(self.invoice.balance),
            'is_paid': self.invoice.is_paid,
            'date_due': self.invoice.date_due.strftime(USER_DATE_FORMAT) if self.invoice.date_due else 'None',
            'invoice_num': self.invoice.invoice_number,
        })
        return context


class BulkStripePaymentHandler(BaseStripePaymentHandler):
    receipt_email_template = 'accounting/bulk_payment_receipt_email.html'
    receipt_email_template_plaintext = 'accounting/bulk_payment_receipt_email_plaintext.txt'

    def __init__(self, payment_method, domain):
        super(BulkStripePaymentHandler, self).__init__(payment_method, domain)

    @property
    def cost_item_name(self):
        return _('Bulk Payment for project space %s' % self.domain)

    def create_charge(self, amount, card=None, customer=None):
        return stripe.Charge.create(
            card=card,
            customer=customer,
            amount=self.get_amount_in_cents(amount),
            currency=settings.DEFAULT_CURRENCY,
            description=self.cost_item_name,
        )

    @property
    def invoices(self):
        return Invoice.objects.filter(
            subscription__subscriber__domain=self.domain,
            is_hidden=False,
        )

    @property
    def balance(self):
        return sum(invoice.balance for invoice in self.invoices)

    def get_charge_amount(self, request):
        if request.POST['paymentAmount'] == 'full':
            return self.balance
        return Decimal(request.POST['customPaymentAmount'])

    def update_credits(self, payment_record):
        amount = payment_record.amount
        for invoice in self.invoices:
            deduct_amount = min(amount, invoice.balance)
            amount -= deduct_amount
            if deduct_amount > 0:
                # TODO - refactor duplicated functionality
                CreditLine.add_credit(
                    deduct_amount, account=invoice.subscription.account,
                    payment_record=payment_record,
                )
                CreditLine.add_credit(
                    -deduct_amount,
                    account=invoice.subscription.account,
                    invoice=invoice,
                )
                invoice.update_balance()
                invoice.save()
        if amount:
            account = BillingAccount.get_or_create_account_by_domain(self.domain)
            CreditLine.add_credit(
                amount, account=account,
                payment_record=payment_record,
            )

    def get_email_context(self):
        context = super(BulkStripePaymentHandler, self).get_email_context()
        context.update({
            'is_paid': all(invoice.is_paid for invoice in self.invoices),
            'domain': self.domain,
            'balance': self.balance,
        })
        return context


class CreditStripePaymentHandler(BaseStripePaymentHandler):
    receipt_email_template = 'accounting/credit_receipt_email.html'
    receipt_email_template_plaintext = 'accounting/credit_receipt_email_plaintext.txt'

<<<<<<< HEAD
    def __init__(self, payment_method, domain, account, subscription=None,
                 product_type=None, feature_type=None):
        super(CreditStripePaymentHandler, self).__init__(payment_method, domain)
        self.product_type = product_type
        self.feature_type = feature_type
=======
    def __init__(self, payment_method, domain, account, subscription=None, post_data=None):
        super(CreditStripePaymentHandler, self).__init__(payment_method, domain)
        self.features = [{'type': feature_type[0],
                          'amount': Decimal(post_data.get(feature_type[0], 0))}
                         for feature_type in FeatureType.CHOICES
                         if Decimal(post_data.get(feature_type[0], 0)) > 0]
        self.products = [{'type': product_type[0],
                          'amount': Decimal(post_data.get(product_type[0], 0))}
                         for product_type in SoftwareProductType.CHOICES
                         if Decimal(post_data.get(product_type[0], 0)) > 0]
        self.post_data = post_data
>>>>>>> 895b5a1f
        self.account = account
        self.subscription = subscription
        self.credit_lines = []

    @property
    def cost_item_name(self):
        credit_types = [unicode(product['type']) for product in self._humanized_products()]
        credit_types += [unicode(feature['type']) for feature in self._humanized_features()]
        return _("Credits: {credit_types} for {sub_or_account}").format(
            credit_types=", ".join(credit_types),
            sub_or_account=("Subscription %s" % self.subscription
                            if self.subscription is None
                            else "Account %s" % self.account.id)
        )

    def _humanized_features(self):
        return [{'type': get_feature_name(feature['type'], self.core_product),
                 'amount': fmt_dollar_amount(feature['amount'])}
                for feature in self.features]

    def _humanized_products(self):
        return [{'type': product['type'],
                 'amount': fmt_dollar_amount(product['amount'])}
                for product in self.products]

    def get_charge_amount(self, request):
        return Decimal(request.POST['amount'])

    def create_charge(self, amount, card=None, customer=None):
        return stripe.Charge.create(
            card=card,
            customer=customer,
            amount=self.get_amount_in_cents(amount),
            currency=settings.DEFAULT_CURRENCY,
            description="Payment for %s" % self.cost_item_name,
        )

    def update_credits(self, payment_record):
        for feature in self.features:
            feature_amount = feature['amount']
            if feature_amount >= 0.5:
                self.credit_lines.append(CreditLine.add_credit(
                    feature_amount,
                    account=self.account,
                    subscription=self.subscription,
                    feature_type=feature['type'],
                    payment_record=payment_record,
                ))
            else:
                logger.error("[BILLING] {account} tried to make a payment for {feature} for less than $0.5."
                             "You should follow up with them.".format(account=self.account,
                                                                      feature=feature['type']))
        for product in self.products:
            plan_amount = product['amount']
            if plan_amount >= 0.5:
                self.credit_lines.append(CreditLine.add_credit(
                    plan_amount,
                    account=self.account,
                    subscription=self.subscription,
                    product_type=product['type'],
                    payment_record=payment_record,
                ))
            else:
                logger.error("[BILLING] {account} tried to make a payment for {product} for less than $0.5."
                             "You should follow up with them.".format(account=self.account,
                                                                      product=product['type']))

    def process_request(self, request):
        response = super(CreditStripePaymentHandler, self).process_request(request)
        if self.credit_lines:
            response.update({
                'balances': [{'type': cline.product_type if cline.product_type else cline.feature_type,
                              'balance': fmt_dollar_amount(cline.balance)}
                             for cline in self.credit_lines]
            })
        return response

    def get_email_context(self):
        context = super(CreditStripePaymentHandler, self).get_email_context()
        context.update({
            'items': self._humanized_products() + self._humanized_features()
        })
        return context<|MERGE_RESOLUTION|>--- conflicted
+++ resolved
@@ -29,11 +29,7 @@
             pass
     if customer is None:
         customer = stripe.Customer.create(
-<<<<<<< HEAD
             description="{}'s cards".format(payment_method.web_user),
-=======
-            description = "{}'s cards".format(payment_method.web_user),
->>>>>>> 895b5a1f
             email=payment_method.web_user,
         )
     payment_method.customer_id = customer.id
@@ -171,7 +167,7 @@
         from corehq.apps.accounting.tasks import send_purchase_receipt
         send_purchase_receipt.delay(
             payment_record, self.core_product, self.receipt_email_template,
-            self.receipt_email_template_plaintext, additional_context, self.domain
+            self.receipt_email_template_plaintext, additional_context
         )
 
 
@@ -303,13 +299,6 @@
     receipt_email_template = 'accounting/credit_receipt_email.html'
     receipt_email_template_plaintext = 'accounting/credit_receipt_email_plaintext.txt'
 
-<<<<<<< HEAD
-    def __init__(self, payment_method, domain, account, subscription=None,
-                 product_type=None, feature_type=None):
-        super(CreditStripePaymentHandler, self).__init__(payment_method, domain)
-        self.product_type = product_type
-        self.feature_type = feature_type
-=======
     def __init__(self, payment_method, domain, account, subscription=None, post_data=None):
         super(CreditStripePaymentHandler, self).__init__(payment_method, domain)
         self.features = [{'type': feature_type[0],
@@ -321,7 +310,6 @@
                          for product_type in SoftwareProductType.CHOICES
                          if Decimal(post_data.get(product_type[0], 0)) > 0]
         self.post_data = post_data
->>>>>>> 895b5a1f
         self.account = account
         self.subscription = subscription
         self.credit_lines = []
