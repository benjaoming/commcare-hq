--- conflicted
+++ resolved
@@ -423,14 +423,11 @@
                 self._handle_card_errors(invoice, payment_method, e)
                 continue
             else:
-<<<<<<< HEAD
-                invoice.pay_invoice(payment_record)
-                invoice.subscription.account.last_payment_method = LastPayment.CC_AUTO
-                invoice.account.save()
-=======
                 with transaction.atomic():
                     invoice.pay_invoice(payment_record)
->>>>>>> 2ccee2aa
+                    invoice.subscription.account.last_payment_method = LastPayment.CC_AUTO
+                    invoice.account.save()
+
                 self._send_payment_receipt(invoice, payment_record)
 
     def _send_payment_receipt(self, invoice, payment_record):
