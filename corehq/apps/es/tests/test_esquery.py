from copy import deepcopy
from unittest import TestCase
from mock import patch

from corehq.apps.es import filters
from corehq.apps.es import forms, users
from corehq.apps.es.es_query import HQESQuery
from corehq.apps.es.tests.utils import ElasticTestMixin
from corehq.elastic import SIZE_LIMIT


class TestESQuery(ElasticTestMixin, TestCase):
    maxDiff = 1000

    def _check_user_location_query(self, query, with_ids):
        json_output = {
            'query': {
                'filtered': {
                    'filter': {
                        'and': [
                            {'or': (
                                {'and': (
                                    {'term': {'doc_type': 'CommCareUser'}},
                                    {'terms': {'assigned_location_ids': with_ids}}
                                )
                                },
                                {'and': (
                                    {'term': {'doc_type': 'WebUser'}},
                                    {'terms': {'domain_memberships.assigned_location_ids': with_ids}}
                                )
                                }
                            )}, {'term': {'is_active': True}},
                            {'term': {'base_doc': 'couchuser'}}
                        ]
                    },
                    'query': {'match_all': {}}}},
            'size': 1000000
        }
        self.checkQuery(query, json_output)

    def test_basic_query(self):
        json_output = {
            "query": {
                "filtered": {
                    "filter": {
                        "and": [
                            {"match_all": {}}
                        ]
                    },
                    "query": {"match_all": {}}
                }
            },
            "size": SIZE_LIMIT
        }
        self.checkQuery(HQESQuery('forms'), json_output)

    def test_query_size(self):
        json_output = {
            "query": {
                "filtered": {
                    "filter": {
                        "and": [
                            {"match_all": {}}
                        ]
                    },
                    "query": {"match_all": {}}
                }
            },
            "size": 0
        }
        # use `is not None`; 0 or 1000000 == 1000000
        self.checkQuery(HQESQuery('forms').size(0), json_output)
        json_output['size'] = 123
        self.checkQuery(HQESQuery('forms').size(123), json_output)

    def test_form_query(self):
        json_output = {
            "query": {
                "filtered": {
                    "filter": {
                        "and": [
                            {"not": {"missing": {
                                "field": "domain"}}},
                            {"term": {"doc_type": "xforminstance"}},
                            {"not": {"missing":
                                {"field": "xmlns"}}},
                            {"not": {"missing":
                                {"field": "form.meta.userID"}}},
                        ]
                    },
                    "query": {"match_all": {}}
                }
            },
            "size": SIZE_LIMIT
        }
        query = forms.FormES()
        self.checkQuery(query, json_output)

    def test_user_query(self):
        json_output = {
            "query": {
                "filtered": {
                    "filter": {
                        "and": [
                            {"term": {"is_active": True}},
                            {"term": {"base_doc": "couchuser"}},
                        ]
                    },
                    "query": {"match_all": {}}
                }
            },
            "size": SIZE_LIMIT
        }
        query = users.UserES()
        self.checkQuery(query, json_output)

    def test_filtered_forms(self):
        json_output = {
            "query": {
                "filtered": {
                    "filter": {
                        "and": [
                            {"term": {"domain.exact": "zombocom"}},
                            {"term": {"xmlns.exact": "banana"}},
                            {"not": {"missing": {
                                "field": "domain"}}},
                            {"term": {"doc_type": "xforminstance"}},
                            {"not": {"missing":
                                {"field": "xmlns"}}},
                            {"not": {"missing":
                                {"field": "form.meta.userID"}}},
                        ]
                    },
                    "query": {"match_all": {}}
                }
            },
            "size": SIZE_LIMIT
        }
        query = forms.FormES()\
                .filter(filters.domain("zombocom"))\
                .xmlns('banana')
        self.checkQuery(query, json_output)

    @patch('corehq.apps.locations.models.SQLLocation.objects.get_locations_and_children_ids')
    def test_users_at_locations_and_descendants(self, locations_patch):
        location_ids = ['09d1a58cb849e53bb3a456a5957d998a', '09d1a58cb849e53bb3a456a5957d99ba']
        children_ids = ['19d1a58cb849e53bb3a456a5957d998a', '19d1a58cb849e53bb3a456a5957d99ba']
        all_ids = location_ids + children_ids
        locations_patch.return_value = location_ids + children_ids
        query = (users.UserES()
                 .users_at_locations_and_descendants(location_ids))
        self._check_user_location_query(query, all_ids)

    def test_users_at_locations(self):
        location_ids = ['09d1a58cb849e53bb3a456a5957d998a', '09d1a58cb849e53bb3a456a5957d99ba']
        query = (users.UserES()
                 .users_at_locations(location_ids))
        self._check_user_location_query(query, location_ids)

<<<<<<< HEAD
    @patch('corehq.apps.locations.models.OnlyUnarchivedLocationManager.accessible_location_ids')
    def test_users_at_accessible_locations(self, mocked_locations):
        location_ids = ['09d1a58cb849e53bb3a456a5957d998a', '09d1a58cb849e53bb3a456a5957d99ba']
        mocked_locations.return_value = location_ids
        query = (users.UserES()
                 .users_at_accessible_locations('testapp', 'user'))
        self._check_user_location_query(query, location_ids)

=======
>>>>>>> 0742e388
    def test_remove_all_defaults(self):
        # Elasticsearch fails if you pass it an empty list of filters
        query = (users.UserES()
                 .remove_default_filter('not_deleted')
                 .remove_default_filter('active'))
        filters = query.raw_query['query']['filtered']['filter']['and']
        self.assertTrue(len(filters) > 0)

    def test_values_list(self):
        example_response = {
            u'_shards': {u'failed': 0, u'successful': 5, u'total': 5},
            u'hits': {u'hits': [{
                u'_id': u'8063dff5-460b-46f2-b4d0-5871abfd97d4',
                u'_index': u'xforms_1cce1f049a1b4d864c9c25dc42648a45',
                u'_score': 1.0,
                u'_type': u'xform',
                u'_source': {
                    u'app_id': u'fe8481a39c3738749e6a4766fca99efd',
                    u'doc_type': u'xforminstance',
                    u'domain': u'mikesproject',
                    u'xmlns': u'http://openrosa.org/formdesigner/3a7cc07c-551c-4651-ab1a-d60be3017485'
                    }
                },
                {
                    u'_id': u'dc1376cd-0869-4c13-a267-365dfc2fa754',
                    u'_index': u'xforms_1cce1f049a1b4d864c9c25dc42648a45',
                    u'_score': 1.0,
                    u'_type': u'xform',
                    u'_source': {
                        u'app_id': u'3d622620ca00d7709625220751a7b1f9',
                        u'doc_type': u'xforminstance',
                        u'domain': u'jacksproject',
                        u'xmlns': u'http://openrosa.org/formdesigner/54db1962-b938-4e2b-b00e-08414163ead4'
                        }
                    }
                ],
                u'max_score': 1.0,
                u'total': 5247
                },
            u'timed_out': False,
            u'took': 4
        }
        fields = [u'app_id', u'doc_type', u'domain']
        query = forms.FormES()
        with patch('corehq.apps.es.es_query.run_query', return_value=example_response):
            response = query.values_list(*fields)
            self.assertEqual(
                [
                    (u'fe8481a39c3738749e6a4766fca99efd', u'xforminstance', u'mikesproject'),
                    (u'3d622620ca00d7709625220751a7b1f9', u'xforminstance', u'jacksproject')
                ],
                response
            )

            response = query.values_list('domain', flat=True)
            self.assertEqual([u'mikesproject', u'jacksproject'], response)

    def test_sort(self):
        json_output = {
            "query": {
                "filtered": {
                    "filter": {
                        "and": [
                            {"match_all": {}}
                        ]
                    },
                    "query": {"match_all": {}}
                }
            },
            "size": SIZE_LIMIT,
            "sort": [{
                "timeEnd": {
                    "order": "asc"
                }
            }],
        }
        query = (
            HQESQuery('forms')
            .sort('timeEnd')
        )
        self.checkQuery(query, json_output)
        json_output['sort'] = [
            {"timeStart": {"order": "asc"}},
        ]
        self.checkQuery(query.sort('timeStart'), json_output)
        json_output['sort'] = [
            {"timeEnd": {"order": "asc"}},
            {"timeStart": {"order": "asc"}},
        ]
        self.checkQuery(query.sort('timeStart', reset_sort=False), json_output)

    def test_cleanup_before_run(self):
        json_output = {
            "query": {
                "filtered": {
                    "filter": {
                        "and": [
                            {"match_all": {}}
                        ]
                    },
                    "query": {"match_all": {}}
                }
            },
            "aggs": {
                "by_day": {
                    "date_histogram": {
                        "field": "date",
                        "interval": "day",
                        "time_zone": "-01:00"
                    }
                }
            },
            "size": SIZE_LIMIT
        }
        expected_output = deepcopy(json_output)
        expected_output['size'] = 0
        query = HQESQuery('forms').date_histogram('by_day', 'date', 'day', '-01:00')
        self.checkQuery(query, json_output)
        self.checkQuery(query._clean_before_run(), expected_output)

    def test_exclude_source(self):
        json_output = {
            "query": {
                "filtered": {
                    "filter": {
                        "and": [
                            {
                                "term": {
                                    "domain.exact": "test-exclude"
                                }
                            },
                            {
                                "match_all": {}
                            }
                        ]
                    },
                    "query": {
                        "match_all": {}
                    }
                }
            },
            "_source": False,
            "size": SIZE_LIMIT,
        }
        query = HQESQuery('forms').domain('test-exclude').exclude_source()
        self.checkQuery(query, json_output)<|MERGE_RESOLUTION|>--- conflicted
+++ resolved
@@ -157,17 +157,6 @@
                  .users_at_locations(location_ids))
         self._check_user_location_query(query, location_ids)
 
-<<<<<<< HEAD
-    @patch('corehq.apps.locations.models.OnlyUnarchivedLocationManager.accessible_location_ids')
-    def test_users_at_accessible_locations(self, mocked_locations):
-        location_ids = ['09d1a58cb849e53bb3a456a5957d998a', '09d1a58cb849e53bb3a456a5957d99ba']
-        mocked_locations.return_value = location_ids
-        query = (users.UserES()
-                 .users_at_accessible_locations('testapp', 'user'))
-        self._check_user_location_query(query, location_ids)
-
-=======
->>>>>>> 0742e388
     def test_remove_all_defaults(self):
         # Elasticsearch fails if you pass it an empty list of filters
         query = (users.UserES()
