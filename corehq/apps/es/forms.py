--- conflicted
+++ resolved
@@ -32,7 +32,6 @@
 
 
 def completed(gt=None, gte=None, lt=None, lte=None):
-<<<<<<< HEAD
     return filters.date_range('form.meta.timeEnd', gt, gte, lt, lte)
 
 
@@ -48,7 +47,4 @@
         app,
         submitted,
         completed,
-    ]
-=======
-    return filters.date_range('form.meta.timeEnd', gt, gte, lt, lte)
->>>>>>> 776a7501
+    ]