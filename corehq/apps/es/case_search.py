--- conflicted
+++ resolved
@@ -193,7 +193,7 @@
             case_property_name,
             queries.range_query("{}.{}.numeric".format(CASE_PROPERTIES_PATH, VALUE), **kwargs)
         )
-    except (ValueError, TypeError):
+    except ValueError:
         pass
 
     # if its a date, use it
@@ -239,7 +239,7 @@
 
 
 def case_property_missing(case_property_name):
-    """case_property_name is the empty string
+    """case_property_name isn't set or is the empty string
 
     """
     return filters.OR(
@@ -257,34 +257,13 @@
 
 
 def _base_property_query(case_property_name, query):
-<<<<<<< HEAD
-    if settings.ELASTICSEARCH_MAJOR_VERSION == 7:
-        return filters.AND(queries.nested(
-            CASE_PROPERTIES_PATH,
-            {
-                "bool": {
-                    "filter": [
-                        filters.term('{}.key.exact'.format(CASE_PROPERTIES_PATH), case_property_name),
-                    ],
-                    "must": query
-                },
-            }
-        ))
-    else:
-        return queries.nested(
-            CASE_PROPERTIES_PATH,
-            queries.filtered(
-                query,
-                filters.term('{}.key.exact'.format(CASE_PROPERTIES_PATH), case_property_name),
-            )
-=======
     return queries.nested(
         CASE_PROPERTIES_PATH,
         queries.filtered(
             query,
             filters.term('{}.key.exact'.format(CASE_PROPERTIES_PATH), case_property_name)
->>>>>>> 5410287b
-        )
+        )
+    )
 
 
 def blacklist_owner_id(owner_id):
