--- conflicted
+++ resolved
@@ -221,12 +221,11 @@
     )
 
 
-<<<<<<< HEAD
 def sounds_like_text_query(case_property_name, value):
     return _base_property_query(
         case_property_name,
         queries.match(value, '{}.{}.phonetic'.format(CASE_PROPERTIES_PATH, VALUE))
-=======
+
 def case_property_starts_with(case_property_name, value):
     """Filter by case_properties.key and do a text search in case_properties.value that
        matches starting substring.
@@ -238,7 +237,6 @@
             filters.term(PROPERTY_KEY, case_property_name),
             filters.prefix(PROPERTY_VALUE_EXACT, value),
         )
->>>>>>> 612604d7
     )
 
 
