{% extends "style/bootstrap3/base_section.html" %}
{% load hq_shared_tags %}
{% load i18n %}

{% block stylesheets %}
    <link type="text/css"
          rel="stylesheet"
          media="all"
          href="{% new_static 'datatables-bootstrap3/BS3/assets/css/datatables.css' %}" />
{% endblock %}
<<<<<<< HEAD

{% block js %}
    <script src="{% new_static 'datatables/media/js/jquery.dataTables.min.js' %}"></script>
    <script src="{% new_static 'datatables-bootstrap3/BS3/assets/js/datatables.js' %}"></script>
    <script src="{% new_static 'reports/javascripts/config.dataTables.bootstrap.js' %}"></script>
    <script src="{% new_static 'reports_core/js/charts.js' %}"></script>
=======
{% block js %}{{ block.super }}
    {% include "imports/datatables.html" %}
    <script src="{% static 'reports/javascripts/config.dataTables.bootstrap.js' %}"></script>
    <script src="{% static 'style/lib/knockout_plugins/knockout_mapping.ko.min.js' %}"></script>
    <script src="{% static 'style/ko/knockout_bindings.ko.js' %}"></script>
    <script src="{% static 'hqwebapp/js/lib/nvd3/lib/d3.v3.js' %}"></script>
    <script src="{% static 'hqwebapp/js/lib/nvd3/nv.d3.v1.1.10b.min.js' %}"></script>
    <script type="text/javascript" src="{% static 'reports/javascripts/bootstrap-daterangepicker/moment.min.js' %}"></script>
    <script type="text/javascript" src="{% static 'reports/javascripts/bootstrap-daterangepicker/daterangepicker.min.js' %}"></script>
    <script type="text/javascript" src="{% static 'reports/javascripts/daterangepicker.js' %}"></script>
    <script type="text/javascript" src="{% static 'reports_core/js/choice-list-api.js' %}"></script>
    <script src="{% static 'reports_core/js/charts.js' %}"></script>
    <script src="{% static 'select2-3.4.5-legacy/select2.min.js' %}"></script>
>>>>>>> 6c0a6e9c
{% endblock %}

{% block js-inline %}{{ block.super }}
    <script type="text/javascript">
        var base_url = "{{ url }}";
        function get_report_url() {
            return base_url;
        }

    $(function() {
        var chartSpecs = {{ report.spec.charts|JSON }};
        var updateCharts = function (data) {
            if (chartSpecs !== null && chartSpecs.length > 0) {
                // draw graph
                charts.render(chartSpecs, data.aaData, $("#chart-container"));
            }
        };
        var reportTables = new HQReportDataTables({
            dataTableElem: '#report_table_{{ report.slug }}',
            paginationType: 'bs_normal',
            useBootstrap3: true,
            defaultRows: {{ report_table.default_rows|default:10 }},
            startAtRowNum: {{ report_table.start_at_row|default:0 }},
            showAllRowsOption: {{ report_table.show_all_rows|JSON }},
            aaSorting: [],
            {% if headers.render_aoColumns %}aoColumns: {{ headers.render_aoColumns|JSON }},{% endif %}
            autoWidth: {{ headers.auto_width|JSON }},
            {% if headers.custom_sort %}customSort: {{ headers.custom_sort|JSON }},{% endif %}

            ajaxSource: '{{ url }}',
            ajaxParams: function() {
                return $('#report-filters').serializeArray();
            },
            {% if report_table.left_col.is_fixed %}
                fixColumns: true,
                fixColsNumLeft: {{ report_table.left_col.fixed.num }},
                fixColsWidth: {{ report_table.left_col.fixed.width }},
            {% endif %}
            extraCallbacks: [updateCharts]
        });
        $('#report-filters').submit(function(event) {
            $('#reportHint').remove();
            $('#reportContent').removeClass('hide');
            var postData = $(this).serialize();
            $.ajax({
                url: $(this).attr("action"),
                type: $(this).attr("method"),
                data: postData,
                headers: {'HTTP_X_REQUESTED_WITH': 'XMLHttpRequest'},
                success: function(data, textStatus, jqXHR) {
                    if(data.error) {
                        $('#error-message').html(data.error);
                        $('#report-error').removeClass('hide');
                    } else {
                        updateCharts(data);
                        $('#report-error').addClass('hide');
                    }
                    if (data.warning) {
                        $('#warning-message').html(data.warning);
                        $('#report-warning').removeClass('hide');
                    } else {
                        $('#report-warning').addClass('hide');
                    }
                },
                error: function(jqXHR, textStatus, errorThrown) {
                    $('#error-message').html(errorThrown);
                    $('#report-error').removeClass('hide');
                }
            });
            event.preventDefault();
            reportTables.render();
        });

        $(function() {
            $('.header-popover').popover({
                trigger: 'hover',
                placement: 'bottom'
            });
        });

    });

    $(function () {
        // add any filter javascript dependencies
        {% for filter in report.filters %}
            {% if filter.javascript_template %}
                {% include filter.javascript_template with filter=filter context_=filter_context|dict_lookup:filter.css_id %}
            {% endif %}
        {% endfor %}
    });
    </script>
{% endblock %}

{% block title %}{{ report.title|default:"Project Reports"|safe }}{% endblock %}

{% block page_title %}{% endblock %}

{% block page_content %}
    {% block report_alerts %}
    <div id="report-error" class="alert alert-error hide">
        {% blocktrans %}
        There was an error rendering your report.
        {% endblocktrans %}
        <div id="error-message"></div>
    </div>
    <div id="report-warning" class="alert alert-warn hide">
        {% blocktrans %}
        Warning:
        {% endblocktrans %}
        <div id="warning-message"></div>
    </div>
    {% endblock report_alerts %}
    {% block main_column_content %}
    <div class="report-controls">
        <form id="report-filters" class="form form-horizontal" method="GET" action="">
            <fieldset>
                <legend>{% trans "Report Filters" %}</legend>
                <input type="hidden" name="format" value="json"/>
                {% for filter in report.filters %}
                    {% include filter.template with filter=filter context_=filter_context|dict_lookup:filter.css_id %}
                {% endfor %}
            </fieldset>

            <div class="form-actions report-filter-actions">
                <div class="col-sm-9 col-md-8 col-lg-6 col-sm-offset-3 col-md-offset-2">
                    {% block report_filter_actions %}
                    <button type="submit" class="btn btn-primary"
                            data-loading-text="{% trans "Generating Report..." %}"
                            data-standard-text="{% trans "Apply" %}">
                        {% trans "Apply" %}
                    </button>
                    {% endblock %}
                </div>
            </div>
        </form>

        <div class="report-actions">
            {% if report.show_filters %}
                <a href="#reportFilters" class="btn" id="toggle-report-filters"
                    data-toggle="collapse" data-open-text="{% trans "Show Filter Options" %}"
                    data-close-text="{% trans "Hide Filter Options" %}">
                    {% trans "Filter Options" %}
                </a>
            {% endif %}
            {% if report.is_exportable %}
                <a href="#" class="btn{% if report.needs_filters %} hide{% endif %} btn-default" id="export-report-excel">
                    <i class="icon icon-share"></i> {% trans "Export to Excel" %}
                </a>
            {% endif %}
            {% if report.is_emailable %}
                <a href="#email-report-modal" class="btn{% if report.needs_filters %} hide{% endif %} btn-default" data-toggle="modal" id="email-report">
                    <i class="icon icon-envelope"></i> {% trans "Email report" %}
                </a>
            {% endif %}
            {% if report.is_printable %}
                <a href="#" class="btn{% if report.needs_filters %} hide{% endif %} btn-default" id="print-report">
                    <i class="icon icon-print"></i> {% trans "Print" %}
                </a>
            {% endif %}
        </div>
    </div>
    <hr />
    <div id="reportHint" class="alert alert-info">
        <h4><i class="fa fa-info-circle"></i> {% blocktrans %}Why can't I see any data?{% endblocktrans %}</h4>
        <p>{% blocktrans %}Please choose your filters above and click <strong>Apply</strong> to see report data.{% endblocktrans %}</p>
    </div>
    <div id="reportContent" class="hide">
        {% block reportcharts %}
        <section id="chart-container" style="display: none;">
        </section>
        {% endblock %}
        {% block reporttable %}
        <div class="panel panel-default">
            <div class="panel-heading">
                <h4>{{ report.title }}</h4>
            </div>
            <div class="panel-body hq-datatable-container">
                <table id="report_table_{{ report.slug }}" class="table table-striped">
                    <thead>
                    {{ headers.render_html|safe }}
                    </thead>
                    <tbody>
                    </tbody>
                </table>
            </div>
        </div>
        {% endblock reporttable %}
    </div>

    {% endblock main_column_content %}
{% endblock %}<|MERGE_RESOLUTION|>--- conflicted
+++ resolved
@@ -8,28 +8,13 @@
           media="all"
           href="{% new_static 'datatables-bootstrap3/BS3/assets/css/datatables.css' %}" />
 {% endblock %}
-<<<<<<< HEAD
 
 {% block js %}
     <script src="{% new_static 'datatables/media/js/jquery.dataTables.min.js' %}"></script>
     <script src="{% new_static 'datatables-bootstrap3/BS3/assets/js/datatables.js' %}"></script>
     <script src="{% new_static 'reports/javascripts/config.dataTables.bootstrap.js' %}"></script>
+    <script src="{% new_static 'reports_core/js/choice-list-api.js' %}"></script>
     <script src="{% new_static 'reports_core/js/charts.js' %}"></script>
-=======
-{% block js %}{{ block.super }}
-    {% include "imports/datatables.html" %}
-    <script src="{% static 'reports/javascripts/config.dataTables.bootstrap.js' %}"></script>
-    <script src="{% static 'style/lib/knockout_plugins/knockout_mapping.ko.min.js' %}"></script>
-    <script src="{% static 'style/ko/knockout_bindings.ko.js' %}"></script>
-    <script src="{% static 'hqwebapp/js/lib/nvd3/lib/d3.v3.js' %}"></script>
-    <script src="{% static 'hqwebapp/js/lib/nvd3/nv.d3.v1.1.10b.min.js' %}"></script>
-    <script type="text/javascript" src="{% static 'reports/javascripts/bootstrap-daterangepicker/moment.min.js' %}"></script>
-    <script type="text/javascript" src="{% static 'reports/javascripts/bootstrap-daterangepicker/daterangepicker.min.js' %}"></script>
-    <script type="text/javascript" src="{% static 'reports/javascripts/daterangepicker.js' %}"></script>
-    <script type="text/javascript" src="{% static 'reports_core/js/choice-list-api.js' %}"></script>
-    <script src="{% static 'reports_core/js/charts.js' %}"></script>
-    <script src="{% static 'select2-3.4.5-legacy/select2.min.js' %}"></script>
->>>>>>> 6c0a6e9c
 {% endblock %}
 
 {% block js-inline %}{{ block.super }}
