--- conflicted
+++ resolved
@@ -13,10 +13,247 @@
 
 from .diffrule import Ignore
 
-<<<<<<< HEAD
 load_ignore_rules = memoized(lambda: ignore_rules)
-=======
-load_ignore_rules = memoized(lambda: {
+
+
+def filter_form_diffs(couch_form, sql_form, diffs):
+    doc_type = couch_form['doc_type']
+    return _filter_ignored(couch_form, sql_form, diffs, [doc_type, 'XFormInstance*'])
+
+
+def filter_case_diffs(couch_case, sql_case, diffs, statedb=None):
+    doc_type = couch_case['doc_type']
+    doc_types = [doc_type, 'CommCareCase*']
+    diffs = _filter_ignored(couch_case, sql_case, diffs, doc_types)
+    if statedb is not None:
+        diffs = _filter_forms_touch_case(diffs, statedb)
+    return diffs
+
+
+def _filter_forms_touch_case(diffs, statedb):
+    """Legacy bug in case processing would not add the form ID to the list of
+    xform_ids for the case if the case block had no actions"""
+    other_diffs = []
+    form_id_diffs = []
+    for diff in diffs:
+        if diff.diff_type == 'set_mismatch' and diff.path[0] == 'xform_ids':
+            form_id_diffs.append(diff)
+        else:
+            other_diffs.append(diff)
+
+    if form_id_diffs:
+        diffs = other_diffs
+        exclusions = statedb.get_no_action_case_forms()
+        for diff in form_id_diffs:
+            form_ids = diff.new_value.split(',')
+            diff_ids = [f for f in form_ids if f not in exclusions]
+            if diff_ids:
+                diff = diff._replace(new_value=','.join(diff_ids))
+                diffs.append(diff)
+
+    return diffs
+
+
+def filter_ledger_diffs(diffs):
+    return _filter_ignored(None, None, diffs, ['LedgerValue'])
+
+
+def _filter_ignored(couch_obj, sql_obj, diffs, doc_types):
+    """Filter out diffs that match ignore rules
+
+    :param doc_types: List of doc type specifiers (`load_ignore_rules()` keys).
+    """
+    ignore_rules = _get_ignore_rules(tuple(doc_types))
+    return list(_filter_diffs(diffs, ignore_rules, couch_obj, sql_obj))
+
+
+def _filter_diffs(diffs, ignore_rules, old_obj, new_obj):
+    seen = set()
+    any_path_rules = ignore_rules.get(ANY_PATH, [])
+    for diff in diffs:
+        for rule in chain(ignore_rules.get(diff.path, []), any_path_rules):
+            try:
+                match = rule.matches(diff, old_obj, new_obj)
+            except ReplaceDiff as replacement:
+                match = True
+                for new_diff in replacement.diffs:
+                    key = (new_diff.diff_type, new_diff.path)
+                    if key not in seen:
+                        seen.add(key)
+                        yield new_diff
+            if match:
+                break
+        else:
+            yield diff
+
+
+@memoized
+def _get_ignore_rules(doc_types):
+    """Get ignore rules by path for the given doc type specifiers
+
+    This is an optimization to minimize M in O(N * M) nested loop in
+    `_filter_diffs()`. Note very important `@memoized` decorator.
+
+    :returns: A dict of lists of ignore rules:
+    ```
+    {
+        <path>: [<Ignore>, ...],
+        ...,
+        ANY_PATH: [<Ignore>, ...]  # rules with unhashable path
+    }
+    ```
+    """
+    ignore_rules = defaultdict(list)
+    for typespec in doc_types:
+        for rule in load_ignore_rules()[typespec]:
+            try:
+                ignore_rules[rule.path].append(rule)
+            except TypeError:
+                ignore_rules[ANY_PATH].append(rule)
+    return dict(ignore_rules)
+
+
+ANY_PATH = object()
+
+
+class ReplaceDiff(Exception):
+
+    def __init__(self, diffs=None, **kw):
+        if diffs is None:
+            kw.setdefault("diff_type", "complex")
+            kw.setdefault("old_value", None)
+            kw.setdefault("new_value", None)
+            self.diffs = [FormJsonDiff(**kw)]
+        else:
+            assert not kw, 'diffs and kw not allowed together'
+            self.diffs = diffs
+
+
+def is_case_actions(old_obj, new_obj, rule, diff):
+    return diff.path[0] == "actions"
+
+
+def ignore_renamed(old_name, new_name):
+    def is_renamed(old_obj, new_obj, rule, diff):
+        assert diff.path, repr(diff)
+        diffname = diff.path[0]
+        if diffname == old_name or diffname == new_name:
+            old_value = old_obj.get(old_name, MISSING)
+            new_value = new_obj.get(new_name, MISSING)
+            if old_value is not MISSING and new_value is not MISSING:
+                if old_value != new_value and not _both_dates(new_value, old_value):
+                    raise ReplaceDiff(
+                        path=(old_name, new_name),
+                        old_value=old_value,
+                        new_value=new_value,
+                    )
+                return True
+        return False
+
+    return Ignore(check=is_renamed)
+
+
+def has_date_values(old_obj, new_obj, rule, diff):
+    return _both_dates(diff.old_value, diff.new_value)
+
+
+def is_text_xmlns(old_obj, new_obj, rule, diff):
+    return diff.path[-1] in ('#text', '@xmlns') and diff.old_value in ('', MISSING)
+
+
+def _both_dates(old, new):
+    return is_datetime_string(old) and is_datetime_string(new)
+
+
+def xform_ids_order(old_obj, new_obj, rule, diff):
+    """Some couch docs have the xform ID's out of order
+
+    `sql_case.xform_ids` is derived from transactions, which are sorted
+    by `server_date`. `couch_case.xform_ids` is based on couch actions,
+    which are not necessarily sorted by `server_date`. Therefore it is
+    likely that they will not match, even after rebuilding either side.
+
+    `reconcile_transactions` does not update `transaction.server_date`
+    and therefore SORT_OUT_OF_ORDER_FORM_SUBMISSIONS_SQL is not useful
+    to eliminate `sql_case.xform_ids` list order diffs.
+    """
+    old_ids = set(old_obj['xform_ids'])
+    new_ids = set(new_obj['xform_ids'])
+    if old_ids ^ new_ids:
+        raise ReplaceDiff(
+            diff_type="set_mismatch",
+            path=('xform_ids', '[*]'),
+            old_value=','.join(list(old_ids - new_ids)),
+            new_value=','.join(list(new_ids - old_ids)),
+        )
+    return True
+
+
+def case_attachments(old_obj, new_obj, rule, original_diff):
+    """Attachment JSON format is different between Couch and SQL"""
+    if original_diff.path[0] != "case_attachments":
+        return False
+    diffs = []
+    old_attachments = old_obj.get("case_attachments", {})
+    new_attachments = new_obj.get("case_attachments", {})
+    for name in set(old_attachments) | set(new_attachments):
+        old_att = old_attachments.get(name, MISSING)
+        new_att = new_attachments.get(name, MISSING)
+        if old_att is MISSING or new_att is MISSING:
+            diffs.append(FormJsonDiff(
+                diff_type='missing', path=('case_attachments', name),
+                old_value=old_att, new_value=new_att,
+            ))
+        else:
+            att_diffs = json_diff(old_att, new_att)
+            for diff in _filter_ignored(old_att, new_att, att_diffs, ['case_attachment']):
+                # convert the path back to what it should be
+                diff = diff._replace(path=('case_attachments', name) + diff.path)
+                diffs.append(diff)
+    if diffs:
+        raise ReplaceDiff(diffs)
+    return True
+
+
+def _filter_case_action_diffs(diffs):
+    """Ignore all case action diffs"""
+    return [
+        diff for diff in diffs
+        if diff.path[0] != 'actions'
+    ]
+
+
+def case_index_order(old_obj, new_obj, rule, diff):
+    """Attachment order may be different between Couch and SQL"""
+    if diff.path[0] != "indices" or len(old_obj['indices']) < 2:
+        return False
+
+    def key(index):
+        return index['identifier']
+
+    diffs = []
+    old_indices = sorted(old_obj['indices'], key=key)
+    new_indices = sorted(new_obj['indices'], key=key)
+    for diff in json_diff(old_indices, new_indices, track_list_indices=False):
+        # convert the path back to what it should be
+        diff = diff._replace(path=('indices',) + diff.path)
+        diffs.append(diff)
+    if diffs:
+        raise ReplaceDiff(diffs)
+    return True
+
+
+def is_supply_point(old_obj, new_obj, rule, diff):
+    from corehq.apps.commtrack.const import COMMTRACK_SUPPLY_POINT_XMLNS
+    return old_obj["xmlns"] == COMMTRACK_SUPPLY_POINT_XMLNS
+
+
+def is_case_without_create_action(old_obj, new_obj, rule, diff):
+    from casexml.apps.case.const import CASE_ACTION_CREATE as CREATE
+    return all(a.get("action_type") != CREATE for a in old_obj.get("actions", []))
+
+
+ignore_rules = {
     'XFormInstance*': [
         Ignore(path='_rev', new=MISSING),
         Ignore(path='migrating_blobs_from_couch', new=MISSING),
@@ -160,388 +397,4 @@
         ignore_renamed('attachment_size', 'content_length'),
         ignore_renamed('identifier', 'name'),
     ]
-})
->>>>>>> 487f85f6
-
-
-def filter_form_diffs(couch_form, sql_form, diffs):
-    doc_type = couch_form['doc_type']
-    return _filter_ignored(couch_form, sql_form, diffs, [doc_type, 'XFormInstance*'])
-
-
-def filter_case_diffs(couch_case, sql_case, diffs, statedb=None):
-    doc_type = couch_case['doc_type']
-    doc_types = [doc_type, 'CommCareCase*']
-    diffs = _filter_ignored(couch_case, sql_case, diffs, doc_types)
-    if statedb is not None:
-        diffs = _filter_forms_touch_case(diffs, statedb)
-    return diffs
-
-
-def _filter_forms_touch_case(diffs, statedb):
-    """Legacy bug in case processing would not add the form ID to the list of
-    xform_ids for the case if the case block had no actions"""
-    other_diffs = []
-    form_id_diffs = []
-    for diff in diffs:
-        if diff.diff_type == 'set_mismatch' and diff.path[0] == 'xform_ids':
-            form_id_diffs.append(diff)
-        else:
-            other_diffs.append(diff)
-
-    if form_id_diffs:
-        diffs = other_diffs
-        exclusions = statedb.get_no_action_case_forms()
-        for diff in form_id_diffs:
-            form_ids = diff.new_value.split(',')
-            diff_ids = [f for f in form_ids if f not in exclusions]
-            if diff_ids:
-                diff = diff._replace(new_value=','.join(diff_ids))
-                diffs.append(diff)
-
-    return diffs
-
-
-def filter_ledger_diffs(diffs):
-    return _filter_ignored(None, None, diffs, ['LedgerValue'])
-
-
-def _filter_ignored(couch_obj, sql_obj, diffs, doc_types):
-    """Filter out diffs that match ignore rules
-
-    :param doc_types: List of doc type specifiers (`load_ignore_rules()` keys).
-    """
-    ignore_rules = _get_ignore_rules(tuple(doc_types))
-    return list(_filter_diffs(diffs, ignore_rules, couch_obj, sql_obj))
-
-
-def _filter_diffs(diffs, ignore_rules, old_obj, new_obj):
-    seen = set()
-    any_path_rules = ignore_rules.get(ANY_PATH, [])
-    for diff in diffs:
-        for rule in chain(ignore_rules.get(diff.path, []), any_path_rules):
-            try:
-                match = rule.matches(diff, old_obj, new_obj)
-            except ReplaceDiff as replacement:
-                match = True
-                for new_diff in replacement.diffs:
-                    key = (new_diff.diff_type, new_diff.path)
-                    if key not in seen:
-                        seen.add(key)
-                        yield new_diff
-            if match:
-                break
-        else:
-            yield diff
-
-
-@memoized
-def _get_ignore_rules(doc_types):
-    """Get ignore rules by path for the given doc type specifiers
-
-    This is an optimization to minimize M in O(N * M) nested loop in
-    `_filter_diffs()`. Note very important `@memoized` decorator.
-
-    :returns: A dict of lists of ignore rules:
-    ```
-    {
-        <path>: [<Ignore>, ...],
-        ...,
-        ANY_PATH: [<Ignore>, ...]  # rules with unhashable path
-    }
-    ```
-    """
-    ignore_rules = defaultdict(list)
-    for typespec in doc_types:
-        for rule in load_ignore_rules()[typespec]:
-            try:
-                ignore_rules[rule.path].append(rule)
-            except TypeError:
-                ignore_rules[ANY_PATH].append(rule)
-    return dict(ignore_rules)
-
-
-ANY_PATH = object()
-
-
-class ReplaceDiff(Exception):
-
-    def __init__(self, diffs=None, **kw):
-        if diffs is None:
-            kw.setdefault("diff_type", "complex")
-            kw.setdefault("old_value", None)
-            kw.setdefault("new_value", None)
-            self.diffs = [FormJsonDiff(**kw)]
-        else:
-            assert not kw, 'diffs and kw not allowed together'
-            self.diffs = diffs
-
-
-def is_case_actions(old_obj, new_obj, rule, diff):
-    return diff.path[0] == "actions"
-
-
-def ignore_renamed(old_name, new_name):
-    def is_renamed(old_obj, new_obj, rule, diff):
-        assert diff.path, repr(diff)
-        diffname = diff.path[0]
-        if diffname == old_name or diffname == new_name:
-            old_value = old_obj.get(old_name, MISSING)
-            new_value = new_obj.get(new_name, MISSING)
-            if old_value is not MISSING and new_value is not MISSING:
-                if old_value != new_value and not _both_dates(new_value, old_value):
-                    raise ReplaceDiff(
-                        path=(old_name, new_name),
-                        old_value=old_value,
-                        new_value=new_value,
-                    )
-                return True
-        return False
-
-    return Ignore(check=is_renamed)
-
-
-def has_date_values(old_obj, new_obj, rule, diff):
-    return _both_dates(diff.old_value, diff.new_value)
-
-
-def is_text_xmlns(old_obj, new_obj, rule, diff):
-    return diff.path[-1] in ('#text', '@xmlns') and diff.old_value in ('', MISSING)
-
-
-def _both_dates(old, new):
-    return is_datetime_string(old) and is_datetime_string(new)
-
-
-def xform_ids_order(old_obj, new_obj, rule, diff):
-    """Some couch docs have the xform ID's out of order
-
-    `sql_case.xform_ids` is derived from transactions, which are sorted
-    by `server_date`. `couch_case.xform_ids` is based on couch actions,
-    which are not necessarily sorted by `server_date`. Therefore it is
-    likely that they will not match, even after rebuilding either side.
-
-    `reconcile_transactions` does not update `transaction.server_date`
-    and therefore SORT_OUT_OF_ORDER_FORM_SUBMISSIONS_SQL is not useful
-    to eliminate `sql_case.xform_ids` list order diffs.
-    """
-    old_ids = set(old_obj['xform_ids'])
-    new_ids = set(new_obj['xform_ids'])
-    if old_ids ^ new_ids:
-        raise ReplaceDiff(
-            diff_type="set_mismatch",
-            path=('xform_ids', '[*]'),
-            old_value=','.join(list(old_ids - new_ids)),
-            new_value=','.join(list(new_ids - old_ids)),
-        )
-    return True
-
-
-def case_attachments(old_obj, new_obj, rule, original_diff):
-    """Attachment JSON format is different between Couch and SQL"""
-    if original_diff.path[0] != "case_attachments":
-        return False
-    diffs = []
-    old_attachments = old_obj.get("case_attachments", {})
-    new_attachments = new_obj.get("case_attachments", {})
-    for name in set(old_attachments) | set(new_attachments):
-        old_att = old_attachments.get(name, MISSING)
-        new_att = new_attachments.get(name, MISSING)
-        if old_att is MISSING or new_att is MISSING:
-            diffs.append(FormJsonDiff(
-                diff_type='missing', path=('case_attachments', name),
-                old_value=old_att, new_value=new_att,
-            ))
-        else:
-            att_diffs = json_diff(old_att, new_att)
-            for diff in _filter_ignored(old_att, new_att, att_diffs, ['case_attachment']):
-                # convert the path back to what it should be
-                diff = diff._replace(path=('case_attachments', name) + diff.path)
-                diffs.append(diff)
-    if diffs:
-        raise ReplaceDiff(diffs)
-    return True
-
-
-def _filter_case_action_diffs(diffs):
-    """Ignore all case action diffs"""
-    return [
-        diff for diff in diffs
-        if diff.path[0] != 'actions'
-    ]
-
-
-def case_index_order(old_obj, new_obj, rule, diff):
-    """Attachment order may be different between Couch and SQL"""
-    if diff.path[0] != "indices" or len(old_obj['indices']) < 2:
-        return False
-
-    def key(index):
-        return index['identifier']
-
-    diffs = []
-    old_indices = sorted(old_obj['indices'], key=key)
-    new_indices = sorted(new_obj['indices'], key=key)
-    for diff in json_diff(old_indices, new_indices, track_list_indices=False):
-        # convert the path back to what it should be
-        diff = diff._replace(path=('indices',) + diff.path)
-        diffs.append(diff)
-    if diffs:
-        raise ReplaceDiff(diffs)
-    return True
-
-
-def is_supply_point(old_obj, new_obj, rule, diff):
-    from corehq.apps.commtrack.const import COMMTRACK_SUPPLY_POINT_XMLNS
-    return old_obj["xmlns"] == COMMTRACK_SUPPLY_POINT_XMLNS
-
-
-def is_case_without_create_action(old_obj, new_obj, rule, diff):
-    from casexml.apps.case.const import CASE_ACTION_CREATE as CREATE
-    return all(a.get("action_type") != CREATE for a in old_obj.get("actions", []))
-
-
-ignore_rules = {
-    'XFormInstance*': [
-        Ignore(path='_rev', new=MISSING),
-        Ignore(path='migrating_blobs_from_couch', new=MISSING),
-        Ignore(path='#export_tag', new=MISSING),
-        Ignore(path='computed_', new=MISSING),
-        Ignore(path='state', old=MISSING),
-        Ignore(path='computed_modified_on_', new=MISSING),
-        Ignore(path='deprecated_form_id', old=MISSING, new=None),
-        Ignore(path='path', new=MISSING),
-        Ignore(path='user_id', old=MISSING),
-        Ignore(path='external_blobs', new=MISSING),
-        Ignore(type='type', path=('openrosa_headers', 'HTTP_X_OPENROSA_VERSION')),
-        Ignore(path='problem', old=MISSING, new=None),
-        Ignore(path='problem', old='', new=None),
-        Ignore(path='orig_id', old=MISSING, new=None),
-        Ignore(path='edited_on', old=MISSING, new=None),
-        Ignore(path='repeats', old=MISSING),  # report records save in form
-        Ignore(path='form_migrated_from_undefined_xmlns', new=MISSING),
-        Ignore(type='missing', old=None, new=MISSING),
-
-        # FORM_IGNORED_DIFFS
-        Ignore('missing', ('history', '[*]', 'doc_type'), old='XFormOperation', new=MISSING),
-        Ignore('diff', 'doc_type', old='HQSubmission', new='XFormInstance'),
-        Ignore('missing', 'deleted_on', old=MISSING, new=None),
-        Ignore('missing', 'location_', new=MISSING),
-        Ignore('type', 'xmlns', old=None, new=''),
-        Ignore('type', 'initial_processing_complete', old=None, new=True),
-        Ignore('missing', 'backend_id', old=MISSING, new='sql'),
-        Ignore('missing', 'location_id', new=MISSING, check=is_supply_point),
-        Ignore('missing', '_attachments', new=MISSING),
-
-        Ignore('diff', check=has_date_values),
-        Ignore(check=is_text_xmlns),
-    ],
-    'XFormInstance': [
-        ignore_renamed('uid', 'instanceID'),
-    ],
-    'XFormInstance-Deleted': [
-        Ignore('missing', 'deletion_id', old=MISSING, new=None),
-        ignore_renamed('-deletion_id', 'deletion_id'),
-        ignore_renamed('-deletion_date', 'deleted_on'),
-    ],
-    'HQSubmission': [],
-    'XFormArchived': [],
-    'XFormError': [],
-    'XFormDuplicate': [],
-    'XFormDeprecated': [
-        ignore_renamed('deprecated_date', 'edited_on'),
-    ],
-    'CommCareCase*': [
-        Ignore(path='_rev', new=MISSING),
-        Ignore(path='initial_processing_complete', new=MISSING),
-        Ignore(check=is_case_actions),  # ignore case actions
-        Ignore(path='id', old=MISSING),
-        Ignore(path='@xmlns'),  # legacy
-        Ignore(path='_attachments', new=MISSING),
-        Ignore(path='external_blobs', new=MISSING),
-        Ignore(path='#export_tag', new=MISSING),
-        Ignore(path='computed_', new=MISSING),
-        Ignore(path='version', new=MISSING),
-        Ignore(path='deleted', old=MISSING),
-        Ignore(path='export_tag', new=MISSING),
-        Ignore(path='computed_modified_on_', new=MISSING),
-        Ignore(path='case_id'),  # legacy
-        Ignore(path='@case_id'),  # legacy
-        Ignore(path='case_json', old=MISSING),
-        Ignore(path='modified_by', old=MISSING),
-        # legacy bug left cases with no owner_id
-        Ignore('diff', 'owner_id', old=''),
-        Ignore('type', 'owner_id', old=None),
-        Ignore('type', 'user_id', old=None),
-        Ignore('type', 'opened_on', old=None),
-        Ignore('type', 'opened_by', old=MISSING),
-        # The form that created the case was archived, but the opened_by
-        # field was not updated as part of the subsequent rebuild.
-        # `CouchCaseUpdateStrategy.reset_case_state()` does not reset
-        # opened_by or opened_on (the latter is ignored by has_date_values).
-        Ignore(path='opened_by', check=is_case_without_create_action),
-        # form has case block with no actions
-        Ignore('set_mismatch', ('xform_ids', '[*]'), old=''),
-        Ignore('missing', 'case_attachments', old=MISSING, new={}),
-        Ignore('missing', old=None, new=MISSING),
-
-        # CASE_IGNORED_DIFFS
-        Ignore('type', 'name', old='', new=None),
-        Ignore('type', 'closed_by', old='', new=None),
-        Ignore('missing', 'location_id', old=MISSING, new=None),
-        Ignore('missing', 'referrals', new=MISSING),
-        Ignore('missing', 'location_', new=MISSING),
-        Ignore('type', 'type', old=None, new=''),
-        # this happens for cases where the creation form has been archived but the case still has other forms
-        Ignore('type', 'owner_id', old=None, new=''),
-        Ignore('missing', 'closed_by', old=MISSING, new=None),
-        Ignore('type', 'external_id', old='', new=None),
-        Ignore('missing', 'deleted_on', old=MISSING, new=None),
-        Ignore('missing', 'backend_id', old=MISSING, new='sql'),
-
-        Ignore(path=('indices', '[*]', 'case_id'), old=MISSING),
-        Ignore('missing', ('indices', '[*]', 'doc_type'), old='CommCareCaseIndex', new=MISSING),
-        Ignore('missing', ('indices', '[*]', 'relationship'), old=MISSING, new='child'),  # defaulted on SQL
-
-        Ignore(path=('actions', '[*]')),
-
-        Ignore('diff', check=has_date_values),
-        ignore_renamed('hq_user_id', 'external_id'),
-        Ignore(path=('xform_ids', '[*]'), check=xform_ids_order),
-        Ignore(check=case_attachments),
-        Ignore(check=case_index_order),
-    ],
-    'CommCareCase': [
-        # couch case was deleted and then restored - SQL case won't have deletion properties
-        Ignore('missing', '-deletion_id', new=MISSING),
-        Ignore('missing', '-deletion_date', new=MISSING),
-
-        ignore_renamed('@user_id', 'user_id'),
-        ignore_renamed('@date_modified', 'modified_on'),
-    ],
-    'CommCareCase-Deleted': [
-        Ignore('type', 'modified_on', old=None),
-        Ignore('missing', '-deletion_id', old=MISSING, new=None),
-        Ignore('missing', 'deletion_id', old=MISSING, new=None),
-        Ignore('complex', ('-deletion_id', 'deletion_id'), old=MISSING, new=None),
-        Ignore('missing', '-deletion_date', old=MISSING, new=None),
-        Ignore('missing', 'deleted_on', old=MISSING),
-        ignore_renamed('-deletion_id', 'deletion_id'),
-        ignore_renamed('-deletion_date', 'deleted_on'),
-    ],
-    'LedgerValue': [
-        Ignore(path='_id'),  # couch != SQL
-    ],
-    'case_attachment': [
-        Ignore(path='attachment_properties', new=MISSING),
-        Ignore(path='attachment_from', new=MISSING),
-        Ignore(path='attachment_src', new=MISSING),
-        Ignore(path='content_type', old=MISSING),
-        Ignore(path='doc_type', new=MISSING),
-        Ignore(path='server_mime', new=MISSING),
-        Ignore(path='attachment_name', new=MISSING),
-        Ignore(path='server_md5', new=MISSING),
-        ignore_renamed('attachment_size', 'content_length'),
-        ignore_renamed('identifier', 'name'),
-    ]
 }