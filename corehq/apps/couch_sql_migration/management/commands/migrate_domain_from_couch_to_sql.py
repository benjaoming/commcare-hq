import logging
import os
import sys
from itertools import groupby, zip_longest

import six
from django.conf import settings
from django.core.management.base import BaseCommand, CommandError

from six.moves import input, zip_longest
from sqlalchemy.exc import OperationalError

from corehq.apps.domain.models import Domain
from corehq.blobs import get_blob_db, CODES
from corehq.form_processor.change_publishers import publish_case_saved, publish_form_saved
from couchforms.dbaccessors import get_form_ids_by_type
from couchforms.models import XFormInstance, doc_types

from corehq import toggles
from sqlalchemy.exc import OperationalError

from couchforms.dbaccessors import get_form_ids_by_type
from couchforms.models import XFormInstance, doc_types

from corehq.apps.couch_sql_migration.couchsqlmigration import (
    CASE_DOC_TYPES,
    do_couch_to_sql_migration,
    revert_form_attachment_meta_domain,
    setup_logging,
)
from corehq.apps.couch_sql_migration.progress import (
    couch_sql_migration_in_progress,
    get_couch_sql_migration_status,
    set_couch_sql_migration_complete,
    set_couch_sql_migration_not_started,
    set_couch_sql_migration_started,
)
from corehq.apps.couch_sql_migration.statedb import (
    Counts,
    delete_state_db,
    open_state_db,
)
from corehq.apps.domain.dbaccessors import get_doc_ids_in_domain_by_type
from corehq.apps.hqcase.dbaccessors import get_case_ids_in_domain
from corehq.form_processor.backends.sql.dbaccessors import (
    CaseAccessorSQL,
    FormAccessorSQL,
)
from corehq.form_processor.utils import should_use_sql_backend
from corehq.util.markup import shell_green, shell_red
from dimagi.utils.chunked import chunked

log = logging.getLogger('main_couch_sql_datamigration')

# Script action constants
MIGRATE = "MIGRATE"
COMMIT = "COMMIT"
RESET = "reset"  # was --blow-away
STATS = "stats"
DIFF = "diff"


class Command(BaseCommand):
    help = """
    Step 1: Run 'MIGRATE'
    Step 2a: If diffs, use 'diff' to view diffs
    Step 2b: Use 'stats --verbose' to view more stats output
    Step 3: If no diffs or diffs are acceptable run 'COMMIT'
    Step 4: Run 'reset' to abort the current migration
    """

    def add_arguments(self, parser):
        parser.add_argument('domain')
        parser.add_argument('action', choices=[
            MIGRATE,
            COMMIT,
            RESET,
            STATS,
            DIFF,
        ])
        parser.add_argument('--dest')
        parser.add_argument('--no-input', action='store_true', default=False)
        parser.add_argument('--debug', action='store_true', default=False)
        parser.add_argument('--verbose', action='store_true', default=False,
            help="Show verbose stats output.")
        parser.add_argument('--state-dir',
            default=os.environ.get("CCHQ_MIGRATION_STATE_DIR"),
            required="CCHQ_MIGRATION_STATE_DIR" not in os.environ,
            help="""
                Directory for couch2sql logs and migration state. This must not
                reside on an NFS volume for migration state consistency.
                Can be set in environment: CCHQ_MIGRATION_STATE_DIR
            """)
        parser.add_argument('--live',
            dest="live_migrate", action='store_true', default=False,
            help='''
                Do migration in a way that will not be seen by
                `any_migrations_in_progress(...)` so it does not block
                operations like syncs, form submissions, sms activity,
                etc. A "live" migration will stop when it encounters a
                form that has been submitted within an hour of the
                current time. Live migrations can be resumed after
                interruption or to top off a previous live migration by
                processing unmigrated forms that are older than one
                hour. Migration state must be present in the state
                directory to resume. A live migration may be followed by
                a normal (non-live) migration, which will commit the
                result if all goes well.
            ''')
        parser.add_argument('--dry-run', action='store_true', default=False,
            help="""
                A "dry run" migration tests the migration process, but
                does not migrate form attachments if the destination
                domain is different from the source domain. Diffs will
                be calculated and errors reported. Like a "live"
                migration, normal activity on the domain is not blocked.
            """
        )
        parser.add_argument('--no-diff-process',
            dest='diff_process', action='store_false', default=True,
            help='''
                Migrate forms and diff cases in the same process. The
                case diff queue will run in a separate process if this
                option is not specified.
            ''')

    def handle(self, domain, action, **options):
        if should_use_sql_backend(domain):
            raise CommandError(f'It looks like {domain} has already been migrated.')

        for opt in ["no_input", "debug", "verbose", "state_dir", "dry_run", "live_migrate", "diff_process"]:
            setattr(self, opt, options[opt])

        if self.no_input and not settings.UNIT_TESTING:
            raise CommandError('--no-input only allowed for unit testing')

        if action != MIGRATE and self.dry_run:
            raise CommandError("--dry-run only allowed with `MIGRATE`")
        if action != MIGRATE and self.live_migrate:
            raise CommandError("--live only allowed with `MIGRATE`")
        if action != STATS and self.verbose:
            raise CommandError("--verbose only allowed for `stats`")

<<<<<<< HEAD
        dst_domain = options.pop('dest', None) or domain
        assert Domain.get_by_name(domain)
        if domain != dst_domain:
            assert Domain.get_by_name(dst_domain)
        setup_logging(self.state_dir, options['debug'])
        getattr(self, "do_" + action)(domain, dst_domain)
=======
        setup_logging(self.state_dir, action.lower(), options['debug'])
        getattr(self, "do_" + action)(domain)
>>>>>>> 487f85f6

    def do_MIGRATE(self, domain, dst_domain):
        set_couch_sql_migration_started(domain, dry_run=(self.dry_run or self.live_migrate))
        if domain != dst_domain:
            set_couch_sql_migration_started(dst_domain, dry_run=(self.dry_run or self.live_migrate))
        do_couch_to_sql_migration(
            domain,
            self.state_dir,
            dst_domain=dst_domain,
            with_progress=not self.no_input,
            debug=self.debug,
            dry_run=self.dry_run,
            live_migrate=self.live_migrate,
            diff_process=self.diff_process,
        )

        return_code = 0
        if self.live_migrate:
            print("Live migration completed.")
            has_diffs = True
        else:
            has_diffs = self.print_stats(domain, dst_domain, short=True, diffs_only=True)
            return_code = int(has_diffs)
        if has_diffs:
            print("\nRun `diff` or `stats [--verbose]` for more details.\n")
        if return_code:
            sys.exit(return_code)

    def do_reset(self, domain, dst_domain):
        if not self.no_input:
            _confirm(
                "This will delete all SQL forms and cases for the domain "
                f"{dst_domain}. Are you sure you want to continue?"
            )
        set_couch_sql_migration_not_started(domain)
        if domain != dst_domain:
            set_couch_sql_migration_not_started(dst_domain)
        blow_away_migration(domain, dst_domain, self.state_dir)

    def do_COMMIT(self, domain, dst_domain):
        if not couch_sql_migration_in_progress(domain, include_dry_runs=False):
            raise CommandError("cannot commit a migration that is not in state in_progress")
        if not self.no_input:
            _confirm(
                "This will convert the domain to use the SQL backend and"
                "allow new form submissions to be processed. "
                f"Are you sure you want to do this for domain '{domain}'?"
            )
        if domain == dst_domain:
            set_couch_sql_migration_complete(domain)
        else:
            _commit_src_domain(domain)
            _commit_dst_domain(dst_domain)

    def do_stats(self, domain, dst_domain):
        self.print_stats(domain, dst_domain, short=not self.verbose)

    def do_diff(self, domain, dst_domain):
        db = open_state_db(domain, self.state_dir)
        diffs = sorted(db.get_diffs(), key=lambda d: d.kind)
        for doc_type, diffs in groupby(diffs, key=lambda d: d.kind):
            print('-' * 50, f"Diffs for {doc_type}", '-' * 50)
            for diff in diffs:
                print(f'[{doc_type}({diff.doc_id})] {diff.json_diff}')

    def print_stats(self, src_domain, dst_domain, short=True, diffs_only=False):
        status = get_couch_sql_migration_status(src_domain)
        print(f"Couch to SQL migration status for {src_domain}: {status}")
        db = open_state_db(src_domain, self.state_dir)
        try:
            diff_stats = db.get_diff_stats()
        except OperationalError:
            diff_stats = {}

        has_diffs = False
        for doc_type in doc_types():
            form_ids_in_couch = set(get_form_ids_by_type(src_domain, doc_type))
            if doc_type == "XFormInstance":
                form_ids_in_couch.update(get_doc_ids_in_domain_by_type(
                    src_domain, "HQSubmission", XFormInstance.get_db()))
            form_ids_in_sql = set(FormAccessorSQL.get_form_ids_in_domain_by_type(dst_domain, doc_type))
            diff_count, num_docs_with_diffs = diff_stats.pop(doc_type, (0, 0))
            has_diffs |= self._print_status(
                doc_type, form_ids_in_couch, form_ids_in_sql, diff_count, num_docs_with_diffs, short, diffs_only
            )

        form_ids_in_couch = set(get_doc_ids_in_domain_by_type(
            src_domain, "XFormInstance-Deleted", XFormInstance.get_db())
        )
        form_ids_in_sql = set(FormAccessorSQL.get_deleted_form_ids_in_domain(dst_domain))
        diff_count, num_docs_with_diffs = diff_stats.pop("XFormInstance-Deleted", (0, 0))
        has_diffs |= self._print_status(
            "XFormInstance-Deleted", form_ids_in_couch, form_ids_in_sql,
            diff_count, num_docs_with_diffs, short, diffs_only
        )

        ZERO = Counts(0, 0)
        if db.has_doc_counts():
            doc_counts = db.get_doc_counts()
            couch_missing_cases = doc_counts.get("CommCareCase-couch", ZERO).missing
        else:
            doc_counts = None
            couch_missing_cases = 0
        for doc_type in CASE_DOC_TYPES:
            if doc_counts is not None:
                counts = doc_counts.get(doc_type, ZERO)
                case_ids_in_couch = db.get_missing_doc_ids(doc_type) if counts.missing else set()
                case_ids_in_sql = counts
            elif doc_type == "CommCareCase":
                case_ids_in_couch = set(get_case_ids_in_domain(src_domain))
                case_ids_in_sql = set(CaseAccessorSQL.get_case_ids_in_domain(dst_domain))
            elif doc_type == "CommCareCase-Deleted":
                case_ids_in_couch = set(get_doc_ids_in_domain_by_type(
                    src_domain, "CommCareCase-Deleted", XFormInstance.get_db())
                )
                case_ids_in_sql = set(CaseAccessorSQL.get_deleted_case_ids_in_domain(dst_domain))
            else:
                raise NotImplementedError(doc_type)
            diff_count, num_docs_with_diffs = diff_stats.pop(doc_type, (0, 0))
            has_diffs |= self._print_status(
                doc_type,
                case_ids_in_couch,
                case_ids_in_sql,
                diff_count,
                num_docs_with_diffs,
                short,
                diffs_only,
            )
            if doc_type == "CommCareCase" and couch_missing_cases:
                has_diffs = True
                print(shell_red(f"{couch_missing_cases} cases could not be loaded from Couch"))
                if not short:
                    for case_id in db.get_missing_doc_ids("CommCareCase-couch"):
                        print(case_id)

        if diff_stats:
            for key, counts in diff_stats.items():
                diff_count, num_docs_with_diffs = counts
                has_diffs |= self._print_status(
                    key, set(), set(), diff_count, num_docs_with_diffs, short, diffs_only
                )

        if diffs_only and not has_diffs:
            print(shell_green("No differences found between old and new docs!"))
        return has_diffs

    def _print_status(self, name, ids_in_couch, ids_in_sql, diff_count, num_docs_with_diffs, short, diffs_only):
        if isinstance(ids_in_sql, Counts):
            counts, ids_in_sql = ids_in_sql, set()
            assert len(ids_in_couch) == counts.missing, (len(ids_in_couch), counts.missing)
            n_couch = counts.total
            n_sql = counts.total - counts.missing
        else:
            n_couch = len(ids_in_couch)
            n_sql = len(ids_in_sql)
        has_diff = ids_in_couch != ids_in_sql or diff_count

        if diffs_only and not has_diff:
            return False

        def _highlight(text):
            return shell_red(text) if has_diff else text

        row = "{:^38} {} {:^38}"
        sep = "|" if ids_in_couch == ids_in_sql else "≠"
        doc_count_row = row.format(n_couch, sep, n_sql)

        print('\n{:_^79}'.format(f" {name} "))
        print(row.format('Couch', '|', 'SQL'))
        print(_highlight(doc_count_row))
        if diff_count:
            print(_highlight("{:^83}".format(f'{diff_count} diffs ({num_docs_with_diffs} docs)')))

        if not short:
            if ids_in_couch ^ ids_in_sql:
                couch_only = list(ids_in_couch - ids_in_sql)
                sql_only = list(ids_in_sql - ids_in_couch)
                for couch, sql in zip_longest(couch_only, sql_only):
                    print(row.format(couch or '', '|', sql or ''))

        return True


def _confirm(message):
    response = input(f'{message} [y/N]').lower()
    if response != 'y':
        raise CommandError('abort')


def blow_away_migration(domain, dst_domain, state_dir):
    if domain == dst_domain:
        assert not should_use_sql_backend(domain)
        delete_attachments = False
    else:
        revert_form_attachment_meta_domain(domain)
        delete_attachments = True
    delete_state_db(domain, state_dir)

    for doc_type in doc_types():
        sql_form_ids = FormAccessorSQL.get_form_ids_in_domain_by_type(dst_domain, doc_type)
        FormAccessorSQL.hard_delete_forms(dst_domain, sql_form_ids, delete_attachments=delete_attachments)

    sql_form_ids = FormAccessorSQL.get_deleted_form_ids_in_domain(dst_domain)
    FormAccessorSQL.hard_delete_forms(dst_domain, sql_form_ids, delete_attachments=delete_attachments)

    sql_case_ids = CaseAccessorSQL.get_case_ids_in_domain(dst_domain)
    CaseAccessorSQL.hard_delete_cases(dst_domain, sql_case_ids)

    sql_case_ids = CaseAccessorSQL.get_deleted_case_ids_in_domain(dst_domain)
    CaseAccessorSQL.hard_delete_cases(dst_domain, sql_case_ids)
    log.info(f"blew away migration for domain {domain}\n")


def _commit_src_domain(domain):
    """
    Form IDs are the same in both `domain` and `dst_domain`.
    We must delete the form.xml attachments in `domain` so
    that they are not returned by BlobMeta.get_for_parent(),
    BlobMeta.get_for_parents(), and
    BlobMeta.get(parent_id, type_code, name) when called for
    forms in `dst_domain`.
    """
    blob_db = get_blob_db()

    # Prevent any more changes on the Couch domain:
    toggles.DATA_MIGRATION.set(domain, True)
    set_couch_sql_migration_not_started(domain)
    for form_id in _iter_couch_form_ids(domain):
        metas = blob_db.metadb.get_for_parent(
            parent_id=form_id,
            type_code=CODES.form_xml,
        )
        keys = {meta.key for meta in metas}
        if len(metas) != len(keys):
            print(f'DUPLICATE META KEYS for form {form_id}!')
            log.error(f'DUPLICATE META KEYS for form {form_id}!')
            continue
        for meta in metas:
            # `get_for_parent()` will return meta for both `domain`
            # and `dst_domain` forms. Don't delete the wrong forms.
            if meta.domain == domain:
                blob_db.delete(key=meta.key)


def _commit_dst_domain(domain):
    """
    Send forms and cases to ElasticSearch
    """
    # We will be migrating to this domain several times:
    set_couch_sql_migration_not_started(domain)
    for form in _iter_sql_forms(domain):
        publish_form_saved(form)
    for case in _iter_sql_cases(domain):
        publish_case_saved(case, send_post_save_signal=True)


def _iter_couch_form_ids(domain):
    for doc_type, class_ in six.iteritems(doc_types()):
        for form_id in get_form_ids_by_type(domain, doc_type):
            yield form_id


def _iter_sql_forms(domain):
    for doc_type in doc_types():
        form_ids = FormAccessorSQL.get_form_ids_in_domain_by_type(domain, doc_type)
        for form_ids_chunk in chunked(form_ids, 500):
            for form in FormAccessorSQL.get_forms(list(form_ids_chunk)):
                yield form


def _iter_sql_cases(domain):
    for get_case_ids_func in [
        CaseAccessorSQL.get_case_ids_in_domain,
        CaseAccessorSQL.get_deleted_case_ids_in_domain
    ]:
        case_ids = get_case_ids_func(domain)
        for case_ids_chunk in chunked(case_ids, 500):
            for case in CaseAccessorSQL.get_cases(list(case_ids_chunk)):
                yield case<|MERGE_RESOLUTION|>--- conflicted
+++ resolved
@@ -141,17 +141,12 @@
         if action != STATS and self.verbose:
             raise CommandError("--verbose only allowed for `stats`")
 
-<<<<<<< HEAD
         dst_domain = options.pop('dest', None) or domain
         assert Domain.get_by_name(domain)
         if domain != dst_domain:
             assert Domain.get_by_name(dst_domain)
-        setup_logging(self.state_dir, options['debug'])
+        setup_logging(self.state_dir, action.lower(), options['debug'])
         getattr(self, "do_" + action)(domain, dst_domain)
-=======
-        setup_logging(self.state_dir, action.lower(), options['debug'])
-        getattr(self, "do_" + action)(domain)
->>>>>>> 487f85f6
 
     def do_MIGRATE(self, domain, dst_domain):
         set_couch_sql_migration_started(domain, dry_run=(self.dry_run or self.live_migrate))
