--- conflicted
+++ resolved
@@ -113,7 +113,6 @@
                 a normal (non-live) migration, which will commit the
                 result if all goes well.
             ''')
-<<<<<<< HEAD
         parser.add_argument('--dry-run', action='store_true', default=False,
             help="""
                 A "dry run" migration tests the migration process, but
@@ -121,9 +120,7 @@
                 domain is different from the source domain. Diffs will
                 be calculated and errors reported. Like a "live"
                 migration, normal activity on the domain is not blocked.
-            """
-        )
-=======
+            """)
         parser.add_argument('--rebuild-state',
             dest="rebuild_state", action='store_true', default=False,
             help="""
@@ -137,7 +134,6 @@
                 in SQL, which means that some cases that were previously
                 queued to diff may not be diffed.
             """)
->>>>>>> adabfe4a
         parser.add_argument('--no-diff-process',
             dest='diff_process', action='store_false', default=True,
             help='''
@@ -151,19 +147,16 @@
         if should_use_sql_backend(domain):
             raise CommandError(f'It looks like {domain} has already been migrated.')
 
-<<<<<<< HEAD
-        for opt in ["no_input", "debug", "verbose", "state_dir", "dry_run", "live_migrate", "diff_process"]:
-=======
         for opt in [
             "no_input",
             "verbose",
             "state_dir",
+            "dry_run",
             "live_migrate",
             "diff_process",
             "rebuild_state",
             "rewind",
         ]:
->>>>>>> adabfe4a
             setattr(self, opt, options[opt])
 
         if self.no_input and not settings.UNIT_TESTING:
@@ -197,7 +190,6 @@
             self.state_dir,
             dst_domain=dst_domain,
             with_progress=not self.no_input,
-            debug=self.debug,
             dry_run=self.dry_run,
             live_migrate=self.live_migrate,
             diff_process=self.diff_process,
@@ -253,23 +245,16 @@
             for diff in diffs:
                 print(f'[{doc_type}({diff.doc_id})] {diff.json_diff}')
 
-<<<<<<< HEAD
+    def do_rewind(self, domain, dst_domain):
+        db = open_state_db(domain, self.state_dir)
+        assert os.path.exists(db.db_filepath), db.db_filepath
+        db = init_state_db(domain, self.state_dir)
+        rewind_iteration_state(db, domain, self.rewind)
+
     def print_stats(self, src_domain, dst_domain, short=True, diffs_only=False):
         status = get_couch_sql_migration_status(src_domain)
         print(f"Couch to SQL migration status for {src_domain}: {status}")
         db = open_state_db(src_domain, self.state_dir)
-=======
-    def do_rewind(self, domain):
-        db = open_state_db(domain, self.state_dir)
-        assert os.path.exists(db.db_filepath), db.db_filepath
-        db = init_state_db(domain, self.state_dir)
-        rewind_iteration_state(db, domain, self.rewind)
-
-    def print_stats(self, domain, short=True, diffs_only=False):
-        status = get_couch_sql_migration_status(domain)
-        print("Couch to SQL migration status for {}: {}".format(domain, status))
-        db = open_state_db(domain, self.state_dir)
->>>>>>> adabfe4a
         try:
             diff_stats = db.get_diff_stats()
         except OperationalError:
