--- conflicted
+++ resolved
@@ -4,16 +4,12 @@
 import os
 import signal
 import sys
-<<<<<<< HEAD
 import uuid
-from datetime import datetime, timedelta
-from itertools import chain
-=======
 from collections import defaultdict
 from contextlib import contextmanager
 from datetime import datetime, timedelta
 from functools import partial
->>>>>>> adabfe4a
+from itertools import chain
 
 from django.conf import settings
 from django.db.utils import IntegrityError
@@ -37,8 +33,6 @@
 from dimagi.utils.couch.undo import DELETED_SUFFIX
 from dimagi.utils.parsing import ISO_DATETIME_FORMAT
 
-from corehq.apps.couch_sql_migration.diff import ignore_rules
-from corehq.apps.couch_sql_migration.diffrule import Ignore
 from corehq.apps.domain.dbaccessors import get_doc_count_in_domain_by_type
 from corehq.apps.domain.models import Domain
 from corehq.apps.groups.models import Group
@@ -103,14 +97,11 @@
 
 from .asyncforms import AsyncFormProcessor
 from .casediff import CaseDiffProcess, CaseDiffQueue
-<<<<<<< HEAD
+from .diffrule import Ignore
 from .statedb import init_ignore_path_db, init_state_db
-=======
-from .statedb import init_state_db
 from .staterebuilder import iter_unmigrated_docs
 from .system_action import do_system_action
 from .util import exit_on_error
->>>>>>> adabfe4a
 
 log = logging.getLogger(__name__)
 
@@ -361,15 +352,11 @@
         self.dry_run = dry_run
         self.live_migrate = live_migrate
         self.stopper = Stopper(live_migrate)
-<<<<<<< HEAD
         self.statedb = init_state_db(src_domain, state_dir)
-        self.ignore_path_db = init_ignore_path_db(src_domain, state_dir)
-=======
-        self.statedb = init_state_db(domain, state_dir)
         self.counter = DocCounter(self.statedb)
         if rebuild_state:
             self.statedb.is_rebuild = True
->>>>>>> adabfe4a
+        self.ignore_path_db = init_ignore_path_db(src_domain, state_dir)
         diff_queue = CaseDiffProcess if diff_process else CaseDiffQueue
         self.case_diff_queue = diff_queue(self.statedb)
 
@@ -393,7 +380,6 @@
         return self.src_domain == self.dst_domain
 
     def migrate(self):
-<<<<<<< HEAD
         if self.same_domain():
             log.info('{live}migrating domain {domain} ({state})'.format(
                 live=("live " if self.live_migrate else ""),
@@ -401,6 +387,8 @@
                 state=self.statedb.unique_id,
             ))
         else:
+            import corehq.apps.couch_sql_migration.diff
+
             log.info('{live}migrating domain {src_domain} to {dst_domain} ({state})'.format(
                 live=("live " if self.live_migrate else ""),
                 src_domain=self.src_domain,
@@ -408,20 +396,17 @@
                 state=self.statedb.unique_id,
             ))
             self._build_id_map()
-            # Add expected diffs to `diff.ignore_rules`. This must be
-            # done before `self._process_main_forms()` is called,
-            # because it will memoize the value of `ignore_rules`.
-            self._extend_ignore_rules()
-
+
+            # Monkey patch preload_ignore_rules to add expected diffs to
+            # the Ignore rules in .diff. This must be done before
+            # `self._process_main_forms()` is called, because it will
+            # memoize the value of `ignore_rules`.
+            corehq.apps.couch_sql_migration.diff.preload_ignore_rules = self._extend_ignore_rules(
+                corehq.apps.couch_sql_migration.diff.preload_ignore_rules
+            )
+
+        patch = patch_case_property_validators()
         self.processed_docs = 0
-=======
-        log.info('{live}migrating domain {domain} ({state})'.format(
-            live=("live " if self.live_migrate else ""),
-            domain=self.domain,
-            state=self.statedb.unique_id,
-        ))
-        patch = patch_case_property_validators()
->>>>>>> adabfe4a
         timing = TimingContext("couch_sql_migration")
         with timing as timing_context, patch, self.case_diff_queue, self.stopper:
             self.timing_context = timing_context
@@ -568,19 +553,25 @@
                 f.write('\n')
             f.write('\n')
 
-    def _extend_ignore_rules(self):
-        ignore_rules['CommCareCase*'].append(
-            Ignore('diff', 'domain', old=self.src_domain, new=self.dst_domain)
-        )
-        ignore_rules['CommCareCase*'].extend([
-            Ignore('diff', 'owner_id', old=src, new=dst)
-            for src, dst in self._id_map.items()
-        ])
-        ignore_rules['CommCareCase'].append(
-            # New xform attachments (with new IDs) are created when
-            # migrating to a different domain
-            Ignore(path=('xform_ids', '[*]'))
-        )
+    def _extend_ignore_rules(self, rules_func):
+
+        def extend_ignore_rules():
+            ignore_rules = rules_func()
+            ignore_rules['CommCareCase*'].append(
+                Ignore('diff', 'domain', old=self.src_domain, new=self.dst_domain)
+            )
+            ignore_rules['CommCareCase*'].extend([
+                Ignore('diff', 'owner_id', old=src, new=dst)
+                for src, dst in self._id_map.items()
+            ])
+            ignore_rules['CommCareCase'].append(
+                # New xform attachments (with new IDs) are created when
+                # migrating to a different domain
+                Ignore(path=('xform_ids', '[*]'))
+            )
+            return ignore_rules
+
+        return extend_ignore_rules
 
     def _map_form_ids(self, couch_form):
         """
@@ -768,7 +759,7 @@
         migration_id = self.statedb.unique_id
         if self.statedb.is_rebuild and doc_types == ["XFormInstance"]:
             yield from iter_unmigrated_docs(
-                self.domain, doc_types, migration_id, self.counter)
+                self.src_domain, doc_types, migration_id, self.counter)
         docs = self._iter_docs(doc_types, migration_id)
         yield from self._with_progress(doc_types, docs)
 
