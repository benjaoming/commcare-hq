import logging
import mailchimp
import uuid
from datetime import datetime, date, timedelta
from django.contrib.auth.models import User
from corehq.apps.accounting.models import (
    SoftwarePlanEdition, DefaultProductPlan, BillingAccount,
    BillingAccountType, Subscription, SubscriptionAdjustmentMethod, Currency,
)
from corehq.apps.registration.models import RegistrationRequest
from dimagi.utils.couch import CriticalSection
from dimagi.utils.web import get_ip, get_url_base, get_site_domain
from django.conf import settings
from django.core.urlresolvers import reverse
from corehq.apps.domain.models import Domain
from corehq.apps.users.models import WebUser, CouchUser
from corehq.apps.hqwebapp.tasks import send_html_email_async
from dimagi.utils.couch.database import get_safe_write_kwargs
<<<<<<< HEAD
=======
from corehq.feature_previews import enable_commtrack_previews
from corehq.apps.hqwebapp.tasks import send_mail_async
>>>>>>> 3f6e046f


DEFAULT_MAILCHIMP_FIRST_NAME = "CommCare User"


class MailChimpNotConfiguredError(Exception):
    pass


class MailChimpListNotSetError(MailChimpNotConfiguredError):
    pass


def get_mailchimp_api():
    if settings.MAILCHIMP_APIKEY:
        return mailchimp.Mailchimp(settings.MAILCHIMP_APIKEY)
    raise MailChimpNotConfiguredError('Mailchimp is not configured')


def subscribe_user_to_mailchimp_list(user, list_id, email=None):
    if not list_id:
        raise MailChimpListNotSetError()

    api = get_mailchimp_api()
    api.lists.subscribe(
        list_id,
        {'email': email or user.email},
        double_optin=False,
        merge_vars={
            'FNAME': user.first_name.title(),
            'LNAME': user.last_name.title() if user.last_name else "",
        } if user.first_name else {
            'FNAME': (user.last_name.title()
                      if user.last_name else DEFAULT_MAILCHIMP_FIRST_NAME),
        },
    )


def safe_subscribe_user_to_mailchimp_list(user, list_id, email=None):
    try:
        subscribe_user_to_mailchimp_list(user, list_id, email)
    except (
        mailchimp.ListAlreadySubscribedError,
        mailchimp.ListInvalidImportError,
        mailchimp.ValidationError,
        MailChimpNotConfiguredError,
    ):
        pass
    except mailchimp.Error as e:
        logging.error(e.message)


def unsubscribe_user_from_mailchimp_list(user, list_id, email=None):
    if not list_id:
        raise MailChimpListNotSetError()

    get_mailchimp_api().lists.unsubscribe(
        list_id,
        {'email': email or user.email},
        send_goodbye=False,
        send_notify=False,
    )


def safe_unsubscribe_user_from_mailchimp_list(user, list_id, email=None):
    try:
        unsubscribe_user_from_mailchimp_list(user, list_id, email)
    except (
        mailchimp.ListNotSubscribedError,
        MailChimpNotConfiguredError,
    ):
        pass
    except mailchimp.Error as e:
        logging.error(e.message)


def handle_changed_mailchimp_email(user, old_email, new_email):
    """
        Checks whether there are other users with old_email who are also subscribed to any mailchimp lists.
        If not, it safely unsubscribes that email from mailchimp. Then, adds new_email to mailchimp.
    """
    users_with_old_email = User.objects.filter(email=old_email).values_list('username', flat=True)

    couch_users = CouchUser.view('users/by_username',
                                 keys=list(users_with_old_email),
                                 include_docs=True,
                                 reduce=False,
                                 ).all()

    if user.subscribed_to_commcare_users:
        users_subscribed_with_old_email = [couch_user.get_id for couch_user in couch_users
                                           if couch_user.subscribed_to_commcare_users]
        if (len(users_subscribed_with_old_email) == 1 and users_subscribed_with_old_email[0] == user.get_id):
            safe_unsubscribe_user_from_mailchimp_list(user, settings.MAILCHIMP_COMMCARE_USERS_ID, email=old_email)

    if not user.email_opt_out:
        users_subscribed_with_old_email = [couch_user.get_id for couch_user in couch_users
                                           if not couch_user.email_opt_out]
        if (len(users_subscribed_with_old_email) == 1 and users_subscribed_with_old_email[0] == user.get_id):
            safe_unsubscribe_user_from_mailchimp_list(user, settings.MAILCHIMP_MASS_EMAIL_ID, email=old_email)

    # subscribe new_email to lists
    if user.subscribed_to_commcare_users:
        safe_subscribe_user_to_mailchimp_list(user, settings.MAILCHIMP_COMMCARE_USERS_ID, email=new_email)
    if not user.email_opt_out:
        safe_subscribe_user_to_mailchimp_list(user, settings.MAILCHIMP_MASS_EMAIL_ID, email=new_email)


def activate_new_user(form, is_domain_admin=True, domain=None, ip=None):
    username = form.cleaned_data['email']
    password = form.cleaned_data['password']
    full_name = form.cleaned_data['full_name']
    email_opt_in = form.cleaned_data['email_opt_in']
    now = datetime.utcnow()

    new_user = WebUser.create(domain, username, password, is_admin=is_domain_admin)
    new_user.first_name = full_name[0]
    new_user.last_name = full_name[1]
    new_user.email = username
    new_user.email_opt_out = False  # auto add new users

    def _log_mailchimp_error(e):
        logging.exception(
            'unable to subscribe {0} to mailchimp. Is your configuration broken? {1}'.format(
                username, e
            ))
    try:
        safe_subscribe_user_to_mailchimp_list(
            new_user,
            settings.MAILCHIMP_MASS_EMAIL_ID
        )
    except Exception as e:
        _log_mailchimp_error(e)

    new_user.subscribed_to_commcare_users = False
    if email_opt_in:
        try:
            safe_subscribe_user_to_mailchimp_list(
                new_user,
                settings.MAILCHIMP_COMMCARE_USERS_ID
            )
            new_user.subscribed_to_commcare_users = True
        except Exception as e:
            _log_mailchimp_error(e)

    new_user.eula.signed = True
    new_user.eula.date = now
    new_user.eula.type = 'End User License Agreement'
    if ip: new_user.eula.user_ip = ip

    new_user.is_staff = False # Can't log in to admin site
    new_user.is_active = True
    new_user.is_superuser = False
    new_user.last_login = now
    new_user.date_joined = now
    new_user.save()

    return new_user


# what calls this?  Stop setting new stuff to commtrack
def request_new_domain(request, form, org, domain_type=None, new_user=True):
    now = datetime.utcnow()
    current_user = CouchUser.from_django_user(request.user)

    dom_req = RegistrationRequest()
    if new_user:
        dom_req.request_time = now
        dom_req.request_ip = get_ip(request)
        dom_req.activation_guid = uuid.uuid1().hex

<<<<<<< HEAD
    new_domain = Domain(
        name=form.cleaned_data['domain_name'],
        is_active=False,
        date_created=datetime.utcnow(),
        creating_user=current_user.username,
        secure_submissions=True,
    )

    if form.cleaned_data.get('domain_timezone'):
        new_domain.default_timezone = form.cleaned_data['domain_timezone']
=======
    name = form.cleaned_data['hr_name']
    with CriticalSection(['request_domain_name_{}'.format(name)]):
        name = Domain.generate_name(name)
        new_domain = Domain(
            name=name,
            hr_name=form.cleaned_data['hr_name'],
            is_active=False,
            date_created=datetime.utcnow(),
            commtrack_enabled=commtrack_enabled,
            creating_user=current_user.username,
            secure_submissions=True,
        )

        if commtrack_enabled:
            enable_commtrack_previews(new_domain)

        if form.cleaned_data.get('domain_timezone'):
            new_domain.default_timezone = form.cleaned_data['domain_timezone']
>>>>>>> 3f6e046f

        if org:
            new_domain.organization = org
            new_domain.hr_name = request.POST.get('domain_hrname', None) or new_domain.name

        if not new_user:
            new_domain.is_active = True

        # ensure no duplicate domain documents get created on cloudant
        new_domain.save(**get_safe_write_kwargs())

    if domain_type == 'commtrack':
        domain.convert_to_commtrack()

    if not new_domain.name:
        new_domain.name = new_domain._id
        new_domain.save() # we need to get the name from the _id

    create_30_day_trial(new_domain)

    dom_req.domain = new_domain.name

    if request.user.is_authenticated():
        if not current_user:
            current_user = WebUser()
            current_user.sync_from_django_user(request.user)
            current_user.save()
        current_user.add_domain_membership(new_domain.name, is_admin=True)
        current_user.save()
        dom_req.requesting_user_username = request.user.username
        dom_req.new_user_username = request.user.username

    if new_user:
        dom_req.save()
        send_domain_registration_email(request.user.email,
                                       dom_req.domain,
                                       dom_req.activation_guid)
    else:
        send_global_domain_registration_email(request.user, new_domain.name)
    send_new_request_update_email(request.user, get_ip(request), new_domain.name, is_new_user=new_user)

    return new_domain.name


REGISTRATION_EMAIL_BODY_HTML = u"""
<p><h2>30 Day Free Trial</h2></p>
<p>Welcome to your 30 day free trial! Evaluate all of our features for the next 30 days to decide which plan is right for you. Unless you subscribe to a paid plan, at the end of the 30 day trial you will be subscribed to the free Community plan. Read more about our pricing plans <a href="{pricing_link}">here</a>.</p>
<p><h2>Want to learn more?</h2></p>
<p>Check out our tutorials and other documentation on the <a href="{wiki_link}">CommCare Help Site</a>, the home of all CommCare documentation.</p>
<p><h2>Need Support?</h2></p>
<p>We encourage you to join the CommCare Users google group, where CommCare users from all over the world ask each other questions and share information over the commcare-users mailing list. Subscribe <a href="{users_link}">here</a></p>
<p>If you encounter any technical problems while using CommCareHQ, look for a "Report an Issue" link at the bottom of every page. Our developers will look into the problem as soon as possible.</p>
<p>We hope you enjoy your experience with CommCareHQ!</p>
<p>The CommCareHQ Team</p>

<p>If your email viewer won't permit you to click on the link above, cut and paste the following link into your web browser:
{registration_link}
</p>
"""

REGISTRATION_EMAIL_BODY_PLAINTEXT = u"""
30 Day Free Trial

Welcome to your 30 day free trial! Evaluate all of our features for the next 30 days to decide which plan is right for you. Unless you subscribe to a paid plan, at the end of the 30 day trial you will be subscribed to the free Community plan. Read more about our pricing plans:
{pricing_link}

Want to learn more?

Check out our tutorials and other documentation on the CommCare Help Site, the home of all CommCare documentation:
{wiki_link}

Need Support?

We encourage you to join the CommCare Users google group, where CommCare users from all over the world ask each other questions and share information over the commcare-users mailing list. Subscribe here:
{users_link}

If you encounter any technical problems while using CommCareHQ, look for a "Report an Issue" link at the bottom of every page. Our developers will look into the problem as soon as possible.

We hope you enjoy your experience with CommCareHQ!

The CommCareHQ Team

"""


WIKI_LINK = 'http://help.commcarehq.org'
USERS_LINK = 'http://groups.google.com/group/commcare-users'
PRICING_LINK = 'https://www.commcarehq.org/pricing'


def send_domain_registration_email(recipient, domain_name, guid):
    DNS_name = get_site_domain()
    registration_link = 'http://' + DNS_name + reverse('registration_confirm_domain') + guid + '/'

    message_plaintext = u"""
Welcome to CommCareHQ!

Please click this link:
{registration_link}
to activate your new project.  You will not be able to use your project until you have confirmed this email address.

Project name: "{domain}"

Username:  "{username}"

""" + REGISTRATION_EMAIL_BODY_PLAINTEXT

    message_html = u"""
<h1>Welcome to CommCare HQ!</h1>
<p>Please <a href="{registration_link}">go here to activate your new project</a>.  You will not be able to use your project until you have confirmed this email address.</p>
<p><strong>Project name:</strong> {domain}</p>
<p><strong>Username:</strong> {username}</p>
""" + REGISTRATION_EMAIL_BODY_HTML

    params = {
        "domain": domain_name,
        "pricing_link": PRICING_LINK,
        "registration_link": registration_link,
        "username": recipient,
        "users_link": USERS_LINK,
        "wiki_link": WIKI_LINK,
    }
    message_plaintext = message_plaintext.format(**params)
    message_html = message_html.format(**params)

    subject = 'Welcome to CommCare HQ!'.format(**locals())

    try:
        send_html_email_async.delay(subject, recipient, message_html,
                                    text_content=message_plaintext,
                                    email_from=settings.DEFAULT_FROM_EMAIL)
    except Exception:
        logging.warning("Can't send email, but the message was:\n%s" % message_plaintext)


def send_global_domain_registration_email(requesting_user, domain_name):
    DNS_name = get_site_domain()
    registration_link = 'http://' + DNS_name + reverse("domain_homepage", args=[domain_name])

    message_plaintext = u"""
Hello {name},

You have successfully created and activated the project "{domain}" for the CommCare HQ user "{username}".

You may access your project by following this link: {registration_link}

""" + REGISTRATION_EMAIL_BODY_PLAINTEXT

    message_html = u"""
<h1>New project "{domain}" created!</h1>
<p>Hello {name},</p>
<p>You may now <a href="{registration_link}">visit your newly created project</a> with the CommCare HQ User <strong>{username}</strong>.</p>
""" + REGISTRATION_EMAIL_BODY_HTML

    params = {
        "name": requesting_user.first_name,
        "domain": domain_name,
        "pricing_link": PRICING_LINK,
        "registration_link": registration_link,
        "username": requesting_user.email,
        "users_link": USERS_LINK,
        "wiki_link": WIKI_LINK,
    }
    message_plaintext = message_plaintext.format(**params)
    message_html = message_html.format(**params)

    subject = 'CommCare HQ: New project created!'.format(**locals())

    try:
        send_html_email_async.delay(subject, requesting_user.email, message_html,
                                    text_content=message_plaintext,
                                    email_from=settings.DEFAULT_FROM_EMAIL)
    except Exception:
        logging.warning("Can't send email, but the message was:\n%s" % message_plaintext)

def send_new_request_update_email(user, requesting_ip, entity_name, entity_type="domain", is_new_user=False, is_confirming=False):
    entity_texts = {"domain": ["project space", "Project"],
                   "org": ["organization", "Organization"]}[entity_type]
    if is_confirming:
        message = "A (basically) brand new user just confirmed his/her account. The %s requested was %s." % (entity_texts[0], entity_name)
    elif is_new_user:
        message = "A brand new user just requested a %s called %s." % (entity_texts[0], entity_name)
    else:
        message = "An existing user just created a new %s called %s." % (entity_texts[0], entity_name)
    message = u"""%s

Details include...

Username: %s
IP Address: %s

You can view the %s here: %s""" % (
        message,
        user.username,
        requesting_ip,
        entity_texts[0],
        get_url_base() + "/%s/%s/" % ("o" if entity_type == "org" else "a", entity_name))
    try:
        recipients = settings.NEW_DOMAIN_RECIPIENTS
        send_mail_async.delay(
            u"New %s: %s" % (entity_texts[0], entity_name),
            message, settings.SERVER_EMAIL, recipients
        )
    except Exception:
        logging.warning("Can't send email, but the message was:\n%s" % message)


def create_30_day_trial(domain_obj):
    # Create a 30 Day Trial subscription to the Advanced Plan
    advanced_plan_version = DefaultProductPlan.get_default_plan_by_domain(
        domain_obj, edition=SoftwarePlanEdition.ADVANCED, is_trial=True
    )
    expiration_date = date.today() + timedelta(days=30)
    trial_account = BillingAccount.objects.get_or_create(
        name="Trial Account for %s" % domain_obj.name,
        currency=Currency.get_default(),
        created_by_domain=domain_obj.name,
        account_type=BillingAccountType.TRIAL,
    )[0]
    trial_subscription = Subscription.new_domain_subscription(
        trial_account, domain_obj.name, advanced_plan_version,
        date_end=expiration_date,
        adjustment_method=SubscriptionAdjustmentMethod.TRIAL,
        is_trial=True,
    )
    trial_subscription.is_active = True
    trial_subscription.save()<|MERGE_RESOLUTION|>--- conflicted
+++ resolved
@@ -16,11 +16,7 @@
 from corehq.apps.users.models import WebUser, CouchUser
 from corehq.apps.hqwebapp.tasks import send_html_email_async
 from dimagi.utils.couch.database import get_safe_write_kwargs
-<<<<<<< HEAD
-=======
-from corehq.feature_previews import enable_commtrack_previews
 from corehq.apps.hqwebapp.tasks import send_mail_async
->>>>>>> 3f6e046f
 
 
 DEFAULT_MAILCHIMP_FIRST_NAME = "CommCare User"
@@ -181,7 +177,6 @@
     return new_user
 
 
-# what calls this?  Stop setting new stuff to commtrack
 def request_new_domain(request, form, org, domain_type=None, new_user=True):
     now = datetime.utcnow()
     current_user = CouchUser.from_django_user(request.user)
@@ -192,18 +187,6 @@
         dom_req.request_ip = get_ip(request)
         dom_req.activation_guid = uuid.uuid1().hex
 
-<<<<<<< HEAD
-    new_domain = Domain(
-        name=form.cleaned_data['domain_name'],
-        is_active=False,
-        date_created=datetime.utcnow(),
-        creating_user=current_user.username,
-        secure_submissions=True,
-    )
-
-    if form.cleaned_data.get('domain_timezone'):
-        new_domain.default_timezone = form.cleaned_data['domain_timezone']
-=======
     name = form.cleaned_data['hr_name']
     with CriticalSection(['request_domain_name_{}'.format(name)]):
         name = Domain.generate_name(name)
@@ -212,17 +195,12 @@
             hr_name=form.cleaned_data['hr_name'],
             is_active=False,
             date_created=datetime.utcnow(),
-            commtrack_enabled=commtrack_enabled,
             creating_user=current_user.username,
             secure_submissions=True,
         )
 
-        if commtrack_enabled:
-            enable_commtrack_previews(new_domain)
-
         if form.cleaned_data.get('domain_timezone'):
             new_domain.default_timezone = form.cleaned_data['domain_timezone']
->>>>>>> 3f6e046f
 
         if org:
             new_domain.organization = org
@@ -235,7 +213,7 @@
         new_domain.save(**get_safe_write_kwargs())
 
     if domain_type == 'commtrack':
-        domain.convert_to_commtrack()
+        new_domain.convert_to_commtrack()
 
     if not new_domain.name:
         new_domain.name = new_domain._id
