--- conflicted
+++ resolved
@@ -8,27 +8,12 @@
     Document,
     StringProperty,
 )
-<<<<<<< HEAD
-=======
-from dimagi.utils.couch.migration import SyncCouchToSQLMixin, SyncSQLToCouchMixin
->>>>>>> 6b40cfa6
 from django.db import models
 
 from corehq.apps.domain.models import Domain
 
 
-<<<<<<< HEAD
 class RegistrationRequest(models.Model):
-=======
-class RegistrationRequestMixin():
-    @property
-    @memoized
-    def project(self):
-        return Domain.get_by_name(self.domain)
-
-
-class SQLRegistrationRequest(SyncSQLToCouchMixin, models.Model, RegistrationRequestMixin):
->>>>>>> 6b40cfa6
     tos_confirmed = models.BooleanField(default=False)
     request_time = models.DateTimeField()
     request_ip = models.CharField(max_length=31, null=True)
@@ -43,42 +28,10 @@
     class Meta:
         db_table = "registration_registrationrequest"
 
-<<<<<<< HEAD
     @property
     @memoized
     def project(self):
         return Domain.get_by_name(self.domain)
-=======
-    @classmethod
-    def _migration_get_fields(cls):
-        return [
-            "tos_confirmed",
-            "request_time",
-            "request_ip",
-            "activation_guid",
-            "confirm_time",
-            "confirm_ip",
-            "domain",
-            "new_user_username",
-            "requesting_user_username",
-        ]
-
-    @classmethod
-    def _migration_get_couch_model_class(cls):
-        return RegistrationRequest
-
-
-class RegistrationRequest(SyncCouchToSQLMixin, Document, RegistrationRequestMixin):
-    tos_confirmed = BooleanProperty(default=False)
-    request_time = DateTimeProperty()
-    request_ip = StringProperty()
-    activation_guid = StringProperty()
-    confirm_time = DateTimeProperty()
-    confirm_ip = StringProperty()
-    domain = StringProperty()
-    new_user_username = StringProperty()
-    requesting_user_username = StringProperty()
->>>>>>> 6b40cfa6
 
     @classmethod
     def get_by_guid(cls, guid):
@@ -110,26 +63,4 @@
 
     @classmethod
     def get_request_for_username(cls, username):
-<<<<<<< HEAD
-        return RegistrationRequest.objects.filter(new_user_username=username).first()
-=======
-        return SQLRegistrationRequest.objects.filter(new_user_username=username).first()
-
-    @classmethod
-    def _migration_get_fields(cls):
-        return [
-            "tos_confirmed",
-            "request_time",
-            "request_ip",
-            "activation_guid",
-            "confirm_time",
-            "confirm_ip",
-            "domain",
-            "new_user_username",
-            "requesting_user_username",
-        ]
-
-    @classmethod
-    def _migration_get_sql_model_class(cls):
-        return SQLRegistrationRequest
->>>>>>> 6b40cfa6
+        return RegistrationRequest.objects.filter(new_user_username=username).first()