--- conflicted
+++ resolved
@@ -292,15 +292,13 @@
             for doc in iter_docs(self.couch_db(), doc_id_iter):
                 yield doc
 
-<<<<<<< HEAD
     def _get_all_couch_docs_for_model(self):
         return get_all_docs_with_doc_types(self.couch_db(), [self.couch_doc_type()])
 
     def _get_couch_doc_count_for_type(self):
         return get_doc_count_by_type(self.couch_db(), self.couch_doc_type())
-=======
+
     def _open_log(self, log_path):
         if log_path == "-":
             return nullcontext(sys.stdout)
-        return open(log_path, 'w')
->>>>>>> 4b1d06af
+        return open(log_path, 'w')