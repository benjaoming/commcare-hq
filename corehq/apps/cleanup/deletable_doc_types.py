--- conflicted
+++ resolved
@@ -20,9 +20,6 @@
     'ExportMigrationMeta': (META_DB,),
     'ForwardingRule': (MAIN_DB,),
     'ForwardingRule-Deleted': (MAIN_DB,),
-<<<<<<< HEAD
     'GlobalAppConfig': (settings.NEW_APPS_DB,),
-=======
     'WisePillDeviceEvent': (MAIN_DB,),
->>>>>>> 63045394
 }