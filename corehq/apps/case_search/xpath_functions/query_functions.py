--- conflicted
+++ resolved
@@ -39,11 +39,7 @@
     return case_property_query(property_name, search_values, fuzzy=context.fuzzy, multivalue_mode=operator)
 
 
-<<<<<<< HEAD
-def proximity(node, context):
-=======
 def within_distance(node, context):
->>>>>>> 2d7a96ff
     confirm_args_count(node, 4)
     property_name, coords, distance, unit = node.args
     property_name = _property_name_to_string(property_name, node)
