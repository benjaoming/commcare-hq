--- conflicted
+++ resolved
@@ -3,20 +3,13 @@
 from django.utils.translation import ugettext as _
 
 from corehq.apps.linked_domain.applications import get_downstream_app_id
-<<<<<<< HEAD
+from corehq.apps.linked_domain.const import MODEL_KEYWORD
 from corehq.apps.linked_domain.exceptions import (
     DomainLinkError,
     MultipleDownstreamAppsError,
     MultipleDownstreamKeywordsError,
 )
-=======
-from corehq.apps.linked_domain.const import MODEL_KEYWORD
-from corehq.apps.linked_domain.exceptions import (
-    DomainLinkError,
-    MultipleDownstreamAppsError,
-)
 from corehq.apps.linked_domain.models import KeywordLinkDetail
->>>>>>> 8af9b46c
 from corehq.apps.sms.models import Keyword
 
 
