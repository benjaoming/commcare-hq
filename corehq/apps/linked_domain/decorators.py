from functools import wraps

from django.http import HttpResponseBadRequest, HttpResponseForbidden, Http404

from corehq.apps.linked_domain.dbaccessors import get_upstream_domain_link
from corehq.apps.linked_domain.util import can_user_access_release_management

REMOTE_REQUESTER_HEADER = 'HTTP_HQ_REMOTE_REQUESTER'


def require_access_to_linked_domains(view_func):
    @wraps(view_func)
    def _inner(request, domain, *args, **kwargs):
        if not hasattr(request, 'couch_user'):
            raise Http404()

        couch_user = request.couch_user

        def call_view():
            return view_func(request, domain, *args, **kwargs)
<<<<<<< HEAD
        if can_user_access_release_management(couch_user, domain, include_toggle=True):
=======
        if can_user_access_release_management(couch_user, domain):
>>>>>>> 6fa3c89b
            return call_view()
        else:
            return HttpResponseForbidden()

    return _inner


def require_linked_domain(fn):
    @wraps(fn)
    def _inner(request, domain, *args, **kwargs):
        requester = request.META.get(REMOTE_REQUESTER_HEADER, None)
        if not requester:
            return HttpResponseBadRequest()

        link = get_upstream_domain_link(requester)
        if not link or link.master_domain != domain:
            return HttpResponseForbidden()

        return fn(request, domain, *args, **kwargs)

    return _inner<|MERGE_RESOLUTION|>--- conflicted
+++ resolved
@@ -18,11 +18,7 @@
 
         def call_view():
             return view_func(request, domain, *args, **kwargs)
-<<<<<<< HEAD
-        if can_user_access_release_management(couch_user, domain, include_toggle=True):
-=======
         if can_user_access_release_management(couch_user, domain):
->>>>>>> 6fa3c89b
             return call_view()
         else:
             return HttpResponseForbidden()
