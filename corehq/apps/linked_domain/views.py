from datetime import datetime

from django.contrib import messages
from django.http import Http404, HttpResponseRedirect, JsonResponse
from django.urls import reverse
from django.utils.decorators import method_decorator
from django.utils.translation import gettext, gettext_lazy
from django.views import View

from couchdbkit import ResourceNotFound
from memoized import memoized

from dimagi.utils.logging import notify_exception

from corehq.apps.analytics.tasks import track_workflow
from corehq.apps.app_manager.dbaccessors import (
    get_app,
    get_brief_app_docs_in_domain,
    get_brief_apps_in_domain,
    get_build_doc_by_version,
    get_latest_released_app,
    get_latest_released_app_versions_by_app_id,
)
from corehq.apps.app_manager.decorators import require_can_edit_apps
from corehq.apps.app_manager.util import is_linked_app
from corehq.apps.case_search.models import CaseSearchConfig
from corehq.apps.domain.dbaccessors import domain_exists
from corehq.apps.domain.decorators import (
    domain_admin_required,
    login_or_api_key,
)
from corehq.apps.domain.exceptions import DomainDoesNotExist
from corehq.apps.domain.views.base import DomainViewMixin
from corehq.apps.domain.views.settings import BaseAdminProjectSettingsView
from corehq.apps.fixtures.dbaccessors import get_fixture_data_type_by_tag
from corehq.apps.hqwebapp.decorators import use_multiselect
from corehq.apps.hqwebapp.doc_info import get_doc_info_by_id
from corehq.apps.hqwebapp.templatetags.hq_shared_tags import pretty_doc_info
from corehq.apps.linked_domain.const import (
    LINKED_MODELS_MAP,
    MODEL_APP,
    MODEL_FIXTURE,
    MODEL_KEYWORD,
    MODEL_REPORT,
    SUPERUSER_DATA_MODELS,
)
from corehq.apps.linked_domain.dbaccessors import (
    get_active_domain_link,
    get_available_domains_to_link,
    get_available_upstream_domains,
    get_linked_domains,
    get_upstream_domain_link,
)
from corehq.apps.linked_domain.decorators import (
    require_access_to_linked_domains,
    require_linked_domain,
)
from corehq.apps.linked_domain.exceptions import (
    AttemptedPushViolatesConstraints,
    DomainLinkAlreadyExists,
    DomainLinkError,
    DomainLinkNotAllowed,
    DomainLinkNotFound,
    NoDownstreamDomainsProvided,
    UnsupportedActionError,
)
from corehq.apps.linked_domain.local_accessors import (
    get_auto_update_rules,
    get_custom_data_models,
    get_data_dictionary,
    get_dialer_settings,
    get_enabled_toggles_and_previews,
    get_fixture,
    get_hmac_callout_settings,
    get_otp_settings,
    get_tableau_server_and_visualizations,
    get_user_roles,
)
from corehq.apps.linked_domain.models import (
    DomainLink,
    DomainLinkHistory,
    wrap_detail,
)
from corehq.apps.linked_domain.remote_accessors import get_remote_linkable_ucr
from corehq.apps.linked_domain.tasks import (
    pull_missing_multimedia_for_app_and_notify_task,
    push_models,
)
from corehq.apps.linked_domain.ucr import create_linked_ucr
from corehq.apps.linked_domain.updates import update_model_type
from corehq.apps.linked_domain.util import (
    convert_app_for_remote_linking,
    pull_missing_multimedia_for_app,
    server_to_user_time,
    user_has_admin_access_in_all_domains,
    can_domain_access_release_management,
)
from corehq.apps.linked_domain.view_helpers import (
    build_domain_link_view_model,
    build_pullable_view_models_from_data_models,
    build_view_models_from_data_models,
    get_upstream_and_downstream_apps,
    get_upstream_and_downstream_fixtures,
    get_upstream_and_downstream_keywords,
    get_upstream_and_downstream_reports,
)
from corehq.apps.reports.datatables import DataTablesColumn, DataTablesHeader
from corehq.apps.reports.dispatcher import ReleaseManagementReportDispatcher
from corehq.apps.reports.generic import GenericTabularReport
from corehq.apps.sms.models import Keyword
from corehq.apps.userreports.dbaccessors import get_report_configs_for_domain
from corehq.apps.userreports.models import (
    DataSourceConfiguration,
    ReportConfiguration,
)
from corehq.apps.users.decorators import require_permission
from corehq.apps.users.models import Permissions, WebUser
<<<<<<< HEAD
=======
from corehq.util.jqueryrmi import JSONResponseMixin, allow_remote_invocation
>>>>>>> 26456101
from corehq.util.timezones.utils import get_timezone_for_request


@login_or_api_key
@require_linked_domain
def tableau_server_and_visualizations(request, domain):
    return JsonResponse(get_tableau_server_and_visualizations(domain))


@login_or_api_key
@require_linked_domain
def toggles_and_previews(request, domain):
    return JsonResponse(get_enabled_toggles_and_previews(domain))


@login_or_api_key
@require_linked_domain
def auto_update_rules(request, domain):
    return JsonResponse(get_auto_update_rules(domain))


@login_or_api_key
@require_linked_domain
def custom_data_models(request, domain):
    limit_types = request.GET.getlist('type')
    return JsonResponse(get_custom_data_models(domain, limit_types))


@login_or_api_key
@require_linked_domain
def fixture(request, domain, tag):
    return JsonResponse(get_fixture(domain, tag))


@login_or_api_key
@require_linked_domain
def user_roles(request, domain):
    return JsonResponse({'user_roles': get_user_roles(domain)})


@login_or_api_key
@require_linked_domain
def brief_apps(request, domain):
    return JsonResponse({'brief_apps': get_brief_app_docs_in_domain(domain, include_remote=False)})


@login_or_api_key
@require_linked_domain
def app_by_version(request, domain, app_id, version):
    return JsonResponse({'app': get_build_doc_by_version(domain, app_id, version)})


@login_or_api_key
@require_linked_domain
def released_app_versions(request, domain):
    return JsonResponse({'versions': get_latest_released_app_versions_by_app_id(domain)})


@login_or_api_key
@require_linked_domain
def case_search_config(request, domain):
    try:
        config = CaseSearchConfig.objects.get(domain=domain).to_json()
    except CaseSearchConfig.DoesNotExist:
        config = None

    return JsonResponse({'config': config})


@login_or_api_key
@require_linked_domain
@require_permission(Permissions.view_reports)
def linkable_ucr(request, domain):
    """Returns a list of reports to be used by the downstream
    domain on a remote server to create linked reports by calling the
    `ucr_config` view below

    """
    reports = get_report_configs_for_domain(domain)
    return JsonResponse({
        "reports": [
            {"id": report._id, "title": report.title} for report in reports]
    })


@login_or_api_key
@require_linked_domain
def ucr_config(request, domain, config_id):
    report_config = ReportConfiguration.get(config_id)
    if report_config.domain != domain:
        return Http404
    datasource_id = report_config.config_id
    datasource_config = DataSourceConfiguration.get(datasource_id)

    return JsonResponse({
        "report": report_config.to_json(),
        "datasource": datasource_config.to_json(),
    })


@login_or_api_key
@require_linked_domain
def get_latest_released_app_source(request, domain, app_id):
    master_app = get_app(None, app_id)
    if master_app.domain != domain:
        raise Http404

    latest_master_build = get_latest_released_app(domain, app_id)
    if not latest_master_build:
        raise Http404

    return JsonResponse(convert_app_for_remote_linking(latest_master_build))


@login_or_api_key
@require_linked_domain
def data_dictionary(request, domain):
    return JsonResponse(get_data_dictionary(domain))


@login_or_api_key
@require_linked_domain
def dialer_settings(request, domain):
    return JsonResponse(get_dialer_settings(domain))


@login_or_api_key
@require_linked_domain
def otp_settings(request, domain):
    return JsonResponse(get_otp_settings(domain))


@login_or_api_key
@require_linked_domain
def hmac_callout_settings(request, domain):
    return JsonResponse(get_hmac_callout_settings(domain))


@require_can_edit_apps
def pull_missing_multimedia(request, domain, app_id):
    async_update = request.POST.get('notify') == 'on'
    force = request.POST.get('force') == 'on'
    if async_update:
        pull_missing_multimedia_for_app_and_notify_task.delay(domain, app_id, request.user.email, force)
        messages.success(request,
                         gettext('Your request has been submitted. '
                                 'We will notify you via email once completed.'))
    else:
        app = get_app(domain, app_id)
        pull_missing_multimedia_for_app(app, force=force)
    return HttpResponseRedirect(reverse('app_settings', args=[domain, app_id]))


@method_decorator(require_access_to_linked_domains, name='dispatch')
class DomainLinkView(BaseAdminProjectSettingsView):
    urlname = 'domain_links'
    page_title = gettext_lazy("Linked Project Spaces")
    template_name = 'linked_domain/domain_links.html'

    @use_multiselect
    def dispatch(self, request, *args, **kwargs):
        return super().dispatch(request, *args, **kwargs)

    @property
    def page_context(self):
        """
        This view services both domains that are upstream, downstream, and legacy domains that are both
        """
        timezone = get_timezone_for_request()
        upstream_link = get_upstream_domain_link(self.domain)
        linked_domains = [build_domain_link_view_model(link, timezone) for link in get_linked_domains(self.domain)]
        upstream_apps, downstream_apps = get_upstream_and_downstream_apps(self.domain)
        upstream_fixtures, downstream_fixtures = get_upstream_and_downstream_fixtures(self.domain, upstream_link)
        upstream_reports, downstream_reports = get_upstream_and_downstream_reports(self.domain)
        upstream_keywords, downstream_keywords = get_upstream_and_downstream_keywords(self.domain)

        is_superuser = self.request.couch_user.is_superuser
        timezone = get_timezone_for_request()
        view_models_to_pull = build_pullable_view_models_from_data_models(
            self.domain, upstream_link, downstream_apps, downstream_fixtures, downstream_reports,
            downstream_keywords, timezone, is_superuser=is_superuser
        )

        view_models_to_push = build_view_models_from_data_models(
            self.domain, upstream_apps, upstream_fixtures, upstream_reports, upstream_keywords,
            is_superuser=is_superuser
        )

        available_domains_to_link = get_available_domains_to_link(self.request.domain, self.request.couch_user)

        upstream_domain_urls = []
        for domain in get_available_upstream_domains(self.request.domain, self.request.couch_user):
            upstream_domain_urls.append({'name': domain, 'url': reverse('domain_links', args=[domain])})

        if upstream_link and upstream_link.is_remote:
            remote_linkable_ucr = get_remote_linkable_ucr(upstream_link)
        else:
            remote_linkable_ucr = None

        return {
            'domain': self.domain,
            'timezone': timezone.localize(datetime.utcnow()).tzname(),
            'has_release_management_privilege': can_domain_access_release_management(self.domain),
            'view_data': {
                'is_superuser': is_superuser,
                'is_downstream_domain': bool(upstream_link),
                'upstream_domains': upstream_domain_urls,
                'available_domains': available_domains_to_link,
                'upstream_link': build_domain_link_view_model(upstream_link, timezone) if upstream_link else None,
                'view_models_to_pull': sorted(view_models_to_pull, key=lambda m: m['name']),
                'view_models_to_push': sorted(view_models_to_push, key=lambda m: m['name']),
                'linked_domains': sorted(linked_domains, key=lambda d: d['downstream_domain']),
                'linkable_ucr': remote_linkable_ucr,
                'has_full_access': can_domain_access_release_management(self.domain, include_lite_version=False),
            },
        }


@method_decorator(domain_admin_required, name='dispatch')
class DomainLinkRMIView(JSONResponseMixin, View, DomainViewMixin):
    urlname = "domain_link_rmi"

    @allow_remote_invocation
    def update_linked_model(self, in_data):
        model = in_data['model']
        type_ = model['type']
        detail = model['detail']
        detail_obj = wrap_detail(type_, detail) if detail else None

        upstream_link = get_upstream_domain_link(self.domain)
        error = ""
        try:
            update_model_type(upstream_link, type_, detail_obj)
            model_detail = detail_obj.to_json() if detail_obj else None
            upstream_link.update_last_pull(type_, self.request.couch_user._id, model_detail=model_detail)
        except (DomainLinkError, UnsupportedActionError) as e:
            error = str(e)

        track_workflow(
            self.request.couch_user.username,
            "Linked domain: pulled data model",
            {"data_model": type_}
        )

        timezone = get_timezone_for_request()
        return {
            'success': not error,
            'error': error,
            'last_update': server_to_user_time(upstream_link.last_pull, timezone)
        }

    @allow_remote_invocation
    def delete_domain_link(self, in_data):
        linked_domain = in_data['linked_domain']
        link = DomainLink.objects.filter(linked_domain=linked_domain, master_domain=self.domain).first()
        link.deleted = True
        link.save()

        track_workflow(self.request.couch_user.username, "Linked domain: domain link deleted")

        return {
            'success': True,
        }

    @allow_remote_invocation
    def create_release(self, in_data):
        error_message = ''
        try:
            validate_push(self.request.couch_user, self.domain, in_data['linked_domains'])
        except NoDownstreamDomainsProvided:
<<<<<<< HEAD
            error_message = gettext("No downstream project spaces were selected. Please contact support.")
        except DomainLinkNotFound:
            error_message = gettext(
=======
            error_message = ugettext("No downstream project spaces were selected. Please contact support.")
        except DomainLinkNotFound:
            error_message = ugettext(
>>>>>>> 26456101
                "Links between one or more project spaces do not exist. Please contact support."
            )
        except AttemptedPushViolatesConstraints:
            formatted_domains = ', '.join(in_data['linked_domains'])
<<<<<<< HEAD
            error_message = gettext('''
=======
            error_message = ugettext('''
>>>>>>> 26456101
                The attempted push from {} to {} is disallowed. Please contact support.
            '''.format(self.domain, formatted_domains))
            notify_exception(self.request, "Triggered AttemptedPushViolatesConstraints exception")
        finally:
            if error_message:
                return {
                    'success': False,
                    'message': error_message,
                }

        push_models.delay(self.domain, in_data['models'], in_data['linked_domains'],
                          in_data['build_apps'], self.request.couch_user.username)

        track_workflow(
            self.request.couch_user.username,
            "Linked domain: pushed data models",
            {"data_models": in_data['models']}
        )

        return {
            'success': True,
            'message': gettext('''
                Your release has begun. You will receive an email when it is complete.
                Until then, to avoid linked domains receiving inconsistent content, please
                avoid editing any of the data contained in the release.
            '''),
        }

    @allow_remote_invocation
    def create_domain_link(self, in_data):
        domain_to_link = in_data['downstream_domain']
        try:
            domain_link = link_domains(self.request.couch_user, self.domain, domain_to_link)
        except (DomainDoesNotExist, DomainLinkAlreadyExists, DomainLinkNotAllowed, DomainLinkError) as e:
            return {'success': False, 'message': str(e)}

        track_workflow(self.request.couch_user.username, "Linked domain: domain link created")

        domain_link_view_model = build_domain_link_view_model(domain_link, get_timezone_for_request())
        return {'success': True, 'domain_link': domain_link_view_model}

    @allow_remote_invocation
    def create_remote_report_link(self, in_data):
        linked_domain = in_data['linked_domain']
        master_domain = in_data['master_domain'].strip('/').split('/')[-1]
        report_id = in_data['report_id']
        link = DomainLink.objects.filter(
            remote_base_url__isnull=False,
            linked_domain=linked_domain,
            master_domain=master_domain,
        ).first()
        if link:
            create_linked_ucr(link, report_id)
            return {'success': True}
        else:
            return {'success': False}


def link_domains(couch_user, upstream_domain, downstream_domain):
    if not domain_exists(downstream_domain):
        error = gettext("The project space {} does not exist. Verify that the name is correct, and that the "
                        "domain has not been deleted.").format(downstream_domain)
        raise DomainDoesNotExist(error)

    if get_active_domain_link(upstream_domain, downstream_domain):
        error = gettext(
            "The project space {} is already a downstream project space of {}."
        ).format(downstream_domain, upstream_domain)
        raise DomainLinkAlreadyExists(error)

    if not user_has_admin_access_in_all_domains(couch_user, [upstream_domain, downstream_domain]):
        error = gettext("You must be an admin in both project spaces to create a link.")
        raise DomainLinkNotAllowed(error)

    return DomainLink.link_domains(downstream_domain, upstream_domain)


def validate_push(user, domain, downstream_domains):
    if not downstream_domains:
        raise NoDownstreamDomainsProvided

    try:
        domain_links = [
            DomainLink.objects.get(master_domain=domain, linked_domain=dd) for dd in downstream_domains
        ]
    except DomainLink.DoesNotExist:
        raise DomainLinkNotFound

    validate_push_for_user(user, domain_links)


def validate_push_for_user(user, domain_links):
    if user.is_superuser:
        return

    if len(domain_links) == 1:
        # pushing to one domain is fine regardless of access status
        return

    limited_access_links = list(filter(lambda link: not link.has_full_access(), domain_links))

    if not limited_access_links:
        # all links are full access
        return

    raise AttemptedPushViolatesConstraints


class DomainLinkHistoryReport(GenericTabularReport):
    name = 'Linked Project Space History'
    base_template = "reports/base_template.html"
    section_name = 'Project Settings'
    slug = 'project_link_report'
    dispatcher = ReleaseManagementReportDispatcher
    ajax_pagination = True
    asynchronous = False
    sortable = False

    @property
    def fields(self):
        if self.upstream_link:
            fields = []
        else:
            fields = ['corehq.apps.linked_domain.filters.DomainLinkFilter']
        fields.append('corehq.apps.linked_domain.filters.DomainLinkModelFilter')
        return fields

    @property
    def link_model(self):
        return self.request.GET.get('domain_link_model')

    @property
    @memoized
    def domain_link(self):
        if self.request.GET.get('domain_link'):
            try:
                return DomainLink.all_objects.get(
                    pk=self.request.GET.get('domain_link'),
                    master_domain=self.domain
                )
            except DomainLink.DoesNotExist:
                pass

    @property
    @memoized
    def upstream_link(self):
        return get_upstream_domain_link(self.domain)

    @property
    @memoized
    def selected_link(self):
        return self.upstream_link or self.domain_link

    @property
    def total_records(self):
        query = self._base_query()
        return query.count()

    def _base_query(self):
        query = DomainLinkHistory.objects.filter(link=self.selected_link)

        # filter out superuser data models
        if not self.request.couch_user.is_superuser:
            query = query.exclude(model__in=dict(SUPERUSER_DATA_MODELS).keys())

        if self.link_model:
            query = query.filter(model=self.link_model)

        return query

    @property
    def shared_pagination_GET_params(self):
        link_id = str(self.selected_link.pk) if self.selected_link else ''
        return [
            {'name': 'domain_link', 'value': link_id},
            {'name': 'domain_link_model', 'value': self.link_model},
        ]

    @property
    def rows(self):
        if not self.selected_link:
            return []
        rows = self._base_query()[self.pagination.start:self.pagination.start + self.pagination.count + 1]
        return [self._make_row(record, self.selected_link) for record in rows]

    def _make_row(self, record, link):
        row = [
            '{} -> {}'.format(link.master_domain, link.linked_domain),
            server_to_user_time(record.date, self.timezone),
            self._make_model_cell(record),
            self._make_user_cell(record)
        ]
        return row

    def _make_user_cell(self, record):
        doc_info = get_doc_info_by_id(self.domain, record.user_id)
        user = WebUser.get_by_user_id(record.user_id)
        if self.domain not in user.get_domains() and 'link' in doc_info:
            doc_info['link'] = None

        return pretty_doc_info(doc_info)

    @memoized
    def linked_app_names(self, domain):
        return {
            app._id: app.name for app in get_brief_apps_in_domain(domain)
            if is_linked_app(app)
        }

    def _make_model_cell(self, record):
        name = LINKED_MODELS_MAP[record.model]
        if record.model == MODEL_APP:
            detail = record.wrapped_detail
            app_name = gettext_lazy('Unknown App')
            if detail:
                app_names = self.linked_app_names(self.selected_link.linked_domain)
                app_name = app_names.get(detail.app_id, detail.app_id)
            return '{} ({})'.format(name, app_name)

        if record.model == MODEL_FIXTURE:
            detail = record.wrapped_detail
            tag = gettext_lazy('Unknown')
            if detail:
                data_type = get_fixture_data_type_by_tag(self.selected_link.linked_domain, detail.tag)
                if data_type:
                    tag = data_type.tag
            return '{} ({})'.format(name, tag)

        if record.model == MODEL_REPORT:
            detail = record.wrapped_detail
            report_name = gettext_lazy('Unknown Report')
            if detail:
                try:
                    report_name = ReportConfiguration.get(detail.report_id).title
                except ResourceNotFound:
                    pass
            return '{} ({})'.format(name, report_name)

        if record.model == MODEL_KEYWORD:
            detail = record.wrapped_detail
            keyword_name = gettext_lazy('Unknown Keyword')
            if detail:
                try:
                    keyword_name = Keyword.objects.get(id=detail.keyword_id).keyword
                except Keyword.DoesNotExist:
                    pass
            return f'{name} ({keyword_name})'

        return name

    @property
    def headers(self):
        tzname = self.timezone.localize(datetime.utcnow()).tzname()
        columns = [
            DataTablesColumn(gettext('Link')),
            DataTablesColumn(gettext('Date ({})'.format(tzname))),
            DataTablesColumn(gettext('Data Model')),
            DataTablesColumn(gettext('User')),
        ]

        return DataTablesHeader(*columns)<|MERGE_RESOLUTION|>--- conflicted
+++ resolved
@@ -115,10 +115,7 @@
 )
 from corehq.apps.users.decorators import require_permission
 from corehq.apps.users.models import Permissions, WebUser
-<<<<<<< HEAD
-=======
 from corehq.util.jqueryrmi import JSONResponseMixin, allow_remote_invocation
->>>>>>> 26456101
 from corehq.util.timezones.utils import get_timezone_for_request
 
 
@@ -389,24 +386,14 @@
         try:
             validate_push(self.request.couch_user, self.domain, in_data['linked_domains'])
         except NoDownstreamDomainsProvided:
-<<<<<<< HEAD
             error_message = gettext("No downstream project spaces were selected. Please contact support.")
         except DomainLinkNotFound:
             error_message = gettext(
-=======
-            error_message = ugettext("No downstream project spaces were selected. Please contact support.")
-        except DomainLinkNotFound:
-            error_message = ugettext(
->>>>>>> 26456101
                 "Links between one or more project spaces do not exist. Please contact support."
             )
         except AttemptedPushViolatesConstraints:
             formatted_domains = ', '.join(in_data['linked_domains'])
-<<<<<<< HEAD
             error_message = gettext('''
-=======
-            error_message = ugettext('''
->>>>>>> 26456101
                 The attempted push from {} to {} is disallowed. Please contact support.
             '''.format(self.domain, formatted_domains))
             notify_exception(self.request, "Triggered AttemptedPushViolatesConstraints exception")
