--- conflicted
+++ resolved
@@ -10,13 +10,10 @@
 MODEL_APP = 'app'
 MODEL_REPORT = 'report'
 MODEL_DATA_DICTIONARY = 'data_dictionary'
-<<<<<<< HEAD
 MODEL_DIALER_SETTINGS = 'dialer_settings'
 MODEL_OTP_SETTINGS = 'otp_settings'
 MODEL_HMAC_CALLOUT_SETTINGS = 'hmac_callout_settings'
-=======
 MODEL_KEYWORD = 'keyword'
->>>>>>> f46498d1
 
 LINKED_MODELS = [
     (MODEL_APP, ugettext_lazy('Application')),
@@ -29,13 +26,10 @@
     (MODEL_CASE_SEARCH, ugettext_lazy('Case Search Settings')),
     (MODEL_REPORT, ugettext_lazy('Report')),
     (MODEL_DATA_DICTIONARY, ugettext_lazy('Data Dictionary')),
-<<<<<<< HEAD
     (MODEL_DIALER_SETTINGS, ugettext_lazy('Dialer Settings')),
     (MODEL_OTP_SETTINGS, ugettext_lazy('OTP Pass-through Settings')),
     (MODEL_HMAC_CALLOUT_SETTINGS, ugettext_lazy('Signed Callout')),
-=======
     (MODEL_KEYWORD, ugettext_lazy('Keyword')),
->>>>>>> f46498d1
 ]
 
 LINKED_MODELS_MAP = dict(LINKED_MODELS)