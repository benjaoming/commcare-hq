--- conflicted
+++ resolved
@@ -9,80 +9,48 @@
   {% registerurl 'linked_domain:domain_link_rmi' domain %}
   {% registerurl 'app_settings' domain '---' %}
 
-<<<<<<< HEAD
   <div id="ko-linked-projects" class="ko-template">
     <!-- ko if: showGetStarted -->
       {% include 'linked_domain/get_started.html' %}
     <!-- /ko -->
     <!-- ko ifnot: showGetStarted -->
-      <!-- ko if: isUpstreamDomain -->
+      <!-- ko if: showMultipleTabs -->
         {% comment %}
           Keep the tab headers out of the .ko-template div because they use .sticky-tabs, which is subject
           to race condition problems if the tabs aren't visible when its document ready handler runs.
         {% endcomment %}
         <ul class="nav nav-tabs sticky-tabs">
-          <li class="active"><a data-toggle="tab" href="#tabs-manage-downstream">{% trans "Downstream Projects" %}</a></li>
+          <!-- ko if: isUpstreamDomain -->
+            <li class="active"><a data-toggle="tab" href="#tabs-manage-downstream">{% trans "Downstream Projects" %}</a></li>
+            <li><a data-toggle="tab" href="#tabs-push-content">{% trans "Push Content" %}</a></li>
+          <!-- /ko -->
           <!-- ko if: isDownstreamDomain -->
             <li class="active"><a data-toggle="tab" href="#tabs-pull-content">{% trans "Manage Linked Project" %}</a></li>
+            {% if view_data.linkable_ucr %}
+              <li><a data-toggle="tab" href="#tabs-remote-report">{% trans "Add Remote Reports" %}</a></li>
+            {% endif %}
           <!-- /ko -->
-          <li><a data-toggle="tab" href="#tabs-push-content">{% trans "Push Content" %}</a></li>
         </ul>
-        <div class="spacer"></div>
       <!-- /ko -->
-      <!-- ko if: isOnlyDownstreamDomain -->
+      <!-- ko ifnot: showMultipleTabs -->
         <h2>{% trans "Manage Linked Project" %}</h2>  {# header for the only tab that will be displayed #}
       <!-- /ko -->
       <div id="domain_links">
         <div class="tab-content">
-          <!-- ko if: isDownstreamDomain -->
-            <div class="tab-pane fade" id="tabs-pull-content" data-bind="class: pullTabActiveStatus">
-              {% include 'linked_domain/tabs/pull_release_content_tab.html' %}
-            </div>
-          <!-- /ko -->
+          <div class="tab-pane fade" id="tabs-pull-content" data-bind="class: pullTabActiveStatus">
+            {% include 'linked_domain/tabs/pull_release_content_tab.html' %}
+          </div>
           <div class="tab-pane fade" id="tabs-manage-downstream" data-bind="class: manageTabActiveStatus">
             {% include 'linked_domain/tabs/manage_downstream_domains_tab.html' %}
           </div>
           <div class="tab-pane fade" id="tabs-push-content">
             {% include 'linked_domain/tabs/push_release_content_tab.html' %}
           </div>
-=======
-  {% if not is_master_domain and not is_linked_domain %}
-    <div class="alert alert-info">
-      {% trans "This project has no links to other projects." %}
-    </div>
-  {% endif %}
-
-  {% if is_master_domain %}
-    {% comment %}
-      Keep the tab headers out of the .ko-template div because they use .sticky-tabs, which is subject
-      to race condition problems if the tabs aren't visible when its document ready handler runs.
-    {% endcomment %}
-    <ul class="nav nav-tabs sticky-tabs">
-      {% if is_linked_domain %}
-        <li class="active"><a data-toggle="tab" href="#tabs-pull-content">{% trans "Manage Linked Project" %}</a></li>
-      {% endif %}
-      <li{% if not is_linked_domain %} class="active"{% endif %}><a data-toggle="tab" href="#tabs-manage-downstream">{% trans "Downstream Projects" %}</a></li>
-      <li><a data-toggle="tab" href="#tabs-push-content">{% trans "Push Content" %}</a></li>
-      {% if view_data.linkable_ucr %}
-        <li><a data-toggle="tab" href="#tabs-remote-report">{% trans "Add Remote Reports" %}</a></li>
-      {% endif %}
-    </ul>
-    <div class="spacer"></div>
-  {% elif is_linked_domain and view_data.linkable_ucr %}
-    <ul class="nav nav-tabs sticky-tabs">
-      <li class="active"><a data-toggle="tab" href="#tabs-master">{% trans "Project Link" %}</a></li>
-      <li><a data-toggle="tab" href="#tabs-remote-report">{% trans "Add Remote Reports" %}</a></li>
-    </ul>
-  {% elif is_linked_domain %}
-    <h2>{% trans "Manage Linked Project" %}</h2>  {# header for the only tab that will be displayed #}
-  {% endif %}
-
-  <div id="domain_links">
-    <div class="tab-content">
-      {% if is_linked_domain %}
-        <div class="tab-pane fade in active" id="tabs-pull-content">
-          {% include 'linked_domain/tabs/pull_release_content_tab.html' %}
->>>>>>> fc2e1198
+          {% if view_data.linkable_ucr %}
+            <div class="tab-pane fade" id="tabs-remote-report">
+              {% include 'linked_domain/partials/link_remote_ucr.html' %}
+            </div>
+          {% endif %}
         </div>
       </div>
     <!-- /ko -->
@@ -113,11 +81,6 @@
           <button type="button" class="btn btn-primary" data-dismiss="modal" data-bind="click: addDownstreamDomain">{% trans 'Add' %}</button>
         </div>
       </div>
-      {% if view_data.linkable_ucr %}
-        <div class="tab-pane fade" id="tabs-remote-report">
-          {% include 'linked_domain/partials/link_remote_ucr.html' %}
-        </div>
-      {% endif %}
     </div>
   </div>
 {% endblock %}