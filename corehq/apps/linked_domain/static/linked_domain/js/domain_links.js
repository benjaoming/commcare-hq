--- conflicted
+++ resolved
@@ -285,12 +285,9 @@
 
         self.domainsToPushSubscription = self.domainsToPush.subscribe(function (newValue) {
             // receives updates every time a domain is selected/unselected from the multiselect
-<<<<<<< HEAD
-=======
             if (self.parent.isSuperuser) {
                 return;
             }
->>>>>>> acf76ee8
 
             // handles the Add All edge case if both lite and full access links exist
             if (newValue.length > 1 && self.containsLiteAndFullLinks()) {
@@ -344,16 +341,11 @@
                 selectableHeaderTitle: gettext("All project spaces"),
                 selectedHeaderTitle: gettext("Project spaces to push to"),
                 searchItemTitle: gettext("Search project spaces"),
-<<<<<<< HEAD
-                disableModifyAllActions: !self.parent.hasFullAccess,
-                willSelectAllListener: function () {
-=======
                 disableModifyAllActions: !self.parent.hasFullAccess && !self.parent.isSuperuser,
                 willSelectAllListener: function () {
                     if (self.parent.isSuperuser) {
                         return;
                     }
->>>>>>> acf76ee8
                     var requiresRebuild = false;
                     for (var option of $('#domain-multiselect')[0].options) {
                         var tempLink = self.parent.domainLinksByName()[option.value];
