--- conflicted
+++ resolved
@@ -101,12 +101,9 @@
         MODEL_CASE_SEARCH: update_case_search_config,
         MODEL_REPORT: update_linked_ucr,
         MODEL_DATA_DICTIONARY: update_data_dictionary,
-<<<<<<< HEAD
-=======
         MODEL_DIALER_SETTINGS: update_dialer_settings,
         MODEL_OTP_SETTINGS: update_otp_settings,
         MODEL_HMAC_CALLOUT_SETTINGS: update_hmac_callout_settings,
->>>>>>> 8937d064
         MODEL_KEYWORD: update_keyword,
     }.get(model_type)
 
