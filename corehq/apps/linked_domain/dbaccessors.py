--- conflicted
+++ resolved
@@ -5,11 +5,7 @@
 from corehq.apps.accounting.utils import domain_has_privilege
 from corehq.apps.domain.models import Domain
 from corehq.apps.linked_domain.models import DomainLink, DomainLinkHistory
-<<<<<<< HEAD
-from corehq.privileges import LINKED_PROJECTS
-=======
 from corehq.privileges import RELEASE_MANAGEMENT
->>>>>>> 31f8806d
 from corehq.util.quickcache import quickcache
 
 
@@ -81,11 +77,7 @@
             return True
 
     current_subscription = Subscription.get_active_subscription_by_domain(upstream_domain_name)
-<<<<<<< HEAD
-    if current_subscription and domain_has_privilege(upstream_domain_name, LINKED_PROJECTS):
-=======
     if current_subscription and domain_has_privilege(upstream_domain_name, RELEASE_MANAGEMENT):
->>>>>>> 31f8806d
         eligible_domains = [d for d in current_subscription.account.get_domains()]
         return list({d for d in eligible_domains if _is_domain_available(user, d)})
     elif toggles.LINKED_DOMAINS.enabled(upstream_domain_name):
