from collections import namedtuple
from datetime import datetime

from django.contrib.postgres.fields import JSONField
from django.db import models
from django.db.transaction import atomic
from django.urls import reverse
from django.utils.translation import ugettext as _

import jsonobject

from corehq.apps.linked_domain.const import ALL_LINKED_MODELS
from corehq.apps.linked_domain.exceptions import DomainLinkError


class RemoteLinkDetails(namedtuple('RemoteLinkDetails', 'url_base username api_key')):
    def __bool__(self):
        return bool(self.url_base)

    __nonzero__ = __bool__


class ExcludeDeletedManager(models.Manager):
    def get_queryset(self):
        return super(ExcludeDeletedManager, self).get_queryset().filter(deleted=False)


class DomainLink(models.Model):
    linked_domain = models.CharField(max_length=126, null=False)
    master_domain = models.CharField(max_length=126, null=False)
    last_pull = models.DateTimeField(null=True, blank=True)
    deleted = models.BooleanField(default=False)

    # used for linking across remote instances of HQ
    remote_base_url = models.CharField(max_length=255, null=True, blank=True,
                                       help_text=_("should be the full link without the trailing /. "
                                                   "Example: https://www.commcarehq.org"))
    remote_username = models.CharField(max_length=255, null=True, blank=True)
    remote_api_key = models.CharField(max_length=255, null=True, blank=True)

    objects = ExcludeDeletedManager()
    all_objects = models.Manager()

    @property
    def upstream_url(self):
        if self.is_remote:
            return '{}{}'.format(
                self.remote_base_url,
                reverse('domain_homepage', args=[self.master_domain])
            )
        else:
            return reverse('domain_links', args=[self.master_domain])

    @property
    def downstream_url(self):
        if self.is_remote:
            return '{}{}'.format(
                self.remote_base_url,
                reverse('domain_homepage', args=[self.linked_domain])
            )
        else:
            return reverse('domain_links', args=[self.linked_domain])

    @property
    def remote_details(self):
        return RemoteLinkDetails(self.remote_base_url, self.remote_username, self.remote_api_key)

    @property
    def is_remote(self):
        return bool(self.remote_base_url) or 'http' in self.linked_domain

    @atomic
    def update_last_pull(self, model, user_id, date=None, model_detail=None):
        self.last_pull = date or datetime.utcnow()
        self.save()
        history = DomainLinkHistory(link=self, date=self.last_pull, user_id=user_id, model=model)
        if model_detail:
            history.model_detail = model_detail
        history.save()

    def save(self, *args, **kwargs):
        super(DomainLink, self).save(*args, **kwargs)
        from corehq.apps.linked_domain.dbaccessors import (
<<<<<<< HEAD
            get_domain_master_link,
=======
            get_upstream_domain_link,
>>>>>>> 8c1a89b0
            get_linked_domains,
            is_active_downstream_domain,
            is_active_upstream_domain,
            is_master_linked_domain,
        )
<<<<<<< HEAD
        get_domain_master_link.clear(self.linked_domain)
=======
        get_upstream_domain_link.clear(self.linked_domain)
>>>>>>> 8c1a89b0
        is_active_downstream_domain.clear(self.linked_domain)

        get_linked_domains.clear(self.master_domain)
        is_master_linked_domain.clear(self.master_domain)
        is_active_upstream_domain.clear(self.master_domain)

    @classmethod
    def link_domains(cls, linked_domain, master_domain, remote_details=None):
        existing_links = cls.all_objects.filter(linked_domain=linked_domain)
        active_links_with_other_domains = [
            domain_link for domain_link in existing_links
            if not domain_link.deleted and domain_link.master_domain != master_domain
        ]
        if active_links_with_other_domains:
            already_linked_domain = active_links_with_other_domains[0].master_domain
            raise DomainLinkError(
                _(f'{linked_domain} is already a downstream project space of {already_linked_domain}.')
            )

        deleted_existing_links = [
            domain_link for domain_link in existing_links
            if domain_link.deleted and domain_link.master_domain == master_domain
        ]
        active_links_with_this_domain = [
            domain_link for domain_link in existing_links
            if not domain_link.deleted and domain_link.master_domain == master_domain
        ]

        if deleted_existing_links:
            # if there was a deleted link, just undelete it
            link = deleted_existing_links[0]
            link.deleted = False
        elif active_links_with_this_domain:
            # if there is already an active link, just update it with the new information
            link = active_links_with_this_domain[0]
        else:
            link = DomainLink(linked_domain=linked_domain, master_domain=master_domain)

        if remote_details:
            link.remote_base_url = remote_details.url_base
            link.remote_username = remote_details.username
            link.remote_api_key = remote_details.api_key

        link.save()
        return link


class VisibleDomainLinkHistoryManager(models.Manager):
    def get_queryset(self):
        return super(VisibleDomainLinkHistoryManager, self).get_queryset().filter(hidden=False)


class DomainLinkHistory(models.Model):
    link = models.ForeignKey(DomainLink, on_delete=models.CASCADE, related_name='history')
    date = models.DateTimeField(null=False)
    model = models.CharField(max_length=128, choices=ALL_LINKED_MODELS, null=False)
    model_detail = JSONField(null=True, blank=True)
    user_id = models.CharField(max_length=255, null=False)
    hidden = models.BooleanField(default=False)

    objects = VisibleDomainLinkHistoryManager()
    all_objects = models.Manager()

    @property
    def wrapped_detail(self):
        if self.model_detail:
            return wrap_detail(self.model, self.model_detail)

    class Meta(object):
        ordering = ("-date",)


class AppLinkDetail(jsonobject.JsonObject):
    app_id = jsonobject.StringProperty()


class FixtureLinkDetail(jsonobject.JsonObject):
    tag = jsonobject.StringProperty()


class ReportLinkDetail(jsonobject.JsonObject):
    report_id = jsonobject.StringProperty()


class KeywordLinkDetail(jsonobject.JsonObject):
    keyword_id = jsonobject.StringProperty()


def wrap_detail(model, detail_json):
    return {
        'app': AppLinkDetail,
        'fixture': FixtureLinkDetail,
        'report': ReportLinkDetail,
        'keyword': KeywordLinkDetail,
    }[model].wrap(detail_json)<|MERGE_RESOLUTION|>--- conflicted
+++ resolved
@@ -81,21 +81,13 @@
     def save(self, *args, **kwargs):
         super(DomainLink, self).save(*args, **kwargs)
         from corehq.apps.linked_domain.dbaccessors import (
-<<<<<<< HEAD
-            get_domain_master_link,
-=======
             get_upstream_domain_link,
->>>>>>> 8c1a89b0
             get_linked_domains,
             is_active_downstream_domain,
             is_active_upstream_domain,
             is_master_linked_domain,
         )
-<<<<<<< HEAD
-        get_domain_master_link.clear(self.linked_domain)
-=======
         get_upstream_domain_link.clear(self.linked_domain)
->>>>>>> 8c1a89b0
         is_active_downstream_domain.clear(self.linked_domain)
 
         get_linked_domains.clear(self.master_domain)
