--- conflicted
+++ resolved
@@ -17,21 +17,13 @@
     if not user or not domain:
         return False
     if domain_has_privilege(domain, RELEASE_MANAGEMENT):
-<<<<<<< HEAD
-        return user.is_domain_admin
-=======
         return user.is_domain_admin()
->>>>>>> e77343b0
     else:
         return toggles.LINKED_DOMAINS.enabled(domain)
 
 
 def can_access_release_management_feature(user, domain):
-<<<<<<< HEAD
-    return domain_has_privilege(domain, RELEASE_MANAGEMENT) and user.is_domain_admin
-=======
     return domain_has_privilege(domain, RELEASE_MANAGEMENT) and user.is_domain_admin()
->>>>>>> e77343b0
 
 
 def _clean_json(doc):
