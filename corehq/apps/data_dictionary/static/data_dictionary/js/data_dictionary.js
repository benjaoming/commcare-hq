/* globals django, COMMCAREHQ, hqDefine */
hqDefine('data_dictionary/js/data_dictionary', function () {

    var CaseType = function (name) {
        var self = this;
        self.name = name;
        self.properties = ko.observableArray();

        self.init = function (group_dict, changeSaveButton) {
            _.each(group_dict, function (properties, group) {
                var groupObj = new PropertyListItem(group, true, group, self.name);
                self.properties.push(groupObj);
                _.each(properties, function (prop) {
                    var propObj = new PropertyListItem(prop.name, false, prop.group, self.name, prop.data_type, prop.description, prop.deprecated);
                    propObj.description.subscribe(changeSaveButton);
                    propObj.dataType.subscribe(changeSaveButton);
                    propObj.deprecated.subscribe(changeSaveButton);
                    self.properties.push(propObj);
                });
            });
        };
    };

    var PropertyListItem = function (name, isGroup, groupName, caseType, dataType, description, deprecated) {
        var self = this;
        self.name = name;
        self.expanded = ko.observable(true);
        self.isGroup = isGroup;
        self.group = ko.observable(groupName);
        self.caseType = caseType;
        self.dataType = ko.observable(dataType);
        self.description = ko.observable(description);
        self.deprecated = ko.observable(deprecated || false);

        self.toggle = function () {
            self.expanded(!self.expanded());
        };

        self.deprecateProperty = function () {
            self.deprecated(true);
        };

        self.restoreProperty = function () {
            self.deprecated(false);
        };
    };

    var DataDictionaryModel = function (dataUrl, casePropertyUrl, typeChoices) {
        var self = this;
        self.caseTypes = ko.observableArray();
        self.activeCaseType = ko.observable();
        self.newPropertyName = ko.observable();
        self.newGroupName = ko.observable();
        self.casePropertyList = ko.observableArray();
        self.showAll = ko.observable(false);
        self.availableDataTypes = typeChoices;
        self.saveButton = COMMCAREHQ.SaveButton.init({
            unsavedMessage: gettext("You have unsaved changes to your data dictionary."),
            save: function() {
                var postProperties = [];
                var currentGroup = '';
                _.each(self.casePropertyList(), function(element) {
                    if (!element.isGroup) {
                        var data = {
                            'caseType': element.caseType,
                            'name': element.name,
                            'data_type': element.dataType(),
                            'group': currentGroup,
                            'description': element.description(),
                            'deprecated': element.deprecated(),
                        };
                        postProperties.push(data);
                    } else {
                        currentGroup = element.name;
                    }
                });
                self.saveButton.ajax({
                    url: casePropertyUrl,
                    type: 'POST',
                    dataType: 'JSON',
                    data: {
                        'properties': JSON.stringify(postProperties),
                    },
                    success: function() {
                        var activeCaseType = self.getActiveCaseType();
                        activeCaseType.properties(self.casePropertyList());
                    },
                    error: function() {
                        throw gettext("There was an error saving");
                    },
                });
            },
        });

        var changeSaveButton = function () {
            self.saveButton.fire('change');
        };

        self.init = function () {
            $.getJSON(dataUrl)
            .done(function (data) {
                _.each(data.case_types, function (caseType) {
                    var caseTypeObj = new CaseType(caseType.name);
                    var groupDict = _.groupBy(caseType.properties, function(prop) {return prop.group;});
                    caseTypeObj.init(groupDict, changeSaveButton);
                    self.caseTypes.push(caseTypeObj);
                });
                self.goToCaseType(self.caseTypes()[0]);
                self.casePropertyList.subscribe(changeSaveButton);
            });
        };

        this.getActiveCaseType = function () {
            return _.find(self.caseTypes(), function (prop) {
                return prop.name === self.activeCaseType();
            });
        };

        this.activeCaseTypeData = function () {
            var caseTypes = self.caseTypes();
            if (caseTypes.length) {
                var caseType = self.getActiveCaseType();
                if (caseType) {
                    return caseType.properties();
                }
            }
            return [];
        };

        this.goToCaseType = function (caseType) {
            if (self.saveButton.state === 'save') {
                var dialog = confirm('You have unsaved changes to this case type. Are you sure you would like to continue?');
                if (!dialog) {
                    return;
                }
            }
            self.activeCaseType(caseType.name);
            self.casePropertyList(self.activeCaseTypeData());
            self.saveButton.setState('saved');
        };

        this.newCaseProperty = function () {
            var prop = new PropertyListItem(self.newPropertyName(), false, '', self.activeCaseType());
            prop.dataType.subscribe(changeSaveButton);
            prop.description.subscribe(changeSaveButton);
            prop.deprecated.subscribe(changeSaveButton);
            self.newPropertyName('');
            self.casePropertyList.push(prop);
        };

        this.newGroup = function () {
            var group = new PropertyListItem(self.newGroupName(), true, '', self.activeCaseType());
            self.casePropertyList.push(group);
            self.newGroupName('');
        };

        this.toggleGroup = function (group) {
            group.toggle();
            var groupIndex = _.findIndex(self.casePropertyList(), function (element) {
                return element.name === group.name;
            });
            var i = groupIndex + 1;
            var next = self.casePropertyList()[i];
            while (!next.isGroup) {
                next.toggle();
                i++;
                next = self.casePropertyList()[i];
            }
        };

        this.showDeprecated = function () {
            self.showAll(true);
        };

        this.hideDeprecated = function () {
            self.showAll(false);
        };
    };

    $(function() {
<<<<<<< HEAD
        var dataUrl = hqImport('hqwebapp/js/urllib').reverse('data_dictionary_json'),
            casePropertyUrl = hqImport('hqwebapp/js/urllib').reverse('update_case_property'),
            typeChoices = hqImport('hqwebapp/js/initial_page_data').get('typeChoices'),
=======
        var dataUrl = hqImport('hqwebapp/js/initial_page_data.js').reverse('data_dictionary_json'),
            casePropertyUrl = hqImport('hqwebapp/js/initial_page_data.js').reverse('update_case_property'),
            typeChoices = hqImport('hqwebapp/js/initial_page_data.js').get('typeChoices'),
>>>>>>> f14ec89a
            viewModel = new DataDictionaryModel(dataUrl, casePropertyUrl, typeChoices);
        viewModel.init();
        $('#hq-content').parent().koApplyBindings(viewModel);
        $('#download-dict').click(function() {
            window.analytics.usage('Data Dictionary', 'downloaded data dictionary');
        });
    });
});<|MERGE_RESOLUTION|>--- conflicted
+++ resolved
@@ -178,15 +178,9 @@
     };
 
     $(function() {
-<<<<<<< HEAD
-        var dataUrl = hqImport('hqwebapp/js/urllib').reverse('data_dictionary_json'),
-            casePropertyUrl = hqImport('hqwebapp/js/urllib').reverse('update_case_property'),
+        var dataUrl = hqImport('hqwebapp/js/initial_page_data').reverse('data_dictionary_json'),
+            casePropertyUrl = hqImport('hqwebapp/js/initial_page_data').reverse('update_case_property'),
             typeChoices = hqImport('hqwebapp/js/initial_page_data').get('typeChoices'),
-=======
-        var dataUrl = hqImport('hqwebapp/js/initial_page_data.js').reverse('data_dictionary_json'),
-            casePropertyUrl = hqImport('hqwebapp/js/initial_page_data.js').reverse('update_case_property'),
-            typeChoices = hqImport('hqwebapp/js/initial_page_data.js').get('typeChoices'),
->>>>>>> f14ec89a
             viewModel = new DataDictionaryModel(dataUrl, casePropertyUrl, typeChoices);
         viewModel.init();
         $('#hq-content').parent().koApplyBindings(viewModel);
