<<<<<<< HEAD
import pytz
from django.test import SimpleTestCase, override_settings
from mock.mock import patch

from corehq.apps.hqwebapp.doc_info import DocInfo, get_commcareuser_url
from corehq.apps.hqwebapp.templatetags.proptable_tags import get_display_data, DisplayConfig
=======
from datetime import date, datetime
from django.test import SimpleTestCase

from corehq.apps.hqwebapp.templatetags.proptable_tags import get_display_data, _to_html
>>>>>>> 0ed61d79


class CaseDisplayDataTest(SimpleTestCase):

    def test_get_display_data_name(self):
        column = DisplayConfig(name='favorite color', expr='color')
        data = {
            'color': 'red'
        }
        self.assertEqual(get_display_data(data, column),
                         {'expr': 'color', 'name': 'favorite color', 'value': 'red', 'has_history': False})

    def test_get_display_data_no_name(self):
        column = DisplayConfig(expr='color')
        data = {
            'color': 'red'
        }
        self.assertEqual(get_display_data(data, column),
                         {'expr': 'color', 'name': 'color', 'value': 'red', 'has_history': False})

    def test_get_display_data_function(self):
        get_color = lambda x: x['color']
        column = DisplayConfig(name='favorite color', expr=get_color)
        data = {
            'color': 'red'
        }
        self.assertEqual(
            get_display_data(data, column),
            {'expr': 'favorite color', 'name': 'favorite color', 'value': 'red', 'has_history': False}
        )

    def test_get_display_data_history(self):
        column = DisplayConfig(expr='colour', has_history=True)
        data = {'colour': 'red'}
        self.assertEqual(
            get_display_data(data, column),
            {'expr': 'colour', 'name': 'colour', 'value': 'red', 'has_history': True}
        )

<<<<<<< HEAD
    def test_get_display_data_format(self):
        column = DisplayConfig(expr='colour', format="<b>{}</b>")
        data = {'colour': 'red'}
        self.assertEqual(
            get_display_data(data, column),
            {'expr': 'colour', 'name': 'colour', 'value': '<b>red</b>', 'has_history': False}
        )

    def test_get_display_process_yesno(self):
        column = DisplayConfig(expr='big', process="yesno")
        data = {'big': True}
        self.assertEqual(
            get_display_data(data, column),
            {'expr': 'big', 'name': 'big', 'value': 'yes', 'has_history': False}
        )

    @patch("corehq.apps.hqwebapp.templatetags.proptable_tags.get_doc_info_by_id")
    def test_get_display_process_docinfo(self, get_doc_info_by_id):
        get_doc_info_by_id.return_value = DocInfo(
            display="Bob",
            type_display="Mobile Worker",
            link="https://www.commcarehq.org/i_am_bob",
            is_deleted=False,
        )
        column = DisplayConfig(expr='bob', process="doc_info")
        data = {'bob': True, 'domain': 'bobs_domain'}
        expected_value = 'Mobile Worker\n<a href="https://www.commcarehq.org/i_am_bob">Bob</a>\n'
        self.assertEqual(
            get_display_data(data, column),
            {'expr': 'bob', 'name': 'bob', 'value': expected_value, 'has_history': False}
        )

    def test_get_display_process_date(self):
        column = DisplayConfig(expr='date', process="date")
        data = {'date': "2021-03-16T14:37:22Z"}
        expected_value = (
            "<time title='2021-03-16T14:37:22+00:00' datetime='2021-03-16T14:37:22+00:00'>"
            "Mar 16, 2021 14:37 UTC"
            "</time>"
        )
        self.assertEqual(
            get_display_data(data, column),
            {'expr': 'date', 'name': 'date', 'value': expected_value, 'has_history': False}
        )

    def test_get_display_process_timeago(self):
        column = DisplayConfig(expr='date', process="date", timeago=True)
        data = {'date': "2021-03-16T14:37:22Z"}
        expected_value = (
            "<time class='timeago' title='2021-03-16T14:37:22+00:00' datetime='2021-03-16T14:37:22+00:00'>"
            "Mar 16, 2021 14:37 UTC"
            "</time>"
        )
        self.assertEqual(
            get_display_data(data, column),
            {'expr': 'date', 'name': 'date', 'value': expected_value, 'has_history': False}
        )

    @override_settings(PHONE_TIMEZONES_HAVE_BEEN_PROCESSED=True)
    def test_get_display_process_phonetime(self):
        column = DisplayConfig(expr='date', process="date", is_phone_time=True)
        data = {'date': "2021-03-16T14:37:22Z"}
        expected_value = (
            "<time title='2021-03-16T16:37:22+02:00' datetime='2021-03-16T16:37:22+02:00'>"
            "Mar 16, 2021 16:37 SAST"
            "</time>"
        )
        self.assertEqual(
            get_display_data(data, column, timezone=pytz.timezone("Africa/Johannesburg")),
            {'expr': 'date', 'name': 'date', 'value': expected_value, 'has_history': False}
        )

    def test_get_display_data_blank(self):
        column = DisplayConfig(expr='not_prop')
        data = {'prop': True}
        self.assertEqual(
            get_display_data(data, column),
            {'expr': 'not_prop', 'name': 'not prop', 'value': '---', 'has_history': False}
        )
=======

class ToHTMLTest(SimpleTestCase):
    def test_handles_single_value(self):
        self.assertEqual(_to_html('value'), 'value')

    def test_converts_none_to_dashes(self):
        self.assertEqual(_to_html(None), '---')

    def test_single_values_are_escaped(self):
        self.assertEqual(_to_html('va<lue'), 'va&lt;lue')

    def test_handles_list(self):
        result = _to_html(['one', 'two', 'three'], key='test_list')
        self.assertEqual(result,
            "<dl>"
            "<dt>test_list</dt><dd>one</dd>"
            "<dt>test_list</dt><dd>two</dd>"
            "<dt>test_list</dt><dd>three</dd>"
            "</dl>")

    def test_list_key_and_value_are_escaped(self):
        result = _to_html(['va<lue'], key='ke>y')
        self.assertEqual(result,
            "<dl>"
            "<dt>ke&gt;y</dt><dd>va&lt;lue</dd>"
            "</dl>")

    def test_handles_dict(self):
        result = _to_html({'a': 'one', 'b': 'two'}, key='test_dict')
        self.assertEqual(result,
            "<dl class='well'>"
            "<dt>a</dt><dd>one</dd>"
            "<dt>b</dt><dd>two</dd>"
            "</dl>")

    def test_dict_key_and_values_are_escaped(self):
        result = _to_html({'ke>y': 'va<lue'})
        self.assertEqual(result,
            "<dl class='well'>"
            "<dt>ke&gt;y</dt><dd>va&lt;lue</dd>"
            "</dl>")

    def test_handles_date(self):
        result = _to_html(date(2020, 5, 25))
        self.assertEqual(result, "<time  title='2020-05-25' datetime='2020-05-25'>May 25, 2020</time>")

    def test_handles_datetime(self):
        result = _to_html(datetime(2020, 5, 25, 2, 12, 10, 100))
        self.assertEqual(result,
            "<time  title='2020-05-25T02:12:10.000100'"
            " datetime='2020-05-25T02:12:10.000100'>May 25, 2020 02:12 </time>")
>>>>>>> 0ed61d79
<|MERGE_RESOLUTION|>--- conflicted
+++ resolved
@@ -1,16 +1,12 @@
-<<<<<<< HEAD
+from datetime import date, datetime
+
 import pytz
 from django.test import SimpleTestCase, override_settings
-from mock.mock import patch
+from mock import patch
 
-from corehq.apps.hqwebapp.doc_info import DocInfo, get_commcareuser_url
-from corehq.apps.hqwebapp.templatetags.proptable_tags import get_display_data, DisplayConfig
-=======
-from datetime import date, datetime
-from django.test import SimpleTestCase
-
+from corehq.apps.hqwebapp.doc_info import DocInfo
+from corehq.apps.hqwebapp.templatetags.proptable_tags import DisplayConfig
 from corehq.apps.hqwebapp.templatetags.proptable_tags import get_display_data, _to_html
->>>>>>> 0ed61d79
 
 
 class CaseDisplayDataTest(SimpleTestCase):
@@ -50,7 +46,6 @@
             {'expr': 'colour', 'name': 'colour', 'value': 'red', 'has_history': True}
         )
 
-<<<<<<< HEAD
     def test_get_display_data_format(self):
         column = DisplayConfig(expr='colour', format="<b>{}</b>")
         data = {'colour': 'red'}
@@ -130,7 +125,7 @@
             get_display_data(data, column),
             {'expr': 'not_prop', 'name': 'not prop', 'value': '---', 'has_history': False}
         )
-=======
+
 
 class ToHTMLTest(SimpleTestCase):
     def test_handles_single_value(self):
@@ -175,11 +170,10 @@
 
     def test_handles_date(self):
         result = _to_html(date(2020, 5, 25))
-        self.assertEqual(result, "<time  title='2020-05-25' datetime='2020-05-25'>May 25, 2020</time>")
+        self.assertEqual(result, "<time title='2020-05-25' datetime='2020-05-25'>May 25, 2020</time>")
 
     def test_handles_datetime(self):
         result = _to_html(datetime(2020, 5, 25, 2, 12, 10, 100))
         self.assertEqual(result,
-            "<time  title='2020-05-25T02:12:10.000100'"
-            " datetime='2020-05-25T02:12:10.000100'>May 25, 2020 02:12 </time>")
->>>>>>> 0ed61d79
+            "<time title='2020-05-25T02:12:10.000100'"
+            " datetime='2020-05-25T02:12:10.000100'>May 25, 2020 02:12 </time>")