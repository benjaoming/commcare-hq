"""
A collection of templatetags and helper functions for declaratively defining a
property table layout with multiple (optionally named) tables of some number of
rows of possibly differing length, where each row consists of a number of names
and values which are calculated based on an expression and a data source.

Supports psuedo-tables using dls and real tables.

"""

import collections
import datetime
from itertools import zip_longest

from django import template
from django.template.defaultfilters import yesno
from django.utils.html import conditional_escape, escape
from django.utils.safestring import mark_safe

import pytz
from jsonobject.exceptions import BadValueError
<<<<<<< HEAD
=======
from itertools import zip_longest
>>>>>>> 9043175c

from dimagi.ext.jsonobject import DateProperty
from dimagi.utils.chunked import chunked
from dimagi.utils.dates import safe_strftime

from corehq.apps.hqwebapp.doc_info import get_doc_info_by_id
from corehq.apps.hqwebapp.templatetags.hq_shared_tags import pretty_doc_info
from corehq.const import USER_DATE_FORMAT, USER_DATETIME_FORMAT
from corehq.util.dates import iso_string_to_datetime
from corehq.util.timezones.conversions import PhoneTime, ServerTime

register = template.Library()


def _is_list_like(val):
<<<<<<< HEAD
    if isinstance(val, (six.text_type, bytes)):
        soft_assert_type_text(val)
    return (isinstance(val, collections.Iterable) and
            not isinstance(val, six.string_types))
=======
    return isinstance(val, collections.Iterable) and not isinstance(val, str)
>>>>>>> 9043175c


def _parse_date_or_datetime(val):
    def parse():
        if not val:
            return None

        # datetime is a subclass of date
        if isinstance(val, datetime.date):
            return val

        try:
            dt = iso_string_to_datetime(val)
        except BadValueError:
            try:
                return DateProperty().wrap(val)
            except BadValueError:
                return val
        else:
            if not any([dt.hour, dt.minute, dt.second, dt.microsecond]):
                return dt.date()
            else:
                return dt

    result = parse()
    if isinstance(result, datetime.datetime):
        assert result.tzinfo is None
    return result


def _format_slug_string_for_display(key):
    return key.replace('_', ' ').replace('-', ' ')


def _to_html(val, key=None, level=0, timeago=False):
    """
    Recursively convert a value to its HTML representation using <dl>s for
    dictionaries and <ul>s for lists.
    """
    recurse = lambda k, v: _to_html(v, key=k, level=level + 1, timeago=timeago)

    def _key_format(k, v):
        if not _is_list_like(v):
            return _format_slug_string_for_display(k)
        else:
            return ""

    if isinstance(val, dict):
        ret = "".join(
            ["<dl %s>" % ("class='well'" if level == 0 else '')] + 
            ["<dt>%s</dt><dd>%s</dd>" % (_key_format(k, v), recurse(k, v))
             for k, v in val.items()] +
            ["</dl>"])

    elif _is_list_like(val):
        ret = "".join(
            ["<dl>"] +
            ["<dt>%s</dt><dd>%s</dd>" % (key, recurse(None, v)) for v in val] +
            ["</dl>"])

    elif isinstance(val, datetime.date):
        if isinstance(val, datetime.datetime):
            fmt = USER_DATETIME_FORMAT
        else:
            fmt = USER_DATE_FORMAT

        iso = val.isoformat()
        ret = mark_safe("<time %s title='%s' datetime='%s'>%s</time>" % (
            "class='timeago'" if timeago else "", iso, iso, safe_strftime(val, fmt)))
    else:
        if val is None:
            val = '---'

        ret = escape(val)

    return mark_safe(ret)


def get_display_data(data, prop_def, processors=None, timezone=pytz.utc):
    # when prop_def came from a couchdbkit document, it will be a LazyDict with
    # a broken pop method.  This conversion also has the effect of a shallow
    # copy, which we want.
    prop_def = dict(prop_def)

    default_processors = {
        'yesno': yesno,
        'doc_info': lambda value: pretty_doc_info(
            get_doc_info_by_id(data['domain'], value)
        )
    }
    processors = processors or {}
    processors.update(default_processors)

    expr_name = _get_expr_name(prop_def)
    expr = prop_def.pop('expr')
    name = prop_def.pop('name', None) or _format_slug_string_for_display(expr)
    format = prop_def.pop('format', None)
    process = prop_def.pop('process', None)
    timeago = prop_def.get('timeago', False)
    has_history = prop_def.pop('has_history', False)

    val = eval_expr(expr, data)

    if prop_def.pop('parse_date', None):
        val = _parse_date_or_datetime(val)
    # is_utc is deprecated in favor of is_phone_time
    # but preserving here for backwards compatibility
    # is_utc = False is just reinterpreted as is_phone_time = True
    is_phone_time = prop_def.pop('is_phone_time',
                                 not prop_def.pop('is_utc', True))
    if isinstance(val, datetime.datetime):
        if not is_phone_time:
            val = ServerTime(val).user_time(timezone).done()
        else:
            val = PhoneTime(val, timezone).user_time(timezone).done()

    try:
        val = conditional_escape(processors[process](val))
    except KeyError:
        val = mark_safe(_to_html(val, timeago=timeago))
    if format:
        val = mark_safe(format.format(val))

    return {
        "expr": expr_name,
        "name": name,
        "value": val,
        "has_history": has_history,
    }


def _get_expr_name(prop_def):
    if callable(prop_def['expr']):
        return prop_def['name']
    else:
        return prop_def['expr']


def eval_expr(expr, dict_data):
    """
    If expr is a string, will do a dict lookup using that string as a key.

    If expr is a callable, will call it on the dict.
    """
    if callable(expr):
        return expr(dict_data)
    else:
        return dict_data.get(expr, None)


def get_tables_as_rows(data, definition, processors=None, timezone=pytz.utc):
    """
    Return a low-level definition of a group of tables, given a data object and
    a high-level declarative definition of the table rows and value
    calculations.

    """

    sections = []

    for section in definition:
        rows = [
            [get_display_data(
                data,
                prop,
                timezone=timezone,
                processors=processors) for prop in row]
            for row in section['layout']]

        max_row_len = max(list(map(len, rows))) if rows else 0
        for row in rows:
            if len(row) < max_row_len:
                row.append({
                    "colspan": 2 * (max_row_len - len(row))
                })

        sections.append({
            "name": section.get('name') or '',
            "rows": rows
        })

    return sections


def get_tables_as_columns(*args, **kwargs):
    sections = get_tables_as_rows(*args, **kwargs)
    for section in sections:
        section['columns'] = list(zip_longest(*section['rows']))
        del section['rows']

    return sections


def get_default_definition(keys, num_columns=1, name=None, assume_phonetimes=True):
    """
    Get a default single table layout definition for `keys` split across
    `num_columns` columns.

    All datetimes will be treated as "phone times".
    (See corehq.util.timezones.conversions.PhoneTime for more context.)

    """

    # is_phone_time isn't necessary on non-datetime columns,
    # but doesn't hurt either, and is easier than trying to detect.
    # I believe no caller uses this on non-phone-time datetimes
    # but if something does, we'll have to do this in a more targetted way
    layout = chunked([{"expr": prop, "is_phone_time": assume_phonetimes, "has_history": True}
                      for prop in keys], num_columns)

    return [
        {
            "name": name,
            "layout": layout
        }
    ]<|MERGE_RESOLUTION|>--- conflicted
+++ resolved
@@ -19,10 +19,6 @@
 
 import pytz
 from jsonobject.exceptions import BadValueError
-<<<<<<< HEAD
-=======
-from itertools import zip_longest
->>>>>>> 9043175c
 
 from dimagi.ext.jsonobject import DateProperty
 from dimagi.utils.chunked import chunked
@@ -38,14 +34,7 @@
 
 
 def _is_list_like(val):
-<<<<<<< HEAD
-    if isinstance(val, (six.text_type, bytes)):
-        soft_assert_type_text(val)
-    return (isinstance(val, collections.Iterable) and
-            not isinstance(val, six.string_types))
-=======
     return isinstance(val, collections.Iterable) and not isinstance(val, str)
->>>>>>> 9043175c
 
 
 def _parse_date_or_datetime(val):
