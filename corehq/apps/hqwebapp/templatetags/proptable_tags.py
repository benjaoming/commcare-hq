--- conflicted
+++ resolved
@@ -122,21 +122,12 @@
             fmt = USER_DATE_FORMAT
 
         iso = val.isoformat()
-<<<<<<< HEAD
-        ret = mark_safe("<time{timeago} title='{title}' datetime='{iso}'>{display}</time>".format(
-            timeago=" class='timeago'" if timeago else "",
+        ret = format_html("<time{timeago} title='{title}' datetime='{iso}'>{display}</time>".format(
+            timeago=mark_safe(" class='timeago'") if timeago else "",  # nosec: no user input
             title=iso,
             iso=iso,
             display=safe_strftime(val, fmt)
         ))
-=======
-        ret = format_html(
-            "<time {} title='{}' datetime='{}'>{}</time>",
-            mark_safe("class='timeago'") if timeago else "",  # nosec: no user input
-            iso,
-            iso,
-            safe_strftime(val, fmt))
->>>>>>> 0ed61d79
     else:
         if val is None:
             val = '---'
@@ -181,55 +172,28 @@
 
 def get_display_data(data: dict, prop_def: DisplayConfig, timezone=pytz.utc):
     expr_name = _get_expr_name(prop_def)
-<<<<<<< HEAD
     name = prop_def.name or _format_slug_string_for_display(expr_name)
 
     val = eval_expr(prop_def.expr, data)
 
     processor = VALUE_DISPLAY_PROCESSORS.get(prop_def.process, None)
     if processor:
-        val = processor(val, data)
-
-=======
-    expr = prop_def.pop('expr')
-    name = prop_def.pop('name', None) or _format_slug_string_for_display(expr)
-    format = prop_def.pop('format', None)
-    process = prop_def.pop('process', None)
-    timeago = prop_def.get('timeago', False)
-    has_history = prop_def.pop('has_history', False)
-
-    val = eval_expr(expr, data)
-
-    if prop_def.pop('parse_date', None):
         try:
-            val = _parse_date_or_datetime(val)
+            val = processor(val, data)
         except Exception:
             # ignore exceptions from date parsing
             pass
-    is_phone_time = prop_def.pop('is_phone_time', False)
->>>>>>> 0ed61d79
     if isinstance(val, datetime.datetime):
         if not prop_def.is_phone_time:
             val = ServerTime(val).user_time(timezone).done()
         else:
             val = PhoneTime(val, timezone).user_time(timezone).done()
 
-<<<<<<< HEAD
     if not processor or not processor.returns_html:
         val = _to_html(val, timeago=prop_def.timeago)
 
     if prop_def.format:
-        val = prop_def.format.format(val)
-
-    val = mark_safe(val)
-=======
-    try:
-        val = conditional_escape(processors[process](val))
-    except KeyError:
-        val = _to_html(val, timeago=timeago)
-    if format:
-        val = format_html(format, val)
->>>>>>> 0ed61d79
+        val = format_html(prop_def.format, val)
 
     return {
         "expr": expr_name,
@@ -314,22 +278,13 @@
 
     """
     phonetime_fields = phonetime_fields or set()
-<<<<<<< HEAD
-    process = "date" if parse_dates else None
-    layout = chunked(
-        [
-            DisplayConfig(expr=prop, is_phone_time=prop in phonetime_fields, has_history=True, process=process)
-=======
     date_fields = date_fields or set()
     layout = chunked(
         [
-            {
-                "expr": prop,
-                "is_phone_time": prop in phonetime_fields,
-                "has_history": True,
-                "parse_date": prop in date_fields
-            }
->>>>>>> 0ed61d79
+            DisplayConfig(
+                expr=prop, is_phone_time=prop in phonetime_fields, has_history=True,
+                process="date" if prop in date_fields else None
+            )
             for prop in keys
         ],
         num_columns
