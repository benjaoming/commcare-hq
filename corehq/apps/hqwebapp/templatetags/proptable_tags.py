"""
A collection of templatetags and helper functions for declaratively defining a
property table layout with multiple (optionally named) tables of some number of
rows of possibly differing length, where each row consists of a number of names
and values which are calculated based on an expression and a data source.

Supports psuedo-tables using dls and real tables.

"""

import collections
import datetime
from itertools import zip_longest

import attr
from django import template
from django.template.defaultfilters import yesno
from django.utils.html import conditional_escape, escape
from django.utils.safestring import mark_safe

import pytz
from jsonobject.exceptions import BadValueError

from dimagi.ext.jsonobject import DateProperty
from dimagi.utils.chunked import chunked
from dimagi.utils.dates import safe_strftime

from corehq.apps.hqwebapp.doc_info import get_doc_info_by_id
from corehq.apps.hqwebapp.templatetags.hq_shared_tags import pretty_doc_info
from corehq.const import USER_DATE_FORMAT, USER_DATETIME_FORMAT
from corehq.util.dates import iso_string_to_datetime
from corehq.util.timezones.conversions import PhoneTime, ServerTime


class DisplayProcessor(collections.namedtuple("DisplayProcessor", "processor, returns_html")):
    def __call__(self, value, data):
        return self.processor(value, data)


VALUE_DISPLAY_PROCESSORS = {
    'date': DisplayProcessor(lambda value, data: _parse_date_or_datetime(value), False),
    'yesno': DisplayProcessor(lambda value, data: conditional_escape(yesno(value)), False),
    'doc_info': DisplayProcessor(lambda value, data: pretty_doc_info(
        get_doc_info_by_id(data['domain'], value)
    ), True)
}

register = template.Library()


def _is_list_like(val):
    return isinstance(val, collections.Iterable) and not isinstance(val, str)


def _parse_date_or_datetime(val):
    def parse():
        if not val:
            return None

        # datetime is a subclass of date
        if isinstance(val, datetime.date) or not isinstance(val, str):
            return val

        try:
            dt = iso_string_to_datetime(val)
        except ValueError:
            try:
                return DateProperty().wrap(val)
            except BadValueError:
                return val
        else:
            if not any([dt.hour, dt.minute, dt.second, dt.microsecond]):
                return dt.date()
            else:
                return dt

    result = parse()
    if isinstance(result, datetime.datetime):
        assert result.tzinfo is None
    return result


def _format_slug_string_for_display(key):
    return key.replace('_', ' ').replace('-', ' ')


def _to_html(val, key=None, level=0, timeago=False):
    """
    Recursively convert a value to its HTML representation using <dl>s for
    dictionaries and <ul>s for lists.
    """
    recurse = lambda k, v: _to_html(v, key=k, level=level + 1, timeago=timeago)

    def _key_format(k, v):
        if not _is_list_like(v):
            return _format_slug_string_for_display(k)
        else:
            return ""

    if isinstance(val, dict):
        ret = "".join(
            ["<dl %s>" % ("class='well'" if level == 0 else '')] + 
            ["<dt>%s</dt><dd>%s</dd>" % (_key_format(k, v), recurse(k, v))
             for k, v in val.items()] +
            ["</dl>"])

    elif _is_list_like(val):
        ret = "".join(
            ["<dl>"] +
            ["<dt>%s</dt><dd>%s</dd>" % (key, recurse(None, v)) for v in val] +
            ["</dl>"])

    elif isinstance(val, datetime.date):
        if isinstance(val, datetime.datetime):
            fmt = USER_DATETIME_FORMAT
        else:
            fmt = USER_DATE_FORMAT

        iso = val.isoformat()
        ret = mark_safe("<time{timeago} title='{title}' datetime='{iso}'>{display}</time>".format(
            timeago=" class='timeago'" if timeago else "",
            title=iso,
            iso=iso,
            display=safe_strftime(val, fmt)
        ))
    else:
        if val is None:
            val = '---'

        ret = escape(val)

    return mark_safe(ret)


@attr.s
class DisplayConfig:
    # dict key or callable to get value from data dict
    expr = attr.ib()

    # name of the field. Defaults to the value `expr` if not given.
    name = attr.ib(default=None)

    # processor to apply. Available processors are:
    # - 'yesno': convert boolean values to yes / no / maybe
    # - 'doc_info': render a DocInfo
    # - 'date': convert date strings to date objects
    process = attr.ib(default=None)

    # String to use as the output format e.g. "<b>{}</b>"
    format = attr.ib(default=None)

    # add 'timeago' class to <time/> elements
    timeago = attr.ib(default=False)

    # property that is passed through in the return result
    has_history = attr.ib(default=False)

    # True if this value represents a 'phone time'. See ``PhoneTime``
    is_phone_time = attr.ib(default=False)

    @process.validator
    def _validate_process(self, attribute, value):
        choices = VALUE_DISPLAY_PROCESSORS.keys()
        if value is not None and value not in choices:
            raise ValueError("'process' must be one of {}".format(", ".join(choices)))


def get_display_data(data: dict, prop_def: DisplayConfig, timezone=pytz.utc):
    expr_name = _get_expr_name(prop_def)
<<<<<<< HEAD
    name = prop_def.name or _format_slug_string_for_display(expr_name)

    val = eval_expr(prop_def.expr, data)

    processor = VALUE_DISPLAY_PROCESSORS.get(prop_def.process, None)
    if processor:
        val = processor(val, data)

=======
    expr = prop_def.pop('expr')
    name = prop_def.pop('name', None) or _format_slug_string_for_display(expr)
    format = prop_def.pop('format', None)
    process = prop_def.pop('process', None)
    timeago = prop_def.get('timeago', False)
    has_history = prop_def.pop('has_history', False)

    val = eval_expr(expr, data)

    if prop_def.pop('parse_date', None):
        try:
            val = _parse_date_or_datetime(val)
        except Exception:
            # ignore exceptions from date parsing
            pass
    is_phone_time = prop_def.pop('is_phone_time', False)
>>>>>>> cf261b6f
    if isinstance(val, datetime.datetime):
        if not prop_def.is_phone_time:
            val = ServerTime(val).user_time(timezone).done()
        else:
            val = PhoneTime(val, timezone).user_time(timezone).done()

    if not processor or not processor.returns_html:
        val = _to_html(val, timeago=prop_def.timeago)

    if prop_def.format:
        val = prop_def.format.format(val)

    val = mark_safe(val)

    return {
        "expr": expr_name,
        "name": name,
        "value": val,
        "has_history": prop_def.has_history,
    }


def _get_expr_name(prop_def: DisplayConfig):
    if callable(prop_def.expr):
        return prop_def.name
    else:
        return prop_def.expr


def eval_expr(expr, dict_data):
    """
    If expr is a string, will do a dict lookup using that string as a key.

    If expr is a callable, will call it on the dict.
    """
    if callable(expr):
        return expr(dict_data)
    else:
        return dict_data.get(expr, None)


def get_tables_as_rows(data, definition, timezone=pytz.utc):
    """
    Return a low-level definition of a group of tables, given a data object and
    a high-level declarative definition of the table rows and value
    calculations.

    :param definition: dict with keys:
       "name" (optional): the name of the section
       "layout": list of rows to display. Each row must be a list of `DisplayConfig` classes
            that represent the cells of the row.
    """

    sections = []

    for section in definition:
        rows = [
            [get_display_data(
                data,
                prop,
                timezone=timezone) for prop in row]
            for row in section['layout']]

        max_row_len = max(list(map(len, rows))) if rows else 0
        for row in rows:
            if len(row) < max_row_len:
                row.append({
                    "colspan": 2 * (max_row_len - len(row))
                })

        sections.append({
            "name": section.get('name') or '',
            "rows": rows
        })

    return sections


def get_tables_as_columns(*args, **kwargs):
    sections = get_tables_as_rows(*args, **kwargs)
    for section in sections:
        section['columns'] = list(zip_longest(*section['rows']))
        del section['rows']

    return sections


def get_default_definition(keys, num_columns=1, name=None, phonetime_fields=None, date_fields=None):
    """
    Get a default single table layout definition for `keys` split across
    `num_columns` columns.

    All datetimes will be treated as "phone times".
    (See corehq.util.timezones.conversions.PhoneTime for more context.)

    """
    phonetime_fields = phonetime_fields or set()
<<<<<<< HEAD
    process = "date" if parse_dates else None
    layout = chunked(
        [
            DisplayConfig(expr=prop, is_phone_time=prop in phonetime_fields, has_history=True, process=process)
=======
    date_fields = date_fields or set()
    layout = chunked(
        [
            {
                "expr": prop,
                "is_phone_time": prop in phonetime_fields,
                "has_history": True,
                "parse_date": prop in date_fields
            }
>>>>>>> cf261b6f
            for prop in keys
        ],
        num_columns
    )

    return [
        {
            "name": name,
            "layout": list(layout)
        }
    ]<|MERGE_RESOLUTION|>--- conflicted
+++ resolved
@@ -73,11 +73,14 @@
                 return dt.date()
             else:
                 return dt
-
-    result = parse()
-    if isinstance(result, datetime.datetime):
-        assert result.tzinfo is None
-    return result
+    try:
+        result = parse()
+        if isinstance(result, datetime.datetime):
+            assert result.tzinfo is None
+        return result
+    except Exception:
+        # ignore exceptions from date parsing
+        pass
 
 
 def _format_slug_string_for_display(key):
@@ -167,7 +170,6 @@
 
 def get_display_data(data: dict, prop_def: DisplayConfig, timezone=pytz.utc):
     expr_name = _get_expr_name(prop_def)
-<<<<<<< HEAD
     name = prop_def.name or _format_slug_string_for_display(expr_name)
 
     val = eval_expr(prop_def.expr, data)
@@ -176,24 +178,6 @@
     if processor:
         val = processor(val, data)
 
-=======
-    expr = prop_def.pop('expr')
-    name = prop_def.pop('name', None) or _format_slug_string_for_display(expr)
-    format = prop_def.pop('format', None)
-    process = prop_def.pop('process', None)
-    timeago = prop_def.get('timeago', False)
-    has_history = prop_def.pop('has_history', False)
-
-    val = eval_expr(expr, data)
-
-    if prop_def.pop('parse_date', None):
-        try:
-            val = _parse_date_or_datetime(val)
-        except Exception:
-            # ignore exceptions from date parsing
-            pass
-    is_phone_time = prop_def.pop('is_phone_time', False)
->>>>>>> cf261b6f
     if isinstance(val, datetime.datetime):
         if not prop_def.is_phone_time:
             val = ServerTime(val).user_time(timezone).done()
@@ -291,22 +275,15 @@
 
     """
     phonetime_fields = phonetime_fields or set()
-<<<<<<< HEAD
-    process = "date" if parse_dates else None
-    layout = chunked(
-        [
-            DisplayConfig(expr=prop, is_phone_time=prop in phonetime_fields, has_history=True, process=process)
-=======
     date_fields = date_fields or set()
     layout = chunked(
         [
-            {
-                "expr": prop,
-                "is_phone_time": prop in phonetime_fields,
-                "has_history": True,
-                "parse_date": prop in date_fields
-            }
->>>>>>> cf261b6f
+            DisplayConfig(
+                expr=prop,
+                is_phone_time=prop in phonetime_fields,
+                has_history=True,
+                process="date" if prop in date_fields else None
+            )
             for prop in keys
         ],
         num_columns
