--- conflicted
+++ resolved
@@ -414,7 +414,6 @@
         return reverse(urlname)
 
 
-<<<<<<< HEAD
 @register.tag
 def addtoblock(parser, token):
     try:
@@ -474,7 +473,8 @@
 
         contents = request_blocks.pop(self.name, '')
         return super_result + contents
-=======
+
+
 @register.simple_tag(takes_context=True)
 def url_replace(context, field, value):
     """Usage <a href="?{% url_replace 'since' restore_id %}">
@@ -485,5 +485,4 @@
     """
     params = context['request'].GET.copy()
     params[field] = value
-    return params.urlencode()
->>>>>>> 8634935e
+    return params.urlencode()