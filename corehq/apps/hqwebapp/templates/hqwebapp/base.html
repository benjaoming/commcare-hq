--- conflicted
+++ resolved
@@ -438,11 +438,7 @@
         {% endif %}
 
         {% compress js %}
-<<<<<<< HEAD
-=======
-        <script src="{% static 'hqwebapp/js/ajax_csrf_setup.js' %}"></script>
         <script src="{% static 'hqwebapp/js/hq_extensions.jquery.js' %}"></script>
->>>>>>> 4ebf4ae0
         <script src="{% static 'hqwebapp/js/hq-bug-report.js' %}"></script>
         <script src="{% static 'hqwebapp/js/layout.js' %}"></script>
         <script src="{% static 'hqwebapp/js/hq.helpers.js' %}"></script>
