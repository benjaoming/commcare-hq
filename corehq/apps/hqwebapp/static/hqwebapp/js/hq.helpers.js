hqDefine("hqwebapp/js/hq.helpers", ['jquery', 'knockout', 'underscore'], function($, ko, _) {
    var clearAnnouncement = function (announcementID) {
        $.ajax({
            url: '/announcements/clear/' + announcementID
        });
    };

    $('.page-level-alert').on('closed', function () {
        var announcement_id = $('.page-level-alert').find('.announcement-control').data('announcementid');
        if (announcement_id) {
            clearAnnouncement(announcement_id);
        }
    });

    // disable-on-submit is a class for form submit buttons so they're automatically disabled when the form is submitted
    $(document).on('submit', 'form', function(ev) {
        var form = $(ev.target);
        form.find('.disable-on-submit').disableButton();
        form.find('.disable-on-submit-no-spinner').disableButtonNoSpinner();
    });
    $(document).on('submit', 'form.disable-on-submit', function (ev) {
        $(ev.target).find('[type="submit"]').disableButton();
    });
    $(document).on('click', '.add-spinner-on-click', function(ev) {
        $(ev.target).addSpinnerToButton();
    });

    $(document).on('click', '.notification-close-btn', function() {
        var note_id = $(this).data('note-id');
        var post_url = $(this).data('url');
        $.post(post_url, {note_id: note_id});
        $(this).parents('.alert').hide(150);
    });

    // Initialize common widgets
    $(function() {
        _.each($(".ko-select2"), function(element) {
            $(element).select2();
        });
    });

    if ($.timeago) {
        $.timeago.settings.allowFuture = true;
        $(".timeago").timeago();
    }

    window.onerror = function(message, file, line, col, error) {
        $.post('/jserror/', {
            message: message,
            page: window.location.href,
            file: file,
            line: line,
            stack: error ? error.stack : null,
        });
        return false; // let default handler run
    };

    var oldHide = $.fn.popover.Constructor.prototype.hide;

    $.fn.popover.Constructor.prototype.hide = function() {
        if (this.options.trigger === "hover" && this.tip().is(":hover")) {
            var that = this;
            setTimeout(function() {
                return that.hide.apply(that, arguments);
            }, that.options.delay.hide);
            return;
        }
        oldHide.apply(this, arguments);
    };

    $.fn.hqHelp = function () {
        var self = this;
        self.each(function(i) {
            var $self = $(self),
                $helpElem = $($self.get(i)),
                $link = $helpElem.find('a');

            var options = {
                html: true,
                trigger: 'focus',
                container: 'body',
            };
            if (!$link.data('content')) {
                options.content = function() {
                    return $('#popover_content_wrapper').html();
                };
            }
            if (!$link.data("title")) {
                options.template = '<div class="popover"><div class="arrow"></div><div class="popover-inner"><div class="popover-content"><p></p></div></div></div>';
            }
            $link.popover(options);

            // Prevent jumping to the top of the page when link is clicked
            $helpElem.find('a').click(function(event) {
                ga_track_event("Clicked Help Bubble", $(this).data('title'), '-');
                event.preventDefault();
            });
        });
    };

    $.showMessage = function (message, level) {
        var $notice = $('<div />').addClass("alert fade in alert-block alert-full page-level-alert")
            .addClass("alert-" + level);
        var $closeIcon = $('<a />').addClass("close").attr("data-dismiss", "alert");
        $closeIcon.attr("href", "#").html("&times;");
        $notice.append($closeIcon);
        $notice.append(message);
        $(".hq-page-header-container").prepend($notice);
    };


    $.fn.addSpinnerToButton = function () {
        $(this).prepend('<i class="fa fa-refresh fa-spin icon-refresh icon-spin"></i> ');
    };


    $.fn.removeSpinnerFromButton = function () {
        $(this).find('i').remove();
    };


    $.fn.disableButtonNoSpinner = function () {
        $(this).prop('disabled', 'disabled')
               .addClass('disabled');
    };


    $.fn.disableButton = function () {
        $(this).disableButtonNoSpinner();
        $(this).addSpinnerToButton();
    };


    $.fn.enableButton = function () {
        $(this).removeSpinnerFromButton();
        $(this).removeClass('disabled')
               .prop('disabled', false);
    };


    $.fn.koApplyBindings = function (context) {
        if (!this.length) {
            throw new Error("No element passed to koApplyBindings");
        }
        if (this.length > 1) {
            throw new Error("Multiple elements passed to koApplyBindings");
        }
        ko.applyBindings(context, this.get(0));
        this.removeClass('ko-template');
    };

    $.ajaxSetup({
        beforeSend: function(xhr, settings) {
            // Don't pass csrftoken cross domain
            // Ignore HTTP methods that do not require CSRF protection
            if (!/^(GET|HEAD|OPTIONS|TRACE)$/.test(settings.type) && !this.crossDomain) {
                var $csrf_token = $("#csrfTokenContainer").val();
                xhr.setRequestHeader("X-CSRFToken", $csrf_token);
            }
        },
    });


<<<<<<< HEAD
    // Return something so that hqModules understands that the module has been defined
    return 1;
=======
$.fn.koApplyBindings = function (context) {
    if (!this.length) {
        throw new Error("No element passed to koApplyBindings");
    }
    if (this.length > 1) {
        throw new Error("Multiple elements passed to koApplyBindings");
    }
    ko.applyBindings(context, this.get(0));
    this.removeClass('ko-template');
};

$.ajaxSetup({
    beforeSend: function(xhr, settings) {
        // Don't pass csrftoken cross domain
        // Ignore HTTP methods that do not require CSRF protection
        if (!/^(GET|HEAD|OPTIONS|TRACE)$/.test(settings.type) && !this.crossDomain) {
            var $csrf_token = $("#csrfTokenContainer").val();
            xhr.setRequestHeader("X-CSRFToken", $csrf_token);
        }
    },
>>>>>>> 1b26b35c
});<|MERGE_RESOLUTION|>--- conflicted
+++ resolved
@@ -137,7 +137,6 @@
                .prop('disabled', false);
     };
 
-
     $.fn.koApplyBindings = function (context) {
         if (!this.length) {
             throw new Error("No element passed to koApplyBindings");
@@ -160,30 +159,6 @@
         },
     });
 
-
-<<<<<<< HEAD
     // Return something so that hqModules understands that the module has been defined
     return 1;
-=======
-$.fn.koApplyBindings = function (context) {
-    if (!this.length) {
-        throw new Error("No element passed to koApplyBindings");
-    }
-    if (this.length > 1) {
-        throw new Error("Multiple elements passed to koApplyBindings");
-    }
-    ko.applyBindings(context, this.get(0));
-    this.removeClass('ko-template');
-};
-
-$.ajaxSetup({
-    beforeSend: function(xhr, settings) {
-        // Don't pass csrftoken cross domain
-        // Ignore HTTP methods that do not require CSRF protection
-        if (!/^(GET|HEAD|OPTIONS|TRACE)$/.test(settings.type) && !this.crossDomain) {
-            var $csrf_token = $("#csrfTokenContainer").val();
-            xhr.setRequestHeader("X-CSRFToken", $csrf_token);
-        }
-    },
->>>>>>> 1b26b35c
 });