hqDefine('hqwebapp/js/toggles.js', function () {
    var genericToggleEnabled = function (allToggles, toggleName) {
        var value = allToggles[toggleName];
        if (typeof value === 'undefined') {
            throw new Error(
<<<<<<< HEAD
                'Toggle ' + toggleName + ' not recognized. Must be one of: \n\n' +
                _.keys(allToggles).join("\n")
=======
                'Toggle ' + toggleName + 'not recognized. Must be one of: \n\n' +
                _.sortBy(_.keys(allToggles).join("\n"))
>>>>>>> 8e798bc1
            );
        }
        return value;
    };
    return {
        toggleEnabled: function (toggleName) {
            return genericToggleEnabled(hqImport('#toggles').toggles, toggleName);
        },
        previewEnabled: function (toggleName) {
            return genericToggleEnabled(hqImport('#toggles').previews, toggleName);
        }
    };
});<|MERGE_RESOLUTION|>--- conflicted
+++ resolved
@@ -3,13 +3,8 @@
         var value = allToggles[toggleName];
         if (typeof value === 'undefined') {
             throw new Error(
-<<<<<<< HEAD
                 'Toggle ' + toggleName + ' not recognized. Must be one of: \n\n' +
-                _.keys(allToggles).join("\n")
-=======
-                'Toggle ' + toggleName + 'not recognized. Must be one of: \n\n' +
                 _.sortBy(_.keys(allToggles).join("\n"))
->>>>>>> 8e798bc1
             );
         }
         return value;
