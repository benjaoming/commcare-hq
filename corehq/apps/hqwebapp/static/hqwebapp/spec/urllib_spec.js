--- conflicted
+++ resolved
@@ -2,11 +2,7 @@
 /* global $, sinon */
 
 describe('urllib', function() {
-<<<<<<< HEAD
-    var urllib = hqImport('hqwebapp/js/urllib');
-=======
-    var urllib = hqImport('hqwebapp/js/initial_page_data.js');
->>>>>>> f14ec89a
+    var urllib = hqImport('hqwebapp/js/initial_page_data');
     describe('getUrlParameterFromString', function() {
         it('should return undefined when URL param missing', function() {
             assert.strictEqual(urllib.getUrlParameterFromString('asdf', '?limit=29'), undefined);
