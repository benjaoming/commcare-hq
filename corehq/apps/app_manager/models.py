--- conflicted
+++ resolved
@@ -333,13 +333,8 @@
         if 'external_id' in action_properties and action.external_id:
             yield 'external_id', action.external_id
         if 'update' in action_properties:
-<<<<<<< HEAD
-            for name, path in action.update.items():
-                yield name, path.question_path
-=======
             for name, smart_case_update in action.update.items():
                 yield name, smart_case_update.question_path
->>>>>>> b56128b9
         if 'case_properties' in action_properties:
             for name, path in action.case_properties.items():
                 yield name, path
