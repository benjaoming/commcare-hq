# coding=utf-8
"""
Application terminology

For any given application, there are a number of different documents.

The primary application document is an instance of Application.  This
document id is what you'll see in the URL on most app manager pages. Primary
application documents should have `copy_of == None` and `is_released ==
False`. When an application is saved, the field `version` is incremented.

When a user makes a build of an application, a copy of the primary
application document is made. These documents are the "versions" you see on
the deploy page. Each build document will have a different id, and the
`copy_of` field will be set to the ID of the primary application document.
Additionally, some attachments such as `profile.xml` and `suite.xml` will be
created and saved to the build doc (see `create_all_files`).

When a build is starred, this is called "releasing" the build.  The parameter
`is_released` will be set to True on the build document.

You might also run in to remote applications and applications copied to be
published on the exchange, but those are quite infrequent.
"""
import calendar
from distutils.version import LooseVersion
from itertools import chain
import tempfile
import os
import logging
import hashlib
import random
import json
import types
import re
import datetime
import uuid
from collections import defaultdict, namedtuple
from functools import wraps
from copy import deepcopy
from mimetypes import guess_type
from urllib2 import urlopen
from urlparse import urljoin

from couchdbkit import MultipleResultsFound
import itertools
from lxml import etree
from django.core.cache import cache
from django.utils.translation import override, ugettext as _, ugettext
from couchdbkit.exceptions import BadValueError
from corehq.apps.app_manager.suite_xml.utils import get_select_chain
from corehq.apps.app_manager.suite_xml.generator import SuiteGenerator, MediaSuiteGenerator
from corehq.apps.app_manager.xpath_validator import validate_xpath
from corehq.apps.userreports.exceptions import ReportConfigurationNotFoundError
from corehq.util.timezones.utils import get_timezone_for_domain
from dimagi.ext.couchdbkit import *
from django.conf import settings
from django.contrib.auth.hashers import make_password
from django.core.urlresolvers import reverse
from django.template.loader import render_to_string
from restkit.errors import ResourceError
from couchdbkit.resource import ResourceNotFound
from corehq import toggles, privileges
from corehq.blobs.mixin import BlobMixin
from corehq.const import USER_DATE_FORMAT, USER_TIME_FORMAT
from corehq.apps.app_manager.feature_support import CommCareFeatureSupportMixin
from corehq.util.quickcache import quickcache
from corehq.util.timezones.conversions import ServerTime
from dimagi.utils.couch import CriticalSection
from django_prbac.exceptions import PermissionDenied
from corehq.apps.accounting.utils import domain_has_privilege

from corehq.apps.app_manager.commcare_settings import check_condition
from corehq.apps.app_manager.const import *
from corehq.apps.app_manager.xpath import (
    dot_interpolate,
    interpolate_xpath,
    LocationXpath,
)
from corehq.apps.builds import get_default_build_spec
from dimagi.utils.couch.cache import cache_core
from dimagi.utils.couch.undo import DeleteRecord, DELETED_SUFFIX
from dimagi.utils.dates import DateSpan
from dimagi.utils.decorators.memoized import memoized
from dimagi.utils.make_uuid import random_hex
from dimagi.utils.web import get_url_base, parse_int
import commcare_translations
from corehq.util import bitly
from corehq.util import view_utils
from corehq.apps.appstore.models import SnapshotMixin
from corehq.apps.builds.models import BuildSpec, BuildRecord
from corehq.apps.hqmedia.models import HQMediaMixin
from corehq.apps.translations.models import TranslationMixin
from corehq.apps.users.models import CouchUser
from corehq.apps.users.util import cc_user_domain
from corehq.apps.domain.models import cached_property, Domain
from corehq.apps.app_manager import current_builds, app_strings, remote_app, \
    id_strings, commcare_settings
from corehq.apps.app_manager.suite_xml import xml_models as suite_models
from corehq.apps.app_manager.dbaccessors import (
    get_app,
    get_latest_build_doc,
    get_latest_released_app_doc,
    domain_has_apps,
)
from corehq.apps.app_manager.util import (
    split_path,
    save_xform,
    ParentCasePropertyBuilder,
    is_usercase_in_use,
    actions_use_usercase,
    update_unique_ids,
    app_callout_templates,
    xpath_references_case,
    xpath_references_user_case,
    module_case_hierarchy_has_circular_reference)
from corehq.apps.app_manager.xform import XForm, parse_xml as _parse_xml, \
    validate_xform
from corehq.apps.app_manager.templatetags.xforms_extras import trans
from .exceptions import (
    AppEditingError,
    BlankXFormError,
    ConflictingCaseTypeError,
    FormNotFoundException,
    IncompatibleFormTypeException,
    LocationXpathValidationError,
    ModuleNotFoundException,
    ModuleIdMissingException,
    RearrangeError,
    SuiteValidationError,
    VersioningError,
    XFormException,
    XFormIdNotUnique,
    XFormValidationError,
    ScheduleError,
    CaseXPathValidationError,
    UserCaseXPathValidationError,
)
from corehq.apps.reports.daterange import get_daterange_start_end_dates, get_simple_dateranges
from jsonpath_rw import jsonpath, parse

WORKFLOW_DEFAULT = 'default'  # go to the app main screen
WORKFLOW_ROOT = 'root'  # go to the module select screen
WORKFLOW_PARENT_MODULE = 'parent_module'  # go to the parent module's screen
WORKFLOW_MODULE = 'module'  # go to the current module's screen
WORKFLOW_PREVIOUS = 'previous_screen'  # go to the previous screen (prior to entering the form)
WORKFLOW_FORM = 'form'  # go straight to another form
ALL_WORKFLOWS = [
    WORKFLOW_DEFAULT,
    WORKFLOW_ROOT,
    WORKFLOW_PARENT_MODULE,
    WORKFLOW_MODULE,
    WORKFLOW_PREVIOUS,
    WORKFLOW_FORM,
]

DETAIL_TYPES = ['case_short', 'case_long', 'ref_short', 'ref_long']

FIELD_SEPARATOR = ':'

ATTACHMENT_REGEX = r'[^/]*\.xml'

ANDROID_LOGO_PROPERTY_MAPPING = {
    'hq_logo_android_home': 'brand-banner-home',
    'hq_logo_android_login': 'brand-banner-login',
}


def jsonpath_update(datum_context, value):
    field = datum_context.path.fields[0]
    parent = jsonpath.Parent().find(datum_context)[0]
    parent.value[field] = value

# store a list of references to form ID's so that
# when an app is copied we can update the references
# with the new values
form_id_references = []


def FormIdProperty(expression, **kwargs):
    """
    Create a StringProperty that references a form ID. This is necessary because
    form IDs change when apps are copied so we need to make sure we update
    any references to the them.
    :param expression:  jsonpath expression that can be used to find the field
    :param kwargs:      arguments to be passed to the underlying StringProperty
    """
    path_expression = parse(expression)
    assert isinstance(path_expression, jsonpath.Child), "only child path expressions are supported"
    field = path_expression.right
    assert len(field.fields) == 1, 'path expression can only reference a single field'

    form_id_references.append(path_expression)
    return StringProperty(**kwargs)


def _rename_key(dct, old, new):
    if old in dct:
        if new in dct and dct[new]:
            dct["%s_backup_%s" % (new, hex(random.getrandbits(32))[2:-1])] = dct[new]
        dct[new] = dct[old]
        del dct[old]


@memoized
def load_app_template(slug):
    path = os.path.join(os.path.dirname(__file__), 'static', 'app_manager', 'json', 'template_apps')
    with open(os.path.join(path, slug + '.json')) as f:
        return json.load(f)


@memoized
def load_case_reserved_words():
    with open(os.path.join(os.path.dirname(__file__), 'static', 'app_manager', 'json', 'case-reserved-words.json')) as f:
        return json.load(f)


@memoized
def load_form_template(filename):
    with open(os.path.join(os.path.dirname(__file__), 'data', filename)) as f:
        return f.read()


class IndexedSchema(DocumentSchema):
    """
    Abstract class.
    Meant for documents that appear in a list within another document
    and need to know their own position within that list.

    """

    def with_id(self, i, parent):
        self._i = i
        self._parent = parent
        return self

    @property
    def id(self):
        return self._i

    def __eq__(self, other):
        return other and (self.id == other.id) and (self._parent == other._parent)

    class Getter(object):

        def __init__(self, attr):
            self.attr = attr

        def __call__(self, instance):
            items = getattr(instance, self.attr)
            l = len(items)
            for i, item in enumerate(items):
                yield item.with_id(i % l, instance)

        def __get__(self, instance, owner):
            # thanks, http://metapython.blogspot.com/2010/11/python-instance-methods-how-are-they.html
            # this makes Getter('foo') act like a bound method
            return types.MethodType(self, instance, owner)


class FormActionCondition(DocumentSchema):
    """
    The condition under which to open/update/close a case/referral

    Either {'type': 'if', 'question': '/xpath/to/node', 'answer': 'value'}
    in which case the action takes place if question has answer answer,
    or {'type': 'always'} in which case the action always takes place.
    """
    type = StringProperty(choices=["if", "always", "never"], default="never")
    question = StringProperty()
    answer = StringProperty()
    operator = StringProperty(choices=['=', 'selected'], default='=')

    def is_active(self):
        return self.type in ('if', 'always')


class FormAction(DocumentSchema):
    """
    Corresponds to Case XML

    """
    condition = SchemaProperty(FormActionCondition)

    def is_active(self):
        return self.condition.is_active()

    @classmethod
    def get_action_paths(cls, action):
        if action.condition.type == 'if':
            yield action.condition.question

        for __, path in cls.get_action_properties(action):
            yield path

    @classmethod
    def get_action_properties(self, action):
        action_properties = action.properties()
        if 'name_path' in action_properties and action.name_path:
            yield 'name', action.name_path
        if 'case_name' in action_properties:
            yield 'name', action.case_name
        if 'external_id' in action_properties and action.external_id:
            yield 'external_id', action.external_id
        if 'update' in action_properties:
            for name, path in action.update.items():
                yield name, path
        if 'case_properties' in action_properties:
            for name, path in action.case_properties.items():
                yield name, path
        if 'preload' in action_properties:
            for path, name in action.preload.items():
                yield name, path


class UpdateCaseAction(FormAction):

    update = DictProperty()


class PreloadAction(FormAction):

    preload = DictProperty()

    def is_active(self):
        return bool(self.preload)


class UpdateReferralAction(FormAction):

    followup_date = StringProperty()

    def get_followup_date(self):
        if self.followup_date:
            return "if(date({followup_date}) >= date(today()), {followup_date}, date(today() + 2))".format(
                followup_date=self.followup_date,
            )
        return self.followup_date or "date(today() + 2)"


class OpenReferralAction(UpdateReferralAction):

    name_path = StringProperty()


class OpenCaseAction(FormAction):

    name_path = StringProperty()
    external_id = StringProperty()


class OpenSubCaseAction(FormAction):

    case_type = StringProperty()
    case_name = StringProperty()
    reference_id = StringProperty()
    case_properties = DictProperty()
    repeat_context = StringProperty()
    # relationship = "child" for index to a parent case (default)
    # relationship = "extension" for index to a host case
    relationship = StringProperty(choices=['child', 'extension'], default='child')

    close_condition = SchemaProperty(FormActionCondition)


class FormActions(DocumentSchema):

    open_case = SchemaProperty(OpenCaseAction)
    update_case = SchemaProperty(UpdateCaseAction)
    close_case = SchemaProperty(FormAction)
    open_referral = SchemaProperty(OpenReferralAction)
    update_referral = SchemaProperty(UpdateReferralAction)
    close_referral = SchemaProperty(FormAction)

    case_preload = SchemaProperty(PreloadAction)
    referral_preload = SchemaProperty(PreloadAction)
    load_from_form = SchemaProperty(PreloadAction)  # DEPRECATED

    usercase_update = SchemaProperty(UpdateCaseAction)
    usercase_preload = SchemaProperty(PreloadAction)

    subcases = SchemaListProperty(OpenSubCaseAction)

    def all_property_names(self):
        names = set()
        names.update(self.update_case.update.keys())
        names.update(self.case_preload.preload.values())
        for subcase in self.subcases:
            names.update(subcase.case_properties.keys())
        return names


class CaseIndex(DocumentSchema):
    tag = StringProperty()
    reference_id = StringProperty(default='parent')
    relationship = StringProperty(choices=['child', 'extension'], default='child')


class AdvancedAction(IndexedSchema):
    case_type = StringProperty()
    case_tag = StringProperty()
    case_properties = DictProperty()
    # case_indices = NotImplemented

    close_condition = SchemaProperty(FormActionCondition)

    __eq__ = DocumentSchema.__eq__

    def get_paths(self):
        for path in self.case_properties.values():
            yield path

        if self.close_condition.type == 'if':
            yield self.close_condition.question

    def get_property_names(self):
        return set(self.case_properties.keys())

    @property
    def is_subcase(self):
        return bool(self.case_indices)

    @property
    def form_element_name(self):
        return "case_{}".format(self.case_tag)


class AutoSelectCase(DocumentSchema):
    """
    Configuration for auto-selecting a case.
    Attributes:
        value_source    Reference to the source of the value. For mode = fixture,
                        this represents the FixtureDataType ID. For mode = case
                        this represents the 'case_tag' for the case.
                        The modes 'user' and 'raw' don't require a value_source.
        value_key       The actual field that contains the case ID. Can be a case
                        index or a user data key or a fixture field name or the raw
                        xpath expression.

    """
    mode = StringProperty(choices=[AUTO_SELECT_USER,
                                   AUTO_SELECT_FIXTURE,
                                   AUTO_SELECT_CASE,
                                   AUTO_SELECT_USERCASE,
                                   AUTO_SELECT_RAW])
    value_source = StringProperty()
    value_key = StringProperty(required=True)


class LoadCaseFromFixture(DocumentSchema):
    """
    fixture_nodeset:    FixtureDataType.tag
    fixture_tag:        name of the column to display in the list
    fixture_variable:   boolean if display_column actually contains the key for the localized string
    case_property:      name of the column whose value should be saved when the user selects an item
    arbitrary_datum_*:  adds an arbitrary datum with function before the action
    """
    fixture_nodeset = StringProperty()
    fixture_tag = StringProperty()
    fixture_variable = StringProperty()
    case_property = StringProperty(default='')
    auto_select = BooleanProperty(default=False)
    arbitrary_datum_id = StringProperty()
    arbitrary_datum_function = StringProperty()


class LoadUpdateAction(AdvancedAction):
    """
    details_module:           Use the case list configuration from this module to show the cases.
    preload:                  Value from the case to load into the form. Keys are question paths,
                              values are case properties.
    auto_select:              Configuration for auto-selecting the case
    load_case_from_fixture:   Configureation for loading a case using fixture data
    show_product_stock:       If True list the product stock using the module's Product List
                              configuration.
    product_program:          Only show products for this CommCare Supply program.
    """
    details_module = StringProperty()
    preload = DictProperty()
    auto_select = SchemaProperty(AutoSelectCase, default=None)
    load_case_from_fixture = SchemaProperty(LoadCaseFromFixture, default=None)
    show_product_stock = BooleanProperty(default=False)
    product_program = StringProperty()
    case_index = SchemaProperty(CaseIndex)

    @property
    def case_indices(self):
        # Allows us to ducktype AdvancedOpenCaseAction
        return [self.case_index] if self.case_index.tag else []

    @case_indices.setter
    def case_indices(self, value):
        if len(value) > 1:
            raise ValueError('A LoadUpdateAction cannot have more than one case index')
        if value:
            self.case_index = value[0]
        else:
            self.case_index = CaseIndex()

    @case_indices.deleter
    def case_indices(self):
        self.case_index = CaseIndex()

    def get_paths(self):
        for path in super(LoadUpdateAction, self).get_paths():
            yield path

        for path in self.preload.keys():
            yield path

    def get_property_names(self):
        names = super(LoadUpdateAction, self).get_property_names()
        names.update(self.preload.values())
        return names

    @property
    def case_session_var(self):
        return 'case_id_{0}'.format(self.case_tag)

    @classmethod
    def wrap(cls, data):
        if 'parent_tag' in data:
            if data['parent_tag']:
                data['case_index'] = {
                    'tag': data['parent_tag'],
                    'reference_id': data.get('parent_reference_id', 'parent'),
                    'relationship': data.get('relationship', 'child')
                }
            del data['parent_tag']
            data.pop('parent_reference_id', None)
            data.pop('relationship', None)
        return super(LoadUpdateAction, cls).wrap(data)


class AdvancedOpenCaseAction(AdvancedAction):
    name_path = StringProperty()
    repeat_context = StringProperty()
    case_indices = SchemaListProperty(CaseIndex)

    open_condition = SchemaProperty(FormActionCondition)

    def get_paths(self):
        for path in super(AdvancedOpenCaseAction, self).get_paths():
            yield path

        yield self.name_path

        if self.open_condition.type == 'if':
            yield self.open_condition.question

    @property
    def case_session_var(self):
        return 'case_id_new_{}_{}'.format(self.case_type, self.id)

    @classmethod
    def wrap(cls, data):
        if 'parent_tag' in data:
            if data['parent_tag']:
                index = {
                    'tag': data['parent_tag'],
                    'reference_id': data.get('parent_reference_id', 'parent'),
                    'relationship': data.get('relationship', 'child')
                }
                if hasattr(data.get('case_indices'), 'append'):
                    data['case_indices'].append(index)
                else:
                    data['case_indices'] = [index]
            del data['parent_tag']
            data.pop('parent_reference_id', None)
            data.pop('relationship', None)
        return super(AdvancedOpenCaseAction, cls).wrap(data)


class AdvancedFormActions(DocumentSchema):
    load_update_cases = SchemaListProperty(LoadUpdateAction)

    open_cases = SchemaListProperty(AdvancedOpenCaseAction)

    get_load_update_actions = IndexedSchema.Getter('load_update_cases')
    get_open_actions = IndexedSchema.Getter('open_cases')

    def get_all_actions(self):
        return itertools.chain(self.get_load_update_actions(), self.get_open_actions())

    def get_subcase_actions(self):
        return (a for a in self.get_all_actions() if a.case_indices)

    def get_open_subcase_actions(self, parent_case_type=None):
        for action in self.open_cases:
            if action.case_indices:
                if not parent_case_type:
                    yield action
                else:
                    if any(self.actions_meta_by_tag[case_index.tag]['action'].case_type == parent_case_type
                           for case_index in action.case_indices):
                        yield action

    def get_case_tags(self):
        for action in self.get_all_actions():
            yield action.case_tag

    def get_action_from_tag(self, tag):
        return self.actions_meta_by_tag.get(tag, {}).get('action', None)

    @property
    def actions_meta_by_tag(self):
        return self._action_meta()['by_tag']

    @property
    def actions_meta_by_parent_tag(self):
        return self._action_meta()['by_parent_tag']

    @property
    def auto_select_actions(self):
        return self._action_meta()['by_auto_select_mode']

    @memoized
    def _action_meta(self):
        meta = {
            'by_tag': {},
            'by_parent_tag': {},
            'by_auto_select_mode': {
                AUTO_SELECT_USER: [],
                AUTO_SELECT_CASE: [],
                AUTO_SELECT_FIXTURE: [],
                AUTO_SELECT_USERCASE: [],
                AUTO_SELECT_RAW: [],
            }
        }

        def add_actions(type, action_list):
            for action in action_list:
                meta['by_tag'][action.case_tag] = {
                    'type': type,
                    'action': action
                }
                for parent in action.case_indices:
                    meta['by_parent_tag'][parent.tag] = {
                        'type': type,
                        'action': action
                    }
                if type == 'load' and action.auto_select and action.auto_select.mode:
                    meta['by_auto_select_mode'][action.auto_select.mode].append(action)

        add_actions('load', self.get_load_update_actions())
        add_actions('open', self.get_open_actions())

        return meta


class FormSource(object):

    def __get__(self, form, form_cls):
        if not form:
            return self
        unique_id = form.get_unique_id()
        app = form.get_app()
        filename = "%s.xml" % unique_id

        # for backwards compatibility of really old apps
        try:
            old_contents = form['contents']
        except AttributeError:
            pass
        else:
            app.lazy_put_attachment(old_contents, filename)
            del form['contents']

        try:
            source = app.lazy_fetch_attachment(filename)
        except ResourceNotFound:
            source = ''

        return source

    def __set__(self, form, value):
        unique_id = form.get_unique_id()
        app = form.get_app()
        filename = "%s.xml" % unique_id
        app.lazy_put_attachment(value, filename)
        form.validation_cache = None
        try:
            form.xmlns = form.wrapped_xform().data_node.tag_xmlns
        except Exception:
            form.xmlns = None


class CachedStringProperty(object):

    def __init__(self, key):
        self.get_key = key

    def __get__(self, instance, owner):
        return self.get(self.get_key(instance))

    def __set__(self, instance, value):
        self.set(self.get_key(instance), value)

    @classmethod
    def get(cls, key):
        return cache.get(key)

    @classmethod
    def set(cls, key, value):
        cache.set(key, value, 7*24*60*60)  # cache for 7 days


class ScheduleVisit(IndexedSchema):
    """
    due:         Days after the anchor date that this visit is due
    starts:      Days before the due date that this visit is valid from
    expires:     Days after the due date that this visit is valid until (optional)

    repeats:     Whether this is a repeat visit (one per form allowed)
    increment:   Days after the last visit that the repeat visit occurs
    """
    due = IntegerProperty()
    starts = IntegerProperty()
    expires = IntegerProperty()
    repeats = BooleanProperty(default=False)
    increment = IntegerProperty()

    @property
    def id(self):
        """Visits are 1-based indexed"""
        _id = super(ScheduleVisit, self).id
        return _id + 1


class FormDatum(DocumentSchema):
    name = StringProperty()
    xpath = StringProperty()


class FormLink(DocumentSchema):
    """
    xpath:      xpath condition that must be true in order to open next form
    form_id:    id of next form to open
    """
    xpath = StringProperty()
    form_id = FormIdProperty('modules[*].forms[*].form_links[*].form_id')
    datums = SchemaListProperty(FormDatum)


class FormSchedule(DocumentSchema):
    """
    starts:                     Days after the anchor date that this schedule starts
    expires:                    Days after the anchor date that this schedule expires (optional)
    visits:		        List of visits in this schedule
    allow_unscheduled:          Allow unscheduled visits in this schedule
    transition_condition:       Condition under which we transition to the next phase
    termination_condition:      Condition under which we terminate the whole schedule
    """
    enabled = BooleanProperty(default=True)

    starts = IntegerProperty()
    expires = IntegerProperty()
    allow_unscheduled = BooleanProperty(default=False)
    visits = SchemaListProperty(ScheduleVisit)
    get_visits = IndexedSchema.Getter('visits')

    transition_condition = SchemaProperty(FormActionCondition)
    termination_condition = SchemaProperty(FormActionCondition)


class CommentMixin(DocumentSchema):
    """
    Documentation comment for app builders and maintainers
    """
    comment = StringProperty(default='')

    @property
    def short_comment(self):
        """
        Trim comment to 500 chars (about 100 words)
        """
        return self.comment if len(self.comment) <= 500 else self.comment[:497] + '...'


class FormBase(DocumentSchema):
    """
    Part of a Managed Application; configuration for a form.
    Translates to a second-level menu on the phone

    """
    form_type = None

    name = DictProperty(unicode)
    unique_id = StringProperty()
    show_count = BooleanProperty(default=False)
    xmlns = StringProperty()
    version = IntegerProperty()
    source = FormSource()
    validation_cache = CachedStringProperty(
        lambda self: "cache-%s-%s-validation" % (self.get_app().get_id, self.unique_id)
    )
    post_form_workflow = StringProperty(
        default=WORKFLOW_DEFAULT,
        choices=ALL_WORKFLOWS
    )
    auto_gps_capture = BooleanProperty(default=False)
    no_vellum = BooleanProperty(default=False)
    form_links = SchemaListProperty(FormLink)
    schedule_form_id = StringProperty()

    @classmethod
    def wrap(cls, data):
        data.pop('validation_cache', '')

        if cls is FormBase:
            doc_type = data['doc_type']
            if doc_type == 'Form':
                return Form.wrap(data)
            elif doc_type == 'AdvancedForm':
                return AdvancedForm.wrap(data)
            else:
                try:
                    return CareplanForm.wrap(data)
                except ValueError:
                    raise ValueError('Unexpected doc_type for Form', doc_type)
        else:
            return super(FormBase, cls).wrap(data)

    @classmethod
    def get_form(cls, form_unique_id, and_app=False):
        try:
            d = Application.get_db().view(
                'app_manager/xforms_index',
                key=form_unique_id
            ).one()
        except MultipleResultsFound as e:
            raise XFormIdNotUnique(
                "xform id '%s' not unique: %s" % (form_unique_id, e)
            )
        if d:
            d = d['value']
        else:
            raise ResourceNotFound()
        # unpack the dict into variables app_id, module_id, form_id
        app_id, unique_id = [d[key] for key in ('app_id', 'unique_id')]

        app = Application.get(app_id)
        form = app.get_form(unique_id)
        if and_app:
            return form, app
        else:
            return form

    def pre_delete_hook(self):
        raise NotImplementedError()

    def pre_move_hook(self, from_module, to_module):
        """ Called before a form is moved between modules or to a different position """
        raise NotImplementedError()

    def wrapped_xform(self):
        return XForm(self.source)

    def validate_form(self):
        vc = self.validation_cache
        if vc is None:
            # formtranslate requires all attributes to be valid xpaths, but
            # vellum namespaced attributes aren't
            form = self.wrapped_xform()
            form.strip_vellum_ns_attributes()
            try:
                if form.xml is not None:
                    validate_xform(etree.tostring(form.xml))
            except XFormValidationError as e:
                validation_dict = {
                    "fatal_error": e.fatal_error,
                    "validation_problems": e.validation_problems,
                    "version": e.version,
                }
                vc = self.validation_cache = json.dumps(validation_dict)
            else:
                vc = self.validation_cache = ""
        if vc:
            try:
                raise XFormValidationError(**json.loads(vc))
            except ValueError:
                self.validation_cache = None
                return self.validate_form()
        return self

    def validate_for_build(self, validate_module=True):
        errors = []

        try:
            module = self.get_module()
        except AttributeError:
            module = None

        meta = {
            'form_type': self.form_type,
            'module': module.get_module_info() if module else {},
            'form': {"id": self.id if hasattr(self, 'id') else None, "name": self.name}
        }

        xml_valid = False
        if self.source == '':
            errors.append(dict(type="blank form", **meta))
        else:
            try:
                _parse_xml(self.source)
                xml_valid = True
            except XFormException as e:
                errors.append(dict(
                    type="invalid xml",
                    message=unicode(e) if self.source else '',
                    **meta
                ))
            except ValueError:
                logging.error("Failed: _parse_xml(string=%r)" % self.source)
                raise
            else:
                try:
                    self.validate_form()
                except XFormValidationError as e:
                    error = {'type': 'validation error', 'validation_message': unicode(e)}
                    error.update(meta)
                    errors.append(error)

        if self.post_form_workflow == WORKFLOW_FORM:
            if not self.form_links:
                errors.append(dict(type="no form links", **meta))
            for form_link in self.form_links:
                try:
                    self.get_app().get_form(form_link.form_id)
                except FormNotFoundException:
                    errors.append(dict(type='bad form link', **meta))

        # this isn't great but two of FormBase's subclasses have form_filter
        if hasattr(self, 'form_filter') and self.form_filter:
            is_valid, message = validate_xpath(self.form_filter, allow_case_hashtags=True)
            if not is_valid:
                error = {
                    'type': 'form filter has xpath error',
                    'xpath_error': message,
                }
                error.update(meta)
                errors.append(error)

        errors.extend(self.extended_build_validation(meta, xml_valid, validate_module))

        return errors

    def extended_build_validation(self, error_meta, xml_valid, validate_module=True):
        """
        Override to perform additional validation during build process.
        """
        return []

    def get_unique_id(self):
        """
        Return unique_id if it exists, otherwise initialize it

        Does _not_ force a save, so it's the caller's responsibility to save the app

        """
        if not self.unique_id:
            self.unique_id = random_hex()
        return self.unique_id

    def get_app(self):
        return self._app

    def get_version(self):
        return self.version if self.version else self.get_app().version

    def add_stuff_to_xform(self, xform, build_profile_id=None):
        app = self.get_app()
        langs = app.get_build_langs(build_profile_id)
        xform.exclude_languages(langs)
        xform.set_default_language(langs[0])
        xform.normalize_itext()
        xform.strip_vellum_ns_attributes()
        xform.set_version(self.get_version())

    def render_xform(self, build_profile_id=None):
        xform = XForm(self.source)
        self.add_stuff_to_xform(xform, build_profile_id)
        return xform.render()

    @quickcache(['self.source', 'langs', 'include_triggers', 'include_groups', 'include_translations'])
    def get_questions(self, langs, include_triggers=False,
                      include_groups=False, include_translations=False):
        return XForm(self.source).get_questions(
            langs=langs,
            include_triggers=include_triggers,
            include_groups=include_groups,
            include_translations=include_translations,
        )

    @memoized
    def get_case_property_name_formatter(self):
        """Get a function that formats case property names

        The returned function requires two arguments
        `(case_property_name, data_path)` and returns a string.
        """
        try:
            valid_paths = {question['value']: question['tag']
                           for question in self.get_questions(langs=[])}
        except XFormException as e:
            # punt on invalid xml (sorry, no rich attachments)
            valid_paths = {}

        def format_key(key, path):
            if valid_paths.get(path) == "upload":
                return u"{}{}".format(ATTACHMENT_PREFIX, key)
            return key
        return format_key

    def export_json(self, dump_json=True):
        source = self.to_json()
        del source['unique_id']
        return json.dumps(source) if dump_json else source

    def rename_lang(self, old_lang, new_lang):
        _rename_key(self.name, old_lang, new_lang)
        try:
            self.rename_xform_language(old_lang, new_lang)
        except XFormException:
            pass

    def rename_xform_language(self, old_code, new_code):
        source = XForm(self.source)
        if source.exists():
            source.rename_language(old_code, new_code)
            source = source.render()
            self.source = source

    def default_name(self):
        app = self.get_app()
        return trans(
            self.name,
            [app.default_language] + app.langs,
            include_lang=False
        )

    @property
    def full_path_name(self):
        return "%(app_name)s > %(module_name)s > %(form_name)s" % {
            'app_name': self.get_app().name,
            'module_name': self.get_module().default_name(),
            'form_name': self.default_name()
        }

    @property
    def has_fixtures(self):
        return 'src="jr://fixture/item-list:' in self.source

    def get_auto_gps_capture(self):
        app = self.get_app()
        if app.build_version and app.enable_auto_gps:
            return self.auto_gps_capture or app.auto_gps_capture
        else:
            return False

    def is_registration_form(self, case_type=None):
        """
        Should return True if this form passes the following tests:
         * does not require a case
         * registers a case of type 'case_type' if supplied
        """
        raise NotImplementedError()

    def uses_usercase(self):
        raise NotImplementedError()

    def update_app_case_meta(self, app_case_meta):
        pass

    @property
    @memoized
    def case_list_modules(self):
        case_list_modules = [
            mod for mod in self.get_app().get_modules() if mod.case_list_form.form_id == self.unique_id
        ]
        return case_list_modules

    @property
    def is_case_list_form(self):
        return bool(self.case_list_modules)


class IndexedFormBase(FormBase, IndexedSchema, CommentMixin):

    def get_app(self):
        return self._parent._parent

    def get_module(self):
        return self._parent

    def get_case_type(self):
        return self._parent.case_type

    def check_case_properties(self, all_names=None, subcase_names=None, case_tag=None):
        all_names = all_names or []
        subcase_names = subcase_names or []
        errors = []

        # reserved_words are hard-coded in three different places!
        # Here, case-config-ui-*.js, and module_view.html
        reserved_words = load_case_reserved_words()
        for key in all_names:
            try:
                validate_property(key)
            except ValueError:
                errors.append({'type': 'update_case word illegal', 'word': key, 'case_tag': case_tag})
            _, key = split_path(key)
            if key in reserved_words:
                errors.append({'type': 'update_case uses reserved word', 'word': key, 'case_tag': case_tag})

        # no parent properties for subcase
        for key in subcase_names:
            if not re.match(r'^[a-zA-Z][\w_-]*$', key):
                errors.append({'type': 'update_case word illegal', 'word': key, 'case_tag': case_tag})

        return errors

    def check_paths(self, paths):
        errors = []
        try:
            questions = self.get_questions(langs=[], include_triggers=True, include_groups=True)
            valid_paths = {question['value']: question['tag'] for question in questions}
        except XFormException as e:
            errors.append({'type': 'invalid xml', 'message': unicode(e)})
        else:
            no_multimedia = not self.get_app().enable_multimedia_case_property
            for path in set(paths):
                if path not in valid_paths:
                    errors.append({'type': 'path error', 'path': path})
                elif no_multimedia and valid_paths[path] == "upload":
                    errors.append({'type': 'multimedia case property not supported', 'path': path})

        return errors

    def add_property_save(self, app_case_meta, case_type, name,
                          questions, question_path, condition=None):
        if question_path in questions:
            app_case_meta.add_property_save(
                case_type,
                name,
                self.unique_id,
                questions[question_path],
                condition
            )
        else:
            app_case_meta.add_property_error(
                case_type,
                name,
                self.unique_id,
                "%s is not a valid question" % question_path
            )

    def add_property_load(self, app_case_meta, case_type, name,
                          questions, question_path):
        if question_path in questions:
            app_case_meta.add_property_load(
                case_type,
                name,
                self.unique_id,
                questions[question_path]
            )
        else:
            app_case_meta.add_property_error(
                case_type,
                name,
                self.unique_id,
                "%s is not a valid question" % question_path
            )


class JRResourceProperty(StringProperty):

    def validate(self, value, required=True):
        super(JRResourceProperty, self).validate(value, required)
        if value is not None and not value.startswith('jr://'):
            raise BadValueError("JR Resources must start with 'jr://")
        return value


class NavMenuItemMediaMixin(DocumentSchema):
    """
        Language-specific icon and audio.
        Properties are map of lang-code to filepath
    """
    media_image = SchemaDictProperty(JRResourceProperty)
    media_audio = SchemaDictProperty(JRResourceProperty)

    @classmethod
    def wrap(cls, data):
        # ToDo - Remove after migration
        for media_attr in ('media_image', 'media_audio'):
            old_media = data.get(media_attr, None)
            if old_media and isinstance(old_media, basestring):
                new_media = {'default': old_media}
                data[media_attr] = new_media

        return super(NavMenuItemMediaMixin, cls).wrap(data)

    def _get_media_by_language(self, media_attr, lang, strict=False):
        """
        Return media-path for given language if one exists, else 1st path in the
        sorted lang->media-path list

        *args:
            media_attr: one of 'media_image' or 'media_audio'
            lang: language code
        **kwargs:
            strict: whether to return None if media-path is not set for lang or
            to return first path in sorted lang->media-path list
        """
        assert media_attr in ('media_image', 'media_audio')

        media_dict = getattr(self, media_attr)
        if not media_dict:
            return None
        if media_dict.get(lang, ''):
            return media_dict[lang]
        if not strict:
            # if the queried lang key doesn't exist,
            # return the first in the sorted list
            for lang, item in sorted(media_dict.items()):
                return item

    @property
    def default_media_image(self):
        # For older apps that were migrated
        return self.icon_by_language('default')

    @property
    def default_media_audio(self):
        # For older apps that were migrated
        return self.audio_by_language('default')

    def icon_by_language(self, lang, strict=False):
        return self._get_media_by_language('media_image', lang, strict=strict)

    def audio_by_language(self, lang, strict=False):
        return self._get_media_by_language('media_audio', lang, strict=strict)

    def _set_media(self, media_attr, lang, media_path):
        """
            Caller's responsibility to save doc.
            Currently only called from the view which saves after all Edits
        """
        assert media_attr in ('media_image', 'media_audio')

        media_dict = getattr(self, media_attr) or {}
        media_dict[lang] = media_path or ''
        setattr(self, media_attr, media_dict)

    def set_icon(self, lang, icon_path):
        self._set_media('media_image', lang, icon_path)

    def set_audio(self, lang, audio_path):
        self._set_media('media_audio', lang, audio_path)

    def _all_media_paths(self, media_attr):
        assert media_attr in ('media_image', 'media_audio')
        media_dict = getattr(self, media_attr) or {}
        valid_media_paths = {media for media in media_dict.values() if media}
        return list(valid_media_paths)

    def all_image_paths(self):
        return self._all_media_paths('media_image')

    def all_audio_paths(self):
        return self._all_media_paths('media_audio')

    def icon_app_string(self, lang, for_default=False):
        """
        Return lang/app_strings.txt translation for given lang
        if a path exists for the lang

        **kwargs:
            for_default: whether app_string is for default/app_strings.txt
        """

        if not for_default and self.icon_by_language(lang, strict=True):
            return self.icon_by_language(lang, strict=True)

        if for_default:
            return self.icon_by_language(lang, strict=False)

    def audio_app_string(self, lang, for_default=False):
        """
            see note on self.icon_app_string
        """

        if not for_default and self.audio_by_language(lang, strict=True):
            return self.audio_by_language(lang, strict=True)

        if for_default:
            return self.audio_by_language(lang, strict=False)


class Form(IndexedFormBase, NavMenuItemMediaMixin):
    form_type = 'module_form'

    form_filter = StringProperty()
    requires = StringProperty(choices=["case", "referral", "none"], default="none")
    actions = SchemaProperty(FormActions)
    case_references_data = DictProperty()

    def add_stuff_to_xform(self, xform, build_profile_id=None):
        super(Form, self).add_stuff_to_xform(xform, build_profile_id)
        xform.add_case_and_meta(self)

    def all_other_forms_require_a_case(self):
        m = self.get_module()
        return all([form.requires == 'case' for form in m.get_forms() if form.id != self.id])

    def session_var_for_action(self, action):
        module_case_type = self.get_module().case_type
        if action == 'open_case':
            return 'case_id_new_{}_0'.format(module_case_type)
        if isinstance(action, OpenSubCaseAction):
            subcase_type = action.case_type
            subcase_index = self.actions.subcases.index(action)
            opens_case = 'open_case' in self.active_actions()
            if opens_case:
                subcase_index += 1
            return 'case_id_new_{}_{}'.format(subcase_type, subcase_index)

    def _get_active_actions(self, types):
        actions = {}
        for action_type in types:
            a = getattr(self.actions, action_type)
            if isinstance(a, list):
                if a:
                    actions[action_type] = a
            elif a.is_active():
                actions[action_type] = a
        return actions

    @memoized
    def get_action_type(self):

        if self.actions.close_case.condition.is_active():
            return 'close'
        elif (self.actions.open_case.condition.is_active() or
                self.actions.subcases):
            return 'open'
        elif self.actions.update_case.condition.is_active():
            return 'update'
        else:
            return 'none'

    @memoized
    def get_icon_help_text(self):
        messages = []

        if self.actions.open_case.condition.is_active():
            messages.append(_('This form opens a {}').format(self.get_module().case_type))

        if self.actions.subcases:
            messages.append(_('This form opens a subcase {}').format(', '.join(self.get_subcase_types())))

        if self.actions.close_case.condition.is_active():
            messages.append(_('This form closes a {}').format(self.get_module().case_type))

        elif self.requires_case():
            messages.append(_('This form updates a {}').format(self.get_module().case_type))

        return '. '.join(messages)

    def active_actions(self):
        self.get_app().assert_app_v2()
        if self.requires == 'none':
            action_types = (
                'open_case', 'update_case', 'close_case', 'subcases',
                'usercase_update', 'usercase_preload',
            )
        elif self.requires == 'case':
            action_types = (
                'update_case', 'close_case', 'case_preload', 'subcases',
                'usercase_update', 'usercase_preload', 'load_from_form',
            )
        else:
            # this is left around for legacy migrated apps
            action_types = (
                'open_case', 'update_case', 'close_case',
                'case_preload', 'subcases',
                'usercase_update', 'usercase_preload',
            )
        return self._get_active_actions(action_types)

    def active_non_preloader_actions(self):
        return self._get_active_actions((
            'open_case', 'update_case', 'close_case',
            'open_referral', 'update_referral', 'close_referral'))

    def check_actions(self):
        errors = []

        subcase_names = set()
        for subcase_action in self.actions.subcases:
            if not subcase_action.case_type:
                errors.append({'type': 'subcase has no case type'})

            subcase_names.update(subcase_action.case_properties)

        if self.requires == 'none' and self.actions.open_case.is_active() \
                and not self.actions.open_case.name_path:
            errors.append({'type': 'case_name required'})

        errors.extend(self.check_case_properties(
            all_names=self.actions.all_property_names(),
            subcase_names=subcase_names
        ))

        def generate_paths():
            for action in self.active_actions().values():
                if isinstance(action, list):
                    actions = action
                else:
                    actions = [action]
                for action in actions:
                    for path in FormAction.get_action_paths(action):
                        yield path

        errors.extend(self.check_paths(generate_paths()))

        return errors

    def requires_case(self):
        # all referrals also require cases
        return self.requires in ("case", "referral")

    def requires_case_type(self):
        return self.requires_case() or \
            bool(self.active_non_preloader_actions())

    def requires_referral(self):
        return self.requires == "referral"

    def uses_parent_case(self):
        """
        Returns True if any of the load/update properties references the
        parent case; False otherwise
        """
        return any([name.startswith('parent/')
            for name in self.actions.all_property_names()])

    def get_registration_actions(self, case_type):
        """
        :return: List of actions that create a case. Subcase actions are included
                 as long as they are not inside a repeat. If case_type is not None
                 only return actions that create a case of the specified type.
        """
        reg_actions = []
        if 'open_case' in self.active_actions() and (not case_type or self.get_module().case_type == case_type):
            reg_actions.append('open_case')

        subcase_actions = [action for action in self.actions.subcases if not action.repeat_context]
        if case_type:
            subcase_actions = [a for a in subcase_actions if a.case_type == case_type]

        reg_actions.extend(subcase_actions)
        return reg_actions

    def is_registration_form(self, case_type=None):
        reg_actions = self.get_registration_actions(case_type)
        return len(reg_actions) == 1

    def uses_usercase(self):
        return actions_use_usercase(self.active_actions())

    def extended_build_validation(self, error_meta, xml_valid, validate_module=True):
        errors = []
        if xml_valid:
            for error in self.check_actions():
                error.update(error_meta)
                errors.append(error)

        if validate_module:
            needs_case_type = False
            needs_case_detail = False
            needs_referral_detail = False

            if self.requires_case():
                needs_case_detail = True
                needs_case_type = True
            if self.requires_case_type():
                needs_case_type = True
            if self.requires_referral():
                needs_referral_detail = True

            errors.extend(self.get_module().get_case_errors(
                needs_case_type=needs_case_type,
                needs_case_detail=needs_case_detail,
                needs_referral_detail=needs_referral_detail,
            ))

        return errors

    def get_case_updates(self, case_type):
        # This method is used by both get_all_case_properties and
        # get_usercase_properties. In the case of usercase properties, use
        # the usercase_update action, and for normal cases, use the
        # update_case action
        if case_type == self.get_module().case_type or case_type == USERCASE_TYPE:
            format_key = self.get_case_property_name_formatter()
            action = self.actions.usercase_update if case_type == USERCASE_TYPE else self.actions.update_case
            return [format_key(*item) for item in action.update.items()]
        return []

    @memoized
    def get_subcase_types(self):
        '''
        Return a list of each case type for which this Form opens a new subcase.
        :return:
        '''
        return {subcase.case_type for subcase in self.actions.subcases
                if subcase.close_condition.type == "never" and subcase.case_type}

    @property
    def case_references(self):
        refs = self.case_references_data or {}
        if "load" not in refs and self.actions.load_from_form.preload:
            # for backward compatibility
            # preload only has one reference per question path
            preload = self.actions.load_from_form.preload
            refs["load"] = {key: [value] for key, value in preload.iteritems()}
        return refs

    @case_references.setter
    def case_references(self, refs):
        """Set case references

        format: {"load": {"/data/path": ["case_property", ...], ...}}
        """
        self.case_references_data = refs
        if self.actions.load_from_form.preload:
            self.actions.load_from_form = PreloadAction()

    @memoized
    def get_parent_types_and_contributed_properties(self, module_case_type, case_type):
        parent_types = set()
        case_properties = set()
        for subcase in self.actions.subcases:
            if subcase.case_type == case_type:
                case_properties.update(
                    subcase.case_properties.keys()
                )
                if case_type != module_case_type and (
                        self.actions.open_case.is_active() or
                        self.actions.update_case.is_active() or
                        self.actions.close_case.is_active()):
                    parent_types.add((module_case_type, subcase.reference_id or 'parent'))
        return parent_types, case_properties

    def update_app_case_meta(self, app_case_meta):
        from corehq.apps.reports.formdetails.readable import FormQuestionResponse
        questions = {
            q['value']: FormQuestionResponse(q)
            for q in self.get_questions(self.get_app().langs, include_triggers=True,
                include_groups=True, include_translations=True)
        }
        module_case_type = self.get_module().case_type
        type_meta = app_case_meta.get_type(module_case_type)
        for type_, action in self.active_actions().items():
            if type_ == 'open_case':
                type_meta.add_opener(self.unique_id, action.condition)
                self.add_property_save(
                    app_case_meta,
                    module_case_type,
                    'name',
                    questions,
                    action.name_path
                )
            if type_ == 'close_case':
                type_meta.add_closer(self.unique_id, action.condition)
            if type_ == 'update_case':
                for name, question_path in FormAction.get_action_properties(action):
                    self.add_property_save(
                        app_case_meta,
                        module_case_type,
                        name,
                        questions,
                        question_path
                    )
            if type_ == 'case_preload' or type_ == 'load_from_form':
                for name, question_path in FormAction.get_action_properties(action):
                    self.add_property_load(
                        app_case_meta,
                        module_case_type,
                        name,
                        questions,
                        question_path
                    )
            if type_ == 'subcases':
                for act in action:
                    if act.is_active():
                        sub_type_meta = app_case_meta.get_type(act.case_type)
                        sub_type_meta.add_opener(self.unique_id, act.condition)
                        if act.close_condition.is_active():
                            sub_type_meta.add_closer(self.unique_id, act.close_condition)
                        for name, question_path in FormAction.get_action_properties(act):
                            self.add_property_save(
                                app_case_meta,
                                act.case_type,
                                name,
                                questions,
                                question_path
                            )
        case_loads = self.case_references.get("load", {})
        for question_path, case_properties in case_loads.iteritems():
            for name in case_properties:
                self.add_property_load(
                    app_case_meta,
                    module_case_type,
                    name,
                    questions,
                    question_path
                )


class MappingItem(DocumentSchema):
    key = StringProperty()
    # lang => localized string
    value = DictProperty()

    @property
    def treat_as_expression(self):
        """
        Returns if whether the key can be treated as a valid expression that can be included in
        condition-predicate of an if-clause for e.g. if(<expression>, value, ...)
        """
        special_chars = '{}()[]=<>."\'/'
        return any(special_char in self.key for special_char in special_chars)

    @property
    def key_as_variable(self):
        """
        Return an xml variable name to represent this key.

        If the key contains spaces or a condition-predicate of an if-clause,
        return a hash of the key with "h" prepended.
        If not, return the key with "k" prepended.

        The prepended characters prevent the variable name from starting with a
        numeral, which is illegal.
        """
        if ' ' in self.key or self.treat_as_expression:
            return 'h{hash}'.format(hash=hashlib.md5(self.key).hexdigest()[:8])
        else:
            return 'k{key}'.format(key=self.key)

    def key_as_condition(self, property):
        if self.treat_as_expression:
            condition = dot_interpolate(self.key, property)
            return u"{condition}".format(condition=condition)
        else:
            return u"{property} = '{key}'".format(
                property=property,
                key=self.key
            )

    def ref_to_key_variable(self, index, sort_or_display):
        if sort_or_display == "sort":
            key_as_var = "{}, ".format(index)
        elif sort_or_display == "display":
            key_as_var = "${var_name}, ".format(var_name=self.key_as_variable)

        return key_as_var


class GraphAnnotations(IndexedSchema):
    display_text = DictProperty()
    x = StringProperty()
    y = StringProperty()


class GraphSeries(DocumentSchema):
    config = DictProperty()
    locale_specific_config = DictProperty()
    data_path = StringProperty()
    x_function = StringProperty()
    y_function = StringProperty()
    radius_function = StringProperty()


class GraphConfiguration(DocumentSchema):
    config = DictProperty()
    locale_specific_config = DictProperty()
    annotations = SchemaListProperty(GraphAnnotations)
    graph_type = StringProperty()
    series = SchemaListProperty(GraphSeries)


class DetailTab(IndexedSchema):
    """
    Represents a tab in the case detail screen on the phone.
    Each tab is itself a detail, nested inside the app's "main" detail.
    """
    header = DictProperty()

    # The first index, of all fields in the parent detail, that belongs to this tab
    starting_index = IntegerProperty()

    # A tab may be associated with a nodeset, resulting in a detail that
    # iterates through sub-nodes of an entity rather than a single entity
    has_nodeset = BooleanProperty(default=False)
    nodeset = StringProperty()


class DetailColumn(IndexedSchema):
    """
    Represents a column in case selection screen on the phone. Ex:
        {
            'header': {'en': 'Sex', 'por': 'Sexo'},
            'model': 'case',
            'field': 'sex',
            'format': 'enum',
            'xpath': '.',
            'enum': [
                {'key': 'm', 'value': {'en': 'Male', 'por': 'Macho'},
                {'key': 'f', 'value': {'en': 'Female', 'por': 'Fêmea'},
            ],
        }

    """
    header = DictProperty()
    model = StringProperty()
    field = StringProperty()
    format = StringProperty()

    enum = SchemaListProperty(MappingItem)
    graph_configuration = SchemaProperty(GraphConfiguration)
    case_tile_field = StringProperty()

    late_flag = IntegerProperty(default=30)
    advanced = StringProperty(default="")
    calc_xpath = StringProperty(default=".")
    filter_xpath = StringProperty(default="")
    time_ago_interval = FloatProperty(default=365.25)

    @property
    def enum_dict(self):
        """for backwards compatibility with building 1.0 apps"""
        import warnings
        warnings.warn('You should not use enum_dict. Use enum instead',
                      DeprecationWarning)
        return dict((item.key, item.value) for item in self.enum)

    def rename_lang(self, old_lang, new_lang):
        for dct in [self.header] + [item.value for item in self.enum]:
            _rename_key(dct, old_lang, new_lang)

    @property
    def field_type(self):
        if FIELD_SEPARATOR in self.field:
            return self.field.split(FIELD_SEPARATOR, 1)[0]
        else:
            return 'property'  # equivalent to property:parent/case_property

    @property
    def field_property(self):
        if FIELD_SEPARATOR in self.field:
            return self.field.split(FIELD_SEPARATOR, 1)[1]
        else:
            return self.field

    class TimeAgoInterval(object):
        map = {
            'day': 1.0,
            'week': 7.0,
            'month': 30.4375,
            'year': 365.25
        }

        @classmethod
        def get_from_old_format(cls, format):
            if format == 'years-ago':
                return cls.map['year']
            elif format == 'months-ago':
                return cls.map['month']

    @classmethod
    def wrap(cls, data):
        if data.get('format') in ('months-ago', 'years-ago'):
            data['time_ago_interval'] = cls.TimeAgoInterval.get_from_old_format(data['format'])
            data['format'] = 'time-ago'

        # Lazy migration: enum used to be a dict, now is a list
        if isinstance(data.get('enum'), dict):
            data['enum'] = sorted({'key': key, 'value': value}
                                  for key, value in data['enum'].items())

        return super(DetailColumn, cls).wrap(data)

    @classmethod
    def from_json(cls, data):
        from corehq.apps.app_manager.views.media_utils import interpolate_media_path

        to_ret = cls.wrap(data)
        if to_ret.format == 'enum-image':
            # interpolate icons-paths
            for item in to_ret.enum:
                for lang, path in item.value.iteritems():
                    item.value[lang] = interpolate_media_path(path)
        return to_ret


class SortElement(IndexedSchema):
    field = StringProperty()
    type = StringProperty()
    direction = StringProperty()
    display = DictProperty()

    def has_display_values(self):
        return any(s.strip() != '' for s in self.display.values())

class CaseListLookupMixin(DocumentSchema):
    """
    Allows for the addition of Android Callouts to do lookups from the CaseList

        <lookup action="" image="" name="">
            <extra key="" value="" />
            <response key="" />
            <field>
                <header><text><locale id=""/></text></header>
                <template><text><xpath function=""/></text></template>
            </field>
        </lookup>

    """
    lookup_enabled = BooleanProperty(default=False)
    lookup_autolaunch = BooleanProperty(default=False)
    lookup_action = StringProperty()
    lookup_name = StringProperty()
    lookup_image = JRResourceProperty(required=False)

    lookup_extras = SchemaListProperty()
    lookup_responses = SchemaListProperty()

    lookup_display_results = BooleanProperty(default=False)  # Display callout results in case list?
    lookup_field_header = DictProperty()
    lookup_field_template = StringProperty()


class Detail(IndexedSchema, CaseListLookupMixin):
    """
    Full configuration for a case selection screen

    """
    display = StringProperty(choices=['short', 'long'])

    columns = SchemaListProperty(DetailColumn)
    get_columns = IndexedSchema.Getter('columns')

    tabs = SchemaListProperty(DetailTab)
    get_tabs = IndexedSchema.Getter('tabs')

    sort_elements = SchemaListProperty(SortElement)
    filter = StringProperty()

    # If True, a small tile will display the case name after selection.
    persist_case_context = BooleanProperty()
    persistent_case_context_xml = StringProperty(default='case_name')

    # If True, use case tiles in the case list
    use_case_tiles = BooleanProperty()
    # If given, use this string for the case tile markup instead of the default temaplte
    custom_xml = StringProperty()

    persist_tile_on_forms = BooleanProperty()
    # If True, the in form tile can be pulled down to reveal all the case details.
    pull_down_tile = BooleanProperty()

    def get_tab_spans(self):
        '''
        Return the starting and ending indices into self.columns deliminating
        the columns that should be in each tab.
        :return:
        '''
        tabs = list(self.get_tabs())
        ret = []
        for tab in tabs:
            try:
                end = tabs[tab.id + 1].starting_index
            except IndexError:
                end = len(self.columns)
            ret.append((tab.starting_index, end))
        return ret

    @parse_int([1])
    def get_column(self, i):
        return self.columns[i].with_id(i % len(self.columns), self)

    def rename_lang(self, old_lang, new_lang):
        for column in self.columns:
            column.rename_lang(old_lang, new_lang)


class CaseList(IndexedSchema, NavMenuItemMediaMixin):

    label = DictProperty()
    show = BooleanProperty(default=False)

    def rename_lang(self, old_lang, new_lang):
        _rename_key(self.label, old_lang, new_lang)


class CaseSearchProperty(DocumentSchema):
    """
    Case properties available to search on.
    """
    name = StringProperty()
    label = DictProperty()


class DefaultCaseSearchProperty(DocumentSchema):
    """Case Properties with fixed value to search on"""
    property = StringProperty()
    default_value = StringProperty()


class CaseSearch(DocumentSchema):
    """
    Properties and search command label
    """
    command_label = DictProperty(default={'en': 'Search All Cases'})
    properties = SchemaListProperty(CaseSearchProperty)
    relevant = StringProperty(default=CLAIM_DEFAULT_RELEVANT_CONDITION)
    include_closed = BooleanProperty(default=False)
    default_properties = SchemaListProperty(DefaultCaseSearchProperty)


class ParentSelect(DocumentSchema):

    active = BooleanProperty(default=False)
    relationship = StringProperty(default='parent')
    module_id = StringProperty()


class FixtureSelect(DocumentSchema):
    """
    Configuration for creating a details screen from a fixture which can be used to pre-filter
    cases prior to displaying the case list.

    fixture_type:       FixtureDataType.tag
    display_column:     name of the column to display in the list
    localize:           boolean if display_column actually contains the key for the localized string
    variable_column:    name of the column whose value should be saved when the user selects an item
    xpath:              xpath expression to use as the case filter
    """
    active = BooleanProperty(default=False)
    fixture_type = StringProperty()
    display_column = StringProperty()
    localize = BooleanProperty(default=False)
    variable_column = StringProperty()
    xpath = StringProperty(default='')


class DetailPair(DocumentSchema):
    short = SchemaProperty(Detail)
    long = SchemaProperty(Detail)

    @classmethod
    def wrap(cls, data):
        self = super(DetailPair, cls).wrap(data)
        self.short.display = 'short'
        self.long.display = 'long'
        return self


class CaseListForm(NavMenuItemMediaMixin):
    form_id = FormIdProperty('modules[*].case_list_form.form_id')
    label = DictProperty()

    def rename_lang(self, old_lang, new_lang):
        _rename_key(self.label, old_lang, new_lang)


class ModuleBase(IndexedSchema, NavMenuItemMediaMixin, CommentMixin):
    name = DictProperty(unicode)
    unique_id = StringProperty()
    case_type = StringProperty()
    case_list_form = SchemaProperty(CaseListForm)
    module_filter = StringProperty()
    root_module_id = StringProperty()
    fixture_select = SchemaProperty(FixtureSelect)
    auto_select_case = BooleanProperty(default=False)

    @property
    def is_surveys(self):
        return self.case_type == ""

    @classmethod
    def wrap(cls, data):
        if cls is ModuleBase:
            doc_type = data['doc_type']
            if doc_type == 'Module':
                return Module.wrap(data)
            elif doc_type == 'CareplanModule':
                return CareplanModule.wrap(data)
            elif doc_type == 'AdvancedModule':
                return AdvancedModule.wrap(data)
            elif doc_type == 'ReportModule':
                return ReportModule.wrap(data)
            elif doc_type == 'ShadowModule':
                return ShadowModule.wrap(data)
            else:
                raise ValueError('Unexpected doc_type for Module', doc_type)
        else:
            return super(ModuleBase, cls).wrap(data)

    def get_or_create_unique_id(self):
        """
        It is the caller's responsibility to save the Application
        after calling this function.

        WARNING: If called on the same doc in different requests without saving,
        this function will return a different uuid each time,
        likely causing unexpected behavior

        """
        if not self.unique_id:
            self.unique_id = random_hex()
        return self.unique_id

    get_forms = IndexedSchema.Getter('forms')

    get_suite_forms = IndexedSchema.Getter('forms')

    @parse_int([1])
    def get_form(self, i):

        try:
            return self.forms[i].with_id(i % len(self.forms), self)
        except IndexError:
            raise FormNotFoundException()

    def get_child_modules(self):
        return [
            module for module in self.get_app().get_modules()
            if module.unique_id != self.unique_id and getattr(module, 'root_module_id', None) == self.unique_id
        ]

    @property
    def root_module(self):
        if self.root_module_id:
            return self._parent.get_module_by_unique_id(self.root_module_id,
                   error=_("Could not find parent module for '{}'").format(self.default_name()))

    def requires_case_details(self):
        return False

    def get_case_types(self):
        return set([self.case_type])

    def get_module_info(self):
        return {
            'id': self.id,
            'name': self.name,
        }

    def get_app(self):
        return self._parent

    def default_name(self):
        app = self.get_app()
        return trans(
            self.name,
            [app.default_language] + app.langs,
            include_lang=False
        )

    def rename_lang(self, old_lang, new_lang):
        _rename_key(self.name, old_lang, new_lang)
        for form in self.get_forms():
            form.rename_lang(old_lang, new_lang)
        for _, detail, _ in self.get_details():
            detail.rename_lang(old_lang, new_lang)

    def validate_detail_columns(self, columns):
        from corehq.apps.app_manager.suite_xml.const import FIELD_TYPE_LOCATION
        from corehq.apps.locations.util import parent_child
        hierarchy = None
        for column in columns:
            if column.field_type == FIELD_TYPE_LOCATION:
                hierarchy = hierarchy or parent_child(self.get_app().domain)
                try:
                    LocationXpath('').validate(column.field_property, hierarchy)
                except LocationXpathValidationError, e:
                    yield {
                        'type': 'invalid location xpath',
                        'details': unicode(e),
                        'module': self.get_module_info(),
                        'column': column,
                    }

    def get_form_by_unique_id(self, unique_id):
        for form in self.get_forms():
            if form.get_unique_id() == unique_id:
                return form

    def validate_for_build(self):
        errors = []
        if self.requires_case_details():
            errors.extend(self.get_case_errors(
                needs_case_type=True,
                needs_case_detail=True
            ))
        if self.case_list_form.form_id:
            try:
                form = self.get_app().get_form(self.case_list_form.form_id)
            except FormNotFoundException:
                errors.append({
                    'type': 'case list form missing',
                    'module': self.get_module_info()
                })
            else:
                if not form.is_registration_form(self.case_type):
                    errors.append({
                        'type': 'case list form not registration',
                        'module': self.get_module_info(),
                        'form': form,
                    })
        if self.module_filter:
            is_valid, message = validate_xpath(self.module_filter)
            if not is_valid:
                errors.append({
                    'type': 'module filter has xpath error',
                    'xpath_error': message,
                    'module': self.get_module_info(),
                })

        return errors

    @memoized
    def get_subcase_types(self):
        '''
        Return a set of each case type for which this module has a form that
        opens a new subcase of that type.
        '''
        subcase_types = set()
        for form in self.get_forms():
            if hasattr(form, 'get_subcase_types'):
                subcase_types.update(form.get_subcase_types())
        return subcase_types

    def get_custom_entries(self):
        """
        By default, suite entries are configured by forms, but you can also provide custom
        entries by overriding this function.

        See ReportModule for an example
        """
        return []

    def uses_media(self):
        """
        Whether the module uses media. If this returns false then media will not be generated
        for the module.
        """
        return True

    def uses_usercase(self):
        return False

    def add_insert_form(self, from_module, form, index=None, with_source=False):
        raise IncompatibleFormTypeException()


class ModuleDetailsMixin():

    @classmethod
    def wrap_details(cls, data):
        if 'details' in data:
            try:
                case_short, case_long, ref_short, ref_long = data['details']
            except ValueError:
                # "need more than 0 values to unpack"
                pass
            else:
                data['case_details'] = {
                    'short': case_short,
                    'long': case_long,
                }
                data['ref_details'] = {
                    'short': ref_short,
                    'long': ref_long,
                }
            finally:
                del data['details']
        return data

    @property
    def case_list_filter(self):
        try:
            return self.case_details.short.filter
        except AttributeError:
            return None

    @property
    def detail_sort_elements(self):
        try:
            return self.case_details.short.sort_elements
        except Exception:
            return []

    def rename_lang(self, old_lang, new_lang):
        super(Module, self).rename_lang(old_lang, new_lang)
        for case_list in (self.case_list, self.referral_list):
            case_list.rename_lang(old_lang, new_lang)

    def export_json(self, dump_json=True, keep_unique_id=False):
        source = self.to_json()
        if not keep_unique_id:
            for form in source['forms']:
                del form['unique_id']
        return json.dumps(source) if dump_json else source

    def get_details(self):
        return (
            ('case_short', self.case_details.short, True),
            ('case_long', self.case_details.long, True),
            ('ref_short', self.ref_details.short, False),
            ('ref_long', self.ref_details.long, False),
        )

    def validate_details_for_build(self):
        errors = []
        for sort_element in self.detail_sort_elements:
            try:
                validate_detail_screen_field(sort_element.field)
            except ValueError:
                errors.append({
                    'type': 'invalid sort field',
                    'field': sort_element.field,
                    'module': self.get_module_info(),
                })
        if self.case_list_filter:
            try:
                case_list_filter = interpolate_xpath(self.case_list_filter)
                etree.XPath(case_list_filter)
            except (etree.XPathSyntaxError, CaseXPathValidationError):
                errors.append({
                    'type': 'invalid filter xpath',
                    'module': self.get_module_info(),
                    'filter': self.case_list_filter,
                })
        for detail in [self.case_details.short, self.case_details.long]:
            if detail.use_case_tiles:
                if not detail.display == "short":
                    errors.append({
                        'type': "invalid tile configuration",
                        'module': self.get_module_info(),
                        'reason': _('Case tiles may only be used for the case list (not the case details).')
                    })
                col_by_tile_field = {c.case_tile_field: c for c in detail.columns}
                for field in ["header", "top_left", "sex", "bottom_left", "date"]:
                    if field not in col_by_tile_field:
                        errors.append({
                            'type': "invalid tile configuration",
                            'module': self.get_module_info(),
                            'reason': _('A case property must be assigned to the "{}" tile field.'.format(field))
                        })
        return errors

    def get_case_errors(self, needs_case_type, needs_case_detail, needs_referral_detail=False):
        module_info = self.get_module_info()

        if needs_case_type and not self.case_type:
            yield {
                'type': 'no case type',
                'module': module_info,
            }

        if needs_case_detail:
            if not self.case_details.short.columns:
                yield {
                    'type': 'no case detail',
                    'module': module_info,
                }
            columns = self.case_details.short.columns + self.case_details.long.columns
            errors = self.validate_detail_columns(columns)
            for error in errors:
                yield error

        if needs_referral_detail and not self.ref_details.short.columns:
            yield {
                'type': 'no ref detail',
                'module': module_info,
            }


class Module(ModuleBase, ModuleDetailsMixin):
    """
    A group of related forms, and configuration that applies to them all.
    Translates to a top-level menu on the phone.

    """
    module_type = 'basic'
    case_label = DictProperty()
    referral_label = DictProperty()
    forms = SchemaListProperty(Form)
    case_details = SchemaProperty(DetailPair)
    ref_details = SchemaProperty(DetailPair)
    put_in_root = BooleanProperty(default=False)
    case_list = SchemaProperty(CaseList)
    referral_list = SchemaProperty(CaseList)
    task_list = SchemaProperty(CaseList)
    parent_select = SchemaProperty(ParentSelect)
    search_config = SchemaProperty(CaseSearch)
    display_style = StringProperty(default='list')

    @classmethod
    def wrap(cls, data):
        data = cls.wrap_details(data)
        return super(Module, cls).wrap(data)

    @classmethod
    def new_module(cls, name, lang):
        detail = Detail(
            columns=[DetailColumn(
                format='plain',
                header={(lang or 'en'): ugettext("Name")},
                field='name',
                model='case',
            )]
        )
        module = Module(
            name={(lang or 'en'): name or ugettext("Untitled Module")},
            forms=[],
            case_type='',
            case_details=DetailPair(
                short=Detail(detail.to_json()),
                long=Detail(detail.to_json()),
            ),
            case_label={(lang or 'en'): 'Cases'},
        )
        module.get_or_create_unique_id()
        return module

    def new_form(self, name, lang, attachment=''):
        form = Form(
            name={lang if lang else "en": name if name else _("Untitled Form")},
        )
        self.forms.append(form)
        form = self.get_form(-1)
        form.source = attachment
        return form

    def add_insert_form(self, from_module, form, index=None, with_source=False):
        if isinstance(form, Form):
            new_form = form
        elif isinstance(form, AdvancedForm) and not form.actions.get_all_actions():
            new_form = Form(
                name=form.name,
                form_filter=form.form_filter,
                media_image=form.media_image,
                media_audio=form.media_audio
            )
            new_form._parent = self
            form._parent = self
            if with_source:
                new_form.source = form.source
        else:
            raise IncompatibleFormTypeException()

        if index is not None:
            self.forms.insert(index, new_form)
        else:
            self.forms.append(new_form)
        return self.get_form(index or -1)

    def validate_for_build(self):
        errors = super(Module, self).validate_for_build() + self.validate_details_for_build()
        if not self.forms and not self.case_list.show:
            errors.append({
                'type': 'no forms or case list',
                'module': self.get_module_info(),
            })

        if module_case_hierarchy_has_circular_reference(self):
            errors.append({
                'type': 'circular case hierarchy',
                'module': self.get_module_info(),
            })

        return errors

    def requires(self):
        r = set(["none"])
        for form in self.get_forms():
            r.add(form.requires)
        if self.case_list.show:
            r.add('case')
        if self.referral_list.show:
            r.add('referral')
        for val in ("referral", "case", "none"):
            if val in r:
                return val

    def requires_case_details(self):
        ret = False
        if self.case_list.show:
            return True
        for form in self.get_forms():
            if form.requires_case():
                ret = True
                break
        return ret

    @memoized
    def all_forms_require_a_case(self):
        return all([form.requires == 'case' for form in self.get_forms()])

    def uses_usercase(self):
        """Return True if this module has any forms that use the usercase.
        """
        return any(form.uses_usercase() for form in self.get_forms())

    def grid_display_style(self):
        return self.display_style == 'grid'

class AdvancedForm(IndexedFormBase, NavMenuItemMediaMixin):
    form_type = 'advanced_form'
    form_filter = StringProperty()
    actions = SchemaProperty(AdvancedFormActions)
    schedule = SchemaProperty(FormSchedule, default=None)

    @classmethod
    def wrap(cls, data):
        # lazy migration to swap keys with values in action preload dict.
        # http://manage.dimagi.com/default.asp?162213
        load_actions = data.get('actions', {}).get('load_update_cases', [])
        for action in load_actions:
            preload = action['preload']
            if preload and preload.values()[0].startswith('/'):
                action['preload'] = {v: k for k, v in preload.items()}

        return super(AdvancedForm, cls).wrap(data)

    def pre_delete_hook(self):
        try:
            self.disable_schedule()
        except (ScheduleError, TypeError, AttributeError) as e:
            logging.error("There was a {error} while running the pre_delete_hook on {form_id}. "
                          "There is probably nothing to worry about, but you could check to make sure "
                          "that there are no issues with this form.".format(error=e, form_id=self.unique_id))
            pass

    def pre_move_hook(self, from_module, to_module):
        if from_module != to_module:
            try:
                self.disable_schedule()
            except (ScheduleError, TypeError, AttributeError) as e:
                logging.error("There was a {error} while running the pre_move_hook on {form_id}. "
                              "There is probably nothing to worry about, but you could check to make sure "
                              "that there are no issues with this module.".format(error=e, form_id=self.unique_id))
                pass

    def add_stuff_to_xform(self, xform, build_profile_id=None):
        super(AdvancedForm, self).add_stuff_to_xform(xform, build_profile_id)
        xform.add_case_and_meta_advanced(self)

    def requires_case(self):
        """Form requires a case that must be selected by the user (excludes autoloaded cases)
        """
        return any(not action.auto_select for action in self.actions.load_update_cases)

    @property
    def requires(self):
        return 'case' if self.requires_case() else 'none'

    def is_registration_form(self, case_type=None):
        """
        Defined as form that opens a single case. If the case is a sub-case then
        the form is only allowed to load parent cases (and any auto-selected cases).
        """
        reg_actions = self.get_registration_actions(case_type)
        if len(reg_actions) != 1:
            return False

        load_actions = [action for action in self.actions.load_update_cases if not action.auto_select]
        if not load_actions:
            return True

        reg_action = reg_actions[0]
        if not reg_action.case_indices:
            return False

        actions_by_tag = deepcopy(self.actions.actions_meta_by_tag)
        actions_by_tag.pop(reg_action.case_tag)

        def check_parents(tag):
            """Recursively check parent actions to ensure that all actions for this form are
            either parents of the registration action or else auto-select actions.
            """
            if not tag:
                return not actions_by_tag or all(
                    getattr(a['action'], 'auto_select', False) for a in actions_by_tag.values()
                )

            try:
                parent = actions_by_tag.pop(tag)
            except KeyError:
                return False

            return all(check_parents(p.tag) for p in parent['action'].case_indices)

        return all(check_parents(parent.tag) for parent in reg_action.case_indices)

    def get_registration_actions(self, case_type=None):
        """
        :return: List of actions that create a case. Subcase actions are included
                 as long as they are not inside a repeat. If case_type is not None
                 only return actions that create a case of the specified type.
        """
        registration_actions = [
            action for action in self.actions.get_open_actions()
            if not action.is_subcase or not action.repeat_context
        ]
        if case_type:
            registration_actions = [a for a in registration_actions if a.case_type == case_type]

        return registration_actions

    def uses_case_type(self, case_type, invert_match=False):
        def match(ct):
            matches = ct == case_type
            return not matches if invert_match else matches

        return any(action for action in self.actions.load_update_cases if match(action.case_type))

    def uses_usercase(self):
        return self.uses_case_type(USERCASE_TYPE)

    def all_other_forms_require_a_case(self):
        m = self.get_module()
        return all([form.requires == 'case' for form in m.get_forms() if form.id != self.id])

    def get_module(self):
        return self._parent

    def get_phase(self):
        module = self.get_module()

        return next((phase for phase in module.get_schedule_phases()
                     for form in phase.get_forms()
                     if form.unique_id == self.unique_id),
                    None)

    def disable_schedule(self):
        self.schedule.enabled = False
        phase = self.get_phase()
        if phase:
            phase.remove_form(self)

    def check_actions(self):
        errors = []

        for action in self.actions.get_subcase_actions():
            case_tags = self.actions.get_case_tags()
            for case_index in action.case_indices:
                if case_index.tag not in case_tags:
                    errors.append({'type': 'missing parent tag', 'case_tag': case_index.tag})

            if isinstance(action, AdvancedOpenCaseAction):
                if not action.name_path:
                    errors.append({'type': 'case_name required', 'case_tag': action.case_tag})

                for case_index in action.case_indices:
                    meta = self.actions.actions_meta_by_tag.get(case_index.tag)
                    if meta and meta['type'] == 'open' and meta['action'].repeat_context:
                        if (
                            not action.repeat_context or
                            not action.repeat_context.startswith(meta['action'].repeat_context)
                        ):
                            errors.append({'type': 'subcase repeat context',
                                           'case_tag': action.case_tag,
                                           'parent_tag': case_index.tag})

            errors.extend(self.check_case_properties(
                subcase_names=action.get_property_names(),
                case_tag=action.case_tag
            ))

        for action in self.actions.get_all_actions():
            if not action.case_type and (not isinstance(action, LoadUpdateAction) or not action.auto_select):
                errors.append({'type': "no case type in action", 'case_tag': action.case_tag})

            if isinstance(action, LoadUpdateAction) and action.auto_select:
                mode = action.auto_select.mode
                if not action.auto_select.value_key:
                    key_names = {
                        AUTO_SELECT_CASE: _('Case property'),
                        AUTO_SELECT_FIXTURE: _('Lookup Table field'),
                        AUTO_SELECT_USER: _('custom user property'),
                        AUTO_SELECT_RAW: _('custom XPath expression'),
                    }
                    if mode in key_names:
                        errors.append({'type': 'auto select key', 'key_name': key_names[mode]})

                if not action.auto_select.value_source:
                    source_names = {
                        AUTO_SELECT_CASE: _('Case tag'),
                        AUTO_SELECT_FIXTURE: _('Lookup Table tag'),
                    }
                    if mode in source_names:
                        errors.append({'type': 'auto select source', 'source_name': source_names[mode]})
                elif mode == AUTO_SELECT_CASE:
                    case_tag = action.auto_select.value_source
                    if not self.actions.get_action_from_tag(case_tag):
                        errors.append({'type': 'auto select case ref', 'case_tag': action.case_tag})

            errors.extend(self.check_case_properties(
                all_names=action.get_property_names(),
                case_tag=action.case_tag
            ))

        if self.form_filter:
            form_filter_references_case = (
                xpath_references_case(self.form_filter) or
                xpath_references_user_case(self.form_filter)
            )

            if form_filter_references_case:
                if not any(action for action in self.actions.load_update_cases if not action.auto_select):
                    errors.append({'type': "filtering without case"})

        def generate_paths():
            for action in self.actions.get_all_actions():
                for path in action.get_paths():
                    yield path

            if self.schedule:
                if self.schedule.transition_condition.type == 'if':
                    yield self.schedule.transition_condition.question
                if self.schedule.termination_condition.type == 'if':
                    yield self.schedule.termination_condition.question

        errors.extend(self.check_paths(generate_paths()))

        return errors

    def extended_build_validation(self, error_meta, xml_valid, validate_module=True):
        errors = []
        if xml_valid:
            for error in self.check_actions():
                error.update(error_meta)
                errors.append(error)

        module = self.get_module()
        if validate_module:
            errors.extend(module.get_case_errors(
                needs_case_type=False,
                needs_case_detail=module.requires_case_details(),
                needs_referral_detail=False,
            ))

        return errors

    def get_case_updates(self, case_type):
        updates = set()
        format_key = self.get_case_property_name_formatter()
        for action in self.actions.get_all_actions():
            if action.case_type == case_type:
                updates.update(format_key(*item)
                               for item in action.case_properties.iteritems())
        if self.schedule and self.schedule.enabled and self.source:
            xform = self.wrapped_xform()
            self.add_stuff_to_xform(xform)
            scheduler_updates = xform.get_scheduler_case_updates()[case_type]
        else:
            scheduler_updates = set()

        return updates.union(scheduler_updates)

    @property
    def case_references(self):
        return {}

    @case_references.setter
    def case_references(self, refs):
        pass

    @memoized
    def get_parent_types_and_contributed_properties(self, module_case_type, case_type):
        parent_types = set()
        case_properties = set()
        for subcase in self.actions.get_subcase_actions():
            if subcase.case_type == case_type:
                case_properties.update(
                    subcase.case_properties.keys()
                )
                for case_index in subcase.case_indices:
                    parent = self.actions.get_action_from_tag(case_index.tag)
                    if parent:
                        parent_types.add((parent.case_type, case_index.reference_id or 'parent'))

        return parent_types, case_properties

    def update_app_case_meta(self, app_case_meta):
        from corehq.apps.reports.formdetails.readable import FormQuestionResponse
        questions = {
            q['value']: FormQuestionResponse(q)
            for q in self.get_questions(self.get_app().langs, include_translations=True)
        }
        for action in self.actions.load_update_cases:
            for name, question_path in action.case_properties.items():
                self.add_property_save(
                    app_case_meta,
                    action.case_type,
                    name,
                    questions,
                    question_path
                )
            for question_path, name in action.preload.items():
                self.add_property_load(
                    app_case_meta,
                    action.case_type,
                    name,
                    questions,
                    question_path
                )
            if action.close_condition.is_active():
                meta = app_case_meta.get_type(action.case_type)
                meta.add_closer(self.unique_id, action.close_condition)

        for action in self.actions.open_cases:
            self.add_property_save(
                app_case_meta,
                action.case_type,
                'name',
                questions,
                action.name_path,
                action.open_condition
            )
            for name, question_path in action.case_properties.items():
                self.add_property_save(
                    app_case_meta,
                    action.case_type,
                    name,
                    questions,
                    question_path,
                    action.open_condition
                )
            meta = app_case_meta.get_type(action.case_type)
            meta.add_opener(self.unique_id, action.open_condition)
            if action.close_condition.is_active():
                meta.add_closer(self.unique_id, action.close_condition)


class SchedulePhaseForm(IndexedSchema):
    """
    A reference to a form in a schedule phase.
    """
    form_id = FormIdProperty("modules[*].schedule_phases[*].forms[*].form_id")


class SchedulePhase(IndexedSchema):
    """
    SchedulePhases are attached to a module.
    A Schedule Phase is a grouping of forms that occur within a period and share an anchor
    A module should not have more than one SchedulePhase with the same anchor

    anchor:                     Case property containing a date after which this phase becomes active
    forms: 			The forms that are to be filled out within this phase
    """
    anchor = StringProperty()
    forms = SchemaListProperty(SchedulePhaseForm)

    @property
    def id(self):
        """ A Schedule Phase is 1-indexed """
        _id = super(SchedulePhase, self).id
        return _id + 1

    @property
    def phase_id(self):
        return "{}_{}".format(self.anchor, self.id)

    def get_module(self):
        return self._parent

    _get_forms = IndexedSchema.Getter('forms')

    def get_forms(self):
        """Returns the actual form objects related to this phase"""
        module = self.get_module()
        return (module.get_form_by_unique_id(form.form_id) for form in self._get_forms())

    def get_form(self, desired_form):
        return next((form for form in self.get_forms() if form.unique_id == desired_form.unique_id), None)

    def get_phase_form_index(self, form):
        """
        Returns the index of the form with respect to the phase

        schedule_phase.forms = [a,b,c]
        schedule_phase.get_phase_form_index(b)
        => 1
        schedule_phase.get_phase_form_index(c)
        => 2
        """
        return next((phase_form.id for phase_form in self._get_forms() if phase_form.form_id == form.unique_id),
                    None)

    def remove_form(self, form):
        """Remove a form from the phase"""
        idx = self.get_phase_form_index(form)
        if idx is None:
            raise ScheduleError("That form doesn't exist in the phase")

        self.forms.remove(self.forms[idx])

    def add_form(self, form):
        """Adds a form to this phase, removing it from other phases"""
        old_phase = form.get_phase()
        if old_phase is not None and old_phase.anchor != self.anchor:
            old_phase.remove_form(form)

        if self.get_form(form) is None:
            self.forms.append(SchedulePhaseForm(form_id=form.unique_id))

    def change_anchor(self, new_anchor):
        if new_anchor is None or new_anchor.strip() == '':
            raise ScheduleError(_("You can't create a phase without an anchor property"))

        self.anchor = new_anchor

        if self.get_module().phase_anchors.count(new_anchor) > 1:
            raise ScheduleError(_("You can't have more than one phase with the anchor {}").format(new_anchor))


class AdvancedModule(ModuleBase):
    module_type = 'advanced'
    case_label = DictProperty()
    forms = SchemaListProperty(AdvancedForm)
    case_details = SchemaProperty(DetailPair)
    product_details = SchemaProperty(DetailPair)
    put_in_root = BooleanProperty(default=False)
    case_list = SchemaProperty(CaseList)
    has_schedule = BooleanProperty()
    schedule_phases = SchemaListProperty(SchedulePhase)
    get_schedule_phases = IndexedSchema.Getter('schedule_phases')
    search_config = SchemaProperty(CaseSearch)

    @classmethod
    def wrap(cls, data):
        # lazy migration to accommodate search_config as empty list
        # http://manage.dimagi.com/default.asp?231186
        if data.get('search_config') == []:
            data['search_config'] = {}
        return super(AdvancedModule, cls).wrap(data)

    @classmethod
    def new_module(cls, name, lang):
        detail = Detail(
            columns=[DetailColumn(
                format='plain',
                header={(lang or 'en'): ugettext("Name")},
                field='name',
                model='case',
            )]
        )

        module = AdvancedModule(
            name={(lang or 'en'): name or ugettext("Untitled Module")},
            forms=[],
            case_type='',
            case_details=DetailPair(
                short=Detail(detail.to_json()),
                long=Detail(detail.to_json()),
            ),
            product_details=DetailPair(
                short=Detail(
                    columns=[
                        DetailColumn(
                            format='plain',
                            header={(lang or 'en'): ugettext("Product")},
                            field='name',
                            model='product',
                        ),
                    ],
                ),
                long=Detail(),
            ),
        )
        module.get_or_create_unique_id()
        return module

    def new_form(self, name, lang, attachment=''):
        form = AdvancedForm(
            name={lang if lang else "en": name if name else _("Untitled Form")},
        )
        form.schedule = FormSchedule(enabled=False)

        self.forms.append(form)
        form = self.get_form(-1)
        form.source = attachment
        return form

    def add_insert_form(self, from_module, form, index=None, with_source=False):
        if isinstance(form, AdvancedForm):
            new_form = form
        elif isinstance(form, Form):
            new_form = AdvancedForm(
                name=form.name,
                form_filter=form.form_filter,
                media_image=form.media_image,
                media_audio=form.media_audio
            )
            new_form._parent = self
            form._parent = self
            if with_source:
                new_form.source = form.source
            actions = form.active_actions()
            open = actions.get('open_case', None)
            update = actions.get('update_case', None)
            close = actions.get('close_case', None)
            preload = actions.get('case_preload', None)
            subcases = actions.get('subcases', None)
            case_type = from_module.case_type

            base_action = None
            if open:
                base_action = AdvancedOpenCaseAction(
                    case_type=case_type,
                    case_tag='open_{0}_0'.format(case_type),
                    name_path=open.name_path,
                    open_condition=open.condition,
                    case_properties=update.update if update else {},
                    )
                new_form.actions.open_cases.append(base_action)
            elif update or preload or close:
                base_action = LoadUpdateAction(
                    case_type=case_type,
                    case_tag='load_{0}_0'.format(case_type),
                    case_properties=update.update if update else {},
                    preload=preload.preload if preload else {}
                )

                if from_module.parent_select.active:
                    app = self.get_app()
                    select_chain = get_select_chain(app, from_module, include_self=False)
                    for n, link in enumerate(reversed(list(enumerate(select_chain)))):
                        i, module = link
                        new_form.actions.load_update_cases.append(LoadUpdateAction(
                            case_type=module.case_type,
                            case_tag='_'.join(['parent'] * (i + 1)),
                            details_module=module.unique_id,
                            case_index=CaseIndex(tag='_'.join(['parent'] * (i + 2)) if n > 0 else '')
                        ))

                    base_action.case_indices = [CaseIndex(tag='parent')]

                if close:
                    base_action.close_condition = close.condition
                new_form.actions.load_update_cases.append(base_action)

            if subcases:
                for i, subcase in enumerate(subcases):
                    open_subcase_action = AdvancedOpenCaseAction(
                        case_type=subcase.case_type,
                        case_tag='open_{0}_{1}'.format(subcase.case_type, i+1),
                        name_path=subcase.case_name,
                        open_condition=subcase.condition,
                        case_properties=subcase.case_properties,
                        repeat_context=subcase.repeat_context,
                        case_indices=[CaseIndex(
                            tag=base_action.case_tag if base_action else '',
                            reference_id=subcase.reference_id,
                        )]
                    )
                    new_form.actions.open_cases.append(open_subcase_action)
        else:
            raise IncompatibleFormTypeException()

        if index is not None:
            self.forms.insert(index, new_form)
        else:
            self.forms.append(new_form)
        return self.get_form(index or -1)

    def rename_lang(self, old_lang, new_lang):
        super(AdvancedModule, self).rename_lang(old_lang, new_lang)
        self.case_list.rename_lang(old_lang, new_lang)

    def requires_case_details(self):
        if self.case_list.show:
            return True

        for form in self.forms:
            if any(action.case_type == self.case_type for action in form.actions.load_update_cases):
                return True

    def all_forms_require_a_case(self):
        return all(form.requires_case() for form in self.forms)

    def get_details(self):
        return (
            ('case_short', self.case_details.short, True),
            ('case_long', self.case_details.long, True),
            ('product_short', self.product_details.short, self.get_app().commtrack_enabled),
            ('product_long', self.product_details.long, False),
        )

    def get_case_errors(self, needs_case_type, needs_case_detail, needs_referral_detail=False):

        module_info = self.get_module_info()

        if needs_case_type and not self.case_type:
            yield {
                'type': 'no case type',
                'module': module_info,
            }

        if needs_case_detail:
            if not self.case_details.short.columns:
                yield {
                    'type': 'no case detail',
                    'module': module_info,
                }
            if self.get_app().commtrack_enabled and not self.product_details.short.columns:
                for form in self.forms:
                    if self.case_list.show or \
                            any(action.show_product_stock for action in form.actions.load_update_cases):
                        yield {
                            'type': 'no product detail',
                            'module': module_info,
                        }
                        break
            columns = self.case_details.short.columns + self.case_details.long.columns
            if self.get_app().commtrack_enabled:
                columns += self.product_details.short.columns
            errors = self.validate_detail_columns(columns)
            for error in errors:
                yield error

    def validate_for_build(self):
        errors = super(AdvancedModule, self).validate_for_build()
        if not self.forms and not self.case_list.show:
            errors.append({
                'type': 'no forms or case list',
                'module': self.get_module_info(),
            })
        if self.case_list_form.form_id:
            forms = self.forms

            case_tag = None
            loaded_case_types = None
            for form in forms:
                info = self.get_module_info()
                form_info = {"id": form.id if hasattr(form, 'id') else None, "name": form.name}
                non_auto_select_actions = [a for a in form.actions.load_update_cases if not a.auto_select]
                this_forms_loaded_case_types = {action.case_type for action in non_auto_select_actions}
                if loaded_case_types is None:
                    loaded_case_types = this_forms_loaded_case_types
                elif loaded_case_types != this_forms_loaded_case_types:
                    errors.append({
                        'type': 'all forms in case list module must load the same cases',
                        'module': info,
                        'form': form_info,
                    })

                if not non_auto_select_actions:
                    errors.append({
                        'type': 'case list module form must require case',
                        'module': info,
                        'form': form_info,
                    })
                elif len(non_auto_select_actions) != 1:
                    for index, action in reversed(list(enumerate(non_auto_select_actions))):
                        if (
                            index > 0 and
                            non_auto_select_actions[index - 1].case_tag not in (p.tag for p in action.case_indices)
                        ):
                            errors.append({
                                'type': 'case list module form can only load parent cases',
                                'module': info,
                                'form': form_info,
                            })

                case_action = non_auto_select_actions[-1] if non_auto_select_actions else None
                if case_action and case_action.case_type != self.case_type:
                    errors.append({
                        'type': 'case list module form must match module case type',
                        'module': info,
                        'form': form_info,
                    })

                # set case_tag if not already set
                case_tag = case_action.case_tag if not case_tag and case_action else case_tag
                if case_action and case_action.case_tag != case_tag:
                    errors.append({
                        'type': 'all forms in case list module must have same case management',
                        'module': info,
                        'form': form_info,
                        'expected_tag': case_tag
                    })

                if case_action and case_action.details_module and case_action.details_module != self.unique_id:
                    errors.append({
                        'type': 'forms in case list module must use modules details',
                        'module': info,
                        'form': form_info,
                    })

        return errors

    def _uses_case_type(self, case_type, invert_match=False):
        return any(form.uses_case_type(case_type, invert_match) for form in self.forms)

    def uses_usercase(self):
        """Return True if this module has any forms that use the usercase.
        """
        return self._uses_case_type(USERCASE_TYPE)

    @property
    def phase_anchors(self):
        return [phase.anchor for phase in self.schedule_phases]

    def get_or_create_schedule_phase(self, anchor):
        """Returns a tuple of (phase, new?)"""
        if anchor is None or anchor.strip() == '':
            raise ScheduleError(_("You can't create a phase without an anchor property"))

        phase = next((phase for phase in self.get_schedule_phases() if phase.anchor == anchor), None)
        is_new_phase = False

        if phase is None:
            self.schedule_phases.append(SchedulePhase(anchor=anchor))
            # TODO: is there a better way of doing this?
            phase = list(self.get_schedule_phases())[-1]  # get the phase from the module so we know the _parent
            is_new_phase = True

        return (phase, is_new_phase)

    def _clear_schedule_phases(self):
        self.schedule_phases = []

    def update_schedule_phases(self, anchors):
        """ Take a list of anchors, reorders, deletes and creates phases from it """
        old_phases = {phase.anchor: phase for phase in self.get_schedule_phases()}
        self._clear_schedule_phases()

        for anchor in anchors:
            try:
                self.schedule_phases.append(old_phases.pop(anchor))
            except KeyError:
                self.get_or_create_schedule_phase(anchor)

        deleted_phases_with_forms = [anchor for anchor, phase in old_phases.iteritems() if len(phase.forms)]
        if deleted_phases_with_forms:
            raise ScheduleError(_("You can't delete phases with anchors "
                                  "{phase_anchors} because they have forms attached to them").format(
                                      phase_anchors=(", ").join(deleted_phases_with_forms)))

        return self.get_schedule_phases()

    def update_schedule_phase_anchors(self, new_anchors):
        """ takes a list of tuples (id, new_anchor) and updates the phase anchors """
        for anchor in new_anchors:
            id = anchor[0] - 1
            new_anchor = anchor[1]
            try:
                list(self.get_schedule_phases())[id].change_anchor(new_anchor)
            except IndexError:
                pass  # That phase wasn't found, so we can't change it's anchor. Ignore it


class CareplanForm(IndexedFormBase, NavMenuItemMediaMixin):
    form_type = 'careplan_form'
    mode = StringProperty(required=True, choices=['create', 'update'])
    custom_case_updates = DictProperty()
    case_preload = DictProperty()

    @classmethod
    def wrap(cls, data):
        if cls is CareplanForm:
            doc_type = data['doc_type']
            if doc_type == 'CareplanGoalForm':
                return CareplanGoalForm.wrap(data)
            elif doc_type == 'CareplanTaskForm':
                return CareplanTaskForm.wrap(data)
            else:
                raise ValueError('Unexpected doc_type for CareplanForm', doc_type)
        else:
            return super(CareplanForm, cls).wrap(data)

    def add_stuff_to_xform(self, xform, build_profile_id=None):
        super(CareplanForm, self).add_stuff_to_xform(xform, build_profile_id)
        xform.add_care_plan(self)

    def get_case_updates(self, case_type):
        if case_type == self.case_type:
            format_key = self.get_case_property_name_formatter()
            return [format_key(*item) for item in self.case_updates().iteritems()]
        else:
            return []

    def get_case_type(self):
        return self.case_type

    def get_parent_case_type(self):
        return self._parent.case_type

    def get_parent_types_and_contributed_properties(self, module_case_type, case_type):
        parent_types = set()
        case_properties = set()
        if case_type == self.case_type:
            if case_type == CAREPLAN_GOAL:
                parent_types.add((module_case_type, 'parent'))
            elif case_type == CAREPLAN_TASK:
                parent_types.add((CAREPLAN_GOAL, 'goal'))
            case_properties.update(self.case_updates().keys())

        return parent_types, case_properties

    def is_registration_form(self, case_type=None):
        return self.mode == 'create' and (not case_type or self.case_type == case_type)

    def update_app_case_meta(self, app_case_meta):
        from corehq.apps.reports.formdetails.readable import FormQuestionResponse
        questions = {
            q['value']: FormQuestionResponse(q)
            for q in self.get_questions(self.get_app().langs, include_translations=True)
        }
        meta = app_case_meta.get_type(self.case_type)
        for name, question_path in self.case_updates().items():
            self.add_property_save(
                app_case_meta,
                self.case_type,
                name,
                questions,
                question_path
            )
        for name, question_path in self.case_preload.items():
            self.add_property_load(
                app_case_meta,
                self.case_type,
                name,
                questions,
                question_path
            )
        meta.add_opener(self.unique_id, FormActionCondition(
            type='always',
        ))
        meta.add_closer(self.unique_id, FormActionCondition(
            type='if',
            question=self.close_path,
            answer='yes',
        ))


class CareplanGoalForm(CareplanForm):
    case_type = CAREPLAN_GOAL
    name_path = StringProperty(required=True, default='/data/name')
    date_followup_path = StringProperty(required=True, default='/data/date_followup')
    description_path = StringProperty(required=True, default='/data/description')
    close_path = StringProperty(required=True, default='/data/close_goal')

    @classmethod
    def new_form(cls, lang, name, mode):
        action = 'Update' if mode == 'update' else 'New'
        form = CareplanGoalForm(mode=mode)
        name = name or '%s Careplan %s' % (action, CAREPLAN_CASE_NAMES[form.case_type])
        form.name = {lang: name}
        if mode == 'update':
            form.description_path = '/data/description_group/description'
        source = load_form_template('%s_%s.xml' % (form.case_type, mode))
        return form, source

    def case_updates(self):
        changes = self.custom_case_updates.copy()
        changes.update({
            'date_followup': self.date_followup_path,
            'description': self.description_path,
        })
        return changes

    def get_fixed_questions(self):
        def q(name, case_key, label):
            return {
                'name': name,
                'key': case_key,
                'label': label,
                'path': self[name]
            }
        questions = [
            q('description_path', 'description', _('Description')),
            q('date_followup_path', 'date_followup', _('Followup date')),
        ]
        if self.mode == 'create':
            return [q('name_path', 'name', _('Name'))] + questions
        else:
            return questions + [q('close_path', 'close', _('Close if'))]


class CareplanTaskForm(CareplanForm):
    case_type = CAREPLAN_TASK
    name_path = StringProperty(required=True, default='/data/task_repeat/name')
    date_followup_path = StringProperty(required=True, default='/data/date_followup')
    description_path = StringProperty(required=True, default='/data/description')
    latest_report_path = StringProperty(required=True, default='/data/progress_group/progress_update')
    close_path = StringProperty(required=True, default='/data/task_complete')

    @classmethod
    def new_form(cls, lang, name, mode):
        action = 'Update' if mode == 'update' else 'New'
        form = CareplanTaskForm(mode=mode)
        name = name or '%s Careplan %s' % (action, CAREPLAN_CASE_NAMES[form.case_type])
        form.name = {lang: name}
        if mode == 'create':
            form.date_followup_path = '/data/task_repeat/date_followup'
            form.description_path = '/data/task_repeat/description'
        source = load_form_template('%s_%s.xml' % (form.case_type, mode))
        return form, source

    def case_updates(self):
        changes = self.custom_case_updates.copy()
        changes.update({
            'date_followup': self.date_followup_path,
        })
        if self.mode == 'create':
            changes['description'] = self.description_path
        else:
            changes['latest_report'] = self.latest_report_path
        return changes

    def get_fixed_questions(self):
        def q(name, case_key, label):
            return {
                'name': name,
                'key': case_key,
                'label': label,
                'path': self[name]
            }
        questions = [
            q('date_followup_path', 'date_followup', _('Followup date')),
        ]
        if self.mode == 'create':
            return [
                q('name_path', 'name', _('Name')),
                q('description_path', 'description', _('Description')),
            ] + questions
        else:
            return questions + [
                q('latest_report_path', 'latest_report', _('Latest report')),
                q('close_path', 'close', _('Close if')),
            ]


class CareplanModule(ModuleBase):
    """
    A set of forms and configuration for managing the Care Plan workflow.
    """
    module_type = 'careplan'
    parent_select = SchemaProperty(ParentSelect)

    display_separately = BooleanProperty(default=False)
    forms = SchemaListProperty(CareplanForm)
    goal_details = SchemaProperty(DetailPair)
    task_details = SchemaProperty(DetailPair)

    @classmethod
    def new_module(cls, name, lang, target_module_id, target_case_type):
        lang = lang or 'en'
        module = CareplanModule(
            name={lang: name or ugettext("Care Plan")},
            parent_select=ParentSelect(
                active=True,
                relationship='parent',
                module_id=target_module_id
            ),
            case_type=target_case_type,
            goal_details=DetailPair(
                short=cls._get_detail(lang, 'goal_short'),
                long=cls._get_detail(lang, 'goal_long'),
            ),
            task_details=DetailPair(
                short=cls._get_detail(lang, 'task_short'),
                long=cls._get_detail(lang, 'task_long'),
            )
        )
        module.get_or_create_unique_id()
        return module

    @classmethod
    def _get_detail(cls, lang, detail_type):
        header = ugettext('Goal') if detail_type.startswith('goal') else ugettext('Task')
        columns = [
            DetailColumn(
                format='plain',
                header={lang: header},
                field='name',
                model='case'),
            DetailColumn(
                format='date',
                header={lang: ugettext("Followup")},
                field='date_followup',
                model='case')]

        if detail_type.endswith('long'):
            columns.append(DetailColumn(
                format='plain',
                header={lang: ugettext("Description")},
                field='description',
                model='case'))

        if detail_type == 'tasks_long':
            columns.append(DetailColumn(
                format='plain',
                header={lang: ugettext("Last update")},
                field='latest_report',
                model='case'))

        return Detail(type=detail_type, columns=columns)

    def add_insert_form(self, from_module, form, index=None, with_source=False):
        if isinstance(form, CareplanForm):
            if index is not None:
                self.forms.insert(index, form)
            else:
                self.forms.append(form)
            return self.get_form(index or -1)
        else:
            raise IncompatibleFormTypeException()

    def requires_case_details(self):
        return True

    def get_case_types(self):
        return set([self.case_type]) | set(f.case_type for f in self.forms)

    def get_form_by_type(self, case_type, mode):
        for form in self.get_forms():
            if form.case_type == case_type and form.mode == mode:
                return form

    def get_details(self):
        return (
            ('%s_short' % CAREPLAN_GOAL, self.goal_details.short, True),
            ('%s_long' % CAREPLAN_GOAL, self.goal_details.long, True),
            ('%s_short' % CAREPLAN_TASK, self.task_details.short, True),
            ('%s_long' % CAREPLAN_TASK, self.task_details.long, True),
        )

    def get_case_errors(self, needs_case_type, needs_case_detail, needs_referral_detail=False):

        module_info = self.get_module_info()

        if needs_case_type and not self.case_type:
            yield {
                'type': 'no case type',
                'module': module_info,
            }

        if needs_case_detail:
            if not self.goal_details.short.columns:
                yield {
                    'type': 'no case detail for goals',
                    'module': module_info,
                }
            if not self.task_details.short.columns:
                yield {
                    'type': 'no case detail for tasks',
                    'module': module_info,
                }
            columns = self.goal_details.short.columns + self.goal_details.long.columns
            columns += self.task_details.short.columns + self.task_details.long.columns
            errors = self.validate_detail_columns(columns)
            for error in errors:
                yield error

    def validate_for_build(self):
        errors = super(CareplanModule, self).validate_for_build()
        if not self.forms:
            errors.append({
                'type': 'no forms',
                'module': self.get_module_info(),
            })
        return errors


class ReportGraphConfig(DocumentSchema):
    graph_type = StringProperty(
        choices=[
            'bar',
            'time',
            'xy',
        ],
        default='bar',
        required=True,
    )
    series_configs = DictProperty(DictProperty)
    config = DictProperty()


class ReportAppFilter(DocumentSchema):

    @classmethod
    def wrap(cls, data):
        if cls is ReportAppFilter:
            doc_type = data['doc_type']
            doc_type_to_filter_class = {
                'AutoFilter': AutoFilter,
                'CustomDataAutoFilter': CustomDataAutoFilter,
                'StaticChoiceFilter': StaticChoiceFilter,
                'StaticChoiceListFilter': StaticChoiceListFilter,
                'StaticDatespanFilter': StaticDatespanFilter,
                'CustomDatespanFilter': CustomDatespanFilter,
                'CustomMonthFilter': CustomMonthFilter,
                'MobileSelectFilter': MobileSelectFilter,
                'AncestorLocationTypeFilter': AncestorLocationTypeFilter,
                'NumericFilter': NumericFilter,
            }
            try:
                klass = doc_type_to_filter_class[doc_type]
            except KeyError:
                raise ValueError('Unexpected doc_type for ReportAppFilter', doc_type)
            else:
                return klass.wrap(data)
        else:
            return super(ReportAppFilter, cls).wrap(data)

    def get_filter_value(self, user, ui_filter):
        raise NotImplementedError


def _filter_by_case_sharing_group_id(user, ui_filter):
    from corehq.apps.reports_core.filters import Choice
    return [
        Choice(value=group._id, display=None)
        for group in user.get_case_sharing_groups()
    ]


def _filter_by_location_id(user, ui_filter):
    return ui_filter.value(**{ui_filter.name: user.location_id})


def _filter_by_username(user, ui_filter):
    from corehq.apps.reports_core.filters import Choice
    return Choice(value=user.raw_username, display=None)


def _filter_by_user_id(user, ui_filter):
    from corehq.apps.reports_core.filters import Choice
    return Choice(value=user._id, display=None)


def _filter_by_parent_location_id(user, ui_filter):
    location = user.sql_location
    location_parent = location.parent.location_id if location and location.parent else None
    return ui_filter.value(**{ui_filter.name: location_parent})


_filter_type_to_func = {
    'case_sharing_group': _filter_by_case_sharing_group_id,
    'location_id': _filter_by_location_id,
    'parent_location_id': _filter_by_parent_location_id,
    'username': _filter_by_username,
    'user_id': _filter_by_user_id,
}


class AutoFilter(ReportAppFilter):
    filter_type = StringProperty(choices=_filter_type_to_func.keys())

    def get_filter_value(self, user, ui_filter):
        return _filter_type_to_func[self.filter_type](user, ui_filter)


class CustomDataAutoFilter(ReportAppFilter):
    custom_data_property = StringProperty()

    def get_filter_value(self, user, ui_filter):
        from corehq.apps.reports_core.filters import Choice
        return Choice(value=user.user_data[self.custom_data_property], display=None)


class StaticChoiceFilter(ReportAppFilter):
    select_value = StringProperty()

    def get_filter_value(self, user, ui_filter):
        from corehq.apps.reports_core.filters import Choice
        return [Choice(value=self.select_value, display=None)]


class StaticChoiceListFilter(ReportAppFilter):
    value = StringListProperty()

    def get_filter_value(self, user, ui_filter):
        from corehq.apps.reports_core.filters import Choice
        return [Choice(value=string_value, display=None) for string_value in self.value]


class StaticDatespanFilter(ReportAppFilter):
    date_range = StringProperty(
        choices=[choice.slug for choice in get_simple_dateranges()],
        required=True,
    )

    def get_filter_value(self, user, ui_filter):
        start_date, end_date = get_daterange_start_end_dates(self.date_range)
        return DateSpan(startdate=start_date, enddate=end_date)


class CustomDatespanFilter(ReportAppFilter):
    operator = StringProperty(
        choices=[
            '=',
            '<=',
            '>=',
            '>',
            '<',
            'between'
        ],
        required=True,
    )
    date_number = StringProperty(required=True)
    date_number2 = StringProperty()

    def get_filter_value(self, user, ui_filter):
        assert user is not None, (
            "CustomDatespanFilter.get_filter_value must be called "
            "with an OTARestoreUser object, not None")

        timezone = get_timezone_for_domain(user.domain)
        today = ServerTime(datetime.datetime.utcnow()).user_time(timezone).done().date()
        start_date = end_date = None
        days = int(self.date_number)
        if self.operator == 'between':
            days2 = int(self.date_number2)
            # allows user to have specified the two numbers in either order
            if days > days2:
                end = days2
                start = days
            else:
                start = days2
                end = days
            start_date = today - datetime.timedelta(days=start)
            end_date = today - datetime.timedelta(days=end)
        elif self.operator == '=':
            start_date = end_date = today - datetime.timedelta(days=days)
        elif self.operator == '>=':
            start_date = None
            end_date = today - datetime.timedelta(days=days)
        elif self.operator == '<=':
            start_date = today - datetime.timedelta(days=days)
            end_date = None
        elif self.operator == '<':
            start_date = today - datetime.timedelta(days=days - 1)
            end_date = None
        elif self.operator == '>':
            start_date = None
            end_date = today - datetime.timedelta(days=days + 1)
        return DateSpan(startdate=start_date, enddate=end_date)


def is_lte(integer):
    def validate(x):
        if not x <= integer:
            raise BadValueError('Value must be less than or equal to {}'.format(integer))
    return validate


def is_gte(integer):
    def validate(x):
        if not x >= integer:
            raise BadValueError('Value must be greater than or equal to {}'.format(integer))
    return validate


class CustomMonthFilter(ReportAppFilter):
    """
    Filter by months that start on a day number other than 1

    See [FB 215656](http://manage.dimagi.com/default.asp?215656)
    """
    # Values for start_of_month < 1 specify the number of days from the end of the month. Values capped at
    # len(February).
    start_of_month = IntegerProperty(
        required=True,
        validators=(is_gte(-27), is_lte(28))
    )
    # DateSpan to return i.t.o. number of months to go back
    period = IntegerProperty(
        default=DEFAULT_MONTH_FILTER_PERIOD_LENGTH,
        validators=(is_gte(0),)
    )

    @classmethod
    def wrap(cls, doc):
        doc['start_of_month'] = int(doc['start_of_month'])
        if 'period' in doc:
            doc['period'] = int(doc['period'] or DEFAULT_MONTH_FILTER_PERIOD_LENGTH)
        return super(CustomMonthFilter, cls).wrap(doc)

    def get_filter_value(self, user, ui_filter):
        def get_last_month(this_month):
            return datetime.date(this_month.year, this_month.month, 1) - datetime.timedelta(days=1)

        def get_last_day(date):
            _, last_day = calendar.monthrange(date.year, date.month)
            return last_day

        start_of_month = int(self.start_of_month)
        today = datetime.date.today()
        if start_of_month > 0:
            start_day = start_of_month
        else:
            # start_of_month is zero or negative. Work backwards from the end of the month
            start_day = get_last_day(today) + start_of_month

        # Loop over months backwards for period > 0
        month = today if today.day >= start_day else get_last_month(today)
        for i in range(int(self.period)):
            month = get_last_month(month)

        if start_of_month > 0:
            start_date = datetime.date(month.year, month.month, start_day)
            days = get_last_day(start_date) - 1
            end_date = start_date + datetime.timedelta(days=days)
        else:
            start_day = get_last_day(month) + start_of_month
            start_date = datetime.date(month.year, month.month, start_day)
            next_month = datetime.date(month.year, month.month, get_last_day(month)) + datetime.timedelta(days=1)
            end_day = get_last_day(next_month) + start_of_month - 1
            end_date = datetime.date(next_month.year, next_month.month, end_day)

        return DateSpan(startdate=start_date, enddate=end_date)


class MobileSelectFilter(ReportAppFilter):

    def get_filter_value(self, user, ui_filter):
        return None


class AncestorLocationTypeFilter(ReportAppFilter):
    ancestor_location_type_name = StringProperty()

    def get_filter_value(self, user, ui_filter):
        from corehq.apps.locations.models import SQLLocation

        try:
            ancestor = user.sql_location.get_ancestors(include_self=True).\
                get(location_type__name=self.ancestor_location_type_name)
        except (AttributeError, SQLLocation.DoesNotExist):
            # user.sql_location is None, or location does not have an ancestor of that type
            return None
        return ancestor.location_id


class NumericFilter(ReportAppFilter):
    operator = StringProperty(choices=['=', '!=', '<', '<=', '>', '>=']),
    operand = FloatProperty()

    @classmethod
    def wrap(cls, doc):
        doc['operand'] = float(doc['operand'])
        return super(NumericFilter, cls).wrap(doc)

    def get_filter_value(self, user, ui_filter):
        return {
            'operator': self.operator,
            'operand': self.operand,
        }


class ReportAppConfig(DocumentSchema):
    """
    Class for configuring how a user configurable report shows up in an app
    """
    report_id = StringProperty(required=True)
    header = DictProperty()
    localized_description = DictProperty()
    xpath_description = StringProperty()
    use_xpath_description = BooleanProperty(default=False)
    graph_configs = DictProperty(ReportGraphConfig)
    filters = SchemaDictProperty(ReportAppFilter)
    uuid = StringProperty(required=True)

    _report = None

    def __init__(self, *args, **kwargs):
        super(ReportAppConfig, self).__init__(*args, **kwargs)
        if not self.uuid:
            self.uuid = random_hex()

    @classmethod
    def wrap(cls, doc):
        # for backwards compatibility with apps that have localized or xpath descriptions
        old_description = doc.get('description')
        if old_description:
            if isinstance(old_description, basestring) and not doc.get('xpath_description'):
                doc['xpath_description'] = old_description
            elif isinstance(old_description, dict) and not doc.get('localized_description'):
                doc['localized_description'] = old_description
        if not doc.get('xpath_description'):
            doc['xpath_description'] = '""'

        return super(ReportAppConfig, cls).wrap(doc)

    def report(self, domain):
        if self._report is None:
            from corehq.apps.userreports.models import get_report_config
            self._report = get_report_config(self.report_id, domain)[0]
        return self._report


class ReportModule(ModuleBase):
    """
    Module for user configurable reports
    """

    module_type = 'report'

    report_configs = SchemaListProperty(ReportAppConfig)
    forms = []
    _loaded = False

    @property
    @memoized
    def reports(self):
        from corehq.apps.userreports.models import get_report_configs
        return get_report_configs([r.report_id for r in self.report_configs], self.get_app().domain)

    @classmethod
    def new_module(cls, name, lang):
        module = ReportModule(
            name={(lang or 'en'): name or ugettext("Reports")},
            case_type='',
        )
        module.get_or_create_unique_id()
        return module

    def get_details(self):
        from .suite_xml.features.mobile_ucr import ReportModuleSuiteHelper
        return ReportModuleSuiteHelper(self).get_details()

    def get_custom_entries(self):
        from .suite_xml.features.mobile_ucr import ReportModuleSuiteHelper
        return ReportModuleSuiteHelper(self).get_custom_entries()

    def get_menus(self, supports_module_filter=False):
        kwargs = {}
        if supports_module_filter:
            kwargs['relevant'] = interpolate_xpath(self.module_filter)

        menu = suite_models.LocalizedMenu(
            id=id_strings.menu_id(self),
            menu_locale_id=id_strings.module_locale(self),
            media_image=bool(len(self.all_image_paths())),
            media_audio=bool(len(self.all_audio_paths())),
            image_locale_id=id_strings.module_icon_locale(self),
            audio_locale_id=id_strings.module_audio_locale(self),
            **kwargs
        )
        menu.commands.extend([
            suite_models.Command(id=id_strings.report_command(config.uuid))
            for config in self.report_configs
        ])
        yield menu

    def check_report_validity(self):
        """
        returns is_valid, valid_report_configs

        If any report doesn't exist, is_valid is False, otherwise True
        valid_report_configs is a list of all report configs that refer to existing reports

        """
        try:
            all_report_ids = [report._id for report in self.reports]
            valid_report_configs = [report_config for report_config in self.report_configs
                                    if report_config.report_id in all_report_ids]
            is_valid = (len(valid_report_configs) == len(self.report_configs))
        except ReportConfigurationNotFoundError:
            valid_report_configs = []  # assuming that if one report is in a different domain, they all are
            is_valid = False

        return namedtuple('ReportConfigValidity', 'is_valid valid_report_configs')(
            is_valid=is_valid,
            valid_report_configs=valid_report_configs
        )

    def validate_for_build(self):
        errors = super(ReportModule, self).validate_for_build()
        if not self.check_report_validity().is_valid:
            errors.append({
                'type': 'report config ref invalid',
                'module': self.get_module_info()
            })
        return errors


class ShadowModule(ModuleBase, ModuleDetailsMixin):
    """
    A module that acts as a shortcut to another module. This module has its own
    settings (name, icon/audio, filter, etc.) and its own case list/detail, but
    inherits case type and forms from its source module.
    """
    module_type = 'shadow'
    source_module_id = StringProperty()
    forms = []
    excluded_form_ids = SchemaListProperty()
    case_details = SchemaProperty(DetailPair)
    ref_details = SchemaProperty(DetailPair)
    put_in_root = BooleanProperty(default=False)
    case_list = SchemaProperty(CaseList)
    referral_list = SchemaProperty(CaseList)
    task_list = SchemaProperty(CaseList)
    parent_select = SchemaProperty(ParentSelect)

    get_forms = IndexedSchema.Getter('forms')

    @classmethod
    def wrap(cls, data):
        data = cls.wrap_details(data)
        return super(ShadowModule, cls).wrap(data)

    @property
    def source_module(self):
        if self.source_module_id:
            try:
                return self._parent.get_module_by_unique_id(self.source_module_id,
                       error=_("Could not find source module for '{}'.").format(self.default_name()))
            except ModuleNotFoundException:
                pass
        return None

    @property
    def case_type(self):
        if not self.source_module:
            return None
        return self.source_module.case_type

    @property
    def requires(self):
        if not self.source_module:
            return 'none'
        return self.source_module.requires

    @property
    def root_module_id(self):
        if not self.source_module:
            return None
        return self.source_module.root_module_id

    def get_suite_forms(self):
        if not self.source_module:
            return []
        return [f for f in self.source_module.get_forms() if f.unique_id not in self.excluded_form_ids]

    @parse_int([1])
    def get_form(self, i):
        return None

    def requires_case_details(self):
        if not self.source_module:
            return False
        return self.source_module.requires_case_details()

    def get_case_types(self):
        if not self.source_module:
            return []
        return self.source_module.get_case_types()

    @memoized
    def get_subcase_types(self):
        if not self.source_module:
            return []
        return self.source_module.get_subcase_types()

    @memoized
    def all_forms_require_a_case(self):
        if not self.source_module:
            return []
        return self.source_module.all_forms_require_a_case()

    @classmethod
    def new_module(cls, name, lang):
        lang = lang or 'en'
        detail = Detail(
            columns=[DetailColumn(
                format='plain',
                header={(lang or 'en'): ugettext("Name")},
                field='name',
                model='case',
            )]
        )
        module = ShadowModule(
            name={(lang or 'en'): name or ugettext("Untitled Module")},
            case_details=DetailPair(
                short=Detail(detail.to_json()),
                long=Detail(detail.to_json()),
            ),
        )
        module.get_or_create_unique_id()
        return module

    def validate_for_build(self):
        errors = super(ShadowModule, self).validate_for_build()
        errors += self.validate_details_for_build()
        if not self.source_module:
            errors.append({
                'type': 'no source module id',
                'module': self.get_module_info()
            })
        return errors


class LazyBlobDoc(BlobMixin):
    """LazyAttachmentDoc for blob db

    Cache blobs in local memory (for this request)
    and in django cache (for the next few requests)
    and commit to couchdb.

    See also `dimagi.utils.couch.lazy_attachment_doc.LazyAttachmentDoc`

    Cache strategy:
    - on fetch, check in local memory, then cache
      - if both are a miss, fetch from couchdb and store in both
    - after an attachment is committed to the blob db and the
      save save has succeeded, save the attachment in the cache
    """

    migrating_blobs_from_couch = True

    def __init__(self, *args, **kwargs):
        super(LazyBlobDoc, self).__init__(*args, **kwargs)
        self._LAZY_ATTACHMENTS = {}
        # to cache fetched attachments
        # these we do *not* send back down upon save
        self._LAZY_ATTACHMENTS_CACHE = {}

    @classmethod
    def wrap(cls, data):
        if "_attachments" in data:
            data = data.copy()
            attachments = data.pop("_attachments").copy()
            if cls.migrating_blobs_from_couch:
                # preserve stubs so couch attachments don't get deleted on save
                stubs = {}
                for name, value in list(attachments.items()):
                    if isinstance(value, dict) and "stub" in value:
                        stubs[name] = attachments.pop(name)
                if stubs:
                    data["_attachments"] = stubs
        else:
            attachments = None
        self = super(LazyBlobDoc, cls).wrap(data)
        if attachments:
            for name, attachment in attachments.items():
                if isinstance(attachment, basestring):
                    info = {"content": attachment}
                else:
                    raise ValueError("Unknown attachment format: {!r}"
                                     .format(attachment))
                self.lazy_put_attachment(name=name, **info)
        return self

    def __attachment_cache_key(self, name):
        return u'lazy_attachment/{id}/{name}'.format(id=self.get_id, name=name)

    def __set_cached_attachment(self, name, content):
        cache.set(self.__attachment_cache_key(name), content, timeout=60 * 60 * 24)
        self._LAZY_ATTACHMENTS_CACHE[name] = content

    def __get_cached_attachment(self, name):
        try:
            # it has been fetched already during this request
            content = self._LAZY_ATTACHMENTS_CACHE[name]
        except KeyError:
            content = cache.get(self.__attachment_cache_key(name))
            if content is not None:
                self._LAZY_ATTACHMENTS_CACHE[name] = content
        return content

    def put_attachment(self, content, name=None, *args, **kw):
        cache.delete(self.__attachment_cache_key(name))
        self._LAZY_ATTACHMENTS_CACHE.pop(name, None)
        return super(LazyBlobDoc, self).put_attachment(content, name, *args, **kw)

    def lazy_put_attachment(self, content, name=None, content_type=None,
                            content_length=None):
        """
        Ensure the attachment is available through lazy_fetch_attachment
        and that upon self.save(), the attachments are put to the doc as well

        """
        self._LAZY_ATTACHMENTS[name] = {
            'content': content,
            'content_type': content_type,
            'content_length': content_length,
        }

    def lazy_fetch_attachment(self, name):
        # it has been put/lazy-put already during this request
        if name in self._LAZY_ATTACHMENTS:
            content = self._LAZY_ATTACHMENTS[name]['content']
        else:
            content = self.__get_cached_attachment(name)

            if content is None:
                try:
                    content = self.fetch_attachment(name)
                except ResourceNotFound as e:
                    # django cache will pickle this exception for you
                    # but e.response isn't picklable
                    if hasattr(e, 'response'):
                        del e.response
                    content = e
                    raise
                finally:
                    self.__set_cached_attachment(name, content)

        if isinstance(content, ResourceNotFound):
            raise content

        return content

    def lazy_list_attachments(self):
        keys = set()
        keys.update(getattr(self, '_LAZY_ATTACHMENTS', None) or {})
        keys.update(self.blobs or {})
        return keys

    def save(self, **params):
        def super_save():
            super(LazyBlobDoc, self).save(**params)
        if self._LAZY_ATTACHMENTS:
            with self.atomic_blobs(super_save):
                for name, info in self._LAZY_ATTACHMENTS.items():
                    if not info['content_type']:
                        info['content_type'] = ';'.join(filter(None, guess_type(name)))
                    super(LazyBlobDoc, self).put_attachment(name=name, **info)
            # super_save() has succeeded by now
            for name, info in self._LAZY_ATTACHMENTS.items():
                self.__set_cached_attachment(name, info['content'])
            self._LAZY_ATTACHMENTS.clear()
        else:
            super_save()


class VersionedDoc(LazyBlobDoc):
    """
    A document that keeps an auto-incrementing version number, knows how to make copies of itself,
    delete a copy of itself, and revert back to an earlier copy of itself.

    """
    domain = StringProperty()
    copy_of = StringProperty()
    version = IntegerProperty()
    short_url = StringProperty()
    short_odk_url = StringProperty()
    short_odk_media_url = StringProperty()

    _meta_fields = ['_id', '_rev', 'domain', 'copy_of', 'version', 'short_url', 'short_odk_url', 'short_odk_media_url']

    @property
    def id(self):
        return self._id

    def save(self, response_json=None, increment_version=None, **params):
        if increment_version is None:
            increment_version = not self.copy_of
        if increment_version:
            self.version = self.version + 1 if self.version else 1
        super(VersionedDoc, self).save(**params)
        if response_json is not None:
            if 'update' not in response_json:
                response_json['update'] = {}
            response_json['update']['app-version'] = self.version

    def make_build(self):
        assert self.get_id
        assert self.copy_of is None
        cls = self.__class__
        copies = cls.view('app_manager/applications', key=[self.domain, self._id, self.version], include_docs=True, limit=1).all()
        if copies:
            copy = copies[0]
        else:
            copy = deepcopy(self.to_json())
            bad_keys = ('_id', '_rev', '_attachments', 'external_blobs',
                        'short_url', 'short_odk_url', 'short_odk_media_url', 'recipients')

            for bad_key in bad_keys:
                if bad_key in copy:
                    del copy[bad_key]

            copy = cls.wrap(copy)
            copy['copy_of'] = self._id

            copy.copy_attachments(self)
        return copy

    def copy_attachments(self, other, regexp=ATTACHMENT_REGEX):
        for name in other.lazy_list_attachments() or {}:
            if regexp is None or re.match(regexp, name):
                self.lazy_put_attachment(other.lazy_fetch_attachment(name), name)

    def make_reversion_to_copy(self, copy):
        """
        Replaces couch doc with a copy of the backup ("copy").
        Returns the another Application/RemoteApp referring to this
        updated couch doc. The returned doc should be used in place of
        the original doc, i.e. should be called as follows:
            app = app.make_reversion_to_copy(copy)
            app.save()
        """
        if copy.copy_of != self._id:
            raise VersioningError("%s is not a copy of %s" % (copy, self))
        app = deepcopy(copy.to_json())
        app['_rev'] = self._rev
        app['_id'] = self._id
        app['version'] = self.version
        app['copy_of'] = None
        app.pop('_attachments', None)
        app.pop('external_blobs', None)
        cls = self.__class__
        app = cls.wrap(app)
        app.copy_attachments(copy)
        return app

    def delete_copy(self, copy):
        if copy.copy_of != self._id:
            raise VersioningError("%s is not a copy of %s" % (copy, self))
        copy.delete_app()
        copy.save(increment_version=False)

    def scrub_source(self, source):
        """
        To be overridden.

        Use this to scrub out anything
        that should be shown in the
        application source, such as ids, etc.

        """
        return source

    def export_json(self, dump_json=True):
        source = deepcopy(self.to_json())
        for field in self._meta_fields:
            if field in source:
                del source[field]
        _attachments = {}
        for name in self.lazy_list_attachments():
            if re.match(ATTACHMENT_REGEX, name):
                # FIXME loss of metadata (content type, etc.)
                _attachments[name] = self.lazy_fetch_attachment(name)

        # the '_attachments' value is a dict of `name: blob_content`
        # pairs, and is part of the exported (serialized) app interface
        source['_attachments'] = _attachments
        source.pop("external_blobs", None)
        source = self.scrub_source(source)

        return json.dumps(source) if dump_json else source

    @classmethod
    def from_source(cls, source, domain):
        for field in cls._meta_fields:
            if field in source:
                del source[field]
        source['domain'] = domain
        app = cls.wrap(source)
        return app

    def is_deleted(self):
        return self.doc_type.endswith(DELETED_SUFFIX)

    def unretire(self):
        self.doc_type = self.get_doc_type()
        self.save()

    def get_doc_type(self):
        if self.doc_type.endswith(DELETED_SUFFIX):
            return self.doc_type[:-len(DELETED_SUFFIX)]
        else:
            return self.doc_type


def absolute_url_property(method):
    """
    Helper for the various fully qualified application URLs
    Turns a method returning an unqualified URL
    into a property returning a fully qualified URL
    (e.g., '/my_url/' => 'https://www.commcarehq.org/my_url/')
    Expects `self.url_base` to be fully qualified url base

    """
    @wraps(method)
    def _inner(self):
        return "%s%s" % (self.url_base, method(self))
    return property(_inner)


class BuildProfile(DocumentSchema):
    name = StringProperty()
    langs = StringListProperty()

    def __eq__(self, other):
        return self.langs == other.langs

    def __ne__(self, other):
        return not self.__eq__(other)


class MediaList(DocumentSchema):
    media_refs = StringListProperty()


class ApplicationBase(VersionedDoc, SnapshotMixin,
                      CommCareFeatureSupportMixin,
                      CommentMixin):
    """
    Abstract base class for Application and RemoteApp.
    Contains methods for generating the various files and zipping them into CommCare.jar

    See note at top of file for high-level overview.
    """

    recipients = StringProperty(default="")

    # this is the supported way of specifying which commcare build to use
    build_spec = SchemaProperty(BuildSpec)
    platform = StringProperty(
        choices=["nokia/s40", "nokia/s60", "winmo", "generic"],
        default="nokia/s40"
    )
    text_input = StringProperty(
        choices=['roman', 'native', 'custom-keys', 'qwerty'],
        default="roman"
    )

    # The following properties should only appear on saved builds
    # built_with stores a record of CommCare build used in a saved app
    built_with = SchemaProperty(BuildRecord)
    build_signed = BooleanProperty(default=True)
    built_on = DateTimeProperty(required=False)
    build_comment = StringProperty()
    comment_from = StringProperty()
    build_broken = BooleanProperty(default=False)
    # not used yet, but nice for tagging/debugging
    # currently only canonical value is 'incomplete-build',
    # for when build resources aren't found where they should be
    build_broken_reason = StringProperty()

    # watch out for a past bug:
    # when reverting to a build that happens to be released
    # that got copied into into the new app doc, and when new releases were made,
    # they were automatically starred
    # AFAIK this is fixed in code, but my rear its ugly head in an as-yet-not-understood
    # way for apps that already had this problem. Just keep an eye out
    is_released = BooleanProperty(default=False)

    # django-style salted hash of the admin password
    admin_password = StringProperty()
    # a=Alphanumeric, n=Numeric, x=Neither (not allowed)
    admin_password_charset = StringProperty(choices=['a', 'n', 'x'], default='n')

    langs = StringListProperty()

    secure_submissions = BooleanProperty(default=False)

    # metadata for data platform
    amplifies_workers = StringProperty(
        choices=[AMPLIFIES_YES, AMPLIFIES_NO, AMPLIFIES_NOT_SET],
        default=AMPLIFIES_NOT_SET
    )
    amplifies_project = StringProperty(
        choices=[AMPLIFIES_YES, AMPLIFIES_NO, AMPLIFIES_NOT_SET],
        default=AMPLIFIES_NOT_SET
    )
    minimum_use_threshold = StringProperty(
        default='15'
    )
    experienced_threshold = StringProperty(
        default='3'
    )

    # exchange properties
    cached_properties = DictProperty()
    description = StringProperty()
    deployment_date = DateTimeProperty()
    phone_model = StringProperty()
    user_type = StringProperty()
    attribution_notes = StringProperty()

    # always false for RemoteApp
    case_sharing = BooleanProperty(default=False)
    vellum_case_management = BooleanProperty(default=False)

    build_profiles = SchemaDictProperty(BuildProfile)

    # each language is a key and the value is a list of multimedia referenced in that language
    media_language_map = SchemaDictProperty(MediaList)

    use_j2me_endpoint = BooleanProperty(default=False)

    # Whether or not the Application has had any forms submitted against it
    has_submissions = BooleanProperty(default=False)

    @classmethod
    def wrap(cls, data):
        should_save = False
        # scrape for old conventions and get rid of them
        if 'commcare_build' in data:
            version, build_number = data['commcare_build'].split('/')
            data['build_spec'] = BuildSpec.from_string("%s/latest" % version).to_json()
            del data['commcare_build']
        if 'commcare_tag' in data:
            version, build_number = current_builds.TAG_MAP[data['commcare_tag']]
            data['build_spec'] = BuildSpec.from_string("%s/latest" % version).to_json()
            del data['commcare_tag']
        if data.has_key("built_with") and isinstance(data['built_with'], basestring):
            data['built_with'] = BuildSpec.from_string(data['built_with']).to_json()

        if 'native_input' in data:
            if 'text_input' not in data:
                data['text_input'] = 'native' if data['native_input'] else 'roman'
            del data['native_input']

        if 'build_langs' in data:
            if data['build_langs'] != data['langs'] and 'build_profiles' not in data:
                data['build_profiles'] = {
                    uuid.uuid4().hex: dict(
                        name=', '.join(data['build_langs']),
                        langs=data['build_langs']
                    )
                }
                should_save = True
            del data['build_langs']

        if 'original_doc' in data:
            data['copy_history'] = [data.pop('original_doc')]
            should_save = True

        data["description"] = data.get('description') or data.get('short_description')

        self = super(ApplicationBase, cls).wrap(data)
        if not self.build_spec or self.build_spec.is_null():
            self.build_spec = get_default_build_spec()

        if should_save:
            self.save()

        return self

    def rename_lang(self, old_lang, new_lang):
        validate_lang(new_lang)

    def is_remote_app(self):
        return False

    def get_latest_app(self, released_only=True):
        if released_only:
            return get_app(self.domain, self.get_id, latest=True)
        else:
            return self.view('app_manager/applications',
                startkey=[self.domain, self.get_id, {}],
                endkey=[self.domain, self.get_id],
                include_docs=True,
                limit=1,
                descending=True,
            ).first()

    @memoized
    def get_latest_saved(self):
        """
        This looks really similar to get_latest_app, not sure why tim added
        """
        doc = (get_latest_released_app_doc(self.domain, self._id) or
               get_latest_build_doc(self.domain, self._id))
        return self.__class__.wrap(doc) if doc else None

    def set_admin_password(self, raw_password):
        salt = os.urandom(5).encode('hex')
        self.admin_password = make_password(raw_password, salt=salt)

        if raw_password.isnumeric():
            self.admin_password_charset = 'n'
        elif raw_password.isalnum():
            self.admin_password_charset = 'a'
        else:
            self.admin_password_charset = 'x'

    def check_password_charset(self):
        errors = []
        if hasattr(self, 'profile'):
            password_format = self.profile.get('properties', {}).get('password_format', 'n')
            message = ('Your app requires {0} passwords '
                       'but the admin password is not {0}')

            if password_format == 'n' and self.admin_password_charset in 'ax':
                errors.append({'type': 'password_format',
                               'message': message.format('numeric')})
            if password_format == 'a' and self.admin_password_charset in 'x':
                errors.append({'type': 'password_format',
                               'message': message.format('alphanumeric')})
        return errors

    def get_build(self):
        return self.build_spec.get_build()

    @property
    def build_version(self):
        # `LooseVersion`s are smart!
        # LooseVersion('2.12.0') > '2.2'
        # (even though '2.12.0' < '2.2')
        if self.build_spec.version:
            return LooseVersion(self.build_spec.version)

    @property
    def commcare_minor_release(self):
        """This is mostly just for views"""
        return '%d.%d' % self.build_spec.minor_release()

    @property
    def short_name(self):
        return self.name if len(self.name) <= 12 else '%s..' % self.name[:10]

    @property
    def has_careplan_module(self):
        return False

    @property
    def url_base(self):
        custom_base_url = getattr(self, 'custom_base_url', None)
        return custom_base_url or get_url_base()

    @absolute_url_property
    def post_url(self):
        if self.secure_submissions:
            url_name = 'receiver_secure_post_with_app_id'
        else:
            url_name = 'receiver_post_with_app_id'
        return reverse(url_name, args=[self.domain, self.get_id])

    @absolute_url_property
    def key_server_url(self):
        return reverse('key_server_url', args=[self.domain])

    @absolute_url_property
    def ota_restore_url(self):
        return reverse('app_aware_restore', args=[self.domain, self._id])

    @absolute_url_property
    def form_record_url(self):
        return '/a/%s/api/custom/pact_formdata/v1/' % self.domain

    @absolute_url_property
    def hq_profile_url(self):
        # RemoteApp already has a property called "profile_url",
        # Application.profile_url just points here to stop the conflict
        # http://manage.dimagi.com/default.asp?227088#1149422
        return "%s?latest=true" % (
            reverse('download_profile', args=[self.domain, self._id])
        )

    @absolute_url_property
    def media_profile_url(self):
        return "%s?latest=true" % (
            reverse('download_media_profile', args=[self.domain, self._id])
        )

    @property
    def profile_loc(self):
        return "jr://resource/profile.xml"

    @absolute_url_property
    def jar_url(self):
        return reverse('corehq.apps.app_manager.views.download_jar', args=[self.domain, self._id])

    def get_jar_path(self):
        spec = {
            'nokia/s40': 'Nokia/S40',
            'nokia/s60': 'Nokia/S60',
            'generic': 'Generic/Default',
            'winmo': 'Native/WinMo'
        }[self.platform]

        if self.platform in ('nokia/s40', 'nokia/s60'):
            spec += {
                ('native',): '-native-input',
                ('roman',): '-generic',
                ('custom-keys',):  '-custom-keys',
                ('qwerty',): '-qwerty'
            }[(self.text_input,)]

        return spec

    def get_jadjar(self):
        return self.get_build().get_jadjar(self.get_jar_path(), self.use_j2me_endpoint)

    def validate_fixtures(self):
        if not domain_has_privilege(self.domain, privileges.LOOKUP_TABLES):
            # remote apps don't support get_forms yet.
            # for now they can circumvent the fixture limitation. sneaky bastards.
            if hasattr(self, 'get_forms'):
                for form in self.get_forms():
                    if form.has_fixtures:
                        raise PermissionDenied(_(
                            "Usage of lookup tables is not supported by your "
                            "current subscription. Please upgrade your "
                            "subscription before using this feature."
                        ))

    def validate_intents(self):
        if domain_has_privilege(self.domain, privileges.CUSTOM_INTENTS):
            return

        if hasattr(self, 'get_forms'):
            for form in self.get_forms():
                intents = form.wrapped_xform().odk_intents
                if intents:
                    if not domain_has_privilege(self.domain, privileges.TEMPLATED_INTENTS):
                        raise PermissionDenied(_(
                            "Usage of integrations is not supported by your "
                            "current subscription. Please upgrade your "
                            "subscription before using this feature."
                        ))
                    else:
                        templates = next(app_callout_templates)
                        if len(set(intents) - set(t['id'] for t in templates)):
                            raise PermissionDenied(_(
                                "Usage of external integration is not supported by your "
                                "current subscription. Please upgrade your "
                                "subscription before using this feature."
                            ))

    def validate_jar_path(self):
        build = self.get_build()
        setting = commcare_settings.get_commcare_settings_lookup()['hq']['text_input']
        value = self.text_input
        setting_version = setting['since'].get(value)

        if setting_version:
            setting_version = tuple(map(int, setting_version.split('.')))
            my_version = build.minor_release()

            if my_version < setting_version:
                i = setting['values'].index(value)
                assert i != -1
                name = _(setting['value_names'][i])
                raise AppEditingError((
                    '%s Text Input is not supported '
                    'in CommCare versions before %s.%s. '
                    '(You are using %s.%s)'
                ) % ((name,) + setting_version + my_version))

    @property
    def jad_settings(self):
        settings = {
            'JavaRosa-Admin-Password': self.admin_password,
            'Profile': self.profile_loc,
            'MIDlet-Jar-URL': self.jar_url,
            #'MIDlet-Name': self.name,
            # e.g. 2011-Apr-11 20:45
            'CommCare-Release': "true",
        }
        if self.build_version < '2.8':
            settings['Build-Number'] = self.version
        return settings

    def create_build_files(self, save=False, build_profile_id=None):
        built_on = datetime.datetime.utcnow()
        all_files = self.create_all_files(build_profile_id)
        if save:
            self.built_on = built_on
            self.built_with = BuildRecord(
                version=self.build_spec.version,
                build_number=self.version,
                datetime=built_on,
            )

            for filepath in all_files:
                self.lazy_put_attachment(all_files[filepath],
                                         'files/%s' % filepath)

    def create_jadjar_from_build_files(self, save=False):
        self.validate_jar_path()
        with CriticalSection(['create_jadjar_' + self._id]):
            try:
                return (
                    self.lazy_fetch_attachment('CommCare.jad'),
                    self.lazy_fetch_attachment('CommCare.jar'),
                )
            except (ResourceError, KeyError):
                all_files = {
                    filename[len('files/'):]: self.lazy_fetch_attachment(filename)
                    for filename in self.blobs if filename.startswith('files/')
                }
                all_files = {
                    name: (contents if isinstance(contents, str) else contents.encode('utf-8'))
                    for name, contents in all_files.items()
                }
                release_date = self.built_with.datetime or datetime.datetime.utcnow()
                jad_settings = {
                    'Released-on': release_date.strftime("%Y-%b-%d %H:%M"),
                }
                jad_settings.update(self.jad_settings)
                jadjar = self.get_jadjar().pack(all_files, jad_settings)

                if save:
                    self.lazy_put_attachment(jadjar.jad, 'CommCare.jad')
                    self.lazy_put_attachment(jadjar.jar, 'CommCare.jar')
                    self.built_with.signed = jadjar.signed

                return jadjar.jad, jadjar.jar

    def validate_app(self):
        errors = []

        errors.extend(self.check_password_charset())

        try:
            self.validate_fixtures()
            self.validate_intents()
            self.create_all_files()
        except CaseXPathValidationError as cve:
            errors.append({
                'type': 'invalid case xpath reference',
                'module': cve.module,
                'form': cve.form,
            })
        except UserCaseXPathValidationError as ucve:
            errors.append({
                'type': 'invalid user case xpath reference',
                'module': ucve.module,
                'form': ucve.form,
            })
        except (AppEditingError, XFormValidationError, XFormException,
                PermissionDenied, SuiteValidationError) as e:
            errors.append({'type': 'error', 'message': unicode(e)})
        except Exception as e:
            if settings.DEBUG:
                raise

            # this is much less useful/actionable without a URL
            # so make sure to include the request
            logging.error('Unexpected error building app', exc_info=True,
                          extra={'request': view_utils.get_request()})
            errors.append({'type': 'error', 'message': 'unexpected error: %s' % e})
        return errors

    @absolute_url_property
    def odk_profile_url(self):
        return reverse('corehq.apps.app_manager.views.download_odk_profile', args=[self.domain, self._id])

    @absolute_url_property
    def odk_media_profile_url(self):
        return reverse('corehq.apps.app_manager.views.download_odk_media_profile', args=[self.domain, self._id])

    @property
    def odk_profile_display_url(self):
        return self.short_odk_url or self.odk_profile_url

    @property
    def odk_media_profile_display_url(self):
        return self.short_odk_media_url or self.odk_media_profile_url

    def get_odk_qr_code(self, with_media=False, build_profile_id=None):
        """Returns a QR code, as a PNG to install on CC-ODK"""
        try:
            return self.lazy_fetch_attachment("qrcode.png")
        except ResourceNotFound:
            from pygooglechart import QRChart
            HEIGHT = WIDTH = 250
            code = QRChart(HEIGHT, WIDTH)
            url = self.odk_profile_url if not with_media else self.odk_media_profile_url
            if build_profile_id is not None:
                url += '?profile={profile_id}'.format(profile_id=build_profile_id)
            code.add_data(url)

            # "Level L" error correction with a 0 pixel margin
            code.set_ec('L', 0)
            f, fname = tempfile.mkstemp()
            code.download(fname)
            os.close(f)
            with open(fname, "rb") as f:
                png_data = f.read()
                self.lazy_put_attachment(png_data, "qrcode.png",
                                         content_type="image/png")
            return png_data

    def generate_shortened_url(self, url_type, build_profile_id=None):
        try:
            if settings.BITLY_LOGIN:
                view_name = 'corehq.apps.app_manager.views.{}'.format(url_type)
                if build_profile_id is not None:
                    long_url = "{}{}?profile={}".format(
                        self.url_base, reverse(view_name, args=[self.domain, self._id]), build_profile_id
                    )
                else:
                    long_url = "{}{}".format(self.url_base, reverse(view_name, args=[self.domain, self._id]))
                shortened_url = bitly.shorten(long_url)
            else:
                shortened_url = None
        except Exception:
            logging.exception("Problem creating bitly url for app %s. Do you have network?" % self.get_id)
        else:
            return shortened_url

    def get_short_url(self, build_profile_id=None):
        if not build_profile_id:
            if not self.short_url:
                self.short_url = self.generate_shortened_url('download_jad')
                self.save()
            return self.short_url
        else:
            return self.generate_shortened_url('download_jad', build_profile_id)

    def get_short_odk_url(self, with_media=False, build_profile_id=None):
        if not build_profile_id:
            if with_media:
                if not self.short_odk_media_url:
                    self.short_odk_media_url = self.generate_shortened_url('download_odk_media_profile')
                    self.save()
                return self.short_odk_media_url
            else:
                if not self.short_odk_url:
                    self.short_odk_url = self.generate_shortened_url('download_odk_profile')
                    self.save()
                return self.short_odk_url
        else:
            if with_media:
                return self.generate_shortened_url('download_odk_media_profile', build_profile_id)
            else:
                return self.generate_shortened_url('download_odk_profile', build_profile_id)

    def fetch_jar(self):
        return self.get_jadjar().fetch_jar()

    def make_build(self, comment=None, user_id=None, previous_version=None):
        copy = super(ApplicationBase, self).make_build()
        if not copy._id:
            # I expect this always to be the case
            # but check explicitly so as not to change the _id if it exists
            copy._id = copy.get_db().server.next_uuid()

        force_new_forms = False
        if previous_version and self.build_profiles != previous_version.build_profiles:
            force_new_forms = True
        copy.set_form_versions(previous_version, force_new_forms)
        copy.set_media_versions(previous_version)
        copy.create_build_files(save=True)

        # since this hard to put in a test
        # I'm putting this assert here if copy._id is ever None
        # which makes tests error
        assert copy._id

        copy.build_comment = comment
        copy.comment_from = user_id
        if user_id:
            user = CouchUser.get(user_id)
            if not user.has_built_app:
                user.has_built_app = True
                user.save()
        copy.is_released = False

        if not copy.is_remote_app():
            copy.update_mm_map()

        return copy

    def delete_app(self):
        domain_has_apps.clear(self.domain)
        self.doc_type += '-Deleted'
        record = DeleteApplicationRecord(
            domain=self.domain,
            app_id=self.id,
            datetime=datetime.datetime.utcnow()
        )
        record.save()
        return record

    def save(self, response_json=None, increment_version=None, **params):
        if not self._rev and not domain_has_apps(self.domain):
            domain_has_apps.clear(self.domain)
        super(ApplicationBase, self).save(
            response_json=response_json, increment_version=increment_version, **params)

    def set_form_versions(self, previous_version, force_new_version=False):
        # by default doing nothing here is fine.
        pass

    def set_media_versions(self, previous_version):
        pass

    def update_mm_map(self):
        if self.build_profiles and domain_has_privilege(self.domain, privileges.BUILD_PROFILES):
            for lang in self.langs:
                self.media_language_map[lang] = MediaList()
            for form in self.get_forms():
                xml = form.wrapped_xform()
                for lang in self.langs:
                    media = []
                    for path in xml.all_media_references(lang):
                        if path is not None:
                            media.append(path)
                            map_item = self.multimedia_map.get(path)
                            #dont break if multimedia is missing
                            if map_item:
                                map_item.form_media = True
                    self.media_language_map[lang].media_refs.extend(media)
        else:
            self.media_language_map = {}

    def get_build_langs(self, build_profile_id=None):
        if build_profile_id is not None:
            return self.build_profiles[build_profile_id].langs
        else:
            return self.langs

def validate_lang(lang):
    if not re.match(r'^[a-z]{2,3}(-[a-z]*)?$', lang):
        raise ValueError("Invalid Language")


def validate_property(property):
    """
    Validate a case property name

    >>> validate_property('parent/maternal-grandmother_fullName')
    >>> validate_property('foo+bar')
    Traceback (most recent call last):
      ...
    ValueError: Invalid Property

    """
    # this regex is also copied in propertyList.ejs
    if not re.match(r'^[a-zA-Z][\w_-]*(/[a-zA-Z][\w_-]*)*$', property):
        raise ValueError("Invalid Property")


def validate_detail_screen_field(field):
    # If you change here, also change here:
    # corehq/apps/app_manager/static/app_manager/js/detail-screen-config.js
    field_re = r'^([a-zA-Z][\w_-]*:)*([a-zA-Z][\w_-]*/)*#?[a-zA-Z][\w_-]*$'
    if not re.match(field_re, field):
        raise ValueError("Invalid Sort Field")


class SavedAppBuild(ApplicationBase):

    def to_saved_build_json(self, timezone):
        data = super(SavedAppBuild, self).to_json().copy()
        for key in ('modules', 'user_registration', 'external_blobs',
                    '_attachments', 'profile', 'translations'
                    'description', 'short_description'):
            data.pop(key, None)
        built_on_user_time = ServerTime(self.built_on).user_time(timezone)
        data.update({
            'id': self.id,
            'built_on_date': built_on_user_time.ui_string(USER_DATE_FORMAT),
            'built_on_time': built_on_user_time.ui_string(USER_TIME_FORMAT),
            'menu_item_label': self.built_with.get_menu_item_label(),
            'jar_path': self.get_jar_path(),
            'short_name': self.short_name,
            'enable_offline_install': self.enable_offline_install,
        })
        comment_from = data['comment_from']
        if comment_from:
            try:
                comment_user = CouchUser.get(comment_from)
            except ResourceNotFound:
                data['comment_user_name'] = comment_from
            else:
                data['comment_user_name'] = comment_user.full_name

        return data


class Application(ApplicationBase, TranslationMixin, HQMediaMixin):
    """
    An Application that can be created entirely through the online interface

    """
    modules = SchemaListProperty(ModuleBase)
    name = StringProperty()
    # profile's schema is {'features': {}, 'properties': {}, 'custom_properties': {}}
    # ended up not using a schema because properties is a reserved word
    profile = DictProperty()
    use_custom_suite = BooleanProperty(default=False)
    custom_base_url = StringProperty()
    cloudcare_enabled = BooleanProperty(default=False)
    translation_strategy = StringProperty(default='select-known',
                                          choices=app_strings.CHOICES.keys())
    commtrack_requisition_mode = StringProperty(choices=CT_REQUISITION_MODES)
    auto_gps_capture = BooleanProperty(default=False)
    created_from_template = StringProperty()
    use_grid_menus = BooleanProperty(default=False)
    grid_form_menus = StringProperty(default='none',
                                     choices=['none', 'all', 'some'])

    # legacy property; kept around to be able to identify (deprecated) v1 apps
    application_version = StringProperty(default=APP_V2, choices=[APP_V1, APP_V2], required=False)

    def assert_app_v2(self):
        assert self.application_version == APP_V2

    @property
    @memoized
    def commtrack_enabled(self):
        if settings.UNIT_TESTING:
            return False  # override with .tests.util.commtrack_enabled
        domain_obj = Domain.get_by_name(self.domain) if self.domain else None
        return domain_obj.commtrack_enabled if domain_obj else False

    @classmethod
    def wrap(cls, data):
        for module in data.get('modules', []):
            for attr in ('case_label', 'referral_label'):
                if not module.has_key(attr):
                    module[attr] = {}
            for lang in data['langs']:
                if not module['case_label'].get(lang):
                    module['case_label'][lang] = commcare_translations.load_translations(lang).get('cchq.case', 'Cases')
                if not module['referral_label'].get(lang):
                    module['referral_label'][lang] = commcare_translations.load_translations(lang).get('cchq.referral', 'Referrals')
        data.pop('commtrack_enabled', None)  # Remove me after migrating apps
        self = super(Application, cls).wrap(data)

        # make sure all form versions are None on working copies
        if not self.copy_of:
            for form in self.get_forms():
                form.version = None

        # weird edge case where multimedia_map gets set to null and causes issues
        if self.multimedia_map is None:
            self.multimedia_map = {}

        return self

    def save(self, *args, **kwargs):
        super(Application, self).save(*args, **kwargs)
        # Import loop if this is imported at the top
        # TODO: revamp so signal_connections <- models <- signals
        from corehq.apps.app_manager import signals
        signals.app_post_save.send(Application, application=self)

    def make_reversion_to_copy(self, copy):
        app = super(Application, self).make_reversion_to_copy(copy)

        for form in app.get_forms():
            # reset the form's validation cache, since the form content is
            # likely to have changed in the revert!
            form.validation_cache = None
            form.version = None

        app.build_broken = False

        return app

    @property
    def profile_url(self):
        return self.hq_profile_url

    @absolute_url_property
    def suite_url(self):
        return reverse('download_suite', args=[self.domain, self.get_id])

    @property
    def suite_loc(self):
        if self.enable_relative_suite_path:
            return './suite.xml'
        else:
            return "jr://resource/suite.xml"

    @absolute_url_property
    def media_suite_url(self):
        return reverse('download_media_suite', args=[self.domain, self.get_id])

    @property
    def media_suite_loc(self):
        if self.enable_relative_suite_path:
            return "./media_suite.xml"
        else:
            return "jr://resource/media_suite.xml"

    @property
    def default_language(self):
        return self.langs[0] if len(self.langs) > 0 else "en"

    def fetch_xform(self, module_id=None, form_id=None, form=None, build_profile_id=None):
        if not form:
            form = self.get_module(module_id).get_form(form_id)
        return form.validate_form().render_xform(build_profile_id).encode('utf-8')

    def set_form_versions(self, previous_version, force_new_version=False):
        """
        Set the 'version' property on each form as follows to the current app version if the form is new
        or has changed since the last build. Otherwise set it to the version from the last build.
        """
        def _hash(val):
            return hashlib.md5(val).hexdigest()

        if previous_version:
            for form_stuff in self.get_forms(bare=False):
                filename = 'files/%s' % self.get_form_filename(**form_stuff)
                form = form_stuff["form"]
                if not force_new_version:
                    form_version = None
                    try:
                        previous_form = previous_version.get_form(form.unique_id)
                        # take the previous version's compiled form as-is
                        # (generation code may have changed since last build)
                        previous_source = previous_version.fetch_attachment(filename)
                    except (ResourceNotFound, FormNotFoundException):
                        pass
                    else:
                        previous_hash = _hash(previous_source)

                        # hack - temporarily set my version to the previous version
                        # so that that's not treated as the diff
                        previous_form_version = previous_form.get_version()
                        form.version = previous_form_version
                        my_hash = _hash(self.fetch_xform(form=form))
                        if previous_hash == my_hash:
                            form_version = previous_form_version
                    if form_version is None:
                        form.version = None
                    else:
                        form.version = form_version
                else:
                    form.version = None

    def set_media_versions(self, previous_version):
        """
        Set the media version numbers for all media in the app to the current app version
        if the media is new or has changed since the last build. Otherwise set it to the
        version from the last build.
        """

        # access to .multimedia_map is slow
        prev_multimedia_map = previous_version.multimedia_map if previous_version else {}

        for path, map_item in self.multimedia_map.iteritems():
            prev_map_item = prev_multimedia_map.get(path, None)
            if prev_map_item and prev_map_item.unique_id:
                # Re-use the id so CommCare knows it's the same resource
                map_item.unique_id = prev_map_item.unique_id
            if (prev_map_item and prev_map_item.version
                    and prev_map_item.multimedia_id == map_item.multimedia_id):
                map_item.version = prev_map_item.version
            else:
                map_item.version = self.version

    def ensure_module_unique_ids(self, should_save=False):
        """
            Creates unique_ids for modules that don't have unique_id attributes
            should_save: the doc will be saved only if should_save is set to True

            WARNING: If called on the same doc in different requests without saving,
            this function will set different uuid each time,
            likely causing unexpected behavior
        """
        if any(not mod.unique_id for mod in self.modules):
            for mod in self.modules:
                mod.get_or_create_unique_id()
            if should_save:
                self.save()

    def create_app_strings(self, lang, build_profile_id=None):
        gen = app_strings.CHOICES[self.translation_strategy]
        if lang == 'default':
            return gen.create_default_app_strings(self, build_profile_id)
        else:
            return gen.create_app_strings(self, lang)

    @property
    def skip_validation(self):
        properties = (self.profile or {}).get('properties', {})
        return properties.get('cc-content-valid', 'yes')

    @property
    def advanced_app_builder(self):
        properties = (self.profile or {}).get('properties', {})
        return properties.get('advanced_app_builder', 'false') == 'true'

    @property
    def jad_settings(self):
        s = super(Application, self).jad_settings
        s.update({
            'Skip-Validation': self.skip_validation,
        })
        return s

    def create_profile(self, is_odk=False, with_media=False,
                       template='app_manager/profile.xml', build_profile_id=None):
        self__profile = self.profile
        app_profile = defaultdict(dict)

        for setting in commcare_settings.get_custom_commcare_settings():
            setting_type = setting['type']
            setting_id = setting['id']

            if setting_type not in ('properties', 'features'):
                setting_value = None
            elif setting_id not in self__profile.get(setting_type, {}):
                if 'commcare_default' in setting and setting['commcare_default'] != setting['default']:
                    setting_value = setting['default']
                else:
                    setting_value = None
            else:
                setting_value = self__profile[setting_type][setting_id]
            if setting_value:
                app_profile[setting_type][setting_id] = {
                    'value': setting_value,
                    'force': setting.get('force', False)
                }
            # assert that it gets explicitly set once per loop
            del setting_value

        if self.case_sharing:
            app_profile['properties']['server-tether'] = {
                'force': True,
                'value': 'sync',
            }

        logo_refs = [logo_name for logo_name in self.logo_refs if logo_name in ANDROID_LOGO_PROPERTY_MAPPING]
        if logo_refs and domain_has_privilege(self.domain, privileges.COMMCARE_LOGO_UPLOADER):
            for logo_name in logo_refs:
                app_profile['properties'][ANDROID_LOGO_PROPERTY_MAPPING[logo_name]] = {
                    'value': self.logo_refs[logo_name]['path'],
                }

        if with_media:
            profile_url = self.media_profile_url if not is_odk else (self.odk_media_profile_url + '?latest=true')
        else:
            profile_url = self.profile_url if not is_odk else (self.odk_profile_url + '?latest=true')

        if toggles.CUSTOM_PROPERTIES.enabled(self.domain) and "custom_properties" in self__profile:
            app_profile['custom_properties'].update(self__profile['custom_properties'])

        locale = self.get_build_langs(build_profile_id)[0]
        return render_to_string(template, {
            'is_odk': is_odk,
            'app': self,
            'profile_url': profile_url,
            'app_profile': app_profile,
            'cc_user_domain': cc_user_domain(self.domain),
            'include_media_suite': with_media,
            'uniqueid': self.copy_of or self.id,
            'name': self.name,
            'descriptor': u"Profile File",
            'build_profile_id': build_profile_id,
            'locale': locale
        }).encode('utf-8')

    @property
    def custom_suite(self):
        try:
            return self.lazy_fetch_attachment('custom_suite.xml')
        except ResourceNotFound:
            return ""

    def set_custom_suite(self, value):
        self.put_attachment(value, 'custom_suite.xml')

    def create_suite(self, build_profile_id=None):
        self.assert_app_v2()
        return SuiteGenerator(self, build_profile_id).generate_suite()

    def create_media_suite(self, build_profile_id=None):
        return MediaSuiteGenerator(self, build_profile_id).generate_suite()

    @classmethod
    def get_form_filename(cls, type=None, form=None, module=None):
        return 'modules-%s/forms-%s.xml' % (module.id, form.id)

    def create_all_files(self, build_profile_id=None):
        prefix = '' if not build_profile_id else build_profile_id + '/'
        files = {
            '{}profile.xml'.format(prefix): self.create_profile(is_odk=False, build_profile_id=build_profile_id),
            '{}profile.ccpr'.format(prefix): self.create_profile(is_odk=True, build_profile_id=build_profile_id),
            '{}media_profile.xml'.format(prefix):
                self.create_profile(is_odk=False, with_media=True, build_profile_id=build_profile_id),
            '{}media_profile.ccpr'.format(prefix):
                self.create_profile(is_odk=True, with_media=True, build_profile_id=build_profile_id),
            '{}suite.xml'.format(prefix): self.create_suite(build_profile_id),
            '{}media_suite.xml'.format(prefix): self.create_media_suite(build_profile_id),
        }

        langs_for_build = self.get_build_langs(build_profile_id)
        for lang in ['default'] + langs_for_build:
            files["{prefix}{lang}/app_strings.txt".format(
                prefix=prefix, lang=lang)] = self.create_app_strings(lang, build_profile_id)
        for form_stuff in self.get_forms(bare=False):
            filename = prefix + self.get_form_filename(**form_stuff)
            form = form_stuff['form']
            try:
                files[filename] = self.fetch_xform(form=form, build_profile_id=build_profile_id)
            except XFormException as e:
                raise XFormException(_('Error in form "{}": {}').format(trans(form.name), unicode(e)))
        return files

    get_modules = IndexedSchema.Getter('modules')

    @parse_int([1])
    def get_module(self, i):
        try:
            return self.modules[i].with_id(i % len(self.modules), self)
        except IndexError:
            raise ModuleNotFoundException()

    def get_module_by_unique_id(self, unique_id, error=''):
        def matches(module):
            return module.get_or_create_unique_id() == unique_id
        for obj in self.get_modules():
            if matches(obj):
                return obj
        if not error:
            error = _("Module in app '{app_id}' with unique id '{unique_id}' not found.").format(
                app_id=self.id, unique_id=unique_id)
        raise ModuleNotFoundException(error)

    def get_forms(self, bare=True):
        for module in self.get_modules():
            for form in module.get_forms():
                yield form if bare else {
                    'type': 'module_form',
                    'module': module,
                    'form': form
                }

    def get_form(self, unique_form_id, bare=True):
        def matches(form):
            return form.get_unique_id() == unique_form_id
        for obj in self.get_forms(bare):
            if matches(obj if bare else obj['form']):
                return obj
        raise FormNotFoundException(
            ("Form in app '%s' with unique id '%s' not found"
             % (self.id, unique_form_id)))

    def get_form_location(self, unique_form_id):
        for m_index, module in enumerate(self.get_modules()):
            for f_index, form in enumerate(module.get_forms()):
                if unique_form_id == form.unique_id:
                    return m_index, f_index
        raise KeyError("Form in app '%s' with unique id '%s' not found" % (self.id, unique_form_id))

    @classmethod
    def new_app(cls, domain, name, lang="en"):
        app = cls(domain=domain, modules=[], name=name, langs=[lang],
                  vellum_case_management=True)
        return app

    def add_module(self, module):
        self.modules.append(module)
        return self.get_module(-1)

    def delete_module(self, module_unique_id):
        try:
            module = self.get_module_by_unique_id(module_unique_id)
        except ModuleNotFoundException:
            return None
        record = DeleteModuleRecord(
            domain=self.domain,
            app_id=self.id,
            module_id=module.id,
            module=module,
            datetime=datetime.datetime.utcnow()
        )
        del self.modules[module.id]
        record.save()
        return record

    def new_form(self, module_id, name, lang, attachment=""):
        module = self.get_module(module_id)
        return module.new_form(name, lang, attachment)

    def delete_form(self, module_unique_id, form_unique_id):
        try:
            module = self.get_module_by_unique_id(module_unique_id)
            form = self.get_form(form_unique_id)
        except (ModuleNotFoundException, FormNotFoundException):
            return None

        record = DeleteFormRecord(
            domain=self.domain,
            app_id=self.id,
            module_unique_id=module_unique_id,
            form_id=form.id,
            form=form,
            datetime=datetime.datetime.utcnow(),
        )
        record.save()

        try:
            form.pre_delete_hook()
        except NotImplementedError:
            pass

        del module['forms'][form.id]
        return record

    def rename_lang(self, old_lang, new_lang):
        validate_lang(new_lang)
        if old_lang == new_lang:
            return
        if new_lang in self.langs:
            raise AppEditingError("Language %s already exists!" % new_lang)
        for i,lang in enumerate(self.langs):
            if lang == old_lang:
                self.langs[i] = new_lang
        for profile in self.build_profiles:
            for i, lang in enumerate(profile.langs):
                if lang == old_lang:
                    profile.langs[i] = new_lang
        for module in self.get_modules():
            module.rename_lang(old_lang, new_lang)
        _rename_key(self.translations, old_lang, new_lang)

    def rearrange_modules(self, i, j):
        modules = self.modules
        try:
            modules.insert(i, modules.pop(j))
        except IndexError:
            raise RearrangeError()
        self.modules = modules

    def rearrange_forms(self, to_module_id, from_module_id, i, j):
        """
        The case type of the two modules conflict,
        ConflictingCaseTypeError is raised,
        but the rearrangement (confusingly) goes through anyway.
        This is intentional.

        """
        to_module = self.get_module(to_module_id)
        from_module = self.get_module(from_module_id)
        try:
            from_module.forms[j].pre_move_hook(from_module, to_module)
        except NotImplementedError:
            pass
        try:
            form = from_module.forms.pop(j)
            if toggles.ONBOARDING_PROTOTYPE.enabled(self.domain):
                if not to_module.is_surveys and i == 0:
                    # first form in record list is the reg form
                    i = 1
                if from_module.is_surveys != to_module.is_surveys:
                    if from_module.is_surveys:
                        form.requires = "case"
                        form.actions.update_case = UpdateCaseAction(condition=FormActionCondition(type='always'))
                    else:
                        form.requires = "none"
                        form.actions.update_case = UpdateCaseAction(condition=FormActionCondition(type='never'))
            to_module.add_insert_form(from_module, form, index=i, with_source=True)
        except IndexError:
            raise RearrangeError()
        if to_module.case_type != from_module.case_type and not toggles.ONBOARDING_PROTOTYPE.enabled(self.domain):
            raise ConflictingCaseTypeError()

    def scrub_source(self, source):
        return update_unique_ids(source)

    def copy_form(self, module_id, form_id, to_module_id):
        """
        The case type of the two modules conflict,
        ConflictingCaseTypeError is raised,
        but the copying (confusingly) goes through anyway.
        This is intentional.

        """
        from_module = self.get_module(module_id)
        form = from_module.get_form(form_id)
        to_module = self.get_module(to_module_id)
        self._copy_form(from_module, form, to_module, rename=True)

    def _copy_form(self, from_module, form, to_module, *args, **kwargs):
        if not form.source:
            raise BlankXFormError()

        if from_module['case_type'] != to_module['case_type']:
            raise ConflictingCaseTypeError()

        copy_source = deepcopy(form.to_json())
        if 'unique_id' in copy_source:
            del copy_source['unique_id']

        if 'rename' in kwargs and kwargs['rename']:
            for lang, name in copy_source['name'].iteritems():
                with override(lang):
                    copy_source['name'][lang] = _('Copy of {name}').format(name=name)

        copy_form = to_module.add_insert_form(from_module, FormBase.wrap(copy_source))
        save_xform(self, copy_form, form.source)

    @cached_property
    def has_case_management(self):
        for module in self.get_modules():
            for form in module.get_forms():
                if len(form.active_actions()) > 0:
                    return True
        return False

    @memoized
    def case_type_exists(self, case_type):
        return case_type in self.get_case_types()

    @memoized
    def get_case_types(self):
        extra_types = set()
        if is_usercase_in_use(self.domain):
            extra_types.add(USERCASE_TYPE)

        return set(chain(*[m.get_case_types() for m in self.get_modules()])) | extra_types

    def has_media(self):
        return len(self.multimedia_map) > 0

    @memoized
    def get_xmlns_map(self):
        xmlns_map = defaultdict(list)
        for form in self.get_forms():
            xmlns_map[form.xmlns].append(form)
        return xmlns_map

    def get_form_by_xmlns(self, xmlns, log_missing=True):
        if xmlns == "http://code.javarosa.org/devicereport":
            return None
        forms = self.get_xmlns_map()[xmlns]
        if len(forms) != 1:
            if log_missing or len(forms) > 1:
                logging.error('App %s in domain %s has %s forms with xmlns %s' % (
                    self.get_id,
                    self.domain,
                    len(forms),
                    xmlns,
                ))
            return None
        else:
            form, = forms
        return form

    def get_questions(self, xmlns):
        form = self.get_form_by_xmlns(xmlns)
        if not form:
            return []
        return form.get_questions(self.langs)

    def check_subscription(self):

        def app_uses_usercase(app):
            return any(m.uses_usercase() for m in app.get_modules())

        errors = []
        if app_uses_usercase(self) and not domain_has_privilege(self.domain, privileges.USER_CASE):
            errors.append({
                'type': 'subscription',
                'message': _('Your application is using User Case functionality. You can remove User Case '
                             'functionality by opening the User Case Management tab in a form that uses it, and '
                             'clicking "Remove User Case Properties".')
            })
        return errors

    def validate_app(self):
        xmlns_count = defaultdict(int)
        errors = []

        for lang in self.langs:
            if not lang:
                errors.append({'type': 'empty lang'})

        if not self.modules:
            errors.append({'type': "no modules"})
        for module in self.get_modules():
            errors.extend(module.validate_for_build())

        for form in self.get_forms():
            errors.extend(form.validate_for_build(validate_module=False))

            # make sure that there aren't duplicate xmlns's
            xmlns_count[form.xmlns] += 1
            for xmlns in xmlns_count:
                if xmlns_count[xmlns] > 1:
                    errors.append({'type': "duplicate xmlns", "xmlns": xmlns})

        if any(not module.unique_id for module in self.get_modules()):
            raise ModuleIdMissingException
        modules_dict = {m.unique_id: m for m in self.get_modules()}

        def _parent_select_fn(module):
            if hasattr(module, 'parent_select') and module.parent_select.active:
                return module.parent_select.module_id

        if self._has_dependency_cycle(modules_dict, _parent_select_fn):
            errors.append({'type': 'parent cycle'})

        errors.extend(self._child_module_errors(modules_dict))
        errors.extend(self.check_subscription())

        if not errors:
            errors = super(Application, self).validate_app()
        return errors

    def _has_dependency_cycle(self, modules, neighbour_id_fn):
        """
        Detect dependency cycles given modules and the neighbour_id_fn

        :param modules: A mapping of module unique_ids to Module objects
        :neighbour_id_fn: function to get the neibour module unique_id
        :return: True if there is a cycle in the module relationship graph
        """
        visited = set()
        completed = set()

        def cycle_helper(m):
            if m.id in visited:
                if m.id in completed:
                    return False
                return True
            visited.add(m.id)
            parent = modules.get(neighbour_id_fn(m), None)
            if parent is not None and cycle_helper(parent):
                return True
            completed.add(m.id)
            return False
        for module in modules.values():
            if cycle_helper(module):
                return True
        return False

    def _child_module_errors(self, modules_dict):
        module_errors = []

        def _root_module_fn(module):
            if hasattr(module, 'root_module_id'):
                return module.root_module_id

        if self._has_dependency_cycle(modules_dict, _root_module_fn):
            module_errors.append({'type': 'root cycle'})

        module_ids = set([m.unique_id for m in self.get_modules()])
        root_ids = set([_root_module_fn(m) for m in self.get_modules() if _root_module_fn(m) is not None])
        if not root_ids.issubset(module_ids):
            module_errors.append({'type': 'unknown root'})
        return module_errors

    def get_profile_setting(self, s_type, s_id):
        setting = self.profile.get(s_type, {}).get(s_id)
        if setting is not None:
            return setting
        yaml_setting = commcare_settings.get_commcare_settings_lookup()[s_type][s_id]
        for contingent in yaml_setting.get("contingent_default", []):
            if check_condition(self, contingent["condition"]):
                setting = contingent["value"]
        if setting is not None:
            return setting
        if self.build_version < yaml_setting.get("since", "0"):
            setting = yaml_setting.get("disabled_default", None)
            if setting is not None:
                return setting
        return yaml_setting.get("default")

    @property
    def has_careplan_module(self):
        return any((module for module in self.modules if isinstance(module, CareplanModule)))

    @quickcache(['self.version'])
    def get_case_metadata(self):
        from corehq.apps.reports.formdetails.readable import AppCaseMetadata
        builder = ParentCasePropertyBuilder(self)
        case_relationships = builder.get_parent_type_map(self.get_case_types())
        meta = AppCaseMetadata()

        for case_type, relationships in case_relationships.items():
            type_meta = meta.get_type(case_type)
            type_meta.relationships = relationships

        for module in self.get_modules():
            for form in module.get_forms():
                form.update_app_case_meta(meta)

        seen_types = []

        def get_children(case_type):
            seen_types.append(case_type)
            return [type_.name for type_ in meta.case_types if type_.relationships.get('parent') == case_type]

        def get_hierarchy(case_type):
            return {child: get_hierarchy(child) for child in get_children(case_type)}

        roots = [type_ for type_ in meta.case_types if not type_.relationships]
        for type_ in roots:
            meta.type_hierarchy[type_.name] = get_hierarchy(type_.name)

        for type_ in meta.case_types:
            if type_.name not in seen_types:
                meta.type_hierarchy[type_.name] = {}
                type_.error = _("Error in case type hierarchy")

        return meta

    def get_subcase_types(self, case_type):
        """
        Return the subcase types defined across an app for the given case type
        """
        return {t for m in self.get_modules()
                if m.case_type == case_type
                for t in m.get_subcase_types()}

    @memoized
    def grid_display_for_some_modules(self):
        return self.grid_menu_toggle_enabled() and self.grid_form_menus == 'some'

    @memoized
    def grid_display_for_all_modules(self):
        return self.grid_menu_toggle_enabled() and self.grid_form_menus == 'all'

    def grid_menu_toggle_enabled(self):
<<<<<<< HEAD
        from toggle.models import Toggle
        try:
            feature_flag = Toggle.get('grid_menus')
            return self.domain in feature_flag.get_supported_domain_names()
        except (AttributeError, ResourceNotFound):
            return False
=======
        return toggles.GRID_MENUS.enabled(self.domain)
>>>>>>> a28a0626


class RemoteApp(ApplicationBase):
    """
    A wrapper for a url pointing to a suite or profile file. This allows you to
    write all the files for an app by hand, and then give the url to app_manager
    and let it package everything together for you.

    """
    profile_url = StringProperty(default="http://")
    name = StringProperty()
    manage_urls = BooleanProperty(default=False)

    questions_map = DictProperty(required=False)
    
    def is_remote_app(self):
        return True

    @classmethod
    def new_app(cls, domain, name, lang='en'):
        app = cls(domain=domain, name=name, langs=[lang])
        return app

    def create_profile(self, is_odk=False, langs=None):
        # we don't do odk for now anyway
        return remote_app.make_remote_profile(self, langs)

    def strip_location(self, location):
        return remote_app.strip_location(self.profile_url, location)

    def fetch_file(self, location):
        location = self.strip_location(location)
        url = urljoin(self.profile_url, location)

        try:
            content = urlopen(url).read()
        except Exception:
            raise AppEditingError('Unable to access resource url: "%s"' % url)

        return location, content

    def get_build_langs(self):
        if self.build_profiles:
            if len(self.build_profiles.keys()) > 1:
                raise AppEditingError('More than one app profile for a remote app')
            else:
                # return first profile, generated as part of lazy migration
                return self.build_profiles[self.build_profiles.keys()[0]].langs
        else:
            return self.langs

    @classmethod
    def get_locations(cls, suite):
        for resource in suite.findall('*/resource'):
            try:
                loc = resource.findtext('location[@authority="local"]')
            except Exception:
                loc = resource.findtext('location[@authority="remote"]')
            yield resource.getparent().tag, loc

    @property
    def SUITE_XPATH(self):
        return 'suite/resource/location[@authority="local"]'

    def create_all_files(self, build_profile_id=None):
        langs_for_build = self.get_build_langs()
        files = {
            'profile.xml': self.create_profile(langs=langs_for_build),
        }
        tree = _parse_xml(files['profile.xml'])

        def add_file_from_path(path, strict=False, transform=None):
            added_files = []
            # must find at least one
            try:
                tree.find(path).text
            except (TypeError, AttributeError):
                if strict:
                    raise AppEditingError("problem with file path reference!")
                else:
                    return
            for loc_node in tree.findall(path):
                loc, file = self.fetch_file(loc_node.text)
                if transform:
                    file = transform(file)
                files[loc] = file
                added_files.append(file)
            return added_files

        add_file_from_path('features/users/logo')
        try:
            suites = add_file_from_path(
                self.SUITE_XPATH,
                strict=True,
                transform=(lambda suite:
                           remote_app.make_remote_suite(self, suite))
            )
        except AppEditingError:
            raise AppEditingError(ugettext('Problem loading suite file from profile file. Is your profile file correct?'))

        for suite in suites:
            suite_xml = _parse_xml(suite)

            for tag, location in self.get_locations(suite_xml):
                location, data = self.fetch_file(location)
                if tag == 'xform' and langs_for_build:
                    try:
                        xform = XForm(data)
                    except XFormException as e:
                        raise XFormException('In file %s: %s' % (location, e))
                    xform.exclude_languages(whitelist=langs_for_build)
                    data = xform.render()
                files.update({location: data})
        return files

    def make_questions_map(self):
        langs_for_build = self.get_build_langs()
        if self.copy_of:
            xmlns_map = {}

            def fetch(location):
                filepath = self.strip_location(location)
                return self.fetch_attachment('files/%s' % filepath)

            profile_xml = _parse_xml(fetch('profile.xml'))
            suite_location = profile_xml.find(self.SUITE_XPATH).text
            suite_xml = _parse_xml(fetch(suite_location))

            for tag, location in self.get_locations(suite_xml):
                if tag == 'xform':
                    xform = XForm(fetch(location))
                    xmlns = xform.data_node.tag_xmlns
                    questions = xform.get_questions(langs_for_build)
                    xmlns_map[xmlns] = questions
            return xmlns_map
        else:
            return None

    def get_questions(self, xmlns):
        if not self.questions_map:
            self.questions_map = self.make_questions_map()
            if not self.questions_map:
                return []
            self.save()
        questions = self.questions_map.get(xmlns, [])
        return questions


str_to_cls = {
    "Application": Application,
    "Application-Deleted": Application,
    "RemoteApp": RemoteApp,
    "RemoteApp-Deleted": RemoteApp,
}


def import_app(app_id_or_source, domain, source_properties=None, validate_source_domain=None):
    if isinstance(app_id_or_source, basestring):
        app_id = app_id_or_source
        source = get_app(None, app_id)
        src_dom = source['domain']
        if validate_source_domain:
            validate_source_domain(src_dom)
        source = source.export_json()
        source = json.loads(source)
    else:
        cls = str_to_cls[app_id_or_source['doc_type']]
        # Don't modify original app source
        app = cls.wrap(deepcopy(app_id_or_source))
        source = app.export_json(dump_json=False)
    try:
        attachments = source['_attachments']
    except KeyError:
        attachments = {}
    finally:
        source['_attachments'] = {}
    if source_properties is not None:
        for key, value in source_properties.iteritems():
            source[key] = value
    cls = str_to_cls[source['doc_type']]
    # Allow the wrapper to update to the current default build_spec
    if 'build_spec' in source:
        del source['build_spec']
    app = cls.from_source(source, domain)
    app.cloudcare_enabled = domain_has_privilege(domain, privileges.CLOUDCARE)

    with app.atomic_blobs():
        for name, attachment in attachments.items():
            if re.match(ATTACHMENT_REGEX, name):
                app.put_attachment(attachment, name)

    if not app.is_remote_app():
        for _, m in app.get_media_objects():
            if domain not in m.valid_domains:
                m.valid_domains.append(domain)
                m.save()

    if not app.is_remote_app() and any(module.uses_usercase() for module in app.get_modules()):
        from corehq.apps.app_manager.util import enable_usercase
        enable_usercase(domain)

    return app


class DeleteApplicationRecord(DeleteRecord):

    app_id = StringProperty()

    def undo(self):
        app = ApplicationBase.get(self.app_id)
        app.doc_type = app.get_doc_type()
        app.save(increment_version=False)


class DeleteModuleRecord(DeleteRecord):

    app_id = StringProperty()
    module_id = IntegerProperty()
    module = SchemaProperty(ModuleBase)

    def undo(self):
        app = Application.get(self.app_id)
        modules = app.modules
        modules.insert(self.module_id, self.module)
        app.modules = modules
        app.save()


class DeleteFormRecord(DeleteRecord):

    app_id = StringProperty()
    module_id = IntegerProperty()
    module_unique_id = StringProperty()
    form_id = IntegerProperty()
    form = SchemaProperty(FormBase)

    def undo(self):
        app = Application.get(self.app_id)
        if self.module_unique_id is not None:
            name = trans(self.form.name, app.default_language, include_lang=False)
            module = app.get_module_by_unique_id(self.module_unique_id,
                     error=_("Could not find module containing form '{}'").format(name))
        else:
            module = app.modules[self.module_id]
        forms = module.forms
        forms.insert(self.form_id, self.form)
        module.forms = forms
        app.save()


class CareplanAppProperties(DocumentSchema):
    name = StringProperty()
    latest_release = StringProperty()
    case_type = StringProperty()
    goal_conf = DictProperty()
    task_conf = DictProperty()


class CareplanConfig(Document):
    domain = StringProperty()
    app_configs = SchemaDictProperty(CareplanAppProperties)

    @classmethod
    def for_domain(cls, domain):
        res = cache_core.cached_view(
            cls.get_db(),
            "by_domain_doc_type_date/view",
            key=[domain, 'CareplanConfig', None],
            reduce=False,
            include_docs=True,
            wrapper=cls.wrap)

        if len(res) > 0:
            result = res[0]
        else:
            result = None

        return result


# backwards compatibility with suite-1.0.xml
FormBase.get_command_id = lambda self: id_strings.form_command(self)
FormBase.get_locale_id = lambda self: id_strings.form_locale(self)

ModuleBase.get_locale_id = lambda self: id_strings.module_locale(self)

ModuleBase.get_case_list_command_id = lambda self: id_strings.case_list_command(self)
ModuleBase.get_case_list_locale_id = lambda self: id_strings.case_list_locale(self)

Module.get_referral_list_command_id = lambda self: id_strings.referral_list_command(self)
Module.get_referral_list_locale_id = lambda self: id_strings.referral_list_locale(self)<|MERGE_RESOLUTION|>--- conflicted
+++ resolved
@@ -5721,16 +5721,7 @@
         return self.grid_menu_toggle_enabled() and self.grid_form_menus == 'all'
 
     def grid_menu_toggle_enabled(self):
-<<<<<<< HEAD
-        from toggle.models import Toggle
-        try:
-            feature_flag = Toggle.get('grid_menus')
-            return self.domain in feature_flag.get_supported_domain_names()
-        except (AttributeError, ResourceNotFound):
-            return False
-=======
         return toggles.GRID_MENUS.enabled(self.domain)
->>>>>>> a28a0626
 
 
 class RemoteApp(ApplicationBase):
