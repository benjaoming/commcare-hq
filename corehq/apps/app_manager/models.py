--- conflicted
+++ resolved
@@ -332,13 +332,7 @@
         action_properties = action.properties()
         if 'name_path' in action_properties and action.name_path:
             yield 'name', action.name_path
-<<<<<<< HEAD
-        if 'case_name' in action_properties:
-            yield 'name', action.case_name
         if action_properties.get('name_update') and action.name_update.question_path:
-=======
-        if getattr(action_properties, 'name_update', None) and action.name_update.question_path:
->>>>>>> 807674a1
             yield 'name', action.name_update.question_path
         if 'external_id' in action_properties and action.external_id:
             yield 'external_id', action.external_id
