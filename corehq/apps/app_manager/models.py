--- conflicted
+++ resolved
@@ -4549,15 +4549,9 @@
         self = super(LazyBlobDoc, cls).wrap(data)
         if attachments:
             for name, attachment in attachments.items():
-<<<<<<< HEAD
-                if isinstance(attachment, bytes):
-                    attachment = attachment.decode('utf-8')
-                if isinstance(attachment, six.text_type):
-=======
                 if isinstance(attachment, six.string_types):
                     if isinstance(attachment, six.text_type):
                         attachment = attachment.encode('utf-8')
->>>>>>> 122bfb42
                     info = {"content": attachment}
                 else:
                     raise ValueError("Unknown attachment format: {!r}"
