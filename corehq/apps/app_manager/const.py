APP_V1 = '1.0'
APP_V2 = '2.0'
MAJOR_RELEASE_TO_VERSION = {
    "1": APP_V1,
    "2": APP_V2,
}

SCHEDULE_PHASE = 'current_schedule_phase'
SCHEDULE_LAST_VISIT = 'last_visit_number_{}'
SCHEDULE_LAST_VISIT_DATE = 'last_visit_date_{}'
SCHEDULE_GLOBAL_NEXT_VISIT_DATE = 'next_visit_date'
SCHEDULE_NEXT_DUE = 'next_due'
SCHEDULE_TERMINATED = '-1'
SCHEDULE_CURRENT_VISIT_NUMBER = 'current_visit_number'
SCHEDULE_UNSCHEDULED_VISIT = 'unscheduled_visit'
SCHEDULE_MAX_DATE = (2 ** 31) - 1
SCHEDULE_DATE_CASE_OPENED = 'date_opened'

ATTACHMENT_PREFIX = 'attachment:'

CASE_ID = 'case_id'
USERCASE_TYPE = 'commcare-user'
USERCASE_ID = 'usercase_id'
USERCASE_PREFIX = 'user/'

AUTO_SELECT_USER = 'user'
AUTO_SELECT_FIXTURE = 'fixture'
AUTO_SELECT_CASE = 'case'
AUTO_SELECT_LOCATION = 'location'
AUTO_SELECT_RAW = 'raw'
AUTO_SELECT_USERCASE = 'usercase'

RETURN_TO = 'return_to'

AMPLIFIES_YES = 'yes'
AMPLIFIES_NO = 'no'
AMPLIFIES_NOT_SET = 'not_set'

DEFAULT_MONTH_FILTER_PERIOD_LENGTH = 0

STOCK_QUESTION_TAG_NAMES = [
    'balance',
    'transfer',
]


MOBILE_UCR_VERSION_1 = '1.0'
MOBILE_UCR_MIGRATING_TO_2 = '1.5'
MOBILE_UCR_VERSION_2 = '2.0'
MOBILE_UCR_VERSIONS = [MOBILE_UCR_VERSION_1, MOBILE_UCR_MIGRATING_TO_2, MOBILE_UCR_VERSION_2]

DEFAULT_LOCATION_FIXTURE_OPTION = 'project_default'
LOCATION_FIXTURE_OPTIONS = [
    DEFAULT_LOCATION_FIXTURE_OPTION,
    'both_fixtures',
    'only_flat_fixture',
    'only_hierarchical_fixture'
]
SYNC_HIERARCHICAL_FIXTURE = ('both_fixtures', 'only_hierarchical_fixture')
SYNC_FLAT_FIXTURES = ('both_fixtures', 'only_flat_fixture')

TARGET_COMMCARE = 'commcare'
TARGET_COMMCARE_LTS = 'commcare_lts'

WORKFLOW_DEFAULT = 'default'  # go to the app main screen
WORKFLOW_ROOT = 'root'  # go to the module select screen
WORKFLOW_PARENT_MODULE = 'parent_module'  # go to the parent module's screen
WORKFLOW_MODULE = 'module'  # go to the current module's screen
WORKFLOW_PREVIOUS = 'previous_screen'  # go to the previous screen (prior to entering the form)
WORKFLOW_FORM = 'form'  # go straight to another form or menu
ALL_WORKFLOWS = [
    WORKFLOW_DEFAULT,
    WORKFLOW_ROOT,
    WORKFLOW_PARENT_MODULE,
    WORKFLOW_MODULE,
    WORKFLOW_PREVIOUS,
    WORKFLOW_FORM,
]
# allow all options as fallback except the one for form linking
WORKFLOW_FALLBACK_OPTIONS = list(ALL_WORKFLOWS).remove(WORKFLOW_FORM)

WORKFLOW_CASE_LIST = 'case_list'  # Return back to the case list after registering a case
REGISTRATION_FORM_WORFLOWS = [
    WORKFLOW_DEFAULT,
    WORKFLOW_CASE_LIST,
]

REGISTRY_WORKFLOW_LOAD_CASE = 'load_case'
REGISTRY_WORKFLOW_SMART_LINK = 'smart_link'

UPDATE_MODE_ALWAYS, UPDATE_MODE_EDIT = 'always', 'edit'

<<<<<<< HEAD
DEFAULT_PAGE_LIMIT = 10
=======
MULTI_SELECT_MAX_SELECT_VALUE = 100
>>>>>>> 158f20b2
<|MERGE_RESOLUTION|>--- conflicted
+++ resolved
@@ -90,8 +90,5 @@
 
 UPDATE_MODE_ALWAYS, UPDATE_MODE_EDIT = 'always', 'edit'
 
-<<<<<<< HEAD
-DEFAULT_PAGE_LIMIT = 10
-=======
 MULTI_SELECT_MAX_SELECT_VALUE = 100
->>>>>>> 158f20b2
+DEFAULT_PAGE_LIMIT = 10