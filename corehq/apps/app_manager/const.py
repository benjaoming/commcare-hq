--- conflicted
+++ resolved
@@ -90,8 +90,6 @@
 
 UPDATE_MODE_ALWAYS, UPDATE_MODE_EDIT = 'always', 'edit'
 
-<<<<<<< HEAD
-DEFAULT_PAGE_LIMIT = 10
-=======
 MULTI_SELECT_MAX_SELECT_VALUE = 100
->>>>>>> 56b11295
+
+DEFAULT_PAGE_LIMIT = 10