import json
import logging
from collections import OrderedDict
from functools import partial
from distutils.version import LooseVersion

from django.conf import settings
from django.contrib import messages
from django.http import (
    Http404,
    HttpResponse,
    HttpResponseBadRequest,
    JsonResponse,
)
from django.template.loader import render_to_string
from django.urls import reverse
from django.utils.safestring import mark_safe
from django.utils.html import format_html
from django.utils.translation import gettext_lazy
from django.utils.translation import gettext as _
from django.views import View
from django.views.decorators.http import require_GET
from django_prbac.utils import has_privilege

from lxml import etree

from corehq.apps.registry.utils import get_data_registry_dropdown_options
from dimagi.utils.logging import notify_exception
from dimagi.utils.web import json_request, json_response

from corehq import privileges, toggles
from corehq.apps.accounting.utils import domain_has_privilege
from corehq.apps.analytics.tasks import track_workflow
from corehq.apps.app_manager import add_ons
from corehq.apps.app_manager.app_schemas.case_properties import (
    ParentCasePropertyBuilder,
)
from corehq.apps.app_manager.const import (
    MOBILE_UCR_VERSION_1,
    REGISTRY_WORKFLOW_LOAD_CASE,
    REGISTRY_WORKFLOW_SMART_LINK,
    USERCASE_TYPE,
)
from corehq.apps.app_manager.dbaccessors import get_app
from corehq.apps.app_manager.decorators import (
    no_conflict_require_POST,
    require_can_edit_apps,
    require_deploy_apps,
)
from corehq.apps.app_manager.exceptions import CaseSearchConfigError
from corehq.apps.app_manager.models import (
    Application,
    AdvancedModule,
    CaseListForm,
    CaseSearch,
    CaseSearchAgainLabel,
    CaseSearchLabel,
    CaseSearchProperty,
    DefaultCaseSearchProperty,
    DeleteModuleRecord,
    Detail,
    DetailColumn,
    DetailTab,
    FixtureSelect,
    FormActionCondition,
    Module,
    ModuleNotFoundException,
    OpenCaseAction,
    ParentSelect,
    ReportAppConfig,
    ReportModule,
    ShadowModule,
    SortElement,
    UpdateCaseAction,
    get_all_mobile_filter_configs,
    get_auto_filter_configurations, ConditionalCaseUpdate,
)
from corehq.apps.app_manager.suite_xml.features.mobile_ucr import (
    get_uuids_by_instance_id,
)
from corehq.apps.app_manager.templatetags.xforms_extras import clean_trans, trans
from corehq.apps.app_manager.util import (
    generate_xmlns,
    is_usercase_in_use,
    is_valid_case_type,
    module_case_hierarchy_has_circular_reference,
    module_offers_search,
    prefix_usercase_properties,
)
from corehq.apps.app_manager.views.media_utils import (
    handle_media_edits,
    process_media_attribute,
)
from corehq.apps.app_manager.views.utils import (
    back_to_main,
    bail,
    clear_xmlns_app_id_cache,
    get_langs,
    handle_custom_icon_edits,
    handle_shadow_child_modules,
    InvalidSessionEndpoint,
    set_session_endpoint,
)
from corehq.apps.app_manager.xform import CaseError
from corehq.apps.app_manager.xpath_validator import validate_xpath
from corehq.apps.case_search.models import case_search_enabled_for_domain
from corehq.apps.domain.decorators import (
    LoginAndDomainMixin,
    track_domain_request,
)
from corehq.apps.domain.models import Domain
from corehq.apps.fixtures.fixturegenerators import item_lists_by_app, REPORT_FIXTURE, LOOKUP_TABLE_FIXTURE
from corehq.apps.fixtures.models import FixtureDataType
from corehq.apps.hqmedia.controller import MultimediaHTMLUploadController
from corehq.apps.hqmedia.models import (
    ApplicationMediaReference,
    CommCareMultimedia,
)
from corehq.apps.hqmedia.views import ProcessDetailPrintTemplateUploadView
from corehq.apps.hqwebapp.decorators import waf_allow
from corehq.apps.reports.analytics.esaccessors import (
    get_case_types_for_domain_es
)
from corehq.apps.reports.daterange import get_simple_dateranges
from corehq.toggles import toggles_enabled_for_request
from corehq.apps.userreports.models import (
    RegistryReportConfiguration,
    ReportConfiguration,
    StaticReportConfiguration,
)
from corehq.apps.userreports.dbaccessors import get_report_and_registry_report_configs_for_domain

logger = logging.getLogger(__name__)


def get_module_template(user, module):
    if isinstance(module, AdvancedModule):
        return "app_manager/module_view_advanced.html"
    elif isinstance(module, ReportModule):
        return "app_manager/module_view_report.html"
    else:
        return "app_manager/module_view.html"


def get_module_view_context(request, app, module, lang=None):
    context = {
        'edit_name_url': reverse('edit_module_attr', args=[app.domain, app.id, module.unique_id, 'name']),
        'show_search_workflow': (
            app.cloudcare_enabled
            and has_privilege(request, privileges.CLOUDCARE)
            and toggles.USH_CASE_CLAIM_UPDATES.enabled(app.domain)
        ),
    }
    module_brief = {
        'id': module.id,
        'case_type': module.case_type,
        'lang': lang,
        'langs': app.langs,
        'module_type': module.module_type,
        'requires_case_details': module.requires_case_details(),
        'unique_id': module.unique_id,
    }
    case_property_builder = _setup_case_property_builder(app)
    show_advanced_settings = False
    if toggles.MOBILE_UCR.enabled(app.domain):
        show_advanced_settings = True
        module_brief.update({
            'report_context_tile': module.report_context_tile,
        })
    if isinstance(module, AdvancedModule):
        show_advanced_settings = True
        module_brief.update({
            'auto_select_case': module.auto_select_case,
            'has_schedule': module.has_schedule,
        })
        context.update(_get_shared_module_view_context(request, app, module, case_property_builder, lang))
        context.update(_get_advanced_module_view_context(app, module))
    elif isinstance(module, ReportModule):
        context.update(_get_report_module_context(app, module))
    else:
        context.update(_get_shared_module_view_context(request, app, module, case_property_builder, lang))
        context.update(_get_basic_module_view_context(request, app, module, case_property_builder))
    if isinstance(module, ShadowModule):
        context.update(_get_shadow_module_view_context(app, module, lang))

    show_advanced_settings = (
        show_advanced_settings
        or add_ons.show("register_from_case_list", request, app, module)
        or add_ons.show("case_list_menu_item", request, app, module) and not isinstance(module, ShadowModule)
    )
    context.update({
        'show_advanced_settings': show_advanced_settings,
    })

    context.update({'module_brief': module_brief})
    return context


def _get_shared_module_view_context(request, app, module, case_property_builder, lang=None):
    '''
    Get context items that are used by both basic and advanced modules.
    '''
    item_lists = item_lists_by_app(app, module) if app.enable_search_prompt_appearance else []
    case_types = set(module.search_config.additional_case_types) | {module.case_type}
    context = {
        'details': _get_module_details_context(request, app, module, case_property_builder),
        'case_list_form_options': _case_list_form_options(app, module, lang),
        'valid_parents_for_child_module': _get_valid_parents_for_child_module(app, module),
        'shadow_parent': _get_shadow_parent(app, module),
        'case_types': {m.case_type for m in app.modules if m.case_type},
        'session_endpoints_enabled': toggles.SESSION_ENDPOINTS.enabled(app.domain),
        'data_registry_enabled': app.supports_data_registry,
        'data_registries': get_data_registry_dropdown_options(app.domain, required_case_types=case_types),
        'data_registry_workflow_choices': (
            (REGISTRY_WORKFLOW_LOAD_CASE, _("Load external case into form")),
            (REGISTRY_WORKFLOW_SMART_LINK, _("Smart link to external domain")),
        ),
        'js_options': {
            'fixture_columns_by_type': _get_fixture_columns_by_type(app.domain),
            'is_search_enabled': case_search_enabled_for_domain(app.domain),
            'search_prompt_appearance_enabled': app.enable_search_prompt_appearance,
            'has_geocoder_privs': (
                domain_has_privilege(app.domain, privileges.GEOCODER)
                and toggles.USH_CASE_CLAIM_UPDATES.enabled(app.domain)
            ),
            'ush_case_claim_2_53': app.ush_case_claim_2_53,
            'item_lists': item_lists,
            'has_lookup_tables': bool([i for i in item_lists if i['fixture_type'] == LOOKUP_TABLE_FIXTURE]),
            'has_mobile_ucr': bool([i for i in item_lists if i['fixture_type'] == REPORT_FIXTURE]),
            'default_value_expression_enabled': app.enable_default_value_expression,
<<<<<<< HEAD
            'search_config': {
                'search_properties':
                    module.search_config.properties if module_offers_search(module) else [],
                'default_properties':
                    module.search_config.default_properties if module_offers_search(module) else [],
                'auto_launch': module.search_config.auto_launch if module_offers_search(module) else False,
                'default_search': module.search_config.default_search if module_offers_search(module) else False,
                'search_filter': module.search_config.search_filter if module_offers_search(module) else "",
                'search_button_display_condition':
                    module.search_config.search_button_display_condition if module_offers_search(module) else "",
                'additional_relevant':
                    module.search_config.additional_relevant if module_offers_search(module) else "",
                'blacklisted_owner_ids_expression': (
                    module.search_config.blacklisted_owner_ids_expression if module_offers_search(module) else ""),
                # populate labels even if module_offers_search is false - search_config might just not exist yet
                'search_label':
                    module.search_config.search_label.label if hasattr(module, 'search_config') else "",
                'search_again_label':
                    module.search_config.search_again_label.label if hasattr(module, 'search_config') else "",
                'data_registry': module.search_config.data_registry if module.search_config.data_registry else "",
                'data_registry_workflow': module.search_config.data_registry_workflow,
                'additional_registry_cases': module.search_config.additional_registry_cases,
                'custom_related_case_property': module.search_config.custom_related_case_property,
                'inline_search': module.search_config.inline_search,
            },
=======
            # populate these even if module_offers_search is false because search_config might just not exist yet
            'search_label':
                module.search_config.search_label.label if hasattr(module, 'search_config') else "",
            'search_again_label':
                module.search_config.search_again_label.label if hasattr(module, 'search_config') else "",
            'title_label':
                module.search_config.title_label if hasattr(module, 'search_config') else "",
            'data_registry': module.search_config.data_registry,
            'data_registry_workflow': module.search_config.data_registry_workflow,
            'additional_registry_cases': module.search_config.additional_registry_cases,
            'custom_related_case_property': module.search_config.custom_related_case_property,
            'inline_search': module.search_config.inline_search,
>>>>>>> 14e3c1da
        },
    }
    if toggles.CASE_DETAIL_PRINT.enabled(app.domain):
        slug = 'module_%s_detail_print' % module.unique_id
        print_template = module.case_details.long.print_template
        print_uploader = MultimediaHTMLUploadController(
            slug,
            reverse(
                ProcessDetailPrintTemplateUploadView.urlname,
                args=[app.domain, app.id, module.unique_id],
            )
        )
        if not print_template:
            print_template = {
                'path': 'jr://file/commcare/text/%s.html' % slug,
            }
        context.update({
            'print_uploader': print_uploader,
            'print_uploader_js': print_uploader.js_options,
            'print_ref': ApplicationMediaReference(
                print_template.get('path'),
                media_class=CommCareMultimedia,
            ).as_dict(),
            'print_media_info': print_template,
        })
    return context


def _get_advanced_module_view_context(app, module):
    return {
        'case_list_form_not_allowed_reasons': _case_list_form_not_allowed_reasons(module),
        'child_module_enabled': True,
        'schedule_phases': [
            {
                'id': schedule.id,
                'anchor': schedule.anchor,
                'forms': [
                    form.schedule_form_id for form in schedule.get_forms()
                ],
            } for schedule in module.get_schedule_phases()
        ],
    }


def _get_basic_module_view_context(request, app, module, case_property_builder):
    return {
        'parent_case_modules': get_modules_with_parent_case_type(app, module, case_property_builder),
        'all_case_modules': get_all_case_modules(app, module),
        'case_list_form_not_allowed_reasons': _case_list_form_not_allowed_reasons(module),
        'child_module_enabled': (
            add_ons.show("submenus", request, app, module=module) and not module.is_training_module
        ),
    }


def _get_shadow_module_view_context(app, module, lang=None):
    langs = None if lang is None else [lang]

    def get_mod_dict(mod):
        return {
            'unique_id': mod.unique_id,
            'name': trans(mod.name, langs),
            'root_module_id': mod.root_module_id,
            'forms': [{'unique_id': f.unique_id, 'name': trans(f.name, langs)} for f in mod.get_forms()]
        }

    return {
        'case_list_form_not_allowed_reasons': _case_list_form_not_allowed_reasons(module),
        'shadow_module_options': {
            'modules': [get_mod_dict(m) for m in app.modules if m.module_type in ['basic', 'advanced']],
            'source_module_id': module.source_module_id,
            'excluded_form_ids': module.excluded_form_ids,
            'shadow_module_version': module.shadow_module_version,
        },
    }


def _get_report_module_context(app, module):
    def _report_to_config(report):
        return {
            'report_id': report._id,
            'title': report.title,
            'description': report.description,
            'charts': [chart for chart in report.charts if
                       chart.type == 'multibar'],
            'filter_structure': report.filters_without_prefilters,
        }

    all_reports = get_report_and_registry_report_configs_for_domain(app.domain) + \
        StaticReportConfiguration.by_domain(app.domain)
    validity = module.check_report_validity()

    # We're now proactively deleting these references, so after that's been
    # out for a while, this can be removed (say June 2016 or later)
    if not validity.is_valid:
        module.report_configs = validity.valid_report_configs

    filter_choices = [
        {'slug': f.doc_type, 'description': f.short_description} for f in get_all_mobile_filter_configs()
    ]
    auto_filter_choices = [
        {'slug': f.slug, 'description': f.short_description} for f in get_auto_filter_configurations()

    ]
    from corehq.apps.app_manager.suite_xml.features.mobile_ucr import get_column_xpath_client_template, get_data_path
    data_path_placeholders = {}
    for r in module.report_configs:
        data_path_placeholders[r.report_id] = {}
        for chart_id in r.complete_graph_configs.keys():
            data_path_placeholders[r.report_id][chart_id] = get_data_path(r, app.domain)

    context = {
        'report_module_options': {
            'moduleName': module.name,
            'moduleFilter': module.module_filter,
            'availableReports': [_report_to_config(r) for r in all_reports],  # structure for all reports
            'currentReports': [r.to_json() for r in module.report_configs],  # config data for app reports
            'columnXpathTemplate': get_column_xpath_client_template(app.mobile_ucr_restore_version),
            'dataPathPlaceholders': data_path_placeholders,
            'languages': app.langs,
            'mobileUcrV1': app.mobile_ucr_restore_version == MOBILE_UCR_VERSION_1,
            'globalSyncDelay': Domain.get_by_name(app.domain).default_mobile_ucr_sync_interval,
            'reportContextTile': module.report_context_tile,
        },
        'static_data_options': {
            'filterChoices': filter_choices,
            'autoFilterChoices': auto_filter_choices,
            'dateRangeOptions': [choice._asdict() for choice in get_simple_dateranges()],
        },
        'uuids_by_instance_id': get_uuids_by_instance_id(app),
    }
    return context


def _get_fixture_columns_by_type(domain):
    return {
        fixture.tag: [field.field_name for field in fixture.fields]
        for fixture in FixtureDataType.by_domain(domain)
    }


def _setup_case_property_builder(app):
    defaults = ('name', 'date-opened', 'status', 'last_modified')
    if app.case_sharing:
        defaults += ('#owner_name',)
    return ParentCasePropertyBuilder.for_app(app, defaults=defaults)


# Parent case selection in case list: get modules whose case type is the parent of the given module's case type
def get_modules_with_parent_case_type(app, module, case_property_builder=None):
    if case_property_builder is None:
        case_property_builder = _setup_case_property_builder(app)

    parent_types = case_property_builder.get_parent_types(module.case_type)
    modules = app.modules
    parent_module_ids = [
        mod.unique_id for mod in modules
        if mod.case_type in parent_types
    ]

    return [{
        'unique_id': mod.unique_id,
        'name': mod.name,
        'is_parent': mod.unique_id in parent_module_ids
    } for mod in app.modules
        if mod.case_type != module.case_type
        and mod.unique_id != module.unique_id
        and not mod.is_multi_select()
    ]


def get_all_case_modules(app, module):
    # return all case modules except the given module
    return [{
        'unique_id': mod.unique_id,
        'name': mod.name,
        'is_parent': False,
    } for mod in app.get_modules() if mod.case_type and mod.unique_id != module.unique_id]


# Parent/child modules: get modules that may be used as parents of the given module
def _get_valid_parents_for_child_module(app, module):
    # If this module already has a child, it can't also have a parent
    for m in app.modules:
        if module.unique_id == getattr(m, 'root_module_id', None):
            return []

    # Modules that already have a parent may not themselves be parents
    invalid_ids = [m.unique_id for m in app.modules if getattr(m, 'root_module_id', None)]
    current_parent_id = getattr(module, 'root_module_id', None)
    if current_parent_id in invalid_ids:
        invalid_ids.remove(current_parent_id)

    # The current module is not allowed, but its parent is
    # Shadow modules are not allowed to be selected as parents
    return [parent_module for parent_module in app.modules if (parent_module.unique_id not in invalid_ids)
            and not parent_module == module and parent_module.doc_type != "ShadowModule"
            and not parent_module.is_training_module]


def _get_shadow_parent(app, module):
    # If this module is a shadow module and has a parent, return it
    if module.module_type == 'shadow' and getattr(module, 'root_module_id', None):
        return app.get_module_by_unique_id(module.root_module_id)
    return None


def _case_list_form_options(app, module, lang=None):
    options = OrderedDict()
    reg_forms = [
        form
        for mod in app.get_modules() if module.unique_id != mod.unique_id
        for form in mod.get_forms() if form.is_registration_form(module.case_type)
    ]
    langs = None if lang is None else [lang]
    options.update({f.unique_id: {
        'name': trans(f.name, langs),
        'post_form_workflow': f.post_form_workflow,
        'is_registration_form': True,
    } for f in reg_forms})
    if (hasattr(module, 'parent_select') and  # AdvancedModule doesn't have parent_select
            toggles.FOLLOWUP_FORMS_AS_CASE_LIST_FORM and module.parent_select.active):
        followup_forms = get_parent_select_followup_forms(app, module)
        if followup_forms:
            options.update({f.unique_id: {
                'name': trans(f.name, langs),
                'post_form_workflow': f.post_form_workflow,
                'is_registration_form': False,
            } for f in followup_forms})
    return {
        'options': options,
        'form': module.case_list_form,
    }


def get_parent_select_followup_forms(app, module):
    if not module.parent_select.active or not module.parent_select.module_id:
        return []
    parent_module = app.get_module_by_unique_id(
        module.parent_select.module_id,
        error=_("Case list used by Select Parent First in '{}' not found").format(
            module.default_name()),
    )
    parent_case_type = parent_module.case_type
    rel = module.parent_select.relationship
    if (rel == 'parent' and parent_case_type != module.case_type) or rel is None:
        return [
            form
            for mod in app.get_modules() if mod.case_type == parent_case_type
            for form in mod.get_forms() if form.requires_case() and not form.is_registration_form()
        ]
    else:
        return []


def _get_module_details_context(request, app, module, case_property_builder, messages=messages):
    subcase_types = list(app.get_subcase_types(module.case_type))
    item = {
        'label': gettext_lazy('Case List'),
        'detail_label': gettext_lazy('Case Detail'),
        'type': 'case',
        'model': 'case',
        'subcase_types': subcase_types,
        'sort_elements': module.case_details.short.sort_elements,
        'short': module.case_details.short,
        'long': module.case_details.long,
    }
    try:
        case_properties = case_property_builder.get_properties(module.case_type)
        if is_usercase_in_use(app.domain) and module.case_type != USERCASE_TYPE:
            usercase_properties = prefix_usercase_properties(case_property_builder.get_properties(USERCASE_TYPE))
            case_properties |= usercase_properties
    except CaseError as e:
        case_properties = []
        messages.error(request, "Error in Case Management: %s" % e)

    item['properties'] = sorted(case_properties)
    item['fixture_select'] = module.fixture_select

    if isinstance(module, AdvancedModule):
        details = [item]
        if app.commtrack_enabled:
            details.append({
                'label': gettext_lazy('Product List'),
                'detail_label': gettext_lazy('Product Detail'),
                'type': 'product',
                'model': 'product',
                'properties': ['name'],
                'sort_elements': module.product_details.short.sort_elements,
                'short': module.product_details.short,
                'subcase_types': subcase_types,
            })
    else:
        item['parent_select'] = module.parent_select
        details = [item]

    return details


def _case_list_form_not_allowed_reasons(module):
    reasons = []
    if module.put_in_root:
        reasons.append(_("'Menu Mode' is not configured as 'Display menu and then forms'"))
    if not module.all_forms_require_a_case():
        reasons.append(_("all forms in this case list must update a case, "
                         "which means that registration forms must go in a different case list"))
    if hasattr(module, 'parent_select'):
        app = module.get_app()
        if (not app.build_version or app.build_version < LooseVersion('2.23')) and module.parent_select.active:
            reasons.append(_("'Parent Selection' is configured"))
    return reasons


@no_conflict_require_POST
@require_can_edit_apps
@track_domain_request(calculated_prop='cp_n_saved_app_changes')
def edit_module_attr(request, domain, app_id, module_unique_id, attr):
    """
    Called to edit any (supported) module attribute, given by attr
    """
    attributes = {
        "all": None,
        "auto_select_case": None,
        "case_list": ('case_list-show', 'case_list-label'),
        "case_list-menu_item_media_audio": None,
        "case_list-menu_item_media_image": None,
        'case_list-menu_item_use_default_image_for_all': None,
        'case_list-menu_item_use_default_audio_for_all': None,
        "case_list_form_id": None,
        "case_list_form_label": None,
        "case_list_form_expression": None,
        "case_list_form_media_audio": None,
        "case_list_form_media_image": None,
        'case_list_form_use_default_image_for_all': None,
        'case_list_form_use_default_audio_for_all': None,
        "case_list_post_form_workflow": None,
        "case_type": None,
        "additional_case_types": [],
        'comment': None,
        "display_separately": None,
        "has_schedule": None,
        "media_audio": None,
        "media_image": None,
        "module_filter": None,
        "name": None,
        "parent_module": None,
        "put_in_root": None,
        "report_context_tile": None,
        "root_module_id": None,
        "source_module_id": None,
        "task_list": ('task_list-show', 'task_list-label'),
        "excl_form_ids": None,
        "display_style": None,
        "custom_icon_form": None,
        "custom_icon_text_body": None,
        "custom_icon_xpath": None,
        "use_default_image_for_all": None,
        "use_default_audio_for_all": None,
        "session_endpoint_id": None,
    }

    if attr not in attributes:
        return HttpResponseBadRequest()

    def should_edit(attribute):
        if attribute == attr:
            return True
        if 'all' == attr:
            if attributes[attribute]:
                for param in attributes[attribute]:
                    if not request.POST.get(param):
                        return False
                return True
            else:
                return request.POST.get(attribute) is not None

    app = get_app(domain, app_id)

    try:
        module = app.get_module_by_unique_id(module_unique_id)
    except ModuleNotFoundException:
        # temporary fallback
        module = app.get_module(module_unique_id)

    lang = request.COOKIES.get('lang', app.langs[0])
    resp = {'update': {}, 'corrections': {}}
    if should_edit("custom_icon_form"):
        error_message = handle_custom_icon_edits(request, module, lang)
        if error_message:
            return json_response(
                {'message': error_message},
                status_code=400
            )

    if should_edit("case_type"):
        case_type = request.POST.get("case_type", None)
        if case_type == USERCASE_TYPE and not isinstance(module, AdvancedModule):
            return HttpResponseBadRequest('"{}" is a reserved case type'.format(USERCASE_TYPE))
        elif case_type and not is_valid_case_type(case_type, module):
            return HttpResponseBadRequest("case type is improperly formatted")
        else:
            old_case_type = module["case_type"]
            module["case_type"] = case_type

            # rename other reference to the old case type
            all_advanced_modules = []
            modules_with_old_case_type_exist = False
            for mod in app.modules:
                if isinstance(mod, AdvancedModule):
                    all_advanced_modules.append(mod)

                modules_with_old_case_type_exist |= mod.case_type == old_case_type
            for mod in all_advanced_modules:
                for form in mod.forms:
                    for action in form.actions.get_load_update_actions():
                        if action.case_type == old_case_type and action.details_module == module_unique_id:
                            action.case_type = case_type

                    if mod.unique_id == module_unique_id or not modules_with_old_case_type_exist:
                        for action in form.actions.get_open_actions():
                            if action.case_type == old_case_type:
                                action.case_type = case_type

    if should_edit("put_in_root"):
        module["put_in_root"] = json.loads(request.POST.get("put_in_root"))
    if should_edit("report_context_tile"):
        module["report_context_tile"] = request.POST.get("report_context_tile") == "true"
    if should_edit("display_style"):
        module["display_style"] = request.POST.get("display_style")
    if should_edit("source_module_id") and module["source_module_id"] != request.POST.get("source_module_id"):
        module["source_module_id"] = request.POST.get("source_module_id")
        if handle_shadow_child_modules(app, module):
            # Reload the page to show new shadow child modules
            resp['redirect'] = reverse('view_module', args=[domain, app_id, module_unique_id])
    if should_edit("display_separately"):
        module["display_separately"] = json.loads(request.POST.get("display_separately"))
    if should_edit("parent_module"):
        parent_module = request.POST.get("parent_module")
        module.parent_select.module_id = parent_module
        if module_case_hierarchy_has_circular_reference(module):
            return HttpResponseBadRequest(_("The case hierarchy contains a circular reference."))
    if should_edit("auto_select_case"):
        module["auto_select_case"] = request.POST.get("auto_select_case") == 'true'

    if app.enable_module_filtering and should_edit('module_filter'):
        module['module_filter'] = request.POST.get('module_filter')

    if should_edit('case_list_form_id'):
        module.case_list_form.form_id = request.POST.get('case_list_form_id')
    if should_edit('case_list_form_label'):
        module.case_list_form.label[lang] = request.POST.get('case_list_form_label')
    if should_edit('case_list_form_expression'):
        module.case_list_form.relevancy_expression = request.POST.get('case_list_form_expression')
    if should_edit('case_list_post_form_workflow'):
        module.case_list_form.post_form_workflow = request.POST.get('case_list_post_form_workflow')

    if should_edit("name"):
        name = request.POST.get("name", None)
        module["name"][lang] = name
        resp['update'] = {'.variable-module_name': clean_trans(module.name, [lang])}
    if should_edit('comment'):
        module.comment = request.POST.get('comment')
    for SLUG in ('case_list', 'task_list'):
        show = '{SLUG}-show'.format(SLUG=SLUG)
        label = '{SLUG}-label'.format(SLUG=SLUG)
        if request.POST.get(show) == 'true' and (request.POST.get(label) == ''):
            # Show item, but empty label, was just getting ignored
            return HttpResponseBadRequest("A label is required for {SLUG}".format(SLUG=SLUG))
        if should_edit(SLUG):
            module[SLUG].show = json.loads(request.POST[show])
            module[SLUG].label[lang] = request.POST[label]

    if should_edit("root_module_id"):
        # Make this a child module of 'root_module_id'
        old_root = module['root_module_id']
        if not request.POST.get("root_module_id"):
            module["root_module_id"] = None
        else:
            module["root_module_id"] = request.POST.get("root_module_id")

        # Add or remove children of shadows as required
        shadow_parents = (
            m for m in app.get_modules()
            if m.module_type == "shadow"
            and (m.source_module_id == request.POST.get("root_module_id") or m.source_module_id == old_root)
        )
        for shadow_parent in shadow_parents:
            if handle_shadow_child_modules(app, shadow_parent):
                resp['redirect'] = reverse('view_module', args=[domain, app_id, module_unique_id])

        if not old_root and module['root_module_id']:
            track_workflow(request.couch_user.username, "User associated module with a parent")
        elif old_root and not module['root_module_id']:
            track_workflow(request.couch_user.username, "User orphaned a child module")

    if should_edit('additional_case_types'):
        module.search_config.additional_case_types = list(set(request.POST.getlist('additional_case_types')))

    if should_edit('excl_form_ids') and isinstance(module, ShadowModule):
        excl = request.POST.getlist('excl_form_ids')
        excl.remove('0')  # Placeholder value to make sure excl_form_ids is POSTed when no forms are excluded
        module.excluded_form_ids = excl

    if should_edit('session_endpoint_id'):
        raw_endpoint_id = request.POST['session_endpoint_id']
        try:
            set_session_endpoint(module, raw_endpoint_id, app)
        except InvalidSessionEndpoint as e:
            return HttpResponseBadRequest(str(e))

    handle_media_edits(request, module, should_edit, resp, lang)
    handle_media_edits(request, module.case_list_form, should_edit, resp, lang, prefix='case_list_form_')
    if hasattr(module, 'case_list'):
        handle_media_edits(request, module.case_list, should_edit, resp, lang, prefix='case_list-menu_item_')

    app.save(resp)
    resp['case_list-show'] = module.requires_case_details()
    return HttpResponse(json.dumps(resp))


def _new_advanced_module(request, domain, app, name, lang):
    module = app.add_module(AdvancedModule.new_module(name, lang))
    _init_module_case_type(module)
    module_id = module.id
    app.new_form(module_id, _("Untitled Form"), lang)

    app.save()
    response = back_to_main(request, domain, app_id=app.id, module_id=module_id)
    response.set_cookie('suppress_build_errors', 'yes', secure=settings.SECURE_COOKIES)
    return response


def _new_report_module(request, domain, app, name, lang):
    module = app.add_module(ReportModule.new_module(name, lang))
    # by default add all reports
    module.report_configs = [
        ReportAppConfig(
            report_id=report._id,
            header={lang: report.title},
            description={lang: report.description} if report.description else None,
        )
        for report in get_report_and_registry_report_configs_for_domain(domain)
    ]
    app.save()
    return back_to_main(request, domain, app_id=app.id, module_id=module.id)


def _new_shadow_module(request, domain, app, name, lang, shadow_module_version=2):
    module = app.add_module(ShadowModule.new_module(name, lang, shadow_module_version=shadow_module_version))
    app.save()
    return back_to_main(request, domain, app_id=app.id, module_id=module.id)


def _new_training_module(request, domain, app, name, lang):
    name = name or 'Training'
    module = app.add_module(Module.new_training_module(name, lang))
    app.save()
    return back_to_main(request, domain, app_id=app.id, module_id=module.id)


@no_conflict_require_POST
@require_can_edit_apps
def delete_module(request, domain, app_id, module_unique_id):
    "Deletes a module from an app"
    deletion_records = []

    app = get_app(domain, app_id)
    try:
        module = app.get_module_by_unique_id(module_unique_id)
    except ModuleNotFoundException:
        return bail(request, domain, app_id)
    if module.get_child_modules():
        if module.module_type == 'shadow':
            # When deleting a shadow module, delete all the shadow-children
            for child_module in module.get_child_modules():
                deletion_records.append(app.delete_module(child_module.unique_id))
        else:
            messages.error(request, _('"{}" has sub-menus. You must remove these before '
                                      'you can delete it.').format(module.default_name()))
            return back_to_main(request, domain, app_id)

    shadow_children = [
        m.unique_id for m in app.get_modules()
        if m.module_type == 'shadow' and m.source_module_id == module_unique_id and m.root_module_id is not None
    ]
    for shadow_child in shadow_children:
        # We don't allow directly deleting or editing the source of a shadow
        # child, so we delete it when its source is deleted
        deletion_records.append(app.delete_module(shadow_child))

    deletion_records.append(app.delete_module(module_unique_id))
    restore_url = "{}?{}".format(
        reverse('undo_delete_module', args=[domain]),
        "&".join("record_id={}".format(record.get_id) for record in deletion_records)
    )
    deleted_names = ", ".join(record.module.default_name(app=app) for record in deletion_records)
    messages.success(
        request,
        _('You have deleted "{deleted_names}". <a href="{restore_url}" class="post-link">Undo</a>').format(
            deleted_names=deleted_names, restore_url=restore_url),
        extra_tags='html'
    )
    app.save()
    clear_xmlns_app_id_cache(domain)
    return back_to_main(request, domain, app_id=app_id)


@no_conflict_require_POST
@require_can_edit_apps
def undo_delete_module(request, domain):
    module_names = []
    app = None
    for record_id in request.GET.getlist('record_id'):
        record = DeleteModuleRecord.get(record_id)
        record.undo()
        app = app or Application.get(record.app_id)
        module_names.append(record.module.default_name(app=app))
    messages.success(request, f'Module {", ".join(module_names)} successfully restored.')
    return back_to_main(request, domain, app_id=record.app_id, module_id=record.module_id)


@require_can_edit_apps
def upgrade_shadow_module(request, domain, app_id, module_unique_id):
    app = get_app(domain, app_id)
    try:
        shadow_module = app.get_module_by_unique_id(module_unique_id)
    except ModuleNotFoundError:
        messages.error(request, "Couldn't find module")
    else:
        if shadow_module.shadow_module_version == 1:
            shadow_module.shadow_module_version = 2
            handle_shadow_child_modules(app, shadow_module)
            messages.success(request, 'Module successfully upgraded.')
        else:
            messages.error(request, "Can't upgrade this module, it's already at the new version")

    return back_to_main(request, domain, app_id=app_id, module_unique_id=module_unique_id)


@no_conflict_require_POST
@require_can_edit_apps
def overwrite_module_case_list(request, domain, app_id, module_unique_id):
    app = get_app(domain, app_id)
    dest_module_unique_ids = request.POST.getlist('dest_module_unique_ids')
    src_module = app.get_module_by_unique_id(module_unique_id)
    detail_type = request.POST['detail_type']

    # For short details, user selects which properties to copy.
    # For long details, all properties are copied.
    short_attrs = {
        'columns',
        'filter',
        'sort_elements',
        'custom_variables',
        'custom_xml',
        'case_tile_configuration',
        'multi_select',
        'print_template',
        'search_properties',
        'search_default_properties',
        'search_claim_options',
    }
    short_attrs = {a for a in short_attrs if request.POST.get(a) == 'on'}

    error_list = _validate_overwrite_request(request, detail_type, dest_module_unique_ids, short_attrs)
    if error_list:
        for err in error_list:
            messages.error(request, err)
        return back_to_main(request, domain, app_id=app_id, module_unique_id=module_unique_id)

    for dest_module_unique_id in dest_module_unique_ids:
        dest_module = app.get_module_by_unique_id(dest_module_unique_id)
        if dest_module.case_type != src_module.case_type:
            messages.error(request, _("Case type {} does not match current menu.").format(src_module.case_type))
        else:
            try:
                if detail_type == "short":
                    _update_module_short_detail(src_module, dest_module, short_attrs)
                else:
                    _update_module_long_detail(src_module, dest_module)
                messages.success(request, _("Updated {}").format(dest_module.default_name()))
            except Exception:
                notify_exception(
                    request,
                    message=f'Error in updating module: {dest_module.default_name()}',
                    details={'domain': domain, 'app_id': app_id, }
                )
                messages.error(request, _("Could not update {}").format(dest_module.default_name()))

    app.save()
    return back_to_main(request, domain, app_id=app_id, module_unique_id=module_unique_id)


def _validate_overwrite_request(request, detail_type, dest_modules, short_attrs):
    assert detail_type in ['short', 'long']
    error_list = []

    if not dest_modules:
        error_list.append(_("Please choose at least one menu to overwrite."))
    if detail_type == 'short':
        if not short_attrs:
            error_list.append(_("Please choose at least one option to overwrite."))
    return error_list


# attrs may contain a both top-level Detail attributes and attributes that
# belong to the detail's search config with should be prefixed with "search_"
def _update_module_short_detail(src_module, dest_module, attrs):
    search_attrs = {a for a in attrs if a.startswith('search_')}
    if search_attrs:
        _update_module_search_config(src_module, dest_module, search_attrs)

    attrs = attrs - search_attrs
    src_detail = Detail.wrap(getattr(src_module.case_details, "short").to_json().copy())

    # Shadow modules inherit some attributes from source module, so ignore the detail attr
    if src_module.module_type == "shadow":
        if 'multi_select' in attrs:
            src_detail.multi_select = src_module.is_multi_select()

    if attrs:
        dest_detail = getattr(dest_module.case_details, "short")
        dest_detail.overwrite_attrs(src_detail, attrs)


def _update_module_search_config(src_module, dest_module, search_attrs):
    src_config = src_module.search_config
    dest_config = dest_module.search_config
    dest_config.overwrite_attrs(src_config, search_attrs)


def _update_module_long_detail(src_module, dest_module):
    setattr(dest_module.case_details, "long", getattr(src_module.case_details, "long"))


def _update_search_properties(module, search_properties, lang='en'):
    """
    Updates the translation of a module's current search properties, and drops missing search properties.

    Labels in incoming search_properties aren't keyed by language, so lang specifies that.

    e.g.:

    >>> module = Module()
    >>> module.search_config.properties = [
    ...     CaseSearchProperty(name='name', label={'fr': 'Nom'}),
    ...     CaseSearchProperty(name='age', label={'fr': 'Âge'}),
    ... ]
    >>> search_properties = [
    ...     {'name': 'name', 'label': 'Name'},
    ...     {'name': 'dob'. 'label': 'Date of birth'}
    ... ]  # Incoming search properties' labels/hints are not dictionaries
    >>> lang = 'en'
    >>> list(_update_search_properties(module, search_properties, lang)) == [
    ...     {'name': 'name', 'label': {'fr': 'Nom', 'en': 'Name'}},
    ...     {'name': 'dob'. 'label': {'en': 'Date of birth'}},
    ... ]  # English label is added, "age" property is dropped
    True

    """
    props_by_name = {p.name: p for p in module.search_config.properties}
    for prop in search_properties:
        current = props_by_name.get(prop['name'])

        _current_label = current.label if current else {}
        _current_hint = current.hint if current else {}
        ret = {
            'name': prop['name'],
            'label': {**_current_label, lang: prop['label']},
            'hint': {**_current_hint, lang: prop['hint']},
        }
        if prop['default_value']:
            ret['default_value'] = prop['default_value']
        if prop['hidden']:
            ret['hidden'] = prop['hidden']
        if prop['allow_blank_value']:
            ret['allow_blank_value'] = prop['allow_blank_value']
        if prop['exclude']:
            ret['exclude'] = prop['exclude']
        if prop['required_test']:
            _current_text = current.required.text if current.required else {}
            ret['required'] = {
                'test': prop['required_test'],
                'text': {**_current_text, lang: prop['required_text']}
            }
        if prop['validation_test']:
            _current_text = current.validations[0].text if current and current.validations else {}
            ret['validations'] = [{
                'test': prop['validation_test'],
                'text': {**_current_text, lang: prop['validation_text']},
            }]
        if prop.get('appearance', '') == 'fixture':
            if prop.get('is_multiselect', False):
                ret['input_'] = 'select'
                ret['default_value'] = prop['default_value']
            else:
                ret['input_'] = 'select1'
            fixture_props = json.loads(prop['fixture'])
            keys = {'instance_uri', 'instance_id', 'nodeset', 'label', 'value', 'sort'}
            missing = [key for key in keys if not fixture_props.get(key)]
            if missing:
                raise CaseSearchConfigError(_("""
                    The case search property '{}' is missing the following lookup table attributes: {}
                """).format(prop['name'], ", ".join(missing)))
            ret['itemset'] = {
                key: fixture_props[key]
                for key in keys
            }

        elif prop.get('appearance', '') == 'barcode_scan':
            ret['appearance'] = 'barcode_scan'
        elif prop.get('appearance', '') == 'address':
            ret['appearance'] = 'address'
        elif prop.get('appearance', '') in ['date', 'daterange']:
            ret['input_'] = prop['appearance']

        if prop.get('appearance', '') == 'fixture' or not prop.get('appearance', ''):
            ret['receiver_expression'] = prop.get('receiver_expression', '')

        yield ret


@waf_allow('XSS_BODY')
@no_conflict_require_POST
@require_can_edit_apps
def edit_module_detail_screens(request, domain, app_id, module_unique_id):
    """
    Overwrite module case details. Only overwrites components that have been
    provided in the request. Components are short, long, filter, parent_select,
    fixture_select and sort_elements.
    """
    # HELPME
    #
    # This method has been flagged for refactoring due to its complexity and
    # frequency of touches in changesets
    #
    # If you are writing code that touches this method, your changeset
    # should leave the method better than you found it.
    #
    # Please remove this flag when this method no longer triggers an 'E' or 'F'
    # classification from the radon code static analysis

    params = json_request(request.POST)
    detail_type = params.get('type')
    short = params.get('short', None)
    long_ = params.get('long', None)
    tabs = params.get('tabs', None)
    filter = params.get('filter', ())
    custom_xml = params.get('custom_xml', None)
    parent_select = params.get('parent_select', None)
    fixture_select = params.get('fixture_select', None)
    sort_elements = params.get('sort_elements', None)
    persist_case_context = params.get('persistCaseContext', None)
    persistent_case_context_xml = params.get('persistentCaseContextXML', None)
    use_case_tiles = params.get('useCaseTiles', None)
    persist_tile_on_forms = params.get("persistTileOnForms", None)
    persistent_case_tile_from_module = params.get("persistentCaseTileFromModule", None)
    pull_down_tile = params.get("enableTilePullDown", None)
    print_template = params.get('printTemplate', None)
    case_list_lookup = params.get("case_list_lookup", None)
    search_properties = params.get("search_properties")
    custom_variables = {
        'short': params.get("short_custom_variables", None),
        'long': params.get("long_custom_variables", None)
    }
    multi_select = params.get('multi_select', None)

    app = get_app(domain, app_id)

    try:
        module = app.get_module_by_unique_id(module_unique_id)
    except ModuleNotFoundException:
        # temporary fallback
        module = app.get_module(module_unique_id)

    if detail_type == 'case':
        detail = module.case_details
    else:
        try:
            detail = getattr(module, '{0}_details'.format(detail_type))
        except AttributeError:
            return HttpResponseBadRequest("Unknown detail type '%s'" % detail_type)

    lang = request.COOKIES.get('lang', app.langs[0])
    if short is not None:
        detail.short.columns = list(map(DetailColumn.from_json, short))
        detail.short.multi_select = multi_select
        if persist_case_context is not None:
            detail.short.persist_case_context = persist_case_context
            detail.short.persistent_case_context_xml = persistent_case_context_xml
        if use_case_tiles is not None:
            detail.short.use_case_tiles = use_case_tiles
        if persist_tile_on_forms is not None:
            detail.short.persist_tile_on_forms = persist_tile_on_forms
        if persistent_case_tile_from_module is not None:
            detail.short.persistent_case_tile_from_module = persistent_case_tile_from_module
        if pull_down_tile is not None:
            detail.short.pull_down_tile = pull_down_tile
        if case_list_lookup is not None:
            _save_case_list_lookup_params(detail.short, case_list_lookup, lang)

    if long_ is not None:
        detail.long.columns = list(map(DetailColumn.from_json, long_))
        if tabs is not None:
            detail.long.tabs = list(map(DetailTab.wrap, tabs))
        if print_template is not None:
            detail.long.print_template = print_template
    if filter != ():
        # Note that we use the empty tuple as the sentinel because a filter
        # value of None represents clearing the filter.
        detail.short.filter = filter
    if custom_xml is not None:
        detail.short.custom_xml = custom_xml

    if custom_variables['short'] is not None:
        try:
            etree.fromstring("<variables>{}</variables>".format(custom_variables['short']))
        except etree.XMLSyntaxError as error:
            return HttpResponseBadRequest(
                "There was an issue with your custom variables: {}".format(error)
            )
        detail.short.custom_variables = custom_variables['short']

    if custom_variables['long'] is not None:
        try:
            etree.fromstring("<variables>{}</variables>".format(custom_variables['long']))
        except etree.XMLSyntaxError as error:
            return HttpResponseBadRequest(
                "There was an issue with your custom variables: {}".format(error)
            )
        detail.long.custom_variables = custom_variables['long']

    if sort_elements is not None:
        # Attempt to map new elements to old so we don't lose translations
        # Imperfect because the same field may be used multiple times, or user may change field
        old_elements_by_field = {e['field']: e for e in detail.short.sort_elements}

        detail.short.sort_elements = []
        for sort_element in sort_elements:
            item = SortElement()
            item.field = sort_element['field']
            item.type = sort_element['type']
            item.direction = sort_element['direction']
            item.blanks = sort_element['blanks']
            if item.field in old_elements_by_field:
                item.display = old_elements_by_field[item.field].display
            item.display[lang] = sort_element['display']
            if toggles.SORT_CALCULATION_IN_CASE_LIST.enabled(domain):
                item.sort_calculation = sort_element['sort_calculation']
            else:
                item.sort_calculation = ""
            detail.short.sort_elements.append(item)
    if parent_select is not None:
        module.parent_select = ParentSelect.wrap(parent_select)
        if module_case_hierarchy_has_circular_reference(module):
            return HttpResponseBadRequest(_("The case hierarchy contains a circular reference."))
    if fixture_select is not None:
        module.fixture_select = FixtureSelect.wrap(fixture_select)
    if search_properties is not None:
        if (
                search_properties.get('properties') is not None
                or search_properties.get('default_properties') is not None
        ):
            title_label = module.search_config.title_label
            title_label[lang] = search_properties.get('title_label', '')

            search_label = module.search_config.search_label
            search_label.label[lang] = search_properties.get('search_label', '')
            if search_properties.get('search_label_image_for_all'):
                search_label.use_default_image_for_all = (
                    search_properties.get('search_label_image_for_all') == 'true')
            if search_properties.get('search_label_audio_for_all'):
                search_label.use_default_audio_for_all = (
                    search_properties.get('search_label_audio_for_all') == 'true')
            search_label.set_media("media_image", lang, search_properties.get('search_label_image'))
            search_label.set_media("media_audio", lang, search_properties.get('search_label_audio'))

            search_again_label = module.search_config.search_again_label
            search_again_label.label[lang] = search_properties.get('search_again_label', '')
            if search_properties.get('search_again_label_image_for_all'):
                search_again_label.use_default_image_for_all = (
                    search_properties.get('search_again_label_image_for_all') == 'true')
            if search_properties.get('search_again_label_audio_for_all'):
                search_again_label.use_default_audio_for_all = (
                    search_properties.get('search_again_label_audio_for_all') == 'true')
            search_again_label.set_media("media_image", lang, search_properties.get('search_again_label_image'))
            search_again_label.set_media("media_audio", lang, search_properties.get('search_again_label_audio'))

            try:
                properties = [
                    CaseSearchProperty.wrap(p)
                    for p in _update_search_properties(
                        module,
                        search_properties.get('properties'), lang
                    )
                ]
            except CaseSearchConfigError as e:
                return HttpResponseBadRequest(e)
            xpath_props = [
                "search_filter", "blacklisted_owner_ids_expression",
                "search_button_display_condition", "additional_relevant"
            ]

            def _check_xpath(xpath, location):
                is_valid, message = validate_xpath(xpath)
                if not is_valid:
                    raise ValueError(
                        f"Please fix the errors in xpath expression '{xpath}' "
                        f"in {location}. The error is {message}"
                    )

            for prop in xpath_props:
                xpath = search_properties.get(prop, "")
                if xpath:
                    try:
                        _check_xpath(xpath, "Search and Claim Options")
                    except ValueError as e:
                        return HttpResponseBadRequest(str(e))

            additional_registry_cases = []
            for case_id_xpath in search_properties.get('additional_registry_cases', []):
                if not case_id_xpath:
                    continue

                try:
                    _check_xpath(case_id_xpath, "the Case ID of Additional Data Registry Query")
                except ValueError as e:
                    return HttpResponseBadRequest(str(e))

                additional_registry_cases.append(case_id_xpath)

            data_registry_slug = search_properties.get('data_registry', "")
            data_registry_workflow = search_properties.get('data_registry_workflow', "")
            # force auto launch when data registry load case workflow selected
            force_auto_launch = data_registry_slug and data_registry_workflow == REGISTRY_WORKFLOW_LOAD_CASE

            module.search_config = CaseSearch(
                search_label=search_label,
                search_again_label=search_again_label,
                title_label=title_label,
                properties=properties,
                additional_case_types=module.search_config.additional_case_types,
                additional_relevant=search_properties.get('additional_relevant', ''),
                auto_launch=force_auto_launch or bool(search_properties.get('auto_launch')),
                default_search=bool(search_properties.get('default_search')),
                search_filter=search_properties.get('search_filter', ""),
                search_button_display_condition=search_properties.get('search_button_display_condition', ""),
                blacklisted_owner_ids_expression=search_properties.get('blacklisted_owner_ids_expression', ""),
                default_properties=[
                    DefaultCaseSearchProperty.wrap(p)
                    for p in search_properties.get('default_properties')
                ],
                data_registry=data_registry_slug,
                data_registry_workflow=data_registry_workflow,
                additional_registry_cases=additional_registry_cases,
                custom_related_case_property=search_properties.get('custom_related_case_property', ""),
                inline_search=search_properties.get('inline_search', False),
            )

    resp = {}
    app.save(resp)
    return JsonResponse(resp)


@no_conflict_require_POST
@require_can_edit_apps
def edit_report_module(request, domain, app_id, module_unique_id):
    """
    Overwrite module case details. Only overwrites components that have been
    provided in the request. Components are short, long, filter, parent_select,
    and sort_elements.
    """
    params = json_request(request.POST)
    app = get_app(domain, app_id)

    try:
        module = app.get_module_by_unique_id(module_unique_id)
    except ModuleNotFoundException:
        # temporary fallback
        module = app.get_module(module_unique_id)

    assert isinstance(module, ReportModule)
    module.name = params['name']
    module.report_context_tile = params['report_context_tile']

    try:
        module.report_configs = [ReportAppConfig.wrap(spec) for spec in params['reports']]
    except Exception:
        notify_exception(
            request,
            message="Something went wrong while editing report modules",
            details={'domain': domain, 'app_id': app_id, }
        )
        return HttpResponseBadRequest(_("There was a problem processing your request."))

    if app.enable_module_filtering:
        module['module_filter'] = request.POST.get('module_filter')

    module.media_image.update(params['multimedia']['mediaImage'])
    module.media_audio.update(params['multimedia']['mediaAudio'])

    try:
        app.save()
    except Exception:
        notify_exception(
            request,
            message="Something went wrong while saving app {} while editing report modules".format(app_id),
            details={'domain': domain, 'app_id': app_id, }
        )
        return HttpResponseBadRequest(_("There was a problem processing your request."))

    return json_response('success')


def validate_module_for_build(request, domain, app_id, module_unique_id, ajax=True):
    app = get_app(domain, app_id)
    try:
        module = app.get_module_by_unique_id(module_unique_id)
    except ModuleNotFoundException:
        try:
            # temporary fallback
            module = app.get_module(module_unique_id)
        except ModuleNotFoundException:
            raise Http404()

    errors = module.validate_for_build()
    lang, langs = get_langs(request, app)

    response_html = render_to_string("app_manager/partials/build_errors.html", {
        'app': app,
        'build_errors': errors,
        'not_actual_build': True,
        'domain': domain,
        'langs': langs,
        'toggles': toggles_enabled_for_request(request),
    })
    if ajax:
        return json_response({'error_html': response_html})
    return HttpResponse(response_html)


@no_conflict_require_POST
@require_can_edit_apps
def new_module(request, domain, app_id):
    "Adds a module to an app"
    app = get_app(domain, app_id)
    from corehq.apps.app_manager.views.utils import get_default_followup_form_xml
    lang = request.COOKIES.get('lang', app.langs[0])
    name = request.POST.get('name')
    module_type = request.POST.get('module_type', 'case')

    if module_type == 'biometrics':
        enroll_module, enroll_form_id = _init_biometrics_enroll_module(app, lang)
        _init_biometrics_identify_module(app, lang, enroll_form_id)

        app.save()

        response = back_to_main(request, domain, app_id=app_id,
                                module_id=enroll_module.id, form_id=0)
        response.set_cookie('suppress_build_errors', 'yes', secure=settings.SECURE_COOKIES)
        return response
    elif module_type == 'case' or module_type == 'survey':  # survey option added for V2
        if module_type == 'case':
            name = name or 'Case List'
        else:
            name = name or 'Surveys'

        module = app.add_module(Module.new_module(name, lang))
        module_id = module.id

        form_id = None
        unstructured = add_ons.show("empty_case_lists", request, app)
        if module_type == 'case':
            if not unstructured:
                form_id = 0

                # registration form
                register = app.new_form(module_id, _("Registration Form"), lang)
                register.actions.open_case = OpenCaseAction(condition=FormActionCondition(type='always'))
                register.actions.update_case = UpdateCaseAction(
                    condition=FormActionCondition(type='always'))

                # one followup form
                msg = _("This is your follow up form. "
                        "Delete this label and add questions for any follow up visits.")
                attachment = get_default_followup_form_xml(context={'lang': lang, 'default_label': msg})
                followup = app.new_form(module_id, _("Followup Form"), lang, attachment=attachment)
                followup.requires = "case"
                followup.actions.update_case = UpdateCaseAction(condition=FormActionCondition(type='always'))

            _init_module_case_type(module)
        else:
            form_id = 0
            app.new_form(module_id, _("Survey"), lang)

        app.save()
        response = back_to_main(request, domain, app_id=app_id,
                                module_id=module_id, form_id=form_id)
        response.set_cookie('suppress_build_errors', 'yes', secure=settings.SECURE_COOKIES)
        return response
    elif module_type in MODULE_TYPE_MAP:
        fn = MODULE_TYPE_MAP[module_type][FN]
        validations = MODULE_TYPE_MAP[module_type][VALIDATIONS]
        error = next((v[1] for v in validations if v[0](app)), None)
        if error:
            messages.warning(request, error)
            return back_to_main(request, domain, app_id=app.id)
        else:
            return fn(request, domain, app, name, lang)
    else:
        logger.error('Unexpected module type for new module: "%s"' % module_type)
        return back_to_main(request, domain, app_id=app_id)


# Set initial module case type, copying from another module in the same app
def _init_module_case_type(module):
    app = module.get_app()
    app_case_types = [m.case_type for m in app.modules if m.case_type]
    if len(app_case_types):
        module.case_type = app_case_types[0]
    else:
        module.case_type = 'case'


def _init_biometrics_enroll_module(app, lang):
    """
    Creates Enrolment Module for Biometrics
    """
    module = app.add_module(Module.new_module(_("Registration"), lang))

    form_name = _("Enroll New Person")

    context = {
        'xmlns_uuid': generate_xmlns(),
        'form_name': form_name,
        'name_label': _("What is your name?"),
        'simprints_enrol_label': _("Scan Fingerprints"),
        'lang': lang,
    }
    context.update(app.biometric_context)
    attachment = render_to_string(
        "app_manager/simprints_enrolment_form.xml",
        context=context
    )

    enroll = app.new_form(module.id, form_name, lang, attachment=attachment)
    enroll.actions.open_case = OpenCaseAction(
        name_update=ConditionalCaseUpdate(question_path="/data/name"),
        condition=FormActionCondition(type='always'),
    )
    enroll.actions.update_case = UpdateCaseAction(
        update={
            'simprintsId': ConditionalCaseUpdate(question_path='/data/simprintsId'),
            'rightIndex': ConditionalCaseUpdate(question_path='/data/rightIndex'),
            'rightThumb': ConditionalCaseUpdate(question_path='/data/rightThumb'),
            'leftIndex': ConditionalCaseUpdate(question_path='/data/leftIndex'),
            'leftThumb': ConditionalCaseUpdate(question_path='/data/leftThumb'),
        },
        condition=FormActionCondition(type='always'),
    )

    module.case_type = 'person'

    return module, enroll.get_unique_id()


def _init_biometrics_identify_module(app, lang, enroll_form_id):
    """
    Creates Identification Module for Biometrics
    """
    module = app.add_module(Module.new_module(_("Identify Registered Person"), lang))

    # make sure app has Register From Case List Add-On enabled
    app.add_ons["register_from_case_list"] = True

    # turn on Register from Case List with Simprints Enrolment form
    module.case_list_form = CaseListForm(
        form_id=enroll_form_id,
        label=dict([(lang, _("Enroll New Person"))]),
    )
    case_list = module.case_details.short
    case_list.lookup_enabled = True
    case_list.lookup_action = "com.simprints.id.IDENTIFY"
    case_list.lookup_name = _("Scan Fingerprint")
    case_list.lookup_extras = list([
        dict(key=key, value="'{}'".format(value))
        for key, value in app.biometric_context.items()
    ])
    case_list.lookup_responses = [
        {'key': 'fake'},
    ]
    case_list.lookup_display_results = True
    case_list.lookup_field_header[lang] = _("Confidence")
    case_list.lookup_field_template = 'simprintsId'

    form_name = _("Followup with Person")

    output_tag = mark_safe(  # nosec: no user input
        "<output value=\"instance('casedb')/casedb/case[@case_id = "
        "instance('commcaresession')/session/data/case_id]/case_name\" "
        "vellum:value=\"#case/case_name\" />"
    )

    context = {
        'xmlns_uuid': generate_xmlns(),
        'form_name': form_name,
        'lang': lang,
        'placeholder_label': format_html(_(
            "This is your follow up form for {}. Delete this label and add "
            "questions for any follow up visits."
        ), output_tag)
    }
    attachment = render_to_string(
        "app_manager/simprints_followup_form.xml",
        context=context
    )

    identify = app.new_form(module.id, form_name, lang, attachment=attachment)
    identify.requires = 'case'
    identify.actions.update_case = UpdateCaseAction(
        condition=FormActionCondition(type='always'))

    module.case_type = 'person'


def _save_case_list_lookup_params(short, case_list_lookup, lang):
    short.lookup_enabled = case_list_lookup.get("lookup_enabled", short.lookup_enabled)
    short.lookup_autolaunch = case_list_lookup.get("lookup_autolaunch", short.lookup_autolaunch)
    short.lookup_action = case_list_lookup.get("lookup_action", short.lookup_action)
    short.lookup_name = case_list_lookup.get("lookup_name", short.lookup_name)
    short.lookup_extras = case_list_lookup.get("lookup_extras", short.lookup_extras)
    short.lookup_responses = case_list_lookup.get("lookup_responses", short.lookup_responses)
    short.lookup_image = case_list_lookup.get("lookup_image", short.lookup_image)
    short.lookup_display_results = case_list_lookup.get("lookup_display_results", short.lookup_display_results)
    if "lookup_field_header" in case_list_lookup:
        short.lookup_field_header[lang] = case_list_lookup["lookup_field_header"]
    short.lookup_field_template = case_list_lookup.get("lookup_field_template", short.lookup_field_template)


@require_GET
@require_deploy_apps
def view_module(request, domain, app_id, module_unique_id):
    from corehq.apps.app_manager.views.view_generic import view_generic
    return view_generic(request, domain, app_id, module_unique_id=module_unique_id)


@require_GET
@require_deploy_apps
def view_module_legacy(request, domain, app_id, module_id):
    """
    This view has been kept around to not break any documentation on example apps
    and partner-distributed documentation on existing apps.
    PLEASE DO NOT DELETE.
    """
    from corehq.apps.app_manager.views.view_generic import view_generic
    return view_generic(request, domain, app_id, module_id)


class ExistingCaseTypesView(LoginAndDomainMixin, View):
    urlname = 'existing_case_types'

    def get(self, request, domain):
        return JsonResponse({
            'existing_case_types': list(get_case_types_for_domain_es(domain))
        })


FN = 'fn'
VALIDATIONS = 'validations'
MODULE_TYPE_MAP = {
    'advanced': {
        FN: _new_advanced_module,
        VALIDATIONS: []
    },
    'report': {
        FN: _new_report_module,
        VALIDATIONS: []
    },
    'shadow': {
        FN: _new_shadow_module,
        VALIDATIONS: []
    },
    'shadow-v1': {
        FN: partial(_new_shadow_module, shadow_module_version=1),
        VALIDATIONS: []
    },
    'training': {
        FN: _new_training_module,
        VALIDATIONS: []
    },
}<|MERGE_RESOLUTION|>--- conflicted
+++ resolved
@@ -228,7 +228,6 @@
             'has_lookup_tables': bool([i for i in item_lists if i['fixture_type'] == LOOKUP_TABLE_FIXTURE]),
             'has_mobile_ucr': bool([i for i in item_lists if i['fixture_type'] == REPORT_FIXTURE]),
             'default_value_expression_enabled': app.enable_default_value_expression,
-<<<<<<< HEAD
             'search_config': {
                 'search_properties':
                     module.search_config.properties if module_offers_search(module) else [],
@@ -248,26 +247,14 @@
                     module.search_config.search_label.label if hasattr(module, 'search_config') else "",
                 'search_again_label':
                     module.search_config.search_again_label.label if hasattr(module, 'search_config') else "",
+                'title_label':
+                    module.search_config.title_label if hasattr(module, 'search_config') else "",
                 'data_registry': module.search_config.data_registry if module.search_config.data_registry else "",
                 'data_registry_workflow': module.search_config.data_registry_workflow,
                 'additional_registry_cases': module.search_config.additional_registry_cases,
                 'custom_related_case_property': module.search_config.custom_related_case_property,
                 'inline_search': module.search_config.inline_search,
             },
-=======
-            # populate these even if module_offers_search is false because search_config might just not exist yet
-            'search_label':
-                module.search_config.search_label.label if hasattr(module, 'search_config') else "",
-            'search_again_label':
-                module.search_config.search_again_label.label if hasattr(module, 'search_config') else "",
-            'title_label':
-                module.search_config.title_label if hasattr(module, 'search_config') else "",
-            'data_registry': module.search_config.data_registry,
-            'data_registry_workflow': module.search_config.data_registry_workflow,
-            'additional_registry_cases': module.search_config.additional_registry_cases,
-            'custom_related_case_property': module.search_config.custom_related_case_property,
-            'inline_search': module.search_config.inline_search,
->>>>>>> 14e3c1da
         },
     }
     if toggles.CASE_DETAIL_PRINT.enabled(app.domain):
