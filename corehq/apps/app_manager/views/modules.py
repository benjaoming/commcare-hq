--- conflicted
+++ resolved
@@ -242,12 +242,8 @@
             'search_again_label':
                 module.search_config.search_again_label.label if hasattr(module, 'search_config') else "",
             'data_registry': module.search_config.data_registry,
-<<<<<<< HEAD
             'data_registry_workflow': module.search_config.data_registry_workflow,
-            'additional_registry_queries': module.search_config.additional_registry_queries,
-=======
             'additional_registry_cases': module.search_config.additional_registry_cases,
->>>>>>> 40d85888
         },
     }
     if toggles.CASE_DETAIL_PRINT.enabled(app.domain):
@@ -1255,12 +1251,8 @@
                     for p in search_properties.get('default_properties')
                 ],
                 data_registry=search_properties.get('data_registry', ""),
-<<<<<<< HEAD
                 data_registry_workflow=search_properties.get('data_registry_workflow', ""),
-                additional_registry_queries=additional_registry_queries,
-=======
                 additional_registry_cases=additional_registry_cases,
->>>>>>> 40d85888
             )
 
     resp = {}
