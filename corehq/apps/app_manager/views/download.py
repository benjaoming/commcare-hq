import json
import os

from couchdbkit import ResourceConflict, ResourceNotFound
from django.contrib import messages
from django.urls import RegexURLResolver, Resolver404
from django.http import HttpResponse, Http404, JsonResponse
from django.shortcuts import render
from django.template.loader import render_to_string
from django.utils.translation import ugettext_lazy as _

from corehq import toggles
from corehq.apps.app_manager.dbaccessors import get_all_built_app_ids_and_versions, get_app
from corehq.apps.app_manager.decorators import safe_download, safe_cached_download
from corehq.apps.app_manager.exceptions import ModuleNotFoundException, \
    AppManagerException, FormNotFoundException
from corehq.apps.app_manager.util import add_odk_profile_after_build
from corehq.apps.app_manager.views.utils import back_to_main, get_langs
from corehq.apps.app_manager.tasks import make_async_build
from corehq.apps.builds.jadjar import convert_XML_To_J2ME
from corehq.apps.hqmedia.views import DownloadMultimediaZip
from corehq.util.soft_assert import soft_assert
from corehq.util.view_utils import set_file_download
from dimagi.utils.web import json_response
from corehq.apps.accounting.utils import domain_has_privilege
from corehq import privileges


BAD_BUILD_MESSAGE = _("Sorry: this build is invalid. Try deleting it and rebuilding. "
                      "If error persists, please contact us at commcarehq-support@dimagi.com")


@safe_download
def download_odk_profile(request, domain, app_id):
    """
    See ApplicationBase.create_profile

    """
    if not request.app.copy_of:
        username = request.GET.get('username', 'unknown user')
        make_async_build.delay(request.app, username)
    else:
        request._always_allow_browser_caching = True
    return HttpResponse(
        request.app.create_profile(is_odk=True),
        content_type="commcare/profile"
    )


@safe_download
def download_odk_media_profile(request, domain, app_id):
    if not request.app.copy_of:
        username = request.GET.get('username', 'unknown user')
        make_async_build.delay(request.app, username)
    else:
        request._always_allow_browser_caching = True
    return HttpResponse(
        request.app.create_profile(is_odk=True, with_media=True),
        content_type="commcare/profile"
    )


@safe_cached_download
def download_suite(request, domain, app_id):
    """
    See Application.create_suite

    """
    if not request.app.copy_of:
        previous_version = request.app.get_latest_app(released_only=False)
        request.app.set_form_versions(previous_version)
    return HttpResponse(
        request.app.create_suite()
    )


@safe_cached_download
def download_media_suite(request, domain, app_id):
    """
    See Application.create_media_suite

    """
    if not request.app.copy_of:
        previous_version = request.app.get_latest_app(released_only=False)
        request.app.set_media_versions(previous_version)
    return HttpResponse(
        request.app.create_media_suite()
    )


@safe_cached_download
def download_app_strings(request, domain, app_id, lang):
    """
    See Application.create_app_strings

    """
    return HttpResponse(
        request.app.create_app_strings(lang)
    )


@safe_cached_download
def download_xform(request, domain, app_id, module_id, form_id):
    """
    See Application.fetch_xform

    """
    try:
        return HttpResponse(
            request.app.fetch_xform(module_id, form_id)
        )
    except (IndexError, ModuleNotFoundException):
        raise Http404()
    except AppManagerException:
        form_unique_id = request.app.get_module(module_id).get_form(form_id).unique_id
        response = validate_form_for_build(request, domain, app_id, form_unique_id, ajax=False)
        response.status_code = 404
        return response


@safe_cached_download
def download_jad(request, domain, app_id):
    """
    See ApplicationBase.create_jadjar_from_build_files

    """
    app = request.app
    if not app.copy_of:
        app.set_form_versions(None)
        app.set_media_versions(None)
    jad, _ = app.create_jadjar_from_build_files()
    try:
        response = HttpResponse(jad)
    except Exception:
        messages.error(request, BAD_BUILD_MESSAGE)
        return back_to_main(request, domain, app_id=app_id)
    set_file_download(response, "CommCare.jad")
    response["Content-Type"] = "text/vnd.sun.j2me.app-descriptor"
    response["Content-Length"] = len(jad)
    return response


@safe_cached_download
def download_jar(request, domain, app_id):
    """
    See ApplicationBase.create_jadjar_from_build_files

    This is the only view that will actually be called
    in the process of downloading a complete CommCare.jar
    build (i.e. over the air to a phone).

    """
    response = HttpResponse(content_type="application/java-archive")
    app = request.app
    if not app.copy_of:
        app.set_form_versions(None)
        app.set_media_versions(None)
    _, jar = app.create_jadjar_from_build_files()
    set_file_download(response, 'CommCare.jar')
    response['Content-Length'] = len(jar)
    try:
        response.write(jar)
    except Exception:
        messages.error(request, BAD_BUILD_MESSAGE)
        return back_to_main(request, domain, app_id=app_id)
    return response


def download_test_jar(request):
    with open(os.path.join(os.path.dirname(__file__), 'static', 'app_manager', 'CommCare.jar')) as f:
        jar = f.read()

    response = HttpResponse(content_type="application/java-archive")
    set_file_download(response, "CommCare.jar")
    response['Content-Length'] = len(jar)
    response.write(jar)
    return response


@safe_cached_download
def download_raw_jar(request, domain, app_id):
    """
    See ApplicationBase.fetch_jar

    """
    response = HttpResponse(
        request.app.fetch_jar()
    )
    response['Content-Type'] = "application/java-archive"
    return response


class DownloadCCZ(DownloadMultimediaZip):
    name = 'download_ccz'
    compress_zip = True

    @property
    def zip_name(self):
        return 'commcare_v{}.ccz'.format(self.app.version)

    include_index_files = True

    def check_before_zipping(self):
        if self.app.is_remote_app():
            self.include_multimedia_files = False
        super(DownloadCCZ, self).check_before_zipping()


@safe_cached_download
def download_file(request, domain, app_id, path):
    if path == "app.json":
        return JsonResponse(request.app.to_json())

    content_type_map = {
        'ccpr': 'commcare/profile',
        'jad': 'text/vnd.sun.j2me.app-descriptor',
        'jar': 'application/java-archive',
        'xml': 'application/xml',
        'txt': 'text/plain',
    }
    try:
        content_type = content_type_map[path.split('.')[-1]]
    except KeyError:
        content_type = None
    response = HttpResponse(content_type=content_type)

    build_profile = request.GET.get('profile')
    build_profile_access = domain_has_privilege(domain, privileges.BUILD_PROFILES)
    if path in ('CommCare.jad', 'CommCare.jar'):
        set_file_download(response, path)
        full_path = path
    elif build_profile and build_profile in request.app.build_profiles and build_profile_access:
        full_path = 'files/%s/%s' % (build_profile, path)
    else:
        full_path = 'files/%s' % path

    def resolve_path(path):
        return RegexURLResolver(
            r'^', 'corehq.apps.app_manager.download_urls').resolve(path)

    def create_build_files_if_necessary_handling_conflicts(is_retry=False):
        try:
            try:
                # look for file guaranteed to exist if profile is created
                request.app.fetch_attachment('files/{id}/profile.xml'.format(id=build_profile))
            except ResourceNotFound:
                request.app.create_build_files(save=True, build_profile_id=build_profile)
                request.app.save()
        except ResourceConflict:
            if is_retry:
                raise
            create_build_files_if_necessary_handling_conflicts(True)

    try:
        # lazily create language profiles to avoid slowing initial build
        try:
            assert request.app.copy_of
            payload = request.app.fetch_attachment(full_path)
        except (AssertionError, ResourceNotFound):
            if build_profile in request.app.build_profiles and build_profile_access:
<<<<<<< HEAD
                try:
                    # look for file guaranteed to exist if profile is created
                    assert request.app.copy_of
                    request.app.fetch_attachment('files/{id}/profile.xml'.format(id=build_profile))
                except (AssertionError, ResourceNotFound):
                    request.app.create_build_files(save=True, build_profile_id=build_profile)
                    request.app.save()
                    payload = request.app.fetch_attachment(full_path)
                else:
                    # if profile.xml is found the profile has been built and its a bad request
                    raise
=======
                create_build_files_if_necessary_handling_conflicts()
                payload = request.app.fetch_attachment(full_path)
>>>>>>> 577f4685
            else:
                raise
        if type(payload) is unicode:
            payload = payload.encode('utf-8')
        if path in ['profile.xml', 'media_profile.xml']:
            payload = convert_XML_To_J2ME(payload, path, request.app.use_j2me_endpoint)
        response.write(payload)
        response['Content-Length'] = len(response.content)
        return response
    except ResourceNotFound:
        if request.app.copy_of:
            if request.META.get('HTTP_USER_AGENT') == 'bitlybot':
                raise Http404()
            elif path == 'profile.ccpr':
                # legacy: should patch build to add odk profile
                # which wasn't made on build for a long time
                add_odk_profile_after_build(request.app)
                request.app.save()
                return download_file(request, domain, app_id, path)
            elif path in ('CommCare.jad', 'CommCare.jar'):
                if not request.app.build_spec.supports_j2me():
                    raise Http404()
                request.app.create_jadjar_from_build_files(save=True)
                try:
                    request.app.save(increment_version=False)
                except ResourceConflict:
                    # Likely that somebody tried to download the jad and jar
                    # files for the first time simultaneously.
                    pass
                return download_file(request, domain, app_id, path)
            else:
                try:
                    resolve_path(path)
                except Resolver404:
                    # ok this was just a url that doesn't exist
                    # todo: log since it likely exposes a mobile bug
                    # logging was removed because such a mobile bug existed
                    # and was spamming our emails
                    pass
                else:
                    # this resource should exist but doesn't
                    _assert = soft_assert('@'.join(['jschweers', 'dimagi.com']))
                    _assert(False, 'Expected build resource %s not found' % path)
                raise Http404()
        try:
            callback, callback_args, callback_kwargs = resolve_path(path)
        except Resolver404:
            raise Http404()

        return callback(request, domain, app_id, *callback_args, **callback_kwargs)


@safe_download
def download_profile(request, domain, app_id):
    """
    See ApplicationBase.create_profile

    """
    if not request.app.copy_of:
        username = request.GET.get('username', 'unknown user')
        make_async_build.delay(request.app, username)
    else:
        request._always_allow_browser_caching = True
    return HttpResponse(
        request.app.create_profile()
    )


@safe_download
def download_media_profile(request, domain, app_id):
    if not request.app.copy_of:
        username = request.GET.get('username', 'unknown user')
        make_async_build.delay(request.app, username)
    else:
        request._always_allow_browser_caching = True
    return HttpResponse(
        request.app.create_profile(with_media=True)
    )


@safe_cached_download
def download_practice_user_restore(request, domain, app_id):
    if not request.app.copy_of:
        make_async_build.delay(request.app)
    return HttpResponse(
        request.app.create_practice_user_restore()
    )


@safe_download
def download_index(request, domain, app_id):
    """
    A landing page, mostly for debugging, that has links the jad and jar as well as
    all the resource files that will end up zipped into the jar.

    """
    files = []
    try:
        files = source_files(request.app)
    except Exception:
        messages.error(
            request,
            _(
                "We were unable to get your files "
                "because your Application has errors. "
                "Please click <strong>Make New Version</strong> "
                "for feedback on how to fix these errors."
            ),
            extra_tags='html'
        )
    built_versions = get_all_built_app_ids_and_versions(domain, request.app.copy_of)
    return render(request, "app_manager/download_index.html", {
        'app': request.app,
        'files': [{'name': f[0], 'source': f[1]} for f in files],
        'supports_j2me': request.app.build_spec.supports_j2me(),
        'built_versions': [{
            'app_id': app_id,
            'build_id': build_id,
            'version': version,
            'comment': comment,
        } for app_id, build_id, version, comment in built_versions]
    })


def validate_form_for_build(request, domain, app_id, form_unique_id, ajax=True):
    app = get_app(domain, app_id)
    try:
        form = app.get_form(form_unique_id)
    except FormNotFoundException:
        # this can happen if you delete the form from another page
        raise Http404()
    errors = form.validate_for_build()
    lang, langs = get_langs(request, app)

    if ajax and "blank form" in [error.get('type') for error in errors] and not form.form_type == "shadow_form":
        response_html = ""
    else:
        if form.form_type == "shadow_form":
            # Don't display the blank form error if its a shadow form
            errors = [e for e in errors if e['type'] != "blank form"]
        response_html = render_to_string("app_manager/partials/build_errors.html", {
            'request': request,
            'app': app,
            'form': form,
            'build_errors': errors,
            'not_actual_build': True,
            'domain': domain,
            'langs': langs,
            'lang': lang
        })

    if ajax:
        return json_response({
            'error_html': response_html,
        })
    else:
        return HttpResponse(response_html)


def download_index_files(app, build_profile_id=None):
    if app.copy_of:
        prefix = 'files/'
        if build_profile_id is not None:
            prefix += build_profile_id + '/'
            needed_for_CCZ = lambda path: path.startswith(prefix)
        else:
            profiles = set(app.build_profiles)
            needed_for_CCZ = lambda path: (path.startswith(prefix) and
                                           path.split('/')[1] not in profiles)
        if not (prefix + 'profile.ccpr') in app.blobs:
            # profile hasnt been built yet
            app.create_build_files(save=True, build_profile_id=build_profile_id)
            app.save()
        files = [(path[len(prefix):], app.fetch_attachment(path))
                 for path in app.blobs if needed_for_CCZ(path)]
    else:
        files = app.create_all_files().items()
    return sorted(files)


def source_files(app):
    """
    Return the app's source files, including the app json.
    Return format is a list of tuples where the first item in the tuple is a
    file name and the second is the file contents.
    """
    if not app.copy_of:
        app.set_media_versions(None)
    files = download_index_files(app)
    files.append(
        ("app.json", json.dumps(
            app.to_json(), sort_keys=True, indent=4, separators=(',', ': ')
        ))
    )
    return sorted(files)<|MERGE_RESOLUTION|>--- conflicted
+++ resolved
@@ -242,8 +242,9 @@
         try:
             try:
                 # look for file guaranteed to exist if profile is created
+                assert request.app.copy_of
                 request.app.fetch_attachment('files/{id}/profile.xml'.format(id=build_profile))
-            except ResourceNotFound:
+            except (AssertionError, ResourceNotFound):
                 request.app.create_build_files(save=True, build_profile_id=build_profile)
                 request.app.save()
         except ResourceConflict:
@@ -258,22 +259,8 @@
             payload = request.app.fetch_attachment(full_path)
         except (AssertionError, ResourceNotFound):
             if build_profile in request.app.build_profiles and build_profile_access:
-<<<<<<< HEAD
-                try:
-                    # look for file guaranteed to exist if profile is created
-                    assert request.app.copy_of
-                    request.app.fetch_attachment('files/{id}/profile.xml'.format(id=build_profile))
-                except (AssertionError, ResourceNotFound):
-                    request.app.create_build_files(save=True, build_profile_id=build_profile)
-                    request.app.save()
-                    payload = request.app.fetch_attachment(full_path)
-                else:
-                    # if profile.xml is found the profile has been built and its a bad request
-                    raise
-=======
                 create_build_files_if_necessary_handling_conflicts()
                 payload = request.app.fetch_attachment(full_path)
->>>>>>> 577f4685
             else:
                 raise
         if type(payload) is unicode:
