import copy
import json
import os
import tempfile
import zipfile
from collections import defaultdict
from wsgiref.util import FileWrapper

from django.utils.text import slugify
from django.utils.translation import ugettext as _
from django.utils.http import urlencode as django_urlencode
from couchdbkit.exceptions import ResourceConflict
from django.http import HttpResponse, Http404, HttpResponseBadRequest
from django.http import HttpResponseRedirect
from django.urls import reverse
from django.shortcuts import render
from django.views.decorators.http import require_GET
from django.contrib import messages

from corehq.apps.app_manager.commcare_settings import get_commcare_settings_layout
from corehq.apps.app_manager.exceptions import ConflictingCaseTypeError, \
    IncompatibleFormTypeException, RearrangeError, AppEditingError
from corehq.apps.app_manager.views.utils import back_to_main, get_langs, \
    validate_langs, CASE_TYPE_CONFLICT_MSG, overwrite_app
from corehq import toggles, privileges
from corehq.elastic import ESError
from dimagi.utils.logging import notify_exception
from toggle.shortcuts import set_toggle
from corehq.apps.app_manager.forms import CopyApplicationForm
from corehq.apps.app_manager import id_strings, add_ons
from corehq.apps.dashboard.views import DomainDashboardView
from corehq.apps.hqwebapp.templatetags.hq_shared_tags import toggle_enabled
from corehq.apps.hqwebapp.utils import get_bulk_upload_form
from corehq.apps.users.dbaccessors.all_commcare_users import get_practice_mode_mobile_workers
from corehq.apps.tour import tours
from corehq.apps.translations.models import Translation
from corehq.apps.app_manager.const import (
    MAJOR_RELEASE_TO_VERSION,
    AUTO_SELECT_USERCASE,
    DEFAULT_FETCH_LIMIT,
)
from corehq.apps.app_manager.util import (
    get_settings_values,
    app_doc_types,
    get_app_manager_template,
    get_and_assert_practice_user_in_domain,
)
from corehq.apps.domain.models import Domain
from corehq.apps.userreports.util import get_static_report_mapping
from corehq.tabs.tabclasses import ApplicationsTab
from corehq.util.compression import decompress
from corehq.apps.app_manager.xform import (
    XFormException)
from corehq.apps.builds.models import CommCareBuildConfig, BuildSpec
from corehq.util.view_utils import set_file_download
from dimagi.utils.web import json_response, json_request
from corehq.util.timezones.utils import get_timezone_for_user
from corehq.apps.domain.decorators import (
    login_and_domain_required,
    login_or_digest,
)
from corehq.apps.app_manager.dbaccessors import get_app, get_current_app_doc, wrap_app
from corehq.apps.app_manager.models import (
    Application,
    ApplicationBase,
    DeleteApplicationRecord,
    Form,
    FormNotFoundException,
    Module,
    ModuleNotFoundException,
    load_app_template,
    ReportModule)
from corehq.apps.app_manager.models import import_app as import_app_util
from corehq.apps.app_manager.decorators import no_conflict_require_POST, \
    require_can_edit_apps, require_deploy_apps
from django_prbac.utils import has_privilege
from corehq.apps.analytics.tasks import track_app_from_template_on_hubspot, identify
from corehq.apps.analytics.utils import get_meta
from corehq.util.view_utils import reverse as reverse_util


@no_conflict_require_POST
@require_can_edit_apps
def delete_app(request, domain, app_id):
    "Deletes an app from the database"
    app = get_app(domain, app_id)
    record = app.delete_app()
    messages.success(
        request,
        _('You have deleted an application. <a href="%s" class="post-link">Undo</a>')
        % reverse('undo_delete_app', args=[domain, record.get_id]),
        extra_tags='html'
    )
    app.save()
    clear_app_cache(request, domain)

    if toggles.APP_MANAGER_V1.enabled(request.user.username):
        return back_to_main(request, domain)
    return HttpResponseRedirect(reverse(DomainDashboardView.urlname, args=[domain]))


@no_conflict_require_POST
@require_can_edit_apps
def undo_delete_app(request, domain, record_id):
    try:
        app = get_app(domain, record_id)
        app.unretire()
        app_id = app.id
    except Exception:
        record = DeleteApplicationRecord.get(record_id)
        record.undo()
        app_id = record.app_id
    clear_app_cache(request, domain)
    messages.success(request, 'Application successfully restored.')
    return back_to_main(request, domain, app_id=app_id)


@require_can_edit_apps
def default_new_app(request, domain):
    """New Blank Application according to defaults. So that we can link here
    instead of creating a form and posting to the above link, which was getting
    annoying for the Dashboard.
    """
    meta = get_meta(request)
    track_app_from_template_on_hubspot.delay(request.couch_user, request.COOKIES, meta)
<<<<<<< HEAD

    if toggles.APP_MANAGER_V2_TEMPLATE_APPS.enabled(domain):
        template = load_app_template("case_management")
        app = import_app_util(template, domain)
    else:
        lang = 'en'
        app = Application.new_app(domain, _("Untitled Application"), lang=lang)
=======
    lang = 'en'
    app = Application.new_app(domain, _("Untitled Application"), lang=lang)
    add_ons.init_app(request, app)
>>>>>>> e3d571e9

    if request.project.secure_submissions:
        app.secure_submissions = True
    clear_app_cache(request, domain)
    app.save()
    return HttpResponseRedirect(reverse('view_app', args=[domain, app._id]))


def get_app_view_context(request, app):
    """
    This provides the context to render commcare settings on Edit Application Settings page

    This is where additional app or domain specific context can be added to any individual
    commcare-setting defined in commcare-app-settings.yaml or commcare-profile-settings.yaml
    """
    context = {}

    settings_layout = copy.deepcopy(
        get_commcare_settings_layout(request.user)[app.get_doc_type()]
    )
    for section in settings_layout:
        new_settings = []
        for setting in section['settings']:
            toggle_name = setting.get('toggle')
            if toggle_name and not toggle_enabled(request, toggle_name):
                continue
            privilege_name = setting.get('privilege')
            if privilege_name and not has_privilege(request, privilege_name):
                continue
            disable_if_true = setting.get('disable_if_true')
            if disable_if_true and getattr(app, setting['id']):
                continue
            new_settings.append(setting)
        section['settings'] = new_settings

    app_view_options = {
        'permissions': {
            'cloudcare': has_privilege(request, privileges.CLOUDCARE),
        },
        'sections': settings_layout,
        'urls': {
            'save': reverse("edit_commcare_settings", args=(app.domain, app.id)),
        },
        'user': {
            'is_previewer': request.couch_user.is_previewer(),
        },
        'values': get_settings_values(app),
        'warning': _("This is not an allowed value for this field"),
    }
    if toggles.CUSTOM_PROPERTIES.enabled(request.domain) and 'custom_properties' in getattr(app, 'profile', {}):
        custom_properties_array = map(lambda p: {'key': p[0], 'value': p[1]},
                                      app.profile.get('custom_properties').items())
        app_view_options.update({'customProperties': custom_properties_array})
    context.update({
        'app_view_options': app_view_options,
    })

    build_config = CommCareBuildConfig.fetch()
    options = build_config.get_menu()
    if not request.user.is_superuser:
        options = [option for option in options if not option.superuser_only]
    options_map = defaultdict(lambda: {"values": [], "value_names": []})
    for option in options:
        builds = options_map[option.build.major_release()]
        builds["values"].append(option.build.to_string())
        builds["value_names"].append(option.get_label())
        if "default" not in builds:
            app_ver = MAJOR_RELEASE_TO_VERSION[option.build.major_release()]
            builds["default"] = build_config.get_default(app_ver).to_string()

    def _get_setting(setting_type, setting_id):
        # get setting dict from settings_layout
        if not settings_layout:
            return None
        matched = filter(
            lambda x: x['type'] == setting_type and x['id'] == setting_id,
            [
                setting for section in settings_layout
                for setting in section['settings']
            ]
        )
        if matched:
            return matched[0]
        else:
            return None

    build_spec_setting = _get_setting('hq', 'build_spec')
    if build_spec_setting:
        build_spec_setting['options_map'] = options_map
        build_spec_setting['default_app_version'] = app.application_version

    practice_user_setting = _get_setting('hq', 'practice_mobile_worker_id')
    if practice_user_setting and has_privilege(request, privileges.PRACTICE_MOBILE_WORKERS):
        try:
            practice_users = get_practice_mode_mobile_workers(request.domain)
        except ESError:
            notify_exception(request, 'Error getting practice mode mobile workers')
            practice_users = []
        practice_user_setting['values'] = [''] + [u['_id'] for u in practice_users]
        practice_user_setting['value_names'] = [_('Not set')] + [u['username'] for u in practice_users]

    context.update({
        'bulk_ui_translation_upload': {
            'action': reverse('upload_bulk_ui_translations',
                              args=(app.domain, app.get_id)),
            'download_url': reverse('download_bulk_ui_translations',
                                    args=(app.domain, app.get_id)),
            'adjective': _(u"U\u200BI translation"),
            'plural_noun': _(u"U\u200BI translations"),
        },
        'bulk_app_translation_upload': {
            'action': reverse('upload_bulk_app_translations',
                              args=(app.domain, app.get_id)),
            'download_url': reverse('download_bulk_app_translations',
                                    args=(app.domain, app.get_id)),
            'adjective': _("app translation"),
            'plural_noun': _("app translations"),
        },
    })
    context.update({
        'bulk_ui_translation_form': get_bulk_upload_form(
            context,
            context_key="bulk_ui_translation_upload"
        ),
        'bulk_app_translation_form': get_bulk_upload_form(
            context,
            context_key="bulk_app_translation_upload"
        )
    })
    # Not used in APP_MANAGER_V2
    context['is_app_view'] = True
    try:
        context['fetchLimit'] = int(request.GET.get('limit', DEFAULT_FETCH_LIMIT))
    except ValueError:
        context['fetchLimit'] = DEFAULT_FETCH_LIMIT

    if app.get_doc_type() == 'LinkedApplication':
        context['master_version'] = get_app(None, app.master, latest=True).version
    return context


def clear_app_cache(request, domain):
    ApplicationBase.get_db().view('app_manager/applications_brief',
        startkey=[domain],
        limit=1,
    ).all()
    ApplicationsTab.clear_dropdown_cache(domain, request.couch_user.get_id)


def get_apps_base_context(request, domain, app):

    lang, langs = get_langs(request, app)

    if getattr(request, 'couch_user', None):
        timezone = get_timezone_for_user(request.couch_user, domain)
    else:
        timezone = None

    context = {
        'lang': lang,
        'langs': langs,
        'domain': domain,
        'app': app,
        'app_subset': {
            'commcare_minor_release': app.commcare_minor_release,
            'doc_type': app.get_doc_type(),
            'form_counts_by_module': [len(m.forms) for m in app.modules] if not app.is_remote_app() else [],
            'version': app.version,
        } if app else {},
        'timezone': timezone,
    }

    if app and not app.is_remote_app():
        app.assert_app_v2()
        show_advanced = (
            toggles.APP_BUILDER_ADVANCED.enabled(domain)
            or getattr(app, 'commtrack_enabled', False)
        )
        context.update({
            'show_advanced': show_advanced,
            'show_report_modules': toggles.MOBILE_UCR.enabled(domain),
            'show_shadow_modules': toggles.APP_BUILDER_SHADOW_MODULES.enabled(domain),
            'show_shadow_forms': show_advanced,
            'practice_users': [
                {"id": u['_id'], "text": u["username"]} for u in get_practice_mode_mobile_workers(domain)],
        })

    return context


@login_or_digest
@require_can_edit_apps
def app_source(request, domain, app_id):
    app = get_app(domain, app_id)
    return json_response(app.export_json(dump_json=False))


@require_can_edit_apps
def copy_app(request, domain):
    app_id = request.POST.get('app')
    app = get_app(domain, app_id)
    form = CopyApplicationForm(
        domain, app, request.POST,
        export_zipped_apps_enabled=toggles.EXPORT_ZIPPED_APPS.enabled(request.user.username)
    )
    if form.is_valid():
        gzip = request.FILES.get('gzip')
        if gzip:
            with zipfile.ZipFile(gzip, 'r', zipfile.ZIP_DEFLATED) as z:
                source = z.read(z.filelist[0].filename)
            app_id_or_source = source
        else:
            app_id_or_source = app_id

        def _inner(request, domain, data):
            clear_app_cache(request, domain)
            if data['toggles']:
                for slug in data['toggles'].split(","):
                    set_toggle(slug, domain, True, namespace=toggles.NAMESPACE_DOMAIN)
            extra_properties = {'name': data['name']}
            linked = data.get('linked')
            if linked:
                extra_properties['master'] = app_id
                extra_properties['doc_type'] = 'LinkedApplication'
                if domain not in app.linked_whitelist:
                    app.linked_whitelist.append(domain)
                    app.save()
            app_copy = import_app_util(app_id_or_source, domain, extra_properties)
            if linked:
                for module in app_copy.modules:
                    if isinstance(module, ReportModule):
                        messages.error(request, _('This linked application uses mobile UCRs which '
                                                  'are currently not supported. For this application to '
                                                  'function correctly, you will need to remove those modules.'))
                        break
            return back_to_main(request, app_copy.domain, app_id=app_copy._id)

        return login_and_domain_required(_inner)(request, form.cleaned_data['domain'], form.cleaned_data)
    else:
        from corehq.apps.app_manager.views.view_generic import view_generic
        return view_generic(request, domain, app_id=app_id, copy_app_form=form)


@require_can_edit_apps
def app_from_template(request, domain, slug):
    meta = get_meta(request)
    track_app_from_template_on_hubspot.delay(request.couch_user, request.COOKIES, meta)
    if tours.NEW_APP.is_enabled(request.user) and toggles.APP_MANAGER_V1.enabled(request.user.username):
        identify.delay(request.couch_user.username, {'First Template App Chosen': '%s' % slug})
    clear_app_cache(request, domain)
    template = load_app_template(slug)
    app = import_app_util(template, domain, {
        'created_from_template': '%s' % slug,
    })
    module_id = 0
    form_id = 0
    try:
        app.get_module(module_id).get_form(form_id)
    except (ModuleNotFoundException, FormNotFoundException):
        return HttpResponseRedirect(reverse('view_app', args=[domain, app._id]))
    return HttpResponseRedirect(reverse('view_form', args=[domain, app._id, module_id, form_id]))


@require_can_edit_apps
def export_gzip(req, domain, app_id):
    app_json = get_app(domain, app_id)
    fd, fpath = tempfile.mkstemp()
    with os.fdopen(fd, 'w') as tmp:
        with zipfile.ZipFile(tmp, "w", zipfile.ZIP_DEFLATED) as z:
            z.writestr('application.json', app_json.export_json())

    wrapper = FileWrapper(open(fpath))
    response = HttpResponse(wrapper, content_type='application/zip')
    response['Content-Length'] = os.path.getsize(fpath)
    app = Application.get(app_id)
    set_file_download(response, '{domain}-{app_name}-{app_version}.zip'.format(
        app_name=slugify(app.name), app_version=slugify(unicode(app.version)), domain=domain
    ))
    return response


@require_can_edit_apps
def import_app(request, domain):
    template = get_app_manager_template(
        request.user,
        "app_manager/v1/import_app.html",
        "app_manager/v2/import_app.html",
    )
    if request.method == "POST":
        clear_app_cache(request, domain)
        name = request.POST.get('name')
        compressed = request.POST.get('compressed')

        valid_request = True
        if not name:
            messages.error(request, _("You must submit a name for the application you are importing."))
            valid_request = False
        if not compressed:
            messages.error(request, _("You must submit the source data."))
            valid_request = False

        if not valid_request:
            return render(request, template, {'domain': domain})

        source = decompress([chr(int(x)) if int(x) < 256 else int(x) for x in compressed.split(',')])
        source = json.loads(source)
        assert(source is not None)
        app = import_app_util(source, domain, {'name': name})

        return back_to_main(request, domain, app_id=app._id)
    else:
        app_id = request.GET.get('app')
        redirect_domain = request.GET.get('domain') or None
        if redirect_domain is not None:
            redirect_domain = redirect_domain.lower()
            if Domain.get_by_name(redirect_domain):
                return HttpResponseRedirect(
                    reverse('import_app', args=[redirect_domain])
                    + "?app={app_id}".format(app_id=app_id)
                )
            else:
                if redirect_domain:
                    messages.error(request, "We can't find a project called %s." % redirect_domain)
                else:
                    messages.error(request, "You left the project name blank.")
                return HttpResponseRedirect(request.META.get('HTTP_REFERER', request.path))

        if app_id:
            app = get_app(None, app_id)
            assert(app.get_doc_type() in ('Application', 'RemoteApp'))
            assert(request.couch_user.is_member_of(app.domain))
        else:
            app = None

        return render(request, template, {
            'domain': domain,
            'app': app,
        })


@require_GET
@require_deploy_apps
def app_settings(request, domain, app_id=None):
    from corehq.apps.app_manager.views.view_generic import view_generic
    return view_generic(request, domain, app_id)


@require_GET
@require_deploy_apps
def view_app(request, domain, app_id=None):
    from corehq.apps.app_manager.views.view_generic import view_generic
    return view_generic(request, domain, app_id,
                        release_manager=(not toggles.APP_MANAGER_V1.enabled(request.user.username)))


@no_conflict_require_POST
@require_can_edit_apps
def new_app(request, domain):
    "Adds an app to the database"
    lang = 'en'
    type = request.POST["type"]
    cls = app_doc_types()[type]
    form_args = []
    if cls == Application:
        app = cls.new_app(domain, "Untitled Application", lang=lang)
        module = Module.new_module("Untitled Module", lang)
        app.add_module(module)
        form = app.new_form(0, "Untitled Form", lang)
        form_args = [module.id, form.id]
    else:
        app = cls.new_app(domain, "Untitled Application", lang=lang)
    if request.project.secure_submissions:
        app.secure_submissions = True
    app.save()
    clear_app_cache(request, domain)
    main_args = [request, domain, app.id]
    main_args.extend(form_args)

    return back_to_main(*main_args)


@no_conflict_require_POST
@require_can_edit_apps
def rename_language(request, domain, form_unique_id):
    old_code = request.POST.get('oldCode')
    new_code = request.POST.get('newCode')
    try:
        form, app = Form.get_form(form_unique_id, and_app=True)
    except ResourceConflict:
        raise Http404()
    if app.domain != domain:
        raise Http404()
    try:
        form.rename_xform_language(old_code, new_code)
        app.save()
        return HttpResponse(json.dumps({"status": "ok"}))
    except XFormException as e:
        response = HttpResponse(json.dumps({'status': 'error', 'message': unicode(e)}), status=409)
        return response


@require_GET
@login_and_domain_required
def validate_language(request, domain, app_id):
    app = get_app(domain, app_id)
    term = request.GET.get('term', '').lower()
    if term in [lang.lower() for lang in app.langs]:
        return HttpResponse(json.dumps({'match': {"code": term, "name": term}, 'suggestions': []}))
    else:
        return HttpResponseRedirect(
            "%s?%s" % (
                reverse('langcodes.views.validate', args=[]),
                django_urlencode({'term': term})
            )
        )


@no_conflict_require_POST
@require_can_edit_apps
def edit_app_langs(request, domain, app_id):
    """
    Called with post body:
    {
        langs: ["en", "es", "hin"],
        rename: {
            "hi": "hin",
            "en": "en",
            "es": "es"
        },
        build: ["es", "hin"]
    }
    """
    app = get_app(domain, app_id)
    try:
        langs, rename = validate_langs(request, app.langs)
    except AssertionError:
        return HttpResponse(status=400)

    # now do it
    for old, new in rename.items():
        if old != new:
            app.rename_lang(old, new)

    #remove deleted languages from build profiles
    new_langs = set(langs)
    deleted = [lang for lang in app.langs if lang not in new_langs]
    for id in app.build_profiles:
        for lang in deleted:
            try:
                app.build_profiles[id].langs.remove(lang)
            except ValueError:
                pass

    def replace_all(list1, list2):
        if list1 != list2:
            while list1:
                list1.pop()
            list1.extend(list2)
    replace_all(app.langs, langs)

    app.save()
    return json_response(langs)


@require_can_edit_apps
@no_conflict_require_POST
def edit_app_ui_translations(request, domain, app_id):
    params = json_request(request.POST)
    lang = params.get('lang')
    translations = params.get('translations')
    app = get_app(domain, app_id)

    # Workaround for https://github.com/dimagi/commcare-hq/pull/10951#issuecomment-203978552
    # auto-fill UI translations might have modules.m0 in the update originating from popular-translations docs
    # since module.m0 is not a UI string, don't update modules.m0 in UI translations
    translations.pop('modules.m0', None)

    app.set_translations(lang, translations)
    response = {}
    app.save(response)
    return json_response(response)


@require_GET
def get_app_ui_translations(request, domain):
    params = json_request(request.GET)
    lang = params.get('lang', 'en')
    key = params.get('key', None)
    one = params.get('one', False)
    translations = Translation.get_translations(lang, key, one)
    if isinstance(translations, dict):
        translations = {k: v for k, v in translations.items()
                        if not id_strings.is_custom_app_string(k)
                        and '=' not in k}
    return json_response(translations)


@no_conflict_require_POST
@require_can_edit_apps
def delete_app_lang(request, domain, app_id):
    """
    DEPRECATED
    Called when a language (such as 'zh') is to be deleted from app.langs

    """
    lang_id = int(request.POST['index'])
    app = get_app(domain, app_id)
    del app.langs[lang_id]
    app.save()
    return back_to_main(request, domain, app_id=app_id)


@no_conflict_require_POST
@require_can_edit_apps
def edit_app_attr(request, domain, app_id, attr):
    """
    Called to edit any (supported) app attribute, given by attr

    """
    app = get_app(domain, app_id)
    lang = request.COOKIES.get('lang', (app.langs or ['en'])[0])

    try:
        hq_settings = json.loads(request.body)['hq']
    except ValueError:
        hq_settings = request.POST

    attributes = [
        'all',
        'recipients', 'name', 'use_commcare_sense',
        'text_input', 'platform', 'build_spec',
        'use_custom_suite', 'custom_suite',
        'admin_password',
        'comment',
        'use_j2me_endpoint',
        # Application only
        'cloudcare_enabled',
        'anonymous_cloudcare_enabled',
        'case_sharing',
        'translation_strategy',
        'auto_gps_capture',
        # RemoteApp only
        'profile_url',
        'manage_urls',
        'mobile_ucr_sync_interval',
    ]
    if attr not in attributes:
        return HttpResponseBadRequest()

    def should_edit(attribute):
        return attribute == attr or ('all' == attr and attribute in hq_settings)

    def parse_sync_interval(interval):
        try:
            return int(interval)
        except ValueError:
            pass

    resp = {"update": {}}
    # For either type of app
    easy_attrs = (
        ('build_spec', BuildSpec.from_string),
        ('practice_mobile_worker_id', None),
        ('case_sharing', None),
        ('cloudcare_enabled', None),
        ('anonymous_cloudcare_enabled', None),
        ('manage_urls', None),
        ('name', None),
        ('platform', None),
        ('recipients', None),
        ('text_input', None),
        ('use_custom_suite', None),
        ('secure_submissions', None),
        ('translation_strategy', None),
        ('auto_gps_capture', None),
        ('use_grid_menus', None),
        ('grid_form_menus', None),
        ('comment', None),
        ('custom_base_url', None),
        ('use_j2me_endpoint', None),
        ('mobile_ucr_sync_interval', parse_sync_interval),
    )
    for attribute, transformation in easy_attrs:
        if should_edit(attribute):
            value = hq_settings[attribute]
            if transformation:
                value = transformation(value)
            setattr(app, attribute, value)

    if should_edit("name"):
        clear_app_cache(request, domain)
        name = hq_settings['name']
        resp['update'].update({
            '.variable-app_name': name,
            '[data-id="{id}"]'.format(id=app_id): ApplicationsTab.make_app_title(name, app.doc_type),
        })

    if should_edit("build_spec"):
        resp['update']['commcare-version'] = app.commcare_minor_release

    if should_edit("practice_mobile_worker_id"):
        user_id = hq_settings['practice_mobile_worker_id']
        if not app.enable_practice_users:
            app.practice_mobile_worker_id = None
        elif user_id:
            get_and_assert_practice_user_in_domain(user_id, request.domain)

    if should_edit("admin_password"):
        admin_password = hq_settings.get('admin_password')
        if admin_password:
            app.set_admin_password(admin_password)

    # For Normal Apps
    if should_edit("cloudcare_enabled"):
        if app.get_doc_type() not in ("Application",):
            raise Exception("App type %s does not support cloudcare" % app.get_doc_type())
        if not has_privilege(request, privileges.CLOUDCARE):
            app.cloudcare_enabled = False

    if should_edit("anonymous_cloudcare_enabled"):
        if app.get_doc_type() not in ("Application",):
            raise Exception("App type %s does not support cloudcare" % app.get_doc_type())
        if not has_privilege(request, privileges.CLOUDCARE):
            app.anonymous_cloudcare_enabled = False

    def require_remote_app():
        if app.get_doc_type() not in ("RemoteApp",):
            raise Exception("App type %s does not support profile url" % app.get_doc_type())

    # For RemoteApps
    if should_edit("profile_url"):
        require_remote_app()
        app['profile_url'] = hq_settings['profile_url']
    if should_edit("manage_urls"):
        require_remote_app()

    app.save(resp)
    # this is a put_attachment, so it has to go after everything is saved
    if should_edit("custom_suite"):
        app.set_custom_suite(hq_settings['custom_suite'])

    return HttpResponse(json.dumps(resp))


@no_conflict_require_POST
@require_can_edit_apps
def edit_add_ons(request, domain, app_id):
    app = get_app(domain, app_id)
    current = add_ons.get_dict(request, app)
    for slug, value in request.POST.iteritems():
        if slug in current:
            app.add_ons[slug] = value == 'on'
    app.save()
    return HttpResponse(json.dumps({'success': True}))


@no_conflict_require_POST
@require_can_edit_apps
def rearrange(request, domain, app_id, key):
    """
    This function handles any request to switch two items in a list.
    Key tells us the list in question and must be one of
    'forms', 'modules', 'detail', or 'langs'. The two POST params
    'to' and 'from' give us the indicies of the items to be rearranged.

    """
    app = get_app(domain, app_id)
    ajax = json.loads(request.POST.get('ajax', 'false'))
    i, j = (int(x) for x in (request.POST['to'], request.POST['from']))
    resp = {}
    module_id = None

    try:
        if "forms" == key:
            to_module_id = int(request.POST['to_module_id'])
            from_module_id = int(request.POST['from_module_id'])
            try:
                app_manager_v2 = not toggles.APP_MANAGER_V1.enabled(request.user.username)
                app.rearrange_forms(to_module_id, from_module_id, i, j, app_manager_v2=app_manager_v2)
            except ConflictingCaseTypeError:
                messages.warning(request, CASE_TYPE_CONFLICT_MSG, extra_tags="html")
        elif "modules" == key:
            app.rearrange_modules(i, j)
    except IncompatibleFormTypeException:
        if toggles.APP_MANAGER_V1.enabled(request.user.username):
            messages.error(request, _(
                'The form cannot be moved into the desired module.'
            ))
        else:
            messages.error(request, _(
                'The form can not be moved into the desired menu.'
            ))
        return back_to_main(request, domain, app_id=app_id, module_id=module_id)
    except (RearrangeError, ModuleNotFoundException):
        messages.error(request, _(
            'Oops. '
            'Looks like you got out of sync with us. '
            'The sidebar has been updated, so please try again.'
        ))
        return back_to_main(request, domain, app_id=app_id, module_id=module_id)
    app.save(resp)
    if ajax:
        return HttpResponse(json.dumps(resp))
    else:
        return back_to_main(request, domain, app_id=app_id, module_id=module_id)


@require_GET
@require_can_edit_apps
def drop_user_case(request, domain, app_id):
    app = get_app(domain, app_id)
    for module in app.get_modules():
        for form in module.get_forms():
            if form.form_type == 'module_form':
                if 'usercase_update' in form.actions and form.actions['usercase_update'].update:
                    form.actions['usercase_update'].update = {}
                if 'usercase_preload' in form.actions and form.actions['usercase_preload'].preload:
                    form.actions['usercase_preload'].preload = {}
            else:
                for action in list(form.actions.load_update_cases):
                    if action.auto_select and action.auto_select.mode == AUTO_SELECT_USERCASE:
                        form.actions.load_update_cases.remove(action)
    app.save()
    messages.success(
        request,
        _('You have successfully removed User Case Properties from this application.')
        if toggles.APP_MANAGER_V1.enabled(request.user.username) else
        _('You have successfully removed User Properties from this application.')
    )
    return back_to_main(request, domain, app_id=app_id)


@require_GET
@require_can_edit_apps
def pull_master_app(request, domain, app_id):
    app = get_current_app_doc(domain, app_id)
    master_app = get_app(None, app['master'])
    latest_master_build = get_app(None, app['master'], latest=True)
    if app['domain'] in master_app.linked_whitelist:
        report_map = get_static_report_mapping(master_app.domain, app['domain'], {})
        try:
            overwrite_app(app, latest_master_build, report_map)
        except AppEditingError:
            messages.error(request, _('This linked application uses dynamic mobile UCRs '
                                      'which are currently not supported. For this application '
                                      'to function correctly, you will need to remove those modules '
                                      'or revert to a previous version that did not include them.'))
        else:
            messages.success(request,
                             _('Your linked application was successfully updated to the latest version.'))
    else:
        messages.error(request, _(
            'This project is not authorized to update from the master application. '
            'Please contact the maintainer of the master app if you believe this is a mistake. ')
        )
    return HttpResponseRedirect(reverse_util('view_app', params={}, args=[domain, app_id]))


@no_conflict_require_POST
@require_can_edit_apps
def update_linked_whitelist(request, domain, app_id):
    app = wrap_app(get_current_app_doc(domain, app_id))
    new_whitelist = json.loads(request.POST.get('whitelist'))
    app.linked_whitelist = new_whitelist
    app.save()
    return HttpResponse()<|MERGE_RESOLUTION|>--- conflicted
+++ resolved
@@ -123,7 +123,6 @@
     """
     meta = get_meta(request)
     track_app_from_template_on_hubspot.delay(request.couch_user, request.COOKIES, meta)
-<<<<<<< HEAD
 
     if toggles.APP_MANAGER_V2_TEMPLATE_APPS.enabled(domain):
         template = load_app_template("case_management")
@@ -131,11 +130,7 @@
     else:
         lang = 'en'
         app = Application.new_app(domain, _("Untitled Application"), lang=lang)
-=======
-    lang = 'en'
-    app = Application.new_app(domain, _("Untitled Application"), lang=lang)
     add_ons.init_app(request, app)
->>>>>>> e3d571e9
 
     if request.project.secure_submissions:
         app.secure_submissions = True
