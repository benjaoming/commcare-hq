--- conflicted
+++ resolved
@@ -1,22 +1,10 @@
-<<<<<<< HEAD
-from __future__ import absolute_import
-
-from __future__ import unicode_literals
-
-import numbers
-=======
 import logging
 import uuid
->>>>>>> 2ecbc1c2
 from collections import defaultdict
 from datetime import datetime, timedelta
 
 from django.conf import settings
-<<<<<<< HEAD
-from django.utils.translation import ugettext
-=======
-
->>>>>>> 2ecbc1c2
+
 from lxml.builder import E
 
 from casexml.apps.phone.fixtures import FixtureProvider
@@ -429,15 +417,10 @@
                     total_cols[col_id] += val
 
         rows_elem = E.rows(last_sync=last_sync)
-<<<<<<< HEAD
-        for index, row in enumerate(data_source.get_data()):
-            rows_elem.append(_row_to_row_elem(row, index))
-            _update_total_row(row)
-=======
         row_index = 0
         for row_index, row in enumerate(data_source.get_data()):
             rows_elem.append(_row_to_row_elem(row, row_index))
->>>>>>> 2ecbc1c2
+            _update_total_row(row)
         if data_source.has_total_row:
             total_row = [
                 str(total_cols.get(col_id, ''))
@@ -452,11 +435,7 @@
                         total_row
                     )
                 ),
-<<<<<<< HEAD
-                index + 1,
-=======
                 row_index + 1,
->>>>>>> 2ecbc1c2
                 is_total_row=True,
             ))
         return rows_elem
