import html
import re
from collections import defaultdict

from django.utils.translation import gettext as _

from memoized import memoized

from corehq import toggles
from corehq.apps.app_manager import id_strings
from corehq.apps.app_manager.exceptions import (
    DuplicateInstanceIdError,
    UnknownInstanceError,
)
from corehq.apps.app_manager.suite_xml.contributors import PostProcessor
from corehq.apps.app_manager.suite_xml.xml_models import Instance
from corehq.apps.app_manager.util import (
    module_offers_search,
    module_uses_inline_search,
)
from corehq.util.timer import time_method


class EntryInstances(PostProcessor):
    """Adds instance declarations to the suite file

    See docs/apps/instances.rst"""

    IGNORED_INSTANCES = {
        'jr://instance/remote',
        'jr://instance/search-input',
    }

    @time_method()
    def update_suite(self):
        for entry in self.suite.entries:
            self.add_entry_instances(entry)
        for remote_request in self.suite.remote_requests:
            self.add_entry_instances(remote_request)

    def add_entry_instances(self, entry):
        xpaths = self._get_all_xpaths_for_entry(entry)
        known_instances, unknown_instance_ids = get_all_instances_referenced_in_xpaths(self.app, xpaths)
        custom_instances, unknown_instance_ids = self._get_custom_instances(
            entry,
            known_instances,
            unknown_instance_ids
        )
        all_instances = known_instances | custom_instances
        self.require_instances(entry, instances=all_instances, instance_ids=unknown_instance_ids)

    def _get_all_xpaths_for_entry(self, entry):
        relevance_by_menu, menu_by_command = self._get_menu_relevance_mapping()
        details_by_id = self._get_detail_mapping()
        detail_ids = set()
        xpaths = set()

        for datum in entry.all_datums:
            detail_ids.add(datum.detail_confirm)
            detail_ids.add(datum.detail_select)
            detail_ids.add(datum.detail_inline)
            detail_ids.add(datum.detail_persistent)
            xpaths.add(datum.nodeset)
            xpaths.add(datum.function)
        for query in entry.queries:
            xpaths.update({data.ref for data in query.data})
            for prompt in query.prompts:
                if prompt.itemset:
                    xpaths.add(prompt.itemset.nodeset)
                if prompt.required:
                    xpaths.add(prompt.required)
                if prompt.default_value:
                    xpaths.add(prompt.default_value)
        if entry.post:
            if entry.post.relevant:
                xpaths.add(entry.post.relevant)
            for data in entry.post.data:
                xpaths.update(
                    xp for xp in [data.ref, data.nodeset, data.exclude] if xp
                )

        details = [details_by_id[detail_id] for detail_id in detail_ids if detail_id]

        entry_id = entry.command.id
        if entry_id in menu_by_command:
            menu_id = menu_by_command[entry_id]
            relevances = relevance_by_menu[menu_id]
            xpaths.update(relevances)

        for detail in details:
            xpaths.update(detail.get_all_xpaths())
        for assertion in getattr(entry, 'assertions', []):
            xpaths.add(assertion.test)
        if entry.stack:
            for frame in entry.stack.frames:
                xpaths.update(frame.get_xpaths())
        xpaths.discard(None)
        return xpaths

    @memoized
    def _get_detail_mapping(self):
        return {detail.id: detail for detail in self.suite.details}

    @memoized
    def _get_menu_relevance_mapping(self):
        relevance_by_menu = defaultdict(list)
        menu_by_command = {}
        for menu in self.suite.menus:
            for command in menu.commands:
                menu_by_command[command.id] = menu.id
                if command.relevant:
                    relevance_by_menu[menu.id].append(command.relevant)
            if menu.relevant:
                relevance_by_menu[menu.id].append(menu.relevant)

        return relevance_by_menu, menu_by_command

    def _get_custom_instances(self, entry, known_instances, required_instances):
        if entry.command.id not in self._form_module_by_command_id:
            return set(), required_instances

        known_instance_ids = {instance.id: instance for instance in known_instances}
        form, module = self._form_module_by_command_id[entry.command.id]
        custom_instances = []
        if hasattr(entry, 'form'):
            custom_instances.extend(
                Instance(id=instance.instance_id, src=instance.instance_path)
                for instance in form.custom_instances
            )
        if entry.queries:
            custom_instances.extend([
                Instance(id=prop.itemset.instance_id, src=prop.itemset.instance_uri)
                for prop in module.search_config.properties
                if prop.itemset.instance_id
            ])

        # sorted list to prevent intermittent test failures
        custom_instances = set(sorted(custom_instances, key=lambda i: i.id))

        for instance in list(custom_instances):
            existing = known_instance_ids.get(instance.id)
            if existing:
                if existing.src != instance.src:
                    raise DuplicateInstanceIdError(
                        _("Duplicate custom instance in {}: {}").format(entry.command.id, instance.id))

                # we already have this one, so we can ignore it
                custom_instances.discard(instance)

            # Remove custom instances from required instances, but add them even if they aren't referenced anywhere
            required_instances.discard(instance.id)
        return custom_instances, required_instances

    @property
    @memoized
    def _form_module_by_command_id(self):
        """Map the command ID to the form and module.

        Module must be included since ``form.get_module()`` does not return the correct
        module for ``ShadowModule`` forms
        """
        by_command = {}
        for module in self.app.get_modules():
            if module_offers_search(module) and not module_uses_inline_search(module):
                by_command[id_strings.search_command(module)] = (None, module)

            for form in module.get_suite_forms():
                by_command[id_strings.form_command(form, module)] = (form, module)
        return by_command

    @staticmethod
    def require_instances(entry, instances=(), instance_ids=()):
        used = {(instance.id, instance.src) for instance in entry.instances}
        instance_order_updated = EntryInstances.update_instance_order(entry)
        for instance in instances:
            if instance.src in EntryInstances.IGNORED_INSTANCES:
                continue
            if (instance.id, instance.src) not in used:
                entry.instances.append(
                    # it's important to make a copy,
                    # since these can't be reused
                    Instance(id=instance.id, src=instance.src)
                )
                if not instance_order_updated:
                    instance_order_updated = EntryInstances.update_instance_order(entry)
        covered_ids = {instance_id for instance_id, _ in used}
        for instance_id in instance_ids:
            if instance_id not in covered_ids:
                raise UnknownInstanceError(
                    "Instance reference not recognized: {} in XPath \"{}\""
                    # to get xpath context to show in this error message
                    # make instance_id a unicode subclass with an xpath property
                    .format(instance_id, getattr(instance_id, 'xpath', "(XPath Unknown)")))

        sorted_instances = sorted(entry.instances, key=lambda instance: instance.id)
        if sorted_instances != entry.instances:
            entry.instances = sorted_instances

    @staticmethod
    def update_instance_order(entry):
        """Make sure the first instance gets inserted right after the command.
        Once you "suggest" a placement to eulxml, it'll follow your lead and place
        the rest of them there too"""
        if entry.instances:
            instance_node = entry.node.find('instance')
            command_node = entry.node.find('command')
            entry.node.remove(instance_node)
            entry.node.insert(entry.node.index(command_node) + 1, instance_node)
            return True


_factory_map = {}


def get_instance_factory(instance_name):
    """Get the instance factory for an instance name (ID).
    This relies on a naming convention for instances: "scheme:id"

    See docs/apps/instances.rst"""
    try:
        scheme, _ = instance_name.split(':', 1)
    except ValueError:
        scheme = instance_name

    return _factory_map.get(scheme, null_factory)


def null_factory(app, instance_name):
    return None


class register_factory(object):

    def __init__(self, *schemes):
        self.schemes = schemes

    def __call__(self, fn):
        for scheme in self.schemes:
            _factory_map[scheme] = fn
        return fn


INSTANCE_KWARGS_BY_ID = {
    'groups': dict(id='groups', src='jr://fixture/user-groups'),
    'reports': dict(id='reports', src='jr://fixture/commcare:reports'),
    'ledgerdb': dict(id='ledgerdb', src='jr://instance/ledgerdb'),
    'casedb': dict(id='casedb', src='jr://instance/casedb'),
    'commcaresession': dict(id='commcaresession', src='jr://instance/session'),
    'registry': dict(id='registry', src='jr://instance/remote'),
    'results': dict(id='results', src='jr://instance/remote'),
    'selected_cases': dict(id='selected_cases', src='jr://instance/selected-entities'),
    'search_selected_cases': dict(id='search_selected_cases', src='jr://instance/selected-entities'),
}


@register_factory(*list(INSTANCE_KWARGS_BY_ID.keys()))
def preset_instances(app, instance_name):
    kwargs = INSTANCE_KWARGS_BY_ID[instance_name]
    return Instance(**kwargs)


@memoized
@register_factory('item-list', 'schedule', 'indicators', 'commtrack')
def generic_fixture_instances(app, instance_name):
    return Instance(id=instance_name, src='jr://fixture/{}'.format(instance_name))


@register_factory('search-input')
def search_input_instances(app, instance_name):
    return Instance(id=instance_name, src='jr://instance/search-input')


@register_factory('commcare')
def commcare_fixture_instances(app, instance_name):
    if instance_name == 'commcare:reports' and toggles.MOBILE_UCR.enabled(app.domain):
        return Instance(id=instance_name, src='jr://fixture/{}'.format(instance_name))


def _commcare_reports_instances(app, instance_name, prefix):
    from corehq.apps.app_manager.suite_xml.features.mobile_ucr import (
        get_uuids_by_instance_id,
    )
    if instance_name.startswith(prefix) and toggles.MOBILE_UCR.enabled(app.domain):
        instance_id = instance_name[len(prefix):]
        uuid = get_uuids_by_instance_id(app).get(instance_id, [instance_id])[0]
        return Instance(id=instance_name, src='jr://fixture/{}{}'.format(prefix, uuid))


@register_factory('commcare-reports')
def commcare_reports_fixture_instances(app, instance_name):
    return _commcare_reports_instances(app, instance_name, 'commcare-reports:')


@register_factory('commcare-reports-filters')
def commcare_reports_filters_instances(app, instance_name):
    return _commcare_reports_instances(app, instance_name, 'commcare-reports-filters:')


@register_factory('locations')
def location_fixture_instances(app, instance_name):
    from corehq.apps.locations.models import LocationFixtureConfiguration
    if (toggles.HIERARCHICAL_LOCATION_FIXTURE.enabled(app.domain)
            and not LocationFixtureConfiguration.for_domain(app.domain).sync_flat_fixture):
        return Instance(id=instance_name, src='jr://fixture/commtrack:{}'.format(instance_name))
    return Instance(id=instance_name, src='jr://fixture/{}'.format(instance_name))


def get_all_instances_referenced_in_xpaths(app, xpaths):
    instances = set()
    unknown_instance_ids = set()
    for xpath in set(xpaths):
        if not xpath:
            continue

<<<<<<< HEAD
        instance_names = get_instance_names(xpath)
=======
        xpath = html.unescape(xpath)
        instance_names = re.findall(instance_re, xpath, re.UNICODE)
>>>>>>> 8b128be2
        for instance_name in instance_names:
            factory = get_instance_factory(instance_name)
            instance = factory(app, instance_name)
            if instance:
                instances.add(instance)
            else:
                class UnicodeWithContext(str):
                    pass
                instance_name = UnicodeWithContext(instance_name)
                instance_name.xpath = xpath
                unknown_instance_ids.add(instance_name)
    return instances, unknown_instance_ids


instance_re = re.compile(r"""instance\(['"]([\w\-:]+)['"]\)""", re.UNICODE)


def get_instance_names(xpath):
    return set(re.findall(instance_re, xpath))<|MERGE_RESOLUTION|>--- conflicted
+++ resolved
@@ -312,12 +312,8 @@
         if not xpath:
             continue
 
-<<<<<<< HEAD
+        xpath = html.unescape(xpath)
         instance_names = get_instance_names(xpath)
-=======
-        xpath = html.unescape(xpath)
-        instance_names = re.findall(instance_re, xpath, re.UNICODE)
->>>>>>> 8b128be2
         for instance_name in instance_names:
             factory = get_instance_factory(instance_name)
             instance = factory(app, instance_name)
