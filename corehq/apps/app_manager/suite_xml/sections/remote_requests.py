--- conflicted
+++ resolved
@@ -30,22 +30,15 @@
 )
 from corehq.apps.app_manager.util import module_offers_search
 from corehq.apps.app_manager.xpath import (
-<<<<<<< HEAD
     CaseClaimXpath,
-=======
->>>>>>> f0f9eda9
     CaseTypeXpath,
     InstanceXpath,
     interpolate_xpath,
 )
-<<<<<<< HEAD
-from corehq.apps.case_search.models import CASE_SEARCH_BLACKLISTED_OWNER_ID_KEY
-=======
 from corehq.apps.case_search.models import (
     CASE_SEARCH_BLACKLISTED_OWNER_ID_KEY,
     CASE_SEARCH_REGISTRY_ID_KEY,
 )
->>>>>>> f0f9eda9
 from corehq.util.timer import time_method
 from corehq.util.view_utils import absolute_reverse
 
@@ -111,13 +104,8 @@
             if prop.itemset.instance_id
         ]
 
-<<<<<<< HEAD
         xpaths = {QuerySessionXPath(self.case_session_var).instance()}
-        xpaths.update(datum.ref for datum in self._get_remote_request_query_datums())
-=======
-        xpaths = {QuerySessionXPath(self.module.search_config.case_session_var).instance()}
         xpaths.update(datum.ref for datum in self._remote_request_query_datums)
->>>>>>> f0f9eda9
         xpaths.add(self.module.search_config.get_relevant())
         xpaths.add(self.module.search_config.search_filter)
         xpaths.update(prop.default_value for prop in self.module.search_config.properties)
@@ -154,13 +142,8 @@
                 url=absolute_reverse('app_aware_remote_search', args=[self.app.domain, self.app._id]),
                 storage_instance=RESULTS_INSTANCE,
                 template='case',
-<<<<<<< HEAD
-                data=self._get_remote_request_query_datums(),
+                data=self._remote_request_query_datums,
                 prompts=self.build_query_prompts(),
-=======
-                data=self._remote_request_query_datums,
-                prompts=self._build_query_prompts(),
->>>>>>> f0f9eda9
                 default_search=self.module.search_config.default_search,
             )
         ]
