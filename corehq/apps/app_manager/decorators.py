from __future__ import absolute_import
from __future__ import unicode_literals
import logging
import json
from functools import wraps
from django.contrib import messages
from django.http import HttpResponseRedirect, HttpResponse
from couchdbkit.exceptions import ResourceConflict
from django.views.decorators.http import require_POST
from django.urls import reverse
from django.utils.translation import ugettext as _
from corehq import toggles
from corehq.apps.app_manager.exceptions import CaseError
from corehq.apps.app_manager.dbaccessors import get_app
from corehq.apps.app_manager.models import AppEditingError
from corehq.apps.app_manager.util import get_latest_app_release_by_location, get_latest_enabled_build_for_profile
from corehq.apps.users.decorators import require_permission
from corehq.apps.users.models import Permissions, CommCareUser
from corehq.apps.domain.decorators import login_and_domain_required
from corehq.apps.users.util import normalize_username

from dimagi.utils.couch.undo import DELETED_SUFFIX


def safe_download(f):
    """
    Makes a download safe, by trapping any app errors and redirecting
    to a default landing page.
    Assumes that the first 2 arguments to the function after request are
    domain and app_id, or there are keyword arguments with those names
    """
    @wraps(f)
    def _safe_download(request, *args, **kwargs):
        domain = args[0] if len(args) > 0 else kwargs["domain"]
        app_id = args[1] if len(args) > 1 else kwargs["app_id"]
        latest = True if request.GET.get('latest') == 'true' else False
        target = request.GET.get('target') or None

        try:
            request.app = get_app(domain, app_id, latest=latest, target=target)
            if not request.app.doc_type.endswith(DELETED_SUFFIX):
                return f(request, *args, **kwargs)
            else:
                message = 'User attempted to install deleted application: {}'.format(app_id)
        except (AppEditingError, CaseError, ValueError) as e:
            message = e
        logging.exception(message)
        messages.error(request, "Problem downloading file: %s" % message)
        return HttpResponseRedirect(reverse("view_app", args=[domain, app_id]))

    return _safe_download


def _get_latest_enabled_build(domain, username, app_id, profile_id, location_flag_enabled):
    """
    :return: enabled build for the app for a location or profile on basis of feature flag enabled with
    location flag taking precedence
    """
    latest_enabled_build = None
    if location_flag_enabled:
        user = CommCareUser.get_by_username(normalize_username(username, domain))
        user_location_id = user.location_id
        if user_location_id:
            parent_app_id = get_app(domain, app_id).copy_of
            latest_enabled_build = get_latest_app_release_by_location(domain, user_location_id, parent_app_id)
    if not latest_enabled_build:
        # Fall back to the old logic to support migration
        # ToDo: Remove this block once migration is complete
        if profile_id and toggles.RELEASE_BUILDS_PER_PROFILE.enabled(domain):
            latest_enabled_build = get_latest_enabled_build_for_profile(domain, profile_id)
    return latest_enabled_build


def safe_cached_download(f):
    """
    Same as safe_download, but makes it possible for the browser to cache.

    If latest is passed to this endpoint it cannot be cached. This should not
    be used on any view that uses information from the user.
    """
    @wraps(f)
    def _safe_cached_download(request, *args, **kwargs):
        domain = args[0] if len(args) > 0 else kwargs["domain"]
        app_id = args[1] if len(args) > 1 else kwargs["app_id"]
        latest = True if request.GET.get('latest') == 'true' else False
        # target is used update to latest build/saved state/release of the app
        target = request.GET.get('target') or None

        # make endpoints that call the user fail hard
        from django.contrib.auth.models import AnonymousUser
        request.user = AnonymousUser()
        username = request.GET.get('username')
        if request.GET.get('username'):
            request.GET = request.GET.copy()
            request.GET.pop('username')

        location_flag_enabled = toggles.MANAGE_RELEASES_PER_LOCATION.enabled(domain)
        latest_enabled_build = None
<<<<<<< HEAD
        if latest and location_flag_enabled:
            if not username:
                content_response = dict(error="app.update.not.allowed.user.logged_out",
                                        default_response=_("Please log in to the app to check for an update."))
                return HttpResponse(status=406, content=json.dumps(content_response))
        if latest:
            latest_enabled_build = _get_latest_enabled_build(domain, username, app_id, request.GET.get('profile'),
                                                             location_flag_enabled)
=======
        if latest and not target:
            if request.GET.get('profile') and toggles.RELEASE_BUILDS_PER_PROFILE.enabled(domain):
                latest_enabled_build = get_latest_enabled_build_for_profile(domain, request.GET.get('profile'))
>>>>>>> a7cc427c
        try:
            if latest_enabled_build:
                request.app = latest_enabled_build
            else:
                request.app = get_app(domain, app_id, latest=latest, target=target)
            if not request.app.doc_type.endswith(DELETED_SUFFIX):
                response = f(request, *args, **kwargs)
                if request.app.copy_of is not None and request.app.is_released:
                    if latest:
                        response._cache_max_age = 60
                    response._always_allow_browser_caching = True
                    response._remember_domain = False
                return response
            else:
                message = 'User attempted to install deleted application: {}'.format(app_id)
        except (AppEditingError, CaseError, ValueError) as e:
            message = e
        logging.exception(message)
        messages.error(request, "Problem downloading file: %s" % message)
        return HttpResponseRedirect(reverse("view_app", args=[domain, app_id]))
    return _safe_cached_download


def no_conflict_require_POST(fn):
    """
    Catches resource conflicts on save and returns a 409 error.
    Also includes require_POST decorator
    """
    return require_POST(no_conflict(fn))


def no_conflict(fn):
    @wraps(fn)
    def _no_conflict(*args, **kwargs):
        try:
            return fn(*args, **kwargs)
        except ResourceConflict:
            return HttpResponse(status=409)

    return _no_conflict


require_can_edit_apps = require_permission(Permissions.edit_apps)
require_deploy_apps = login_and_domain_required  # todo: can fix this when it is better supported<|MERGE_RESOLUTION|>--- conflicted
+++ resolved
@@ -96,20 +96,14 @@
 
         location_flag_enabled = toggles.MANAGE_RELEASES_PER_LOCATION.enabled(domain)
         latest_enabled_build = None
-<<<<<<< HEAD
         if latest and location_flag_enabled:
             if not username:
                 content_response = dict(error="app.update.not.allowed.user.logged_out",
                                         default_response=_("Please log in to the app to check for an update."))
                 return HttpResponse(status=406, content=json.dumps(content_response))
-        if latest:
+        if latest and not target:
             latest_enabled_build = _get_latest_enabled_build(domain, username, app_id, request.GET.get('profile'),
                                                              location_flag_enabled)
-=======
-        if latest and not target:
-            if request.GET.get('profile') and toggles.RELEASE_BUILDS_PER_PROFILE.enabled(domain):
-                latest_enabled_build = get_latest_enabled_build_for_profile(domain, request.GET.get('profile'))
->>>>>>> a7cc427c
         try:
             if latest_enabled_build:
                 request.app = latest_enabled_build
