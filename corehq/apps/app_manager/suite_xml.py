from collections import namedtuple, defaultdict
import copy
from functools import total_ordering
from itertools import izip_longest, chain
import os
from os.path import commonprefix
import re
import urllib

from eulxml.xmlmap import StringField, XmlObject, IntegerField, NodeListField, NodeField, load_xmlobject_from_string
from lxml import etree
from xml.sax.saxutils import escape, unescape

from django.utils.translation import ugettext_noop as _
from django.core.urlresolvers import reverse

from .exceptions import (
    MediaResourceError,
    ParentModuleReferenceError,
    SuiteError,
    SuiteValidationError,
)
from corehq.feature_previews import MODULE_FILTER
from corehq.apps.app_manager import id_strings
from corehq.apps.app_manager.const import (
    CAREPLAN_GOAL, CAREPLAN_TASK, SCHEDULE_LAST_VISIT,
    RETURN_TO, USERCASE_ID, USERCASE_TYPE, SCHEDULE_LAST_VISIT_DATE,
)
from corehq.apps.app_manager.exceptions import UnknownInstanceError, ScheduleError, FormNotFoundException
from corehq.apps.app_manager.templatetags.xforms_extras import trans
from corehq.apps.app_manager.util import split_path, create_temp_sort_column, languages_mapping, \
    actions_use_usercase, is_usercase_in_use
from corehq.apps.app_manager.xform import SESSION_CASE_ID, autoset_owner_id_for_open_case, \
    autoset_owner_id_for_subcase
from corehq.apps.app_manager.xpath import interpolate_xpath, CaseIDXPath, session_var, \
    CaseTypeXpath, ItemListFixtureXpath, XPath, ProductInstanceXpath, UserCaseXPath, \
    ScheduleFormXPath, QualifiedScheduleFormXPath
from corehq.apps.hqmedia.models import HQMediaMapItem
from dimagi.utils.decorators.memoized import memoized
from dimagi.utils.web import get_url_base

FIELD_TYPE_ATTACHMENT = 'attachment'
FIELD_TYPE_INDICATOR = 'indicator'
FIELD_TYPE_LOCATION = 'location'
FIELD_TYPE_PROPERTY = 'property'
FIELD_TYPE_LEDGER = 'ledger'
FIELD_TYPE_SCHEDULE = 'schedule'


class XPathField(StringField):
    """
    A string field that is supposed to contain an arbitrary xpath expression

    """
    pass


class OrderedXmlObject(XmlObject):
    ORDER = ()

    def __init__(self, *args, **kwargs):
        ordered_pairs = []
        for attr in self.ORDER:
            value = kwargs.pop(attr, None)
            if value:
                ordered_pairs.append((attr, value))
        super(OrderedXmlObject, self).__init__(*args, **kwargs)
        for attr, value in ordered_pairs:
            setattr(self, attr, value)


class IdNode(XmlObject):
    id = StringField('@id')


class XpathVariable(XmlObject):
    ROOT_NAME = 'variable'
    name = StringField('@name')

    locale_id = StringField('locale/@id')


class Xpath(XmlObject):
    ROOT_NAME = 'xpath'
    function = XPathField('@function')
    variables = NodeListField('variable', XpathVariable)


class LocaleArgument(XmlObject):
    ROOT_NAME = 'argument'
    key = StringField('@key')
    value = StringField('.')


class Locale(XmlObject):
    ROOT_NAME = 'locale'
    id = StringField('@id')
    arguments = NodeListField('argument', LocaleArgument)


class Text(XmlObject):
    """
    <text>                     <!----------- Exactly one. Will be present wherever text can be defined. Contains a sequential list of string elements to be concatenated to form the text body.-->
        <xpath function="">   <!------------ 0 or More. An xpath function whose result is a string. References a data model if used in a context where one exists. -->
            <variable name=""/> <!------------ 0 or More. Variable for the localized string. Variable elements can support any child elements that <body> can. -->
        </xpath>
        <locale id="">         <!------------ 0 or More. A localized string. id can be referenced here or as a child-->
            <id/>              <!------------ At Most One. The id of the localized string (if not provided as an attribute -->
            <argument key=""/> <!------------ 0 or More. Arguments for the localized string. Key is optional. Arguments can support any child elements that <body> can. -->
        </locale>
    </text>
    """

    ROOT_NAME = 'text'

    xpath = NodeField('xpath', Xpath)
    xpath_function = XPathField('xpath/@function')

    locale = NodeField('locale', Locale)
    locale_id = StringField('locale/@id')


class ConfigurationItem(Text):
    ROOT_NAME = "text"
    id = StringField("@id")


class ConfigurationGroup(XmlObject):
    ROOT_NAME = 'configuration'
    configs = NodeListField('text', ConfigurationItem)


class Series(OrderedXmlObject):
    ORDER = (
        "configuration",
        "x_function",
        "y_function",
        "radius_function",
    )
    ROOT_NAME = 'series'

    nodeset = StringField('@nodeset')
    configuration = NodeField('configuration', ConfigurationGroup)
    x_function = StringField('x/@function')
    y_function = StringField('y/@function')
    radius_function = StringField("radius/@function")


class Annotation(OrderedXmlObject):
    ORDER = ("x", "y", "text")
    ROOT_NAME = 'annotation'

    # TODO: Specify the xpath without specifying "text" for the child (we want the Text class to specify the tag)
    x = NodeField('x/text', Text)
    y = NodeField('y/text', Text)
    text = NodeField('text', Text)


class Graph(XmlObject):
    ROOT_NAME = 'graph'

    type = StringField("@type", choices=["xy", "bubble"])
    series = NodeListField('series', Series)
    configuration = NodeField('configuration', ConfigurationGroup)
    annotations = NodeListField('annotation', Annotation)


class AbstractResource(OrderedXmlObject):
    ORDER = ('id', 'version', 'local', 'remote')
    LOCATION_TEMPLATE = 'resource/location[@authority="%s"]'

    local = StringField(LOCATION_TEMPLATE % 'local', required=True)
    remote = StringField(LOCATION_TEMPLATE % 'remote', required=True)

    version = IntegerField('resource/@version')
    id = StringField('resource/@id')
    descriptor = StringField('resource/@descriptor')


class XFormResource(AbstractResource):
    ROOT_NAME = 'xform'


class LocaleResource(AbstractResource):
    ROOT_NAME = 'locale'
    language = StringField('@language')


class MediaResource(AbstractResource):
    ROOT_NAME = 'media'
    path = StringField('@path')


class Display(OrderedXmlObject):
    ROOT_NAME = 'display'
    ORDER = ('text', 'media_image', 'media_audio')
    text = NodeField('text', Text)
    media_image = StringField('media/@image')
    media_audio = StringField('media/@audio')


class DisplayNode(XmlObject):
    """
    Mixin for any node that has the awkward text-or-display subnode,
    like Command or Menu

    """
    text = NodeField('text', Text)
    display = NodeField('display', Display)

    def __init__(self, node=None, context=None,
                 locale_id=None, media_image=None, media_audio=None, **kwargs):
        super(DisplayNode, self).__init__(node, context, **kwargs)
        self.set_display(
            locale_id=locale_id,
            media_image=media_image,
            media_audio=media_audio,
        )

    def set_display(self, locale_id=None, media_image=None, media_audio=None):
        text = Text(locale_id=locale_id) if locale_id else None

        if media_image or media_audio:
            self.display = Display(
                text=text,
                media_image=media_image,
                media_audio=media_audio,
            )
        elif text:
            self.text = text


class LocaleId(XmlObject):
    ROOT_NAME = 'locale'
    locale_id = StringField('@id')


class MediaText(XmlObject):
    ROOT_NAME = 'text'
    form_name = StringField('@form', choices=['image', 'audio'])  # Nothing XForm-y about this 'form'
    locale = NodeField('locale', LocaleId)


class LocalizedMediaDisplay(XmlObject):
    ROOT_NAME = 'display'

    media_text = NodeListField('text', MediaText)


class TextOrDisplay(XmlObject):
    text = NodeField('text', Text)
    display = NodeField('display', LocalizedMediaDisplay)

    def __init__(self, node=None, context=None,
                 menu_locale_id=None, image_locale_id=None, audio_locale_id=None,
                 media_image=None, media_audio=None, **kwargs):
        super(TextOrDisplay, self).__init__(node, context, **kwargs)
        text = Text(locale_id=menu_locale_id) if menu_locale_id else None

        media_text = []
        if media_image:
            media_text.append(MediaText(
                locale=LocaleId(locale_id=image_locale_id),
                form_name='image',
            ))
        if media_audio:
            media_text.append(MediaText(
                locale=LocaleId(locale_id=audio_locale_id),
                form_name='audio'
            ))

        if media_text:
            self.display = LocalizedMediaDisplay(
                media_text=[text] + media_text if text else media_text
            )
        elif text:
            self.text = text


class CommandMixin(XmlObject):
    ROOT_NAME = 'command'
    relevant = StringField('@relevant')


class LocalizedCommand(CommandMixin, TextOrDisplay, IdNode):
    """
        For CC >= 2.21
    """
    pass


class Command(CommandMixin, DisplayNode, IdNode):
    """
        For CC < 2.21
    """
    pass


class Instance(IdNode, OrderedXmlObject):
    ROOT_NAME = 'instance'
    ORDER = ('id', 'src')

    src = StringField('@src')


class SessionDatum(IdNode, OrderedXmlObject):
    ROOT_NAME = 'datum'
    ORDER = ('id', 'nodeset', 'value', 'function', 'detail_select', 'detail_confirm', 'detail_persistent', 'detail_inline')

    nodeset = XPathField('@nodeset')
    value = StringField('@value')
    function = XPathField('@function')
    detail_select = StringField('@detail-select')
    detail_confirm = StringField('@detail-confirm')
    detail_persistent = StringField('@detail-persistent')
    detail_inline = StringField('@detail-inline')


class StackDatum(IdNode):
    ROOT_NAME = 'datum'

    value = XPathField('@value')


class StackCommand(XmlObject):
    ROOT_NAME = 'command'

    value = XPathField('@value')
    command = StringField('.')


class BaseFrame(XmlObject):
    if_clause = XPathField('@if')


class CreatePushBase(IdNode, BaseFrame):

    datums = NodeListField('datum', StackDatum)
    commands = NodeListField('command', StackCommand)

    def add_command(self, command):
        node = etree.SubElement(self.node, 'command')
        node.attrib['value'] = command

    def add_datum(self, datum):
        self.node.append(datum.node)


class CreateFrame(CreatePushBase):
    ROOT_NAME = 'create'


class PushFrame(CreatePushBase):
    ROOT_NAME = 'push'


class ClearFrame(BaseFrame):
    ROOT_NAME = 'clear'

    frame = StringField('@frame')


FRAME_CLASSES = (CreateFrame, PushFrame, ClearFrame)
FRAME_CLASSES_BY_ROOT = {frame_type.ROOT_NAME: frame_type
                         for frame_type in FRAME_CLASSES}


def _wrap_frame(frame):
    return FRAME_CLASSES_BY_ROOT[frame.tag](frame)


class Stack(XmlObject):
    ROOT_NAME = 'stack'

    frames = NodeListField('*', _wrap_frame)

    def add_frame(self, frame):
        self.node.append(frame.node)


class Assertion(XmlObject):
    ROOT_NAME = 'assert'

    test = XPathField('@test')
    text = NodeListField('text', Text)


class Entry(OrderedXmlObject, XmlObject):
    ROOT_NAME = 'entry'
    ORDER = ('form', 'command', 'instance', 'datums')

    form = StringField('form')
    command = NodeField('command', Command)
    instances = NodeListField('instance', Instance)

    datums = NodeListField('session/datum', SessionDatum)

    stack = NodeField('stack', Stack)

    assertions = NodeListField('assertions/assert', Assertion)

    def require_instance(self, *instances):
        used = {(instance.id, instance.src) for instance in self.instances}
        for instance in instances:
            if (instance.id, instance.src) not in used:
                self.instances.append(
                    # it's important to make a copy,
                    # since these can't be reused
                    Instance(id=instance.id, src=instance.src)
                )
                # make sure the first instance gets inserted
                # right after the command
                # once you "suggest" a placement to eulxml,
                # it'll follow your lead and place the rest of them there too
                if len(self.instances) == 1:
                    instance_node = self.node.find('instance')
                    command_node = self.node.find('command')
                    self.node.remove(instance_node)
                    self.node.insert(self.node.index(command_node) + 1,
                                     instance_node)
        sorted_instances = sorted(self.instances,
                                  key=lambda instance: instance.id)
        if sorted_instances != self.instances:
            self.instances = sorted_instances


class MenuMixin(XmlObject):
    ROOT_NAME = 'menu'

    root = StringField('@root')
    relevant = XPathField('@relevant')
    commands = NodeListField('command', Command)


class Menu(MenuMixin, DisplayNode, IdNode):
    """
        For CC < 2.21
    """
    pass


class LocalizedMenu(MenuMixin, TextOrDisplay, IdNode):
    """
        For CC >= 2.21
    """
    pass


class AbstractTemplate(XmlObject):
    form = StringField('@form', choices=['image', 'phone', 'address'])
    width = IntegerField('@width')
    text = NodeField('text', Text)


class Template(AbstractTemplate):
    ROOT_NAME = 'template'


class GraphTemplate(Template):
    # TODO: Is there a way to specify a default/static value for form?
    form = StringField('@form', choices=['graph'])
    graph = NodeField('graph', Graph)


class Header(AbstractTemplate):
    ROOT_NAME = 'header'


class Sort(AbstractTemplate):
    ROOT_NAME = 'sort'

    type = StringField('@type')
    order = StringField('@order')
    direction = StringField('@direction')


class Style(XmlObject):
    ROOT_NAME = 'style'

    horz_align = StringField("@horz-align")
    vert_align = StringField("@vert-align")
    font_size = StringField("@font-size")
    css_id = StringField("@css-id")
    grid_height = StringField("grid/@grid-height")
    grid_width = StringField("grid/@grid-width")
    grid_x = StringField("grid/@grid-x")
    grid_y = StringField("grid/@grid-y")


class Extra(XmlObject):
    ROOT_NAME = 'extra'

    key = StringField("@key")
    value = StringField("@value")


class Response(XmlObject):
    ROOT_NAME = 'response'

    key = StringField("@key")


class Lookup(XmlObject):
    ROOT_NAME = 'lookup'

    name = StringField("@name")
    action = StringField("@action", required=True)
    image = StringField("@image")
    extras = NodeListField('extra', Extra)
    responses = NodeListField('response', Response)


class Field(OrderedXmlObject):
    ROOT_NAME = 'field'
    ORDER = ('header', 'template', 'sort_node')

    sort = StringField('@sort')
    style = NodeField('style', Style)
    header = NodeField('header', Header)
    template = NodeField('template', Template)
    sort_node = NodeField('sort', Sort)
    background = NodeField('background/text', Text)


class ActionMixin(OrderedXmlObject):
    ROOT_NAME = 'action'
    ORDER = ('display', 'stack')

    stack = NodeField('stack', Stack)


class Action(ActionMixin):
    """ For CC < 2.21 """

    display = NodeField('display', Display)


class LocalizedAction(ActionMixin, TextOrDisplay):
    """ For CC >= 2.21 """
    pass


class DetailVariable(XmlObject):
    ROOT_NAME = '_'
    function = XPathField('@function')

    def get_name(self):
        return self.node.tag

    def set_name(self, value):
        self.node.tag = value

    name = property(get_name, set_name)


class DetailVariableList(XmlObject):
    ROOT_NAME = 'variables'

    variables = NodeListField('_', DetailVariable)


class Detail(OrderedXmlObject, IdNode):
    """
    <detail id="">
        <title><text/></title>
        <lookup action="" image="" name="">
            <extra key="" value = "" />
            <response key ="" />
        </lookup>
        <variables>
            <__ function=""/>
        </variables>
        <field sort="">
            <header form="" width=""><text/></header>
            <template form=""  width=""><text/></template>
        </field>
    </detail>
    """

    ROOT_NAME = 'detail'
    ORDER = ('title', 'lookup', 'fields')

    title = NodeField('title/text', Text)
    lookup = NodeField('lookup', Lookup)
    fields = NodeListField('field', Field)
    action = NodeField('action', Action)
    details = NodeListField('detail', "self")
    _variables = NodeField('variables', DetailVariableList)

    def get_all_fields(self):
        '''
        Return all fields under this Detail instance and all fields under
        any details that may be under this instance.
        :return:
        '''
        all_fields = []
        for detail in [self] + list(self.details):
            all_fields.extend(list(detail.fields))
        return all_fields

    def _init_variables(self):
        if self._variables is None:
            self._variables = DetailVariableList()

    def get_variables(self):
        self._init_variables()
        return self._variables.variables

    def set_variables(self, value):
        self._init_variables()
        self._variables.variables = value

    variables = property(get_variables, set_variables)

    def get_all_xpaths(self):
        result = set()
        if self._variables:
            for variable in self.variables:
                result.add(variable.function)

        if self.action:
            for frame in self.action.stack.frames:
                result.add(frame.if_clause)
                for datum in getattr(frame, 'datums', []):
                    result.add(datum.value)

        for field in self.get_all_fields():
            try:
                result.add(field.header.text.xpath_function)
                result.add(field.template.text.xpath_function)
            except AttributeError:
                # Its a Graph detail
                # convert Template to GraphTemplate
                s = etree.tostring(field.template.node)
                template = load_xmlobject_from_string(s, xmlclass=GraphTemplate)
                for series in template.graph.series:
                    result.add(series.nodeset)

        result.discard(None)
        return result


class Fixture(IdNode):
    ROOT_NAME = 'fixture'

    user_id = StringField('@user_id')

    def set_content(self, xml):
        for child in self.node:
            self.node.remove(child)
        self.node.append(xml)


class ScheduleFixtureVisit(IdNode):
    ROOT_NAME = 'visit'

    due = IntegerField('@due')
    starts = IntegerField('@starts')
    expires = IntegerField('@expires')

    repeats = StringField('@repeats')
    increment = IntegerField('@increment')


class Schedule(XmlObject):
    ROOT_NAME = 'schedule'

    starts = IntegerField('@starts')
    expires = IntegerField('@expires')
    allow_unscheduled = StringField('@allow_unscheduled')

    visits = NodeListField('visit', ScheduleFixtureVisit)


class ScheduleFixture(Fixture):
    schedule = NodeField('schedule', Schedule)


class Suite(OrderedXmlObject):
    ROOT_NAME = 'suite'
    ORDER = ('version', 'descriptor')

    version = IntegerField('@version')

    xform_resources = NodeListField('xform', XFormResource)
    locale_resources = NodeListField('locale', LocaleResource)
    media_resources = NodeListField('locale', MediaResource)

    details = NodeListField('detail', Detail)
    entries = NodeListField('entry', Entry)
    menus = NodeListField('menu', Menu)

    fixtures = NodeListField('fixture', Fixture)
    descriptor = StringField('@descriptor')


class StackFrameMeta(object):
    """
    Class used in computing the form workflow.
    """
    def __init__(self, if_prefix, if_clause, children=None, allow_empty_frame=False):
        if if_prefix:
            template = '({{}}) and ({})'.format(if_clause) if if_clause else '{}'
            if_clause = template.format(if_prefix)
        self.if_clause = unescape(if_clause) if if_clause else None
        self.children = []
        self.allow_empty_frame = allow_empty_frame

        if children:
            for child in children:
                self.add_child(child)

    def add_child(self, child):
        if isinstance(child, basestring) and not isinstance(child, XPath):
            child = XPath.string(child)
        if isinstance(child, DatumMeta):
            child = child.to_stack_datum()
        self.children.append(child)

    def to_frame(self):
        if not self.children and not self.allow_empty_frame:
            return

        frame = CreateFrame(if_clause=self.if_clause)

        for child in self.children:
            if isinstance(child, XPath):
                frame.add_command(child)
            elif isinstance(child, StackDatum):
                frame.add_datum(child)
            else:
                raise Exception("Unexpected child type: {} ({})".format(type(child), child))

        return frame


@total_ordering
class DatumMeta(object):
    """
    Class used in computing the form workflow. Allows comparison by SessionDatum.id and reference
    to SessionDatum.nodeset and SessionDatum.function attributes.
    """
    type_regex = re.compile("\[@case_type='([\w-]+)'\]")

    def __init__(self, datum_id, nodeset, function):
        self.id = datum_id
        self.nodeset = nodeset
        self.function = function

    @classmethod
    def from_session_datum(cls, session_datum):
        return cls(session_datum.id, session_datum.nodeset, session_datum.function)

    @property
    def requires_selection(self):
        return bool(self.nodeset)

    @property
    @memoized
    def case_type(self):
        """Get the case type from the nodeset or the function if possible
        """
        def _extract_type(xpath):
            match = self.type_regex.search(xpath)
            return match.group(1) if match else None

        if self.nodeset:
            return _extract_type(self.nodeset)
        elif self.function:
            return _extract_type(self.function)

    def to_stack_datum(self, datum_id=None, source_id=None):
        value = session_var(source_id or self.id) if self.requires_selection else self.function
        return StackDatum(id=datum_id or self.id, value=value)

    def __lt__(self, other):
        return self.id < other.id

    def __eq__(self, other):
        return self.id == other.id

    def __ne__(self, other):
        return not self == other

    def __repr__(self):
        return 'DatumMeta(id={}, case_type={})'.format(self.id, self.case_type)


def get_default_sort_elements(detail):
    from corehq.apps.app_manager.models import SortElement

    if not detail.columns:
        return []

    def get_sort_params(column):
        if column.field_type == FIELD_TYPE_LEDGER:
            return dict(type='int', direction='descending')
        else:
            return dict(type='string', direction='ascending')

    col_0 = detail.get_column(0)
    sort_elements = [SortElement(
        field=col_0.field,
        **get_sort_params(col_0)
    )]

    for column in detail.columns[1:]:
        if column.field_type == FIELD_TYPE_LEDGER:
            sort_elements.append(SortElement(
                field=column.field,
                **get_sort_params(column)
            ))

    return sort_elements


def get_detail_column_infos(detail, include_sort):
    """
    This is not intented to be a widely used format
    just a packaging of column info into a form most convenient for rendering
    """
    DetailColumnInfo = namedtuple('DetailColumnInfo',
                                  'column sort_element order')
    if not include_sort:
        return [DetailColumnInfo(column, None, None) for column in detail.get_columns()]

    if detail.sort_elements:
        sort_elements = detail.sort_elements
    else:
        sort_elements = get_default_sort_elements(detail)

    # order is 1-indexed
    sort_elements = {s.field: (s, i + 1)
                     for i, s in enumerate(sort_elements)}
    columns = []
    for column in detail.get_columns():
        sort_element, order = sort_elements.pop(column.field, (None, None))
        columns.append(DetailColumnInfo(column, sort_element, order))

    # sort elements is now populated with only what's not in any column
    # add invisible columns for these
    sort_only = sorted(sort_elements.items(),
                       key=lambda (field, (sort_element, order)): order)

    for field, (sort_element, order) in sort_only:
        column = create_temp_sort_column(field, len(columns))
        columns.append(DetailColumnInfo(column, sort_element, order))
    return columns


class SuiteGeneratorBase(object):
    descriptor = None
    sections = ()

    def __init__(self, app):
        self.app = app
        # this is actually so slow it's worth caching
        self.modules = list(self.app.get_modules())

    def generate_suite(self):
        suite = Suite(
            version=self.app.version,
            descriptor=self.descriptor,
        )

        def add_to_suite(attr):
            getattr(suite, attr).extend(getattr(self, attr))

        map(add_to_suite, self.sections)
        self.post_process(suite)
        return suite.serializeDocument(pretty=True)

    def post_process(self, suite):
        pass


def get_instance_factory(scheme):
    return get_instance_factory._factory_map.get(scheme, preset_instances)
get_instance_factory._factory_map = {}


class register_factory(object):
    def __init__(self, *schemes):
        self.schemes = schemes

    def __call__(self, fn):
        for scheme in self.schemes:
            get_instance_factory._factory_map[scheme] = fn
        return fn


INSTANCE_BY_ID = {
    'groups': Instance(id='groups', src='jr://fixture/user-groups'),
    'reports': Instance(id='reports', src='jr://fixture/commcare:reports'),
    'ledgerdb': Instance(id='ledgerdb', src='jr://instance/ledgerdb'),
    'casedb': Instance(id='casedb', src='jr://instance/casedb'),
    'commcaresession': Instance(id='commcaresession', src='jr://instance/session'),
}

@register_factory(*INSTANCE_BY_ID.keys())
def preset_instances(instance_name):
    return INSTANCE_BY_ID.get(instance_name, None)


@register_factory('item-list', 'schedule', 'indicators', 'commtrack')
@memoized
def generic_fixture_instances(instance_name):
    return Instance(id=instance_name, src='jr://fixture/{}'.format(instance_name))


class WorkflowHelper(object):
    def __init__(self, suite, app, modules):
        self.suite = suite
        self.app = app
        self.modules = modules

        root_modules = [module for module in self.modules if getattr(module, 'put_in_root', False)]
        self.root_module_datums = [datum for module in root_modules
                          for datum in self.get_module_datums(u'm{}'.format(module.id)).values()]

    def add_form_workflow(self):
        """
        post_form_workflow = 'module':
          * Add stack frame and a command with value = "module command"

        post_form_workflow = 'previous_screen':
          * Add stack frame and a command with value = "module command"
          * Find longest list of common datums between form entries for the module and add datums
            to the stack frame for each.
          * Add a command to the frame with value = "form command"
          * Add datums to the frame for any remaining datums for that form.
          * Remove any autoselect items from the end of the stack frame.
          * Finally remove the last item from the stack frame.
        """
        for module in self.modules:
            for form in module.get_forms():
                form_command = id_strings.form_command(form)
                if_prefix = None
                stack_frames = []
                case_list_form_frames = self.case_list_forms_frames(form)
                stack_frames.extend(case_list_form_frames)

                if case_list_form_frames:
                    if_prefix = session_var(RETURN_TO).count().eq(0)

                stack_frames.extend(self.form_workflow_frames(if_prefix, module, form))

                self.create_workflow_stack(form_command, stack_frames)

    def case_list_forms_frames(self, form):
        stack_frames = []
        if form.is_registration_form() and form.is_case_list_form:
            for target_module in form.case_list_modules:

                return_to = session_var(RETURN_TO)
                target_command = XPath.string(id_strings.menu_id(target_module))

                def get_if_clause(case_count_xpath):
                    return XPath.and_(
                        return_to.count().eq(1),
                        return_to.eq(target_command),
                        case_count_xpath
                    )

                if form.form_type == 'module_form':
                    [reg_action] = form.get_registration_actions(target_module.case_type)
                    source_session_var = form.session_var_for_action(reg_action)
                if form.form_type == 'advanced_form':
                    # match case session variable
                    reg_action = form.get_registration_actions(target_module.case_type)[0]
                    source_session_var = reg_action.case_session_var

                source_case_id = session_var(source_session_var)
                case_count = CaseIDXPath(source_case_id).case().count()

                frame_case_created = StackFrameMeta(None, get_if_clause(case_count.gt(0)))
                stack_frames.append(frame_case_created)

                frame_case_not_created = StackFrameMeta(None, get_if_clause(case_count.eq(0)))
                stack_frames.append(frame_case_not_created)

                def get_case_type_created_by_form(form):
                    if form.form_type == 'module_form':
                        [reg_action] = form.get_registration_actions(target_module.case_type)
                        if reg_action == 'open_case':
                            return form.get_module().case_type
                        else:
                            return reg_action.case_type
                    elif form.form_type == 'advanced_form':
                        return form.get_registration_actions(target_module.case_type)[0].case_type

                def add_datums_for_target(module, source_form_dm, allow_missing=False):
                    """
                    Given a target module and a list of datums from the source module add children
                    to the stack frames that are required to by the target module and present in the source datums
                    list.
                    """
                    # assume all forms in the module have the same datums
                    target_form_dm = self.get_form_datums(module.get_form(0))

                    def get_target_dm(case_type):
                        try:
                            [target_dm] = [
                                target_meta for target_meta in target_form_dm
                                if target_meta.case_type == case_type
                            ]
                        except ValueError:
                            raise SuiteError(
                                "Return module for case list form has mismatching datums: {}".format(form.unique_id)
                            )

                        return target_dm

                    used = set()
                    for source_meta in source_form_dm:
                        if source_meta.case_type:
                            # This is true for registration forms where the case being created is a subcase
                            try:
                                target_dm = get_target_dm(source_meta.case_type)
                            except SuiteError:
                                if source_meta.requires_selection:
                                    raise
                            else:
                                used.add(source_meta)
                                meta = DatumMeta.from_session_datum(source_meta)
                                frame_case_created.add_child(meta.to_stack_datum(datum_id=target_dm.id))
                                frame_case_not_created.add_child(meta.to_stack_datum(datum_id=target_dm.id))
                        else:
                            source_case_type = get_case_type_created_by_form(form)
                            try:
                                target_dm = get_target_dm(source_case_type)
                            except SuiteError:
                                if not allow_missing:
                                    raise
                            else:
                                used.add(source_meta)
                                datum_meta = DatumMeta.from_session_datum(target_dm)
                                frame_case_created.add_child(datum_meta.to_stack_datum(source_id=source_meta.id))

                    # return any source datums that were not already added to the target
                    return [dm for dm in source_form_dm if dm not in used]

                source_form_dm = self.get_form_datums(form)

                if target_module.root_module_id:
                    # add stack children for the root module before adding any for the child module.
                    root_module = target_module.root_module
                    root_module_command = XPath.string(id_strings.menu_id(root_module))
                    frame_case_created.add_child(root_module_command)
                    frame_case_not_created.add_child(root_module_command)

                    source_form_dm = add_datums_for_target(root_module, source_form_dm, allow_missing=True)

                frame_case_created.add_child(target_command)
                frame_case_not_created.add_child(target_command)
                add_datums_for_target(target_module, source_form_dm)

        return stack_frames

    def form_workflow_frames(self, if_prefix, module, form):
        from corehq.apps.app_manager.models import (
            WORKFLOW_PREVIOUS, WORKFLOW_MODULE, WORKFLOW_ROOT, WORKFLOW_FORM
        )
        stack_frames = []
        if form.post_form_workflow == WORKFLOW_ROOT:
            stack_frames.append(StackFrameMeta(if_prefix, None, [], allow_empty_frame=True))
        elif form.post_form_workflow == WORKFLOW_MODULE:
            module_command = id_strings.menu_id(module)
            frame_children = [module_command] if module_command != id_strings.ROOT else []
            stack_frames.append(StackFrameMeta(if_prefix, None, frame_children))
        elif form.post_form_workflow == WORKFLOW_PREVIOUS:
            frame_children = self.get_frame_children(form)

            # since we want to go the 'previous' screen we need to drop the last
            # datum
            last = frame_children.pop()
            while isinstance(last, DatumMeta) and not last.requires_selection:
                # keep removing last element until we hit a command
                # or a non-autoselect datum
                last = frame_children.pop()

            stack_frames.append(StackFrameMeta(if_prefix, None, frame_children))
        elif form.post_form_workflow == WORKFLOW_FORM:
            source_form_datums = self.get_form_datums(form)
            for link in form.form_links:
                target_form = self.app.get_form(link.form_id)
                target_module = target_form.get_module()

                frame_children = self.get_frame_children(target_form)
                frame_children = WorkflowHelper.get_datums_matched_to_source(frame_children, source_form_datums)

                if target_module in module.get_child_modules():
                    parent_frame_children = self.get_frame_children(module.get_form(0), module_only=True)

                    # exclude frame children from the child module if they are already
                    # supplied by the parent module
                    child_ids_in_parent = {getattr(child, "id", child) for child in parent_frame_children}
                    frame_children = parent_frame_children + [
                        child for child in frame_children
                        if getattr(child, "id", child) not in child_ids_in_parent
                    ]

                stack_frames.append(StackFrameMeta(if_prefix, link.xpath, frame_children))

        return stack_frames

    @staticmethod
    def get_datums_matched_to_source(target_frame_elements, source_datums):
        """
        Attempt to match the target session variables with ones in the source session.
        Making some large assumptions about how people will actually use this feature
        """
        datum_index = -1
        for child in target_frame_elements:
            if not isinstance(child, DatumMeta) or not child.requires_selection:
                yield child
            else:
                datum_index += 1
                try:
                    source_datum = source_datums[datum_index]
                except IndexError:
                    yield child.to_stack_datum()
                else:
                    if child.id != source_datum.id and not source_datum.case_type or \
                            source_datum.case_type == child.case_type:
                        yield child.to_stack_datum(source_id=source_datum.id)
                    else:
                        yield child.to_stack_datum()

    def get_frame_children(self, target_form, module_only=False):
        """
        For a form return the list of stack frame children that are required
        to navigate to that form.

        This is based on the following algorithm:

        * Add the module the form is in to the stack (we'll call this `m`)
        * Walk through all forms in the module, determine what datum selections are present in all of the modules
          (this may be an empty set)
          * Basically if there are three forms that respectively load
            * f1: v1, v2, v3, v4
            * f2: v1, v2, v4
            * f3: v1, v2
          * The longest common chain is v1, v2
        * Add a datum for each of those values to the stack
        * Add the form "command id" for the <entry> to the stack
        * Add the remainder of the datums for the current form to the stack
        * For the three forms above, the stack entries for "last element" would be
          * m, v1, v2, f1, v3, v4
          * m, v1, v2, f2, v4
          * m, v1, v2, f3

        :returns:   list of strings and DatumMeta objects. String represent stack commands
                    and DatumMeta's represent stack datums.
        """
        target_form_command = id_strings.form_command(target_form)
        target_module_id, target_form_id = target_form_command.split('-')
        module_command = id_strings.menu_id(target_form.get_module())
        module_datums = self.get_module_datums(target_module_id)
        form_datums = module_datums[target_form_id]

        if module_command == id_strings.ROOT:
            datums_list = self.root_module_datums
        else:
            datums_list = module_datums.values()  # [ [datums for f0], [datums for f1], ...]

        common_datums = commonprefix(datums_list)
        remaining_datums = form_datums[len(common_datums):]

        frame_children = [module_command] if module_command != id_strings.ROOT else []
        frame_children.extend(common_datums)
        if not module_only:
            frame_children.append(target_form_command)
            frame_children.extend(remaining_datums)

        return frame_children

    def create_workflow_stack(self, form_command, frame_metas):
        frames = filter(None, [meta.to_frame() for meta in frame_metas])
        if not frames:
            return

        entry = self.get_form_entry(form_command)
        if not entry.stack:
            entry.stack = Stack()

        for frame in frames:
            entry.stack.add_frame(frame)

    def get_form_datums(self, form):
        """
        :return: List of DatumMeta objects for this form
        """
        module_id, form_id = id_strings.form_command(form).split('-')
        return self.get_module_datums(module_id)[form_id]

    def get_module_datums(self, module_id):
        """
        :return: Dictionary keyed by form ID containing list of DatumMeta objects for each form.
        """
        _, datums = self._get_entries_datums()
        return datums[module_id]

    def get_form_entry(self, form_command):
        entries, _ = self._get_entries_datums()
        return entries[form_command]

    @memoized
    def _get_entries_datums(self):
        datums = defaultdict(lambda: defaultdict(list))
        entries = {}

        def _include_datums(entry):
            # might want to make this smarter in the future, but for now just hard-code
            # formats that we know we don't need or don't work
            return not entry.command.id.startswith('reports') and not entry.command.id.endswith('case-list')

        for e in filter(_include_datums, self.suite.entries):
            command = e.command.id
            module_id, form_id = command.split('-', 1)
            entries[command] = e
            if not e.datums:
                datums[module_id][form_id] = []
            else:
                for d in e.datums:
                    datums[module_id][form_id].append(DatumMeta.from_session_datum(d))

        return entries, datums


class SuiteGenerator(SuiteGeneratorBase):
    descriptor = u"Suite File"
    sections = (
        'xform_resources',
        'locale_resources',
        'details',
        'entries',
        'menus',
        'fixtures',
    )

    def __init__(self, app):
        super(SuiteGenerator, self).__init__(app)
        self.detail_ids = {
            id_strings.detail(module, detail_type)
            for module in self.modules for detail_type, detail, enabled in module.get_details()
            if enabled and detail.columns
        }

    def post_process(self, suite):
        if self.app.enable_post_form_workflow:
            WorkflowHelper(suite, self.app, self.modules).add_form_workflow()

        details_by_id = self.get_detail_mapping()
        relevance_by_menu, menu_by_command = self.get_menu_relevance_mapping()
        for e in suite.entries:
            self.add_referenced_instances(e, details_by_id, relevance_by_menu, menu_by_command)

    @property
    def xform_resources(self):
        first = []
        last = []
        for form_stuff in self.app.get_forms(bare=False):
            form = form_stuff["form"]
            if form_stuff['type'] == 'module_form':
                path = './modules-{module.id}/forms-{form.id}.xml'.format(**form_stuff)
                this_list = first
            else:
                path = './user_registration.xml'
                this_list = last
            resource = XFormResource(
                id=id_strings.xform_resource(form),
                version=form.get_version(),
                local=path,
                remote=path,
            )
            if form_stuff['type'] == 'module_form' and self.app.build_version >= '2.9':
                resource.descriptor = u"Form: (Module {module_name}) - {form_name}".format(
                    module_name=trans(form_stuff["module"]["name"], langs=[self.app.default_language]),
                    form_name=trans(form["name"], langs=[self.app.default_language])
                )
            elif path == './user_registration.xml':
                resource.descriptor=u"User Registration Form"
            this_list.append(resource)
        for x in first:
            yield x
        for x in last:
            yield x

    @property
    def locale_resources(self):
        for lang in ["default"] + self.app.build_langs:
            path = './{lang}/app_strings.txt'.format(lang=lang)
            resource = LocaleResource(
                language=lang,
                id=id_strings.locale_resource(lang),
                version=self.app.version,
                local=path,
                remote=path,
            )
            if self.app.build_version >= '2.9':
                unknown_lang_txt = u"Unknown Language (%s)" % lang
                resource.descriptor = u"Translations: %s" % languages_mapping().get(lang, [unknown_lang_txt])[0]
            yield resource

    def build_detail(self, module, detail_type, detail, detail_column_infos,
                     tabs, id, title, start, end):
        """
        Recursively builds the Detail object.
        (Details can contain other details for each of their tabs)
        """
        from corehq.apps.app_manager.detail_screen import get_column_generator
        d = Detail(id=id, title=title)
        if tabs:
            tab_spans = detail.get_tab_spans()
            for tab in tabs:
                sub_detail = self.build_detail(
                    module,
                    detail_type,
                    detail,
                    detail_column_infos,
                    [],
                    None,
                    Text(locale_id=id_strings.detail_tab_title_locale(
                        module, detail_type, tab
                    )),
                    tab_spans[tab.id][0],
                    tab_spans[tab.id][1]
                )
                if sub_detail:
                    d.details.append(sub_detail)
            if len(d.details):
                return d
            else:
                return None

        # Base case (has no tabs)
        else:
            # Add lookup
            if detail.lookup_enabled and detail.lookup_action:
                d.lookup = Lookup(
                    name=detail.lookup_name or None,
                    action=detail.lookup_action,
                    image=detail.lookup_image or None,
                )
                d.lookup.extras = [Extra(**e) for e in detail.lookup_extras]
                d.lookup.responses = [Response(**r) for r in detail.lookup_responses]

            # Add variables
            variables = list(
                SuiteGenerator.detail_variables(module, detail, detail_column_infos[start:end])
            )
            if variables:
                d.variables.extend(variables)

            # Add fields
            for column_info in detail_column_infos[start:end]:
                fields = get_column_generator(
                    self.app, module, detail,
                    detail_type=detail_type, *column_info
                ).fields
                d.fields.extend(fields)

            # Add actions
            if module.case_list_form.form_id and detail_type.endswith('short')\
                    and not module.put_in_root:
                self._add_action_to_detail(d, module)

            try:
                if not self.app.enable_multi_sort:
                    d.fields[0].sort = 'default'
            except IndexError:
                pass
            else:
                # only yield the Detail if it has Fields
                return d

    def _add_action_to_detail(self, detail, module):
        # add form action to detail
        form = self.app.get_form(module.case_list_form.form_id)

        if self.app.enable_localized_menu_media:
            case_list_form = module.case_list_form
            detail.action = LocalizedAction(
                menu_locale_id=id_strings.case_list_form_locale(module),
                media_image=bool(len(case_list_form.all_image_paths())),
                media_audio=bool(len(case_list_form.all_audio_paths())),
                image_locale_id=id_strings.case_list_form_icon_locale(module),
                audio_locale_id=id_strings.case_list_form_audio_locale(module),
                stack=Stack()
            )
        else:
            detail.action = Action(
                display=Display(
                    text=Text(locale_id=id_strings.case_list_form_locale(module)),
                    media_image=module.case_list_form.default_media_image,
                    media_audio=module.case_list_form.default_media_audio,
                ),
                stack=Stack()
            )

        frame = PushFrame()
        frame.add_command(XPath.string(id_strings.form_command(form)))

        def get_datums_meta_for_form(form):
            if form.form_type == 'module_form':
                datums_meta = self.get_case_datums_basic_module(form.get_module(), form)
            elif form.form_type == 'advanced_form':
                datums_meta, _ = self.get_datum_meta_assertions_advanced(form.get_module(), form)
                datums_meta.extend(SuiteGenerator.get_new_case_id_datums_meta(form))
            else:
                raise SuiteError("Unexpected form type '{}' with a case list form: {}".format(
                    form.form_type, form.unique_id
                ))
            return datums_meta

        target_form_dm = get_datums_meta_for_form(form)
        source_form_dm = get_datums_meta_for_form(module.get_form(0))
        for target_meta in target_form_dm:
            if target_meta['requires_selection']:
                # This is true for registration forms where the case being created is a subcase
                try:
                    [source_dm] = [
                        source_meta for source_meta in source_form_dm
                        if source_meta['case_type'] == target_meta['case_type']
                    ]
                except ValueError:
                    raise SuiteError("Form selected as case list form requires a case "
                                     "but no matching case could be found: {}".format(form.unique_id))
                else:
                    frame.add_datum(StackDatum(
                        id=target_meta['datum'].id,
                        value=session_var(source_dm['datum'].id))
                    )
            else:
                s_datum = target_meta['datum']
                frame.add_datum(StackDatum(id=s_datum.id, value=s_datum.function))

        frame.add_datum(StackDatum(id=RETURN_TO, value=XPath.string(id_strings.menu_id(module))))
        detail.action.stack.add_frame(frame)

    @property
    @memoized
    def details(self):
        r = []
        if not self.app.use_custom_suite:
            for module in self.modules:
                for detail_type, detail, enabled in module.get_details():
                    if enabled:
                        if detail.custom_xml:
                            d = load_xmlobject_from_string(
                                detail.custom_xml,
                                xmlclass=Detail
                            )
                            r.append(d)
                        else:
                            detail_column_infos = get_detail_column_infos(
                                detail,
                                include_sort=detail_type.endswith('short'),
                            )
                            if detail_column_infos:
                                if detail.use_case_tiles:
                                    r.append(self.build_case_tile_detail(
                                        module, detail, detail_type
                                    ))
                                else:
                                    d = self.build_detail(
                                        module,
                                        detail_type,
                                        detail,
                                        detail_column_infos,
                                        list(detail.get_tabs()),
                                        id_strings.detail(module, detail_type),
                                        Text(locale_id=id_strings.detail_title_locale(
                                            module, detail_type
                                        )),
                                        0,
                                        len(detail_column_infos)
                                    )
                                    if d:
                                        r.append(d)
                if module.fixture_select.active:
                    d = Detail(
                        id=id_strings.fixture_detail(module),
                        title=Text(),
                    )
                    fields = [Field(header=Header(text=Text()),
                                    template=Template(text=Text(xpath_function=module.fixture_select.display_column)),
                                    sort_node='')]

                    d.fields = fields
                    r.append(d)
        return r

    @staticmethod
    def _schedule_detail_variables(module, detail, detail_column_infos):
        has_schedule_columns = any(ci.column.field_type == FIELD_TYPE_SCHEDULE for ci in detail_column_infos)
        has_schedule = getattr(module, 'has_schedule', False)
        if (has_schedule and module.all_forms_require_a_case() and has_schedule_columns):
            forms_due = []
            for phase in module.get_schedule_phases():
                if not phase.anchor:
                    raise ScheduleError(_("Schedule Phase in module '{module_name}' is missing an anchor")
                                        .format(module_name=module.default_name()))
<<<<<<< HEAD

                for form in phase.get_forms():
                    """
                    Adds the following variables for each form:
                    <anchor_{form_id} function="{anchor}"/>
                    <last_visit_number_{form_id} function="{last_visit_number}"/>
                    <last_visit_date_{form_id} function="{last_visit_date}"/>
                    <next_{form_id} function={phase_set}/>
                    """
                    if not form.schedule_form_id:
                        raise ScheduleError(
                            _("Form '{form_name}' in module '{module_name}' is missing an abbreviation")
                            .format(form_name=trans(form["name"], langs=[module.get_app().default_language]),
                                    module_name=module.default_name()))
                    form_xpath = ScheduleFormXPath(form, phase, module)
                    name = u"next_{}".format(form.schedule_form_id)
                    forms_due.append(u"${}".format(name))

                    # Add an anchor and last_visit variables so we can reference it in the calculation
                    yield DetailVariable(name=form_xpath.anchor_detail_variable_name, function=phase.anchor)
                    yield DetailVariable(name=form_xpath.last_visit_detail_variable_name,
                                         function=SCHEDULE_LAST_VISIT.format(form.schedule_form_id))
                    yield DetailVariable(name=form_xpath.last_visit_date_detail_variable_name,
                                         function=SCHEDULE_LAST_VISIT_DATE.format(form.schedule_form_id))
                    if phase.id == 1:
                        # If this is the first phase, `current_schedule_phase` and
                        # last_visit_num might not be set yet
                        yield DetailVariable(name=name, function=form_xpath.first_visit_phase_set)
                    else:
                        yield DetailVariable(name=name, function=form_xpath.xpath_phase_set)

            yield DetailVariable(name='next_due', function=u'date(min({}))'.format(','.join(forms_due)))
            yield DetailVariable(name='is_late', function='$next_due < today()')

            if len(forms_due) != len(set(forms_due)):
                raise ScheduleError(_("Your app has multiple forms with the same schedule abbreviation"))

=======

                for form in phase.get_forms():
                    """
                    Adds the following variables for each form:
                    <anchor_{form_id} function="{anchor}"/>
                    <last_visit_number_{form_id} function="{last_visit_number}"/>
                    <last_visit_date_{form_id} function="{last_visit_date}"/>
                    <next_{form_id} function={phase_set}/>
                    """
                    if not form.schedule_form_id:
                        raise ScheduleError(
                            _("Form '{form_name}' in module '{module_name}' is missing an abbreviation")
                            .format(form_name=trans(form["name"], langs=[module.get_app().default_language]),
                                    module_name=module.default_name()))
                    form_xpath = ScheduleFormXPath(form, phase, module)
                    name = u"next_{}".format(form.schedule_form_id)
                    forms_due.append(u"${}".format(name))

                    # Add an anchor and last_visit variables so we can reference it in the calculation
                    yield DetailVariable(name=form_xpath.anchor_detail_variable_name, function=phase.anchor)
                    yield DetailVariable(name=form_xpath.last_visit_detail_variable_name,
                                         function=SCHEDULE_LAST_VISIT.format(form.schedule_form_id))
                    yield DetailVariable(name=form_xpath.last_visit_date_detail_variable_name,
                                         function=SCHEDULE_LAST_VISIT_DATE.format(form.schedule_form_id))
                    if phase.id == 1:
                        # If this is the first phase, `current_schedule_phase` and
                        # last_visit_num might not be set yet
                        yield DetailVariable(name=name, function=form_xpath.first_visit_phase_set)
                    else:
                        yield DetailVariable(name=name, function=form_xpath.xpath_phase_set)

            yield DetailVariable(name='next_due', function=u'date(min({}))'.format(','.join(forms_due)))
            yield DetailVariable(name='is_late', function='$next_due < today()')

            if len(forms_due) != len(set(forms_due)):
                raise ScheduleError(_("Your app has multiple forms with the same schedule abbreviation"))

>>>>>>> 6a9e20ee
    @staticmethod
    def detail_variables(module, detail, detail_column_infos):
        return chain(SuiteGenerator._schedule_detail_variables(module, detail, detail_column_infos),)

    def build_case_tile_detail(self, module, detail, detail_type):
        """
        Return a Detail node from an apps.app_manager.models.Detail that is
        configured to use case tiles.

        This method does so by injecting the appropriate strings into a template
        string.
        """
        from corehq.apps.app_manager.detail_screen import get_column_xpath_generator

        template_args = {
            "detail_id": id_strings.detail(module, detail_type),
            "title_text_id": id_strings.detail_title_locale(
                module, detail_type
            )
        }
        # Get field/case property mappings

        cols_by_tile = {col.case_tile_field: col for col in detail.columns}
        for template_field in ["header", "top_left", "sex", "bottom_left", "date"]:
            column = cols_by_tile.get(template_field, None)
            if column is None:
                raise SuiteError(
                    'No column was mapped to the "{}" case tile field'.format(
                        template_field
                    )
                )
            template_args[template_field] = {
                "prop_name": get_column_xpath_generator(
                    self.app, module, detail, column
                ).xpath,
                "locale_id": id_strings.detail_column_header_locale(
                    module, detail_type, column,
                ),
                # Just using default language for now
                # The right thing to do would be to reference the app_strings.txt I think
                "prefix": escape(
                    column.header.get(self.app.default_language, "")
                )
            }
            if column.format == "enum":
                template_args[template_field]["enum_keys"] = {}
                for mapping in column.enum:
                    template_args[template_field]["enum_keys"][mapping.key] = \
                        id_strings.detail_column_enum_variable(
                            module, detail_type, column, mapping.key_as_variable
                        )
        # Populate the template
        detail_as_string = self._case_tile_template_string.format(**template_args)
        return load_xmlobject_from_string(detail_as_string, xmlclass=Detail)

    @property
    @memoized
    def _case_tile_template_string(self):
        """
        Return a string suitable for building a case tile detail node
        through `String.format`.
        """
        with open(os.path.join(
                os.path.dirname(__file__), "case_tile_templates", "tdh.txt"
        )) as f:
            return f.read().decode('utf-8')

    @staticmethod
    def get_filter_xpath(module, delegation=False):
        filter = module.case_details.short.filter
        if filter:
            xpath = '[%s]' % filter
        else:
            xpath = ''
        if delegation:
            xpath += "[index/parent/@case_type = '%s']" % module.case_type
            xpath += "[start_date = '' or double(date(start_date)) <= double(now())]"
        return xpath

    @staticmethod
    def get_nodeset_xpath(case_type, module, use_filter):
        return "instance('casedb')/casedb/case[@case_type='{case_type}'][@status='open']{filter_xpath}".format(
            case_type=case_type,
            filter_xpath=SuiteGenerator.get_filter_xpath(module) if use_filter else '',
        )

    @staticmethod
    def get_parent_filter(relationship, parent_id):
        return "[index/{relationship}=instance('commcaresession')/session/data/{parent_id}]".format(
            relationship=relationship,
            parent_id=parent_id,
        )

    @staticmethod
    def get_select_chain(app, module, include_self=True):
        select_chain = [module] if include_self else []
        current_module = module
        while hasattr(current_module, 'parent_select') and current_module.parent_select.active:
            current_module = app.get_module_by_unique_id(
                current_module.parent_select.module_id
            )
            select_chain.append(current_module)
        return select_chain

    @memoized
    def get_detail_mapping(self):
        return {detail.id: detail for detail in self.details}

    @memoized
    def get_menu_relevance_mapping(self):
        relevance_by_menu = defaultdict(list)
        menu_by_command = {}
        for menu in self.menus:
            for command in menu.commands:
                menu_by_command[command.id] = menu.id
                if command.relevant:
                    relevance_by_menu[menu.id].append(command.relevant)
            if menu.relevant:
                relevance_by_menu[menu.id].append(menu.relevant)

        return relevance_by_menu, menu_by_command

    def get_detail_id_safe(self, module, detail_type):
        detail_id = id_strings.detail(
            module=module,
            detail_type=detail_type,
        )
        return detail_id if detail_id in self.detail_ids else None

    def get_instances_for_module(self, module, additional_xpaths=None):
        """
        This method is used by CloudCare when filtering cases.
        """
        details_by_id = self.get_detail_mapping()
        detail_ids = [self.get_detail_id_safe(module, detail_type)
                      for detail_type, detail, enabled in module.get_details()
                      if enabled]
        detail_ids = filter(None, detail_ids)
        xpaths = set()

        if additional_xpaths:
            xpaths.update(additional_xpaths)

        for detail_id in detail_ids:
            xpaths.update(details_by_id[detail_id].get_all_xpaths())

        return SuiteGenerator.get_required_instances(xpaths)

    @staticmethod
    def get_required_instances(xpaths):
        instance_re = r"""instance\(['"]([\w\-:]+)['"]\)"""
        instances = set()
        for xpath in xpaths:
            instance_names = re.findall(instance_re, xpath)
            for instance_name in instance_names:
                try:
                    scheme, _ = instance_name.split(':', 1)
                except ValueError:
                    scheme = None

                factory = get_instance_factory(scheme)
                instance = factory(instance_name)
                if instance:
                    instances.add(instance)
                else:
                    raise UnknownInstanceError("Instance reference not recognized: {}".format(instance_name))
        return instances

    @staticmethod
    def add_referenced_instances(entry, details_by_id, relevance_by_menu, menu_by_command):
        detail_ids = set()
        xpaths = set()

        for datum in entry.datums:
            detail_ids.add(datum.detail_confirm)
            detail_ids.add(datum.detail_select)
            xpaths.add(datum.nodeset)
            xpaths.add(datum.function)
        details = [details_by_id[detail_id] for detail_id in detail_ids
                   if detail_id]

        entry_id = entry.command.id
        menu_id = menu_by_command[entry_id]
        relevances = relevance_by_menu[menu_id]
        xpaths.update(relevances)

        for detail in details:
            xpaths.update(detail.get_all_xpaths())
        for assertion in entry.assertions:
            xpaths.add(assertion.test)
        if entry.stack:
            for frame in entry.stack.frames:
                xpaths.add(frame.if_clause)
                if hasattr(frame, 'datums'):
                    for datum in frame.datums:
                        xpaths.add(datum.value)
        xpaths.discard(None)

        instances = SuiteGenerator.get_required_instances(xpaths)

        entry.require_instance(*instances)

    @staticmethod
    def get_userdata_autoselect(key, session_id, mode):
        base_xpath = session_var('data', path='user')
        xpath = session_var(key, path='user/data')
        protected_xpath = XPath.if_(
            XPath.and_(base_xpath.count().eq(1), xpath.count().eq(1)),
            xpath,
            XPath.empty_string(),
        )
        datum = SessionDatum(id=session_id, function=protected_xpath)
        assertions = [
            SuiteGenerator.get_assertion(
                XPath.and_(base_xpath.count().eq(1),
                           xpath.count().eq(1)),
                'case_autoload.{0}.property_missing'.format(mode),
                [key],
            ),
            SuiteGenerator.get_assertion(
                CaseIDXPath(xpath).case().count().eq(1),
                'case_autoload.{0}.case_missing'.format(mode),
            )
        ]
        return datum, assertions

    @property
    def entries(self):
        # avoid circular dependency
        from corehq.apps.app_manager.models import Module, AdvancedModule
        results = []
        for module in self.modules:
            for form in module.get_forms():
                e = Entry()
                e.form = form.xmlns
                # Ideally all of this version check should happen in Command/Display class
                if self.app.enable_localized_menu_media:
                    e.command = LocalizedCommand(
                        id=id_strings.form_command(form),
                        menu_locale_id=id_strings.form_locale(form),
                        media_image=bool(len(form.all_image_paths())),
                        media_audio=bool(len(form.all_audio_paths())),
                        image_locale_id=id_strings.form_icon_locale(form),
                        audio_locale_id=id_strings.form_audio_locale(form),
                    )
                else:
                    e.command = Command(
                        id=id_strings.form_command(form),
                        locale_id=id_strings.form_locale(form),
                        media_image=form.default_media_image,
                        media_audio=form.default_media_audio,
                    )
                config_entry = {
                    'module_form': self.configure_entry_module_form,
                    'advanced_form': self.configure_entry_advanced_form,
                    'careplan_form': self.configure_entry_careplan_form,
                }[form.form_type]
                config_entry(module, e, form)

                if (
                    self.app.commtrack_enabled and
                    session_var('supply_point_id') in getattr(form, 'source', "")
                ):
                    from .models import AUTO_SELECT_LOCATION
                    datum, assertions = SuiteGenerator.get_userdata_autoselect(
                        'commtrack-supply-point',
                        'supply_point_id',
                        AUTO_SELECT_LOCATION,
                    )
                    e.datums.append(datum)
                    e.assertions.extend(assertions)

                results.append(e)

            if hasattr(module, 'case_list') and module.case_list.show:
                e = Entry()
                if self.app.enable_localized_menu_media:
                    e.command = LocalizedCommand(
                        id=id_strings.case_list_command(module),
                        menu_locale_id=id_strings.case_list_locale(module),
                        media_image=bool(len(module.case_list.all_image_paths())),
                        media_audio=bool(len(module.case_list.all_audio_paths())),
                        image_locale_id=id_strings.case_list_icon_locale(module),
                        audio_locale_id=id_strings.case_list_audio_locale(module),
                    )
                else:
                    e.command = Command(
                        id=id_strings.case_list_command(module),
                        locale_id=id_strings.case_list_locale(module),
                        media_image=module.case_list.default_media_image,
                        media_audio=module.case_list.default_media_audio,
                    )
                if isinstance(module, Module):
                    for datum_meta in self.get_datum_meta_module(module, use_filter=False):
                        e.datums.append(datum_meta['datum'])
                elif isinstance(module, AdvancedModule):
                    e.datums.append(SessionDatum(
                        id='case_id_case_%s' % module.case_type,
                        nodeset=(SuiteGenerator.get_nodeset_xpath(module.case_type, module, False)),
                        value="./@case_id",
                        detail_select=self.get_detail_id_safe(module, 'case_short'),
                        detail_confirm=self.get_detail_id_safe(module, 'case_long')
                    ))
                    if self.app.commtrack_enabled:
                        e.datums.append(SessionDatum(
                            id='product_id',
                            nodeset=ProductInstanceXpath().instance(),
                            value="./@id",
                            detail_select=self.get_detail_id_safe(module, 'product_short')
                        ))
                results.append(e)

            for entry in module.get_custom_entries():
                results.append(entry)

        return results

    @staticmethod
    def get_assertion(test, locale_id, locale_arguments=None):
        assertion = Assertion(test=test)
        text = Text(locale_id=locale_id)
        if locale_arguments:
            locale = text.locale
            for arg in locale_arguments:
                locale.arguments.append(LocaleArgument(value=arg))
        assertion.text.append(text)
        return assertion

    @staticmethod
    def add_case_sharing_assertion(entry):
        assertion = SuiteGenerator.get_assertion("count(instance('groups')/groups/group) = 1",
                           'case_sharing.exactly_one_group')
        entry.assertions.append(assertion)

    @staticmethod
    def get_auto_select_assertions(case_id_xpath, mode, locale_arguments=None):
        case_count = CaseIDXPath(case_id_xpath).case().count()
        return [
            SuiteGenerator.get_assertion(
                "{0} = 1".format(case_id_xpath.count()),
                'case_autoload.{0}.property_missing'.format(mode),
                locale_arguments
            ),
            SuiteGenerator.get_assertion(
                "{0} = 1".format(case_count),
                'case_autoload.{0}.case_missing'.format(mode),
            )
        ]

    @staticmethod
    def get_extra_case_id_datums(form):
        datums = []
        actions = form.active_actions()
        if form.form_type == 'module_form' and actions_use_usercase(actions):
            case = UserCaseXPath().case()
            datums.append({
                'datum': SessionDatum(id=USERCASE_ID, function=('%s/@case_id' % case)),
                'case_type': USERCASE_TYPE,
                'requires_selection': False,
                'action': None  # Unused (and could be actions['usercase_update'] or actions['usercase_preload'])
            })
        return datums

    @staticmethod
    def any_usercase_datums(datums):
        return any(d['case_type'] == USERCASE_TYPE for d in datums)

    @staticmethod
    def get_new_case_id_datums_meta(form):
        if not form:
            return []

        datums = []
        if form.form_type == 'module_form':
            actions = form.active_actions()
            if 'open_case' in actions:
                datums.append({
                    'datum': SessionDatum(id=form.session_var_for_action('open_case'), function='uuid()'),
                    'case_type': form.get_module().case_type,
                    'requires_selection': False,
                    'action': actions['open_case']
                })

            if 'subcases' in actions:
                for subcase in actions['subcases']:
                    # don't put this in the loop to be consistent with the form's indexing
                    # see XForm.create_casexml_2
                    if not subcase.repeat_context:
                        datums.append({
                            'datum': SessionDatum(
                                id=form.session_var_for_action(subcase), function='uuid()'
                            ),
                            'case_type': subcase.case_type,
                            'requires_selection': False,
                            'action': subcase
                        })
        elif form.form_type == 'advanced_form':
            for action in form.actions.get_open_actions():
                if not action.repeat_context:
                    datums.append({
                        'datum': SessionDatum(id=action.case_session_var, function='uuid()'),
                        'case_type': action.case_type,
                        'requires_selection': False,
                        'action': action
                    })

        return datums

    def get_case_datums_basic_module(self, module, form):
        datums = []
        if not form or form.requires_case():
            datums.extend(self.get_datum_meta_module(module, use_filter=True))
        datums.extend(SuiteGenerator.get_new_case_id_datums_meta(form))
        datums.extend(SuiteGenerator.get_extra_case_id_datums(form))
        self.add_parent_datums(datums, module)
        return datums

    def configure_entry_module_form(self, module, e, form=None, use_filter=True, **kwargs):
        def case_sharing_requires_assertion(form):
            actions = form.active_actions()
            if 'open_case' in actions and autoset_owner_id_for_open_case(actions):
                return True
            if 'subcases' in actions:
                for subcase in actions['subcases']:
                    if autoset_owner_id_for_subcase(subcase):
                        return True
            return False

        datums = self.get_case_datums_basic_module(module, form)
        for datum in datums:
            e.datums.append(datum['datum'])

        if form and self.app.case_sharing and case_sharing_requires_assertion(form):
            SuiteGenerator.add_case_sharing_assertion(e)

    def _get_datums_meta(self, module):
        """
            return list of dicts containing datum IDs and case types
            [
               {'session_var': 'parent_parent_id', ... },
               {'session_var': 'parent_id', ...}
               {'session_var': 'child_id', ...},
            ]
        """
        if not (module and module.module_type == 'basic'):
            return []

        select_chain = SuiteGenerator.get_select_chain(self.app, module)
        return [
            {
                'session_var': ('parent_' * i or 'case_') + 'id',
                'case_type': mod.case_type,
                'module': mod,
                'index': i
            }
            for i, mod in reversed(list(enumerate(select_chain)))
        ]

    def get_datum_meta_module(self, module, use_filter=False):
        datums = []
        datums_meta = self._get_datums_meta(module)
        for i, datum in enumerate(datums_meta):
            # get the session var for the previous datum if there is one
            parent_id = datums_meta[i - 1]['session_var'] if i >= 1 else ''
            if parent_id:
                parent_filter = SuiteGenerator.get_parent_filter(datum['module'].parent_select.relationship, parent_id)
            else:
                parent_filter = ''

            detail_persistent = None
            detail_inline = False
            for detail_type, detail, enabled in datum['module'].get_details():
                if (
                    detail.persist_tile_on_forms
                    and (detail.use_case_tiles or detail.custom_xml)
                    and enabled
                ):
                    detail_persistent = id_strings.detail(datum['module'], detail_type)
                    detail_inline = bool(detail.pull_down_tile)
                    break

            fixture_select_filter = ''
            if datum['module'].fixture_select.active:
                datums.append({
                    'datum': SessionDatum(
                        id=id_strings.fixture_session_var(datum['module']),
                        nodeset=ItemListFixtureXpath(datum['module'].fixture_select.fixture_type).instance(),
                        value=datum['module'].fixture_select.variable_column,
                        detail_select=id_strings.fixture_detail(datum['module'])
                    )
                })
                filter_xpath_template = datum['module'].fixture_select.xpath
                fixture_value = session_var(id_strings.fixture_session_var(datum['module']))
                fixture_select_filter = "[{}]".format(
                    filter_xpath_template.replace('$fixture_value', fixture_value)
                )

            datums.append({
                'datum': SessionDatum(
                    id=datum['session_var'],
                    nodeset=(SuiteGenerator.get_nodeset_xpath(datum['case_type'], datum['module'], use_filter)
                             + parent_filter + fixture_select_filter),
                    value="./@case_id",
                    detail_select=self.get_detail_id_safe(datum['module'], 'case_short'),
                    detail_confirm=(
                        self.get_detail_id_safe(datum['module'], 'case_long')
                        if datum['index'] == 0 and not detail_inline else None
                    ),
                    detail_persistent=detail_persistent,
                    detail_inline=self.get_detail_id_safe(datum['module'], 'case_long') if detail_inline else None
                ),
                'case_type': datum['case_type'],
                'requires_selection': True,
                'action': 'update_case'
            })
        return datums

    @staticmethod
    def get_auto_select_datums_and_assertions(action, auto_select, form):
        from corehq.apps.app_manager.models import AUTO_SELECT_USER, AUTO_SELECT_CASE, \
            AUTO_SELECT_FIXTURE, AUTO_SELECT_RAW, AUTO_SELECT_USERCASE
        if auto_select.mode == AUTO_SELECT_USER:
            return SuiteGenerator.get_userdata_autoselect(
                auto_select.value_key,
                action.case_session_var,
                auto_select.mode,
            )
        elif auto_select.mode == AUTO_SELECT_CASE:
            try:
                ref = form.actions.actions_meta_by_tag[auto_select.value_source]['action']
                sess_var = ref.case_session_var
            except KeyError:
                raise ValueError("Case tag not found: %s" % auto_select.value_source)
            xpath = CaseIDXPath(session_var(sess_var)).case().index_id(auto_select.value_key)
            assertions = SuiteGenerator.get_auto_select_assertions(xpath, auto_select.mode, [auto_select.value_key])
            return SessionDatum(
                id=action.case_session_var,
                function=xpath
            ), assertions
        elif auto_select.mode == AUTO_SELECT_FIXTURE:
            xpath_base = ItemListFixtureXpath(auto_select.value_source).instance()
            xpath = xpath_base.slash(auto_select.value_key)
            fixture_assertion = SuiteGenerator.get_assertion(
                "{0} = 1".format(xpath_base.count()),
                'case_autoload.{0}.exactly_one_fixture'.format(auto_select.mode),
                [auto_select.value_source]
            )
            assertions = SuiteGenerator.get_auto_select_assertions(xpath, auto_select.mode, [auto_select.value_key])
            return SessionDatum(
                id=action.case_session_var,
                function=xpath
            ), [fixture_assertion] + assertions
        elif auto_select.mode == AUTO_SELECT_RAW:
            case_id_xpath = auto_select.value_key
            case_count = CaseIDXPath(case_id_xpath).case().count()
            return SessionDatum(
                id=action.case_session_var,
                function=case_id_xpath
            ), [
                SuiteGenerator.get_assertion(
                    "{0} = 1".format(case_count),
                    'case_autoload.{0}.case_missing'.format(auto_select.mode)
                )
            ]
        elif auto_select.mode == AUTO_SELECT_USERCASE:
            case = UserCaseXPath().case()
            return SessionDatum(
                id=action.case_session_var,
                function=case.slash('@case_id')
            ), [
                SuiteGenerator.get_assertion(
                    "{0} = 1".format(case.count()),
                    'case_autoload.{0}.case_missing'.format(auto_select.mode)
                )
            ]

    def configure_entry_advanced_form(self, module, e, form, **kwargs):
        def case_sharing_requires_assertion(form):
            actions = form.actions.open_cases
            for action in actions:
                if 'owner_id' in action.case_properties:
                    return True
            return False

        datums, assertions = self.get_datum_meta_assertions_advanced(module, form)
        datums.extend(SuiteGenerator.get_new_case_id_datums_meta(form))

        for datum_meta in datums:
            e.datums.append(datum_meta['datum'])

        # assertions come after session
        e.assertions.extend(assertions)

        if self.app.case_sharing and case_sharing_requires_assertion(form):
            SuiteGenerator.add_case_sharing_assertion(e)

    def get_datum_meta_assertions_advanced(self, module, form):
        def get_target_module(case_type, module_id, with_product_details=False):
            if module_id:
                if module_id == module.unique_id:
                    return module

                from corehq.apps.app_manager.models import ModuleNotFoundException
                try:
                    target = module.get_app().get_module_by_unique_id(module_id)
                    if target.case_type != case_type:
                        raise ParentModuleReferenceError(
                            "Module with ID %s has incorrect case type" % module_id
                        )
                    if with_product_details and not hasattr(target, 'product_details'):
                        raise ParentModuleReferenceError(
                            "Module with ID %s has no product details configuration" % module_id
                        )
                    return target
                except ModuleNotFoundException as ex:
                    raise ParentModuleReferenceError(ex.message)
            else:
                if case_type == module.case_type:
                    return module

                target_modules = [
                    mod for mod in module.get_app().modules
                    if mod.case_type == case_type and (not with_product_details or hasattr(mod, 'product_details'))
                ]
                try:
                    return target_modules[0]
                except IndexError:
                    raise ParentModuleReferenceError(
                        "Module with case type %s in app %s not found" % (case_type, self.app)
                    )

        datums = []
        assertions = []
        for action in form.actions.get_load_update_actions():
            auto_select = action.auto_select
            if auto_select and auto_select.mode:
                datum, assertions = SuiteGenerator.get_auto_select_datums_and_assertions(action, auto_select, form)
                datums.append({
                    'datum': datum,
                    'case_type': None,
                    'requires_selection': False,
                    'action': action
                })
            else:
                if action.parent_tag:
                    parent_action = form.actions.actions_meta_by_tag[action.parent_tag]['action']
                    parent_filter = SuiteGenerator.get_parent_filter(
                        action.parent_reference_id,
                        parent_action.case_session_var
                    )
                else:
                    parent_filter = ''

                target_module = get_target_module(action.case_type, action.details_module)
                referenced_by = form.actions.actions_meta_by_parent_tag.get(action.case_tag)
                datum = SessionDatum(
                    id=action.case_session_var,
                    nodeset=(SuiteGenerator.get_nodeset_xpath(action.case_type, target_module, True) + parent_filter),
                    value="./@case_id",
                    detail_select=self.get_detail_id_safe(target_module, 'case_short'),
                    detail_confirm=(
                        self.get_detail_id_safe(target_module, 'case_long')
                        if not referenced_by or referenced_by['type'] != 'load' else None
                    )
                )
                datums.append({
                    'datum': datum,
                    'case_type': action.case_type,
                    'requires_selection': True,
                    'action': action
                })

        if module.get_app().commtrack_enabled:
            try:
                last_action = list(form.actions.get_load_update_actions())[-1]
                if last_action.show_product_stock:
                    nodeset = ProductInstanceXpath().instance()
                    if last_action.product_program:
                        nodeset = nodeset.select('program_id', last_action.product_program)

                    target_module = get_target_module(last_action.case_type, last_action.details_module, True)

                    datums.append({
                        'datum': SessionDatum(
                            id='product_id',
                            nodeset=nodeset,
                            value="./@id",
                            detail_select=self.get_detail_id_safe(target_module, 'product_short')
                        ),
                        'case_type': None,
                        'requires_selection': True,
                        'action': None
                    })
            except IndexError:
                pass

        self.add_parent_datums(datums, module)

        return datums, assertions

    def add_parent_datums(self, datums, module):

        def update_refs(datum_meta, changed_ids_):
            """
            Update references in the nodeset of the given datum, if necessary

            e.g. "instance('casedb')/casedb/case[@case_type='guppy']
                                                [@status='open']
                                                [index/parent=instance('commcaresession')/session/data/parent_id]"
            is updated to
                 "instance('casedb')/casedb/case[@case_type='guppy']
                                                [@status='open']
                                                [index/parent=instance('commcaresession')/session/data/case_id]"
                                                                                                       ^^^^^^^
            because the case referred to by "parent_id" in the child module has the ID "case_id" in the parent
            module.
            """
            def _apply_change_to_datum_attr(datum, attr, change):
                xpath = getattr(datum, attr, None)
                if xpath:
                    old = session_var(change['old_id'])
                    new = session_var(change['new_id'])
                    setattr(datum, attr, xpath.replace(old, new))

            datum = datum_meta['datum']
            action = datum_meta['action']
            if action:
                # Only advanced module actions have a parent_tag attribute.
                parent_tag = getattr(action, 'parent_tag', '')
                if parent_tag in changed_ids_:
                    # update any reference to previously changed datums
                    for change in changed_ids_[parent_tag]:
                        _apply_change_to_datum_attr(datum, 'nodeset', change)
                        _apply_change_to_datum_attr(datum, 'function', change)

        def rename_other_id(this_datum_meta_, parent_datum_meta_, datum_ids_):
            """
            If the ID of parent datum matches the ID of another datum in this
            form, rename the ID of the other datum in this form

            e.g. if parent datum ID == "case_id" and there is a datum in this
            form with the ID of "case_id" too, then rename the ID of the datum
            in this form to "case_id_<case_type>" (where <case_type> is the
            case type of the datum in this form).
            """
            changed_id = {}
            parent_datum = parent_datum_meta_['datum']
            action = this_datum_meta_['action']
            if action:
                if parent_datum.id in datum_ids_:
                    datum = datum_ids_[parent_datum.id]
                    new_id = '_'.join((datum['datum'].id, datum['case_type']))
                    # Only advanced module actions have a case_tag attribute.
                    case_tag = getattr(action, 'case_tag', '')
                    changed_id = {
                        case_tag: {
                            'old_id': datum['datum'].id,
                            'new_id': new_id,
                        }
                    }
                    datum['datum'].id = new_id
            return changed_id

        def get_changed_id(this_datum_meta_, parent_datum_meta_):
            """
            Maps IDs in the child module to IDs in the parent module

            e.g. The case with the ID "parent_id" in the child module has the
            ID "case_id" in the parent module.
            """
            changed_id = {}
            action = this_datum_meta_['action']
            if action:
                case_tag = getattr(action, 'case_tag', '')
                changed_id = {
                    case_tag: {
                        "old_id": this_datum_meta_['datum'].id,
                        "new_id": parent_datum_meta_['datum'].id
                    }
                }
            return changed_id

        def get_datums(module_):
            """
            Return the datums of the first form in the given module
            """
            datums_ = []
            if module_:
                try:
                    # assume that all forms in the module have the same case management
                    form = module_.get_form(0)
                except FormNotFoundException:
                    pass
                else:
                    if form.form_type == 'module_form':
                        datums_.extend(self.get_case_datums_basic_module(module_, form))
                    elif form.form_type == 'advanced_form':
                        datums_adv, _ = self.get_datum_meta_assertions_advanced(module_, form)
                        datums_.extend(datums_adv)

            return datums_

        def append_update(dict_, new_dict):
            for key in new_dict:
                dict_[key].append(new_dict[key])

        parent_datums = get_datums(module.root_module)
        if parent_datums:
            # we need to try and match the datums to the root module so that
            # the navigation on the phone works correctly
            # 1. Add in any datums that don't require user selection e.g. new case IDs
            # 2. Match the datum ID for datums that appear in the same position and
            #    will be loading the same case type
            # see advanced_app_features#child-modules in docs
            datum_ids = {d['datum'].id: d for d in datums}
            index = 0
            changed_ids_by_case_tag = defaultdict(list)
            for this_datum_meta, parent_datum_meta in list(izip_longest(datums, parent_datums)):
                if not this_datum_meta:
                    continue
                update_refs(this_datum_meta, changed_ids_by_case_tag)
                if not parent_datum_meta:
                    continue
                if this_datum_meta['datum'].id != parent_datum_meta['datum'].id:
                    if not parent_datum_meta['requires_selection']:
                        # Add parent datums of opened subcases and automatically-selected cases
                        datums.insert(index, parent_datum_meta)
                    elif this_datum_meta['case_type'] == parent_datum_meta['case_type']:
                        append_update(changed_ids_by_case_tag,
                                      rename_other_id(this_datum_meta, parent_datum_meta, datum_ids))
                        append_update(changed_ids_by_case_tag,
                                      get_changed_id(this_datum_meta, parent_datum_meta))
                        this_datum_meta['datum'].id = parent_datum_meta['datum'].id
                index += 1

    def configure_entry_careplan_form(self, module, e, form=None, **kwargs):
            parent_module = self.app.get_module_by_unique_id(module.parent_select.module_id)
            e.datums.append(SessionDatum(
                id='case_id',
                nodeset=SuiteGenerator.get_nodeset_xpath(parent_module.case_type, parent_module, False),
                value="./@case_id",
                detail_select=self.get_detail_id_safe(parent_module, 'case_short'),
                detail_confirm=self.get_detail_id_safe(parent_module, 'case_long')
            ))

            def session_datum(datum_id, case_type, parent_ref, parent_val):
                nodeset = CaseTypeXpath(case_type).case().select(
                    'index/%s' % parent_ref, session_var(parent_val), quote=False
                ).select('@status', 'open')
                return SessionDatum(
                    id=datum_id,
                    nodeset=nodeset,
                    value="./@case_id",
                    detail_select=self.get_detail_id_safe(module, '%s_short' % case_type),
                    detail_confirm=self.get_detail_id_safe(module, '%s_long' % case_type)
                )

            e.stack = Stack()
            frame = CreateFrame()
            e.stack.add_frame(frame)
            if form.case_type == CAREPLAN_GOAL:
                if form.mode == 'create':
                    new_goal_id_var = 'case_id_goal_new'
                    e.datums.append(SessionDatum(id=new_goal_id_var, function='uuid()'))
                elif form.mode == 'update':
                    new_goal_id_var = 'case_id_goal'
                    e.datums.append(session_datum(new_goal_id_var, CAREPLAN_GOAL, 'parent', 'case_id'))

                if not module.display_separately:
                    open_goal = CaseIDXPath(session_var(new_goal_id_var)).case().select('@status', 'open')
                    frame.if_clause = '{count} = 1'.format(count=open_goal.count())
                    frame.add_command(XPath.string(id_strings.menu_id(parent_module)))
                    frame.add_datum(StackDatum(id='case_id', value=session_var('case_id')))
                    frame.add_command(XPath.string(id_strings.menu_id(module)))
                    frame.add_datum(StackDatum(id='case_id_goal', value=session_var(new_goal_id_var)))
                else:
                    frame.add_command(XPath.string(id_strings.menu_id(module)))
                    frame.add_datum(StackDatum(id='case_id', value=session_var('case_id')))

            elif form.case_type == CAREPLAN_TASK:
                if not module.display_separately:
                    frame.add_command(XPath.string(id_strings.menu_id(parent_module)))
                    frame.add_datum(StackDatum(id='case_id', value=session_var('case_id')))
                    frame.add_command(XPath.string(id_strings.menu_id(module)))
                    frame.add_datum(StackDatum(id='case_id_goal', value=session_var('case_id_goal')))
                    if form.mode == 'update':
                        count = CaseTypeXpath(CAREPLAN_TASK).case().select(
                            'index/goal', session_var('case_id_goal'), quote=False
                        ).select('@status', 'open').count()
                        frame.if_clause = '{count} >= 1'.format(count=count)

                        frame.add_command(XPath.string(
                            id_strings.form_command(module.get_form_by_type(CAREPLAN_TASK, 'update'))
                        ))
                else:
                    frame.add_command(XPath.string(id_strings.menu_id(module)))
                    frame.add_datum(StackDatum(id='case_id', value=session_var('case_id')))

                if form.mode == 'create':
                    e.datums.append(session_datum('case_id_goal', CAREPLAN_GOAL, 'parent', 'case_id'))
                elif form.mode == 'update':
                    e.datums.append(session_datum('case_id_goal', CAREPLAN_GOAL, 'parent', 'case_id'))
                    e.datums.append(session_datum('case_id_task', CAREPLAN_TASK, 'goal', 'case_id_goal'))

    def _schedule_filter_conditions(self, form, module, case):
        phase = form.get_phase()
        try:
            form_xpath = QualifiedScheduleFormXPath(form, phase, module, case_xpath=case)
            relevant = form_xpath.filter_condition(phase.id)
        except ScheduleError:
            relevant = None
        return relevant

    @property
    @memoized
    def menus(self):
        # avoid circular dependency
        from corehq.apps.app_manager.models import CareplanModule, AdvancedForm

        menus = []
        for module in self.modules:
            if isinstance(module, CareplanModule):
                update_menu = Menu(
                    id=id_strings.menu_id(module),
                    locale_id=id_strings.module_locale(module),
                )

                if not module.display_separately:
                    parent = self.app.get_module_by_unique_id(module.parent_select.module_id)
                    create_goal_form = module.get_form_by_type(CAREPLAN_GOAL, 'create')
                    create_menu = Menu(
                        id=id_strings.menu_id(parent),
                        locale_id=id_strings.module_locale(parent),
                    )
                    create_menu.commands.append(Command(id=id_strings.form_command(create_goal_form)))
                    menus.append(create_menu)

                    update_menu.root = id_strings.menu_id(parent)
                else:
                    update_menu.commands.extend([
                        Command(id=id_strings.form_command(module.get_form_by_type(CAREPLAN_GOAL, 'create'))),
                    ])

                update_menu.commands.extend([
                    Command(id=id_strings.form_command(module.get_form_by_type(CAREPLAN_GOAL, 'update'))),
                    Command(id=id_strings.form_command(module.get_form_by_type(CAREPLAN_TASK, 'create'))),
                    Command(id=id_strings.form_command(module.get_form_by_type(CAREPLAN_TASK, 'update'))),
                ])
                menus.append(update_menu)
            elif hasattr(module, 'get_menus'):
                for menu in module.get_menus():
                    menus.append(menu)
            else:
                menu_kwargs = {
                    'id': id_strings.menu_id(module),
                }
                if id_strings.menu_root(module):
                    menu_kwargs['root'] = id_strings.menu_root(module)

                if (self.app.domain and MODULE_FILTER.enabled(self.app.domain) and
                        self.app.enable_module_filtering and
                        getattr(module, 'module_filter', None)):
                    menu_kwargs['relevant'] = interpolate_xpath(module.module_filter)

                if self.app.enable_localized_menu_media:
                    menu_kwargs.update({
                        'menu_locale_id': id_strings.module_locale(module),
                        'media_image': bool(len(module.all_image_paths())),
                        'media_audio': bool(len(module.all_audio_paths())),
                        'image_locale_id': id_strings.module_icon_locale(module),
                        'audio_locale_id': id_strings.module_audio_locale(module),
                    })
                    menu = LocalizedMenu(**menu_kwargs)
                else:
                    menu_kwargs.update({
                        'locale_id': id_strings.module_locale(module),
                        'media_image': module.default_media_image,
                        'media_audio': module.default_media_audio,
                    })
                    menu = Menu(**menu_kwargs)

                def get_commands():
                    for form in module.get_forms():
                        command = Command(id=id_strings.form_command(form))

                        if isinstance(form, AdvancedForm):
                            try:
<<<<<<< HEAD
                                action = next(a for a in form.actions.load_update_cases if not a.auto_select)
=======
                                action = next((a for a in form.actions.load_update_cases if not a.auto_select),
                                              None)
>>>>>>> 6a9e20ee
                                case = CaseIDXPath(session_var(action.case_session_var)).case() if action else None
                            except IndexError:
                                case = None
                        elif form.requires_case():
                            case = SESSION_CASE_ID.case()
                        else:
                            case = None

                        if (
                            getattr(form, 'form_filter', None) and
                            not module.put_in_root and
                            (is_usercase_in_use(self.app.domain) or module.all_forms_require_a_case())
                        ):
                            command.relevant = interpolate_xpath(form.form_filter, case)

                        if getattr(module, 'has_schedule', False) and module.all_forms_require_a_case():
                            # If there is a schedule and another filter condition, disregard it...
                            # Other forms of filtering are disabled in the UI

                            schedule_filter_condition = self._schedule_filter_conditions(form, module, case)
                            if schedule_filter_condition is not None:
                                command.relevant = schedule_filter_condition

                        yield command

                    if hasattr(module, 'case_list') and module.case_list.show:
                        yield Command(id=id_strings.case_list_command(module))

                menu.commands.extend(get_commands())

                menus.append(menu)

        return menus

    @property
    def fixtures(self):
        return chain(self._case_sharing_fixtures, self._schedule_fixtures)

    @property
    def _case_sharing_fixtures(self):
        if self.app.case_sharing:
            f = Fixture(id='user-groups')
            f.user_id = 'demo_user'
            groups = etree.fromstring("""
                <groups>
                    <group id="demo_user_group_id">
                        <name>Demo Group</name>
                    </group>
                </groups>
            """)
            f.set_content(groups)
            yield f

    @property
    def _schedule_fixtures(self):
        schedule_modules = (module for module in self.modules
                            if getattr(module, 'has_schedule', False) and module.all_forms_require_a_case)
        schedule_phases = (phase for module in schedule_modules for phase in module.get_schedule_phases())
        schedule_forms = (form for phase in schedule_phases for form in phase.get_forms())

        for form in schedule_forms:
            schedule = form.schedule

            if schedule is None:
                raise (ScheduleError(_("There is no schedule for form {form_id}")
                                     .format(form_id=form.unique_id)))

            visits = [ScheduleFixtureVisit(id=visit.id,
                                           due=visit.due,
                                           starts=visit.starts,
                                           expires=visit.expires,
                                           repeats=visit.repeats,
                                           increment=visit.increment)
                      for visit in schedule.get_visits()]

            schedule_fixture = ScheduleFixture(
                id=id_strings.schedule_fixture(form.get_module(), form.get_phase(), form),
                schedule=Schedule(
                    starts=schedule.starts,
                    expires=schedule.expires if schedule.expires else '',
                    allow_unscheduled=schedule.allow_unscheduled,
                    visits=visits,
                )
            )
            yield schedule_fixture


class MediaSuiteGenerator(SuiteGeneratorBase):
    descriptor = u"Media Suite File"
    sections = ('media_resources',)

    @property
    def media_resources(self):
        PREFIX = 'jr://file/'
        # you have to call remove_unused_mappings
        # before iterating through multimedia_map
        self.app.remove_unused_mappings()
        if self.app.multimedia_map is None:
            self.app.multimedia_map = {}
        for path, m in self.app.multimedia_map.items():
            unchanged_path = path
            if path.startswith(PREFIX):
                path = path[len(PREFIX):]
            else:
                raise MediaResourceError('%s does not start with %s' % (path, PREFIX))
            path, name = split_path(path)
            # CommCare assumes jr://media/,
            # which is an alias to jr://file/commcare/media/
            # so we need to replace 'jr://file/' with '../../'
            # (this is a hack)
            install_path = u'../../{}'.format(path)
            local_path = u'./{}/{}'.format(path, name)

            if not getattr(m, 'unique_id', None):
                # lazy migration for adding unique_id to map_item
                m.unique_id = HQMediaMapItem.gen_unique_id(m.multimedia_id, unchanged_path)

            descriptor = None
            if self.app.build_version >= '2.9':
                type_mapping = {"CommCareImage": "Image",
                                "CommCareAudio": "Audio",
                                "CommCareVideo": "Video",
                                "CommCareMultimedia": "Text"}
                descriptor = u"{filetype} File: {name}".format(
                    filetype=type_mapping.get(m.media_type, "Media"),
                    name=name
                )

            yield MediaResource(
                id=id_strings.media_resource(m.unique_id, name),
                path=install_path,
                version=m.version,
                descriptor=descriptor,
                local=(local_path
                       if self.app.enable_local_resource
                       else None),
                remote=get_url_base() + reverse(
                    'hqmedia_download',
                    args=[m.media_type, m.multimedia_id]
                ) + urllib.quote(name.encode('utf-8')) if name else name
            )


def validate_suite(suite):
    if isinstance(suite, unicode):
        suite = suite.encode('utf8')
    if isinstance(suite, str):
        suite = etree.fromstring(suite)
    if isinstance(suite, etree._Element):
        suite = Suite(suite)
    assert isinstance(suite, Suite),\
        'Could not convert suite to a Suite XmlObject: %r' % suite

    def is_unique_list(things):
        return len(set(things)) == len(things)

    for detail in suite.details:
        orders = [field.sort_node.order for field in detail.fields
                  if field and field.sort_node]
        if not is_unique_list(orders):
            raise SuiteValidationError('field/sort/@order must be unique per detail')<|MERGE_RESOLUTION|>--- conflicted
+++ resolved
@@ -1502,7 +1502,6 @@
                 if not phase.anchor:
                     raise ScheduleError(_("Schedule Phase in module '{module_name}' is missing an anchor")
                                         .format(module_name=module.default_name()))
-<<<<<<< HEAD
 
                 for form in phase.get_forms():
                     """
@@ -1540,45 +1539,6 @@
             if len(forms_due) != len(set(forms_due)):
                 raise ScheduleError(_("Your app has multiple forms with the same schedule abbreviation"))
 
-=======
-
-                for form in phase.get_forms():
-                    """
-                    Adds the following variables for each form:
-                    <anchor_{form_id} function="{anchor}"/>
-                    <last_visit_number_{form_id} function="{last_visit_number}"/>
-                    <last_visit_date_{form_id} function="{last_visit_date}"/>
-                    <next_{form_id} function={phase_set}/>
-                    """
-                    if not form.schedule_form_id:
-                        raise ScheduleError(
-                            _("Form '{form_name}' in module '{module_name}' is missing an abbreviation")
-                            .format(form_name=trans(form["name"], langs=[module.get_app().default_language]),
-                                    module_name=module.default_name()))
-                    form_xpath = ScheduleFormXPath(form, phase, module)
-                    name = u"next_{}".format(form.schedule_form_id)
-                    forms_due.append(u"${}".format(name))
-
-                    # Add an anchor and last_visit variables so we can reference it in the calculation
-                    yield DetailVariable(name=form_xpath.anchor_detail_variable_name, function=phase.anchor)
-                    yield DetailVariable(name=form_xpath.last_visit_detail_variable_name,
-                                         function=SCHEDULE_LAST_VISIT.format(form.schedule_form_id))
-                    yield DetailVariable(name=form_xpath.last_visit_date_detail_variable_name,
-                                         function=SCHEDULE_LAST_VISIT_DATE.format(form.schedule_form_id))
-                    if phase.id == 1:
-                        # If this is the first phase, `current_schedule_phase` and
-                        # last_visit_num might not be set yet
-                        yield DetailVariable(name=name, function=form_xpath.first_visit_phase_set)
-                    else:
-                        yield DetailVariable(name=name, function=form_xpath.xpath_phase_set)
-
-            yield DetailVariable(name='next_due', function=u'date(min({}))'.format(','.join(forms_due)))
-            yield DetailVariable(name='is_late', function='$next_due < today()')
-
-            if len(forms_due) != len(set(forms_due)):
-                raise ScheduleError(_("Your app has multiple forms with the same schedule abbreviation"))
-
->>>>>>> 6a9e20ee
     @staticmethod
     def detail_variables(module, detail, detail_column_infos):
         return chain(SuiteGenerator._schedule_detail_variables(module, detail, detail_column_infos),)
@@ -2566,12 +2526,8 @@
 
                         if isinstance(form, AdvancedForm):
                             try:
-<<<<<<< HEAD
-                                action = next(a for a in form.actions.load_update_cases if not a.auto_select)
-=======
                                 action = next((a for a in form.actions.load_update_cases if not a.auto_select),
                                               None)
->>>>>>> 6a9e20ee
                                 case = CaseIDXPath(session_var(action.case_session_var)).case() if action else None
                             except IndexError:
                                 case = None
