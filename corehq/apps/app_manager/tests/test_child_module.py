from corehq.apps.app_manager.tests import AppFactory
from django.test import SimpleTestCase
from corehq.apps.app_manager.const import APP_V2
from corehq.apps.app_manager.models import (
    AdvancedModule,
    Application,
    CaseIndex,
    FormActionCondition,
    LoadUpdateAction,
    Module,
    OpenSubCaseAction,
    ParentSelect,
    PreloadAction,
    UpdateCaseAction,
)
from corehq.apps.app_manager.tests.util import TestFileMixin
from corehq.feature_previews import MODULE_FILTER
from corehq.toggles import NAMESPACE_DOMAIN
from toggle.shortcuts import clear_toggle_cache, update_toggle_cache

DOMAIN = 'domain'


class ModuleAsChildTestBase(TestFileMixin):
    file_path = ('data', 'suite')
    child_module_class = None

    def setUp(self):
        update_toggle_cache(MODULE_FILTER.slug, DOMAIN, True, NAMESPACE_DOMAIN)
        self.factory = AppFactory(domain=DOMAIN)
        self.module_0, _ = self.factory.new_basic_module('parent', 'gold-fish')
        self.module_1, _ = self.factory.new_module(self.child_module_class, 'child', 'guppy', parent_module=self.module_0)

        self.app = self.factory.app

    def tearDown(self):
        clear_toggle_cache(MODULE_FILTER.slug, DOMAIN, NAMESPACE_DOMAIN)

    def test_basic_workflow(self):
        # make module_1 as submenu to module_0
        XML = """
        <partial>
          <menu id="m0">
            <text>
              <locale id="modules.m0"/>
            </text>
            <command id="m0-f0"/>
          </menu>
          <menu root="m0" id="m1">
            <text>
              <locale id="modules.m1"/>
            </text>
            <command id="m1-f0"/>
          </menu>
        </partial>
        """
        self.assertXmlPartialEqual(XML, self.app.create_suite(), "./menu")

    def test_workflow_with_put_in_root(self):
        # make module_1 as submenu to module_0
        self.module_1.put_in_root = True

        XML = """
        <partial>
          <menu id="m0">
            <text>
              <locale id="modules.m0"/>
            </text>
            <command id="m0-f0"/>
          </menu>
          <menu id="m0">
            <text>
              <locale id="modules.m1"/>
            </text>
            <command id="m1-f0"/>
          </menu>
        </partial>
        """
        self.assertXmlPartialEqual(XML, self.app.create_suite(), "./menu")

    def test_deleted_parent(self):
        self.module_1.root_module_id = "unknownmodule"

        cycle_error = {
            'type': 'unknown root',
        }
        errors = self.app.validate_app()
        self.assertIn(cycle_error, errors)

    def test_circular_relation(self):
        self.module_0.root_module_id = self.module_1.unique_id
        cycle_error = {
            'type': 'root cycle',
        }
        errors = self.app.validate_app()
        self.assertIn(cycle_error, errors)


class AdvancedModuleAsChildTest(ModuleAsChildTestBase, SimpleTestCase):
    child_module_class = AdvancedModule

<<<<<<< HEAD
    def test_child_module_session_datums_added(self):
        m0f0 = self.module_0.get_form(0)
        self.factory.form_updates_case(m0f0)
        self.factory.form_opens_case(m0f0, 'guppy', is_subcase=True)
=======
    def _load_case(self, child_module_form, case_type, parent_module=None):
        action = LoadUpdateAction(case_tag=case_type, case_type=case_type)
        if parent_module:
            action.case_index = CaseIndex(tag=parent_module.case_type)
>>>>>>> 9f0def1b

        m1f0 = self.module_1.get_form(0)
        self.factory.form_updates_case(m1f0, 'gold-fish')
        self.factory.form_updates_case(m1f0, 'guppy', parent_case_type='gold-fish')

        self.assertXmlPartialEqual(self.get_xml('child-module-entry-datums-added-advanced'), self.app.create_suite(), "./entry")

    def test_child_module_adjust_session_datums(self):
        """
        Test that session datum id's in child module match those in parent module
        """
        m0f0 = self.module_0.get_form(0)
        self.factory.form_updates_case(m0f0)

        m1f0 = self.module_1.get_form(0)
        self.factory.form_updates_case(m1f0, 'gold-fish')
        self.factory.form_updates_case(m1f0, 'guppy')
        self.assertXmlPartialEqual(self.get_xml('child-module-entry-datums'), self.app.create_suite(), "./entry")

    def test_form_case_id(self):
        """
        case_id should be renamed in an advanced submodule form
        """
        m0f0 = self.module_0.get_form(0)
        self.factory.form_updates_case(m0f0)

        m1f0 = self.module_1.get_form(0)
        m1f0.source = self.get_xml('original_form', override_path=('data',))
        self.factory.form_updates_case(m1f0, 'gold-fish', update={'question1': '/data/question1'})
        self.factory.form_updates_case(m1f0, 'guppy', parent_case_type='gold-fish')

        self.assertXmlEqual(self.get_xml('advanced_submodule_xform'), m1f0.render_xform())

    def test_form_display_condition(self):
        """
        case_id should be renamed in a basic submodule form
        """
        factory = AppFactory(domain=DOMAIN)
        m0, m0f0 = factory.new_advanced_module('parent', 'gold-fish')
        factory.form_updates_case(m0f0)

        # changing this case tag should result in the session var in the submodule entry being updated to match it
        m0f0.actions.load_update_cases[0].case_tag = 'load_goldfish_renamed'

        m1, m1f0 = factory.new_advanced_module('child', 'guppy', parent_module=m0)
        factory.form_updates_case(m1f0, 'gold-fish', update={'question1': '/data/question1'})
        factory.form_updates_case(m1f0, 'guppy', parent_case_type='gold-fish')

        # making this case tag the same as the one in the parent module should mean that it will also get changed
        # to avoid conflicts
        m1f0.actions.load_update_cases[1].case_tag = 'load_goldfish_renamed'

        m1f0.form_filter = "#case/age > 33"

        XML = """
        <partial>
          <menu id="m1" root="m0">
            <text>
              <locale id="modules.m1"/>
            </text>
            <command id="m1-f0" relevant="instance('casedb')/casedb/case[@case_id=instance('commcaresession')/session/data/case_id_load_goldfish_renamed_guppy]/age &gt; 33"/>
          </menu>
        </partial>
        """
        self.assertXmlPartialEqual(XML, factory.app.create_suite(), "./menu[@id='m1']")


class BasicModuleAsChildTest(ModuleAsChildTestBase, SimpleTestCase):
    child_module_class = Module

    def test_child_module_session_datums_added(self):
        m0f0 = self.module_0.get_form(0)
        self.factory.form_updates_case(m0f0)
        self.factory.form_opens_case(m0f0, 'guppy', is_subcase=True)

        m1f0 = self.module_1.get_form(0)
        self.factory.form_updates_case(m1f0, 'gold-fish')
        self.factory.form_updates_case(m1f0, 'guppy', parent_case_type='gold-fish')

        self.assertXmlPartialEqual(self.get_xml('child-module-entry-datums-added-basic'), self.app.create_suite(), "./entry")

    def test_grandparent_as_child_module(self):
        """
        Module 0 case_type = gold-fish
        Module 1 case_type = guppy (child of gold-fish)
        Module 2 case_type = tadpole (child of guppy, grandchild of gold-fish)

        Module 2's parent module = Module 1
        """
        m0f0 = self.module_0.get_form(0)
        self.factory.form_updates_case(m0f0)
        self.factory.form_opens_case(m0f0, 'guppy', is_subcase=True)

        m1f0 = self.module_1.get_form(0)
        self.factory.form_updates_case(m1f0, parent_case_type='gold-fish')
        self.factory.form_opens_case(m1f0, 'tadpole', is_subcase=True)

        m2, m2f0 = self.factory.new_basic_module('grandchild', 'tadpole')
        self.factory.form_updates_case(m2f0, parent_case_type='guppy')

        self.module_1.root_module_id = None
        m2.root_module_id = self.module_1.unique_id

        self.assertXmlPartialEqual(
            self.get_xml('child-module-grandchild-case'),
            self.app.create_suite(),
            "./entry"
        )

    def test_child_module_with_parent_select_entry_datums(self):
        """
            m0 - opens 'gold-fish' case.
            m1 - has m0 as root-module, has parent-select, updates 'guppy' case, creates
                 'pregnancy' subcases to guppy
        """
        # m0f0 registers gold-fish case
        m0f0 = self.module_0.get_form(0)
        self.factory.form_updates_case(m0f0)

        # m1f0 has parent-select, updates `guppy` case, and opens sub-subcase 'pregnancy'
        m1f0 = self.module_1.get_form(0)
        self.factory.form_updates_case(m1f0, parent_case_type='gold-fish')
        self.factory.form_opens_case(m1f0, 'pregnancy', is_subcase=True)
        self.assertXmlPartialEqual(
            self.get_xml('child-module-with-parent-select-entry-datums-added'),
            self.app.create_suite(),
            "./entry"
        )

    def test_form_case_id(self):
        """
        case_id should be renamed in a basic submodule form
        """

        m0f0 = self.module_0.get_form(0)
        self.factory.form_updates_case(m0f0)
        self.factory.form_opens_case(m0f0, 'guppy', is_subcase=True)

        m1f0 = self.module_1.get_form(0)
        m1f0.source = self.get_xml('original_form', override_path=('data',))
        self.factory.form_updates_case(m1f0, 'guppy', parent_case_type='gold-fish', update={
            'question1': '/data/question1',
            'parent/question1': '/data/question1',
        })

        self.assertXmlEqual(self.get_xml('basic_submodule_xform'), m1f0.render_xform())

    def test_form_display_condition(self):
        """
        case_id should be renamed in a basic submodule form
        """
        m0f0 = self.module_0.get_form(0)
        self.factory.form_updates_case(m0f0)
        self.factory.form_opens_case(m0f0, 'guppy', is_subcase=True)

        m1f0 = self.module_1.get_form(0)
        self.factory.form_updates_case(m1f0, 'guppy', parent_case_type='gold-fish', update={
            'question1': '/data/question1',
            'parent/question1': '/data/question1',
        })

        m1f0.form_filter = "#case/age > 33"

        XML = """
        <partial>
          <menu id="m1" root="m0">
            <text>
              <locale id="modules.m1"/>
            </text>
            <command id="m1-f0" relevant="instance('casedb')/casedb/case[@case_id=instance('commcaresession')/session/data/case_id_guppy]/age &gt; 33"/>
          </menu>
        </partial>
        """
        self.assertXmlPartialEqual(XML, self.app.create_suite(), "./menu[@id='m1']")


class UserCaseOnlyModuleAsChildTest(ModuleAsChildTestBase, SimpleTestCase):
    """
    Even though a module might be usercase-only, if it acts as a parent module
    then the user should still be prompted for a case of the parent module's
    case type.

    The rationale is that child cases of the usercase never need to be
    filtered by a parent module, because they can't be filtered any more than
    they already are; there is only one usercase.
    """
    child_module_class = Module

    def test_child_module_session_datums_added(self):
        m0f0 = self.module_0.get_form(0)
        # m0 is a user-case-only module. m0f0 does not update a normal case, only the user case.
        m0f0.actions.usercase_preload = PreloadAction(preload={'/data/question1': 'question1'})
        m0f0.actions.usercase_preload.condition.type = 'always'

        self.factory.form_opens_case(m0f0, 'guppy', is_subcase=True)

        m1f0 = self.module_1.get_form(0)
        self.factory.form_updates_case(m1f0, 'guppy', parent_case_type='gold-fish')

        self.assertXmlPartialEqual(
            self.get_xml('child-module-entry-datums-added-usercase'),
            self.app.create_suite(),
            "./entry"
        )


class AdvancedSubModuleTests(SimpleTestCase, TestFileMixin):
    file_path = ('data', 'suite')

    def test_form_rename_session_vars(self):
        """
        The session vars in the entries for the submodule should match the parent and avoid naming conflicts.
        """
        factory = AppFactory(build_version='2.9')
        reg_goldfish_mod, reg_goldfish_form = factory.new_basic_module('reg_goldfish', 'gold-fish')
        factory.form_opens_case(reg_goldfish_form)
        reg_guppy_mod, reg_guppy_form = factory.new_advanced_module('reg_guppy', 'guppy')
        factory.form_updates_case(reg_guppy_form, 'gold-fish')
        factory.form_opens_case(reg_guppy_form, 'guppy', is_subcase=True)
        upd_goldfish_mod, upd_goldfish_form = factory.new_advanced_module(
            'upd_goldfish',
            'gold-fish',
        )
        factory.form_updates_case(upd_goldfish_form)
        # changing this case tag should result in the session var in the submodule entry being updated to match it
        upd_goldfish_form.actions.load_update_cases[0].case_tag = 'load_goldfish_renamed'

        upd_guppy_mod, upd_guppy_form = factory.new_advanced_module(
            'upd_guppy',
            'guppy',
            parent_module=upd_goldfish_mod,
        )
        upd_guppy_form.source = self.get_xml('original_form', override_path=('data',))
        factory.form_updates_case(upd_guppy_form, 'gold-fish', update={'question1': '/data/question1'})
        factory.form_updates_case(
            upd_guppy_form,
            'guppy',
            parent_case_type='gold-fish',
            update={'question1': '/data/question1'}
        )
        # making this case tag the same as the one in the parent module should mean that it will also get changed
        # to avoid conflicts
        upd_guppy_form.actions.load_update_cases[1].case_tag = 'load_goldfish_renamed'

        self.assertXmlEqual(self.get_xml('child-module-rename-session-vars'), upd_guppy_form.render_xform())<|MERGE_RESOLUTION|>--- conflicted
+++ resolved
@@ -99,17 +99,10 @@
 class AdvancedModuleAsChildTest(ModuleAsChildTestBase, SimpleTestCase):
     child_module_class = AdvancedModule
 
-<<<<<<< HEAD
     def test_child_module_session_datums_added(self):
         m0f0 = self.module_0.get_form(0)
         self.factory.form_updates_case(m0f0)
         self.factory.form_opens_case(m0f0, 'guppy', is_subcase=True)
-=======
-    def _load_case(self, child_module_form, case_type, parent_module=None):
-        action = LoadUpdateAction(case_tag=case_type, case_type=case_type)
-        if parent_module:
-            action.case_index = CaseIndex(tag=parent_module.case_type)
->>>>>>> 9f0def1b
 
         m1f0 = self.module_1.get_form(0)
         self.factory.form_updates_case(m1f0, 'gold-fish')
