--- conflicted
+++ resolved
@@ -77,11 +77,7 @@
  
                  $('#formdesigner').vellum(VELLUM_OPTIONS);
  
-<<<<<<< HEAD
-@@ -178,17 +207,101 @@
-=======
-@@ -151,17 +180,96 @@
->>>>>>> b7d62294
+@@ -178,17 +207,96 @@
              });
          });
          analytics.workflow('Entered the Form Builder');
