--- 
+++ 
@@ -1,4 +1,4 @@
-{% extends "app_manager/v1/apps_base.html" %}
+{% extends "app_manager/v2/apps_base.html" %}
 {% load xforms_extras %}
 {% load url_extras %}
 {% load hq_shared_tags %}
@@ -8,10 +8,13 @@
 
 {% block js %}
     {{ block.super }}
+    <script src="{% static 'app_manager/js/preview_app.js' %}"></script>
+    <script src="{% static 'app_manager/js/apps_base.js' %}"></script>
     <script src="{% static 'app_manager/js/app_manager.js' %}"></script>
     <script src="{% static 'hqwebapp/js/lib/history-1.7.1.js' %}"></script>
     <script src="{% static 'hqwebapp/js/lib/bootstrap-tab-history-custom.js' %}"></script>
     <script src="{% static 'app_manager/js/managed_app.js' %}"></script>
+    <script src="{% static 'hqwebapp/js/rollout_modal.js' %}"></script>
 {% endblock %}
 
 {% block breadcrumbs %}
<<<<<<< HEAD
@@ -25,281 +28,169 @@
=======
@@ -25,281 +28,175 @@
>>>>>>> 4519fa2f
 {% endblock %}
 
 {% block page_navigation %}
-{% if app %}
-<div class="appmanager-loading-container">
-<div class="appmanager-loading appmanager-loading-nav">
-  <i class="fa fa-spin fa-spinner"></i>
-</div>
-</div>
-<nav class="appmanager-content">
-    <ul class="nav nav-hq-sidebar">
-        <li {% if release_manager %}class="active"{% endif %}>
-            <a id="demand-releases" href="{% url "view_app" domain app.id %}releases/#releases" {% if is_app_view %}data-toggle="tab" data-pagetitle="{% trans "Deploy" %}: {{ app.name }}"{% endif %}>
-                <i class="fa fa-download"></i>
-                {% trans "Deploy" %}
+  {% if app %}
+    <div class="appmanager-loading-container">
+      <div class="appmanager-loading appmanager-loading-nav">
+        <i class="fa fa-spin fa-spinner"></i>
+      </div>
+    </div>
+    <nav class="appmanager-content">
+
+      <div class="{% if not module %}active {% endif %}appnav-name-wrapper{% if release_manager %} active{% endif %}">
+          <div class="appnav-name-settings">
+              <a href="{% url "app_settings" domain app.id %}" class="{% if is_app_settings_page %}active{% endif %} appnav-responsive">
+                  <i class="fa fa-gear"></i>
+              </a>
+          </div>
+          <h2 class="appnav-name">
+            <a href="{% url "view_app" domain app.id %}"
+               class="appnav-responsive">
+                <span class="variable-app_name">{{ app.name }}</span>
             </a>
-        </li>
-
-        {% if show_live_preview and can_preview_form %}
-        <li>
-          <a class="js-preview-toggle">
-              <i class="fa fa-mobile-phone preview-icon"></i>
-              <span class="js-preview-action-show hide">{% trans "Show App Preview" %}</span>
-              <span class="js-preview-action-hide hide">{% trans "Hide App Preview" %}</span>
-          </a>
-        </li>
-        {% endif %}
-        <li class="divider"></li>
-        <li {% if not module and not form and not release_manager %}class="app-name-div
-                {% if not copy_app_form or not copy_app_form.is_bound %}active{% endif %}"
-            {% endif %}>
-            <a href="{% url "view_app" domain app.id %}#app-settings" {% if is_app_view %}data-toggle="tab" data-default="1" data-pagetitle="{% trans "Settings" %}: {{ app.name }}"{% endif %} >
-                <i class="fa fa-cog"></i>
-                {% trans "Settings" %}
-            </a>
-        </li>
-        {% if app.get_doc_type == 'Application' %}
-        <li>
-            <a id="demand-multimedia" href="{% url "view_app" domain app.id %}multimedia/#multimedia" {% if is_app_view %}data-toggle="tab" data-pagetitle="{% trans "Multimedia" %}: {{ app.name }}"{% endif %}>
-                <i class="fa fa-photo"></i>
-                {% trans "Multimedia" %}
-            </a>
-        </li>
+
+        {% if allow_v2_opt_out %}
+          <div class="appnav-toggle-label">
+              <div class="btn-group pull-right">
+                <button type="button" class="btn btn-xs btn-default active">{% trans "On" %}</button>
+                <button type="button"
+                        class="btn btn-xs btn-default"
+                        data-toggle="modal"
+                        data-target="#rollout-revert-modal"
+                        data-redirect="{% url "view_app" domain app.id %}"
+                >{% trans "Off" %}</button>
+              </div>
+              {% trans "New App Builder" %}
+              <span class="hq-help-template"
+                    data-title="New App Builder"
+                    data-content="{% trans "Turn off new app builder for now." %}"></span>
+          </div>
         {% endif %}
-        {% if app.get_doc_type != "LinkedApplication" %}
-        <li>
-            <a href="{% url "view_app" domain app.id %}languages/#languages-and-translations" {% if is_app_view %}data-toggle="tab" data-pagetitle="{% trans "Languages" %}: {{ app.name }}"{% endif %}>
-                <i class="fa fa-globe"></i>
-                {% trans "Languages" %}
-            </a>
-            {% if app.get_doc_type == 'Application' %}
-                <span id="langs">
-                    {% if not app.is_remote_app and app.langs|length > 1%}
-                        <select name="lang" class="form-control">
-                            {% for lang in app.langs %}
-                                <option value="{{ lang }}"
-                                        {% if lang == langs.0 %}selected=""{% endif %}>
-                                    {% if lang == app.langs.0 %}*{% endif %}
-                                    {{ lang }}
-                                </option>
-                            {% endfor %}
-                        </select>
-                    {% endif %}
-                </span>
-            {% endif %}
-        </li>
-        {% endif %}
-        <li>
-            <a href="{% url "app_summary" domain app.id %}">
-                <i class="fa fa-list"></i>
-                {% trans "App Summary" %}
-            </a>
-        </li>
-        <li class="divider"></li>
-    {% if app.get_doc_type == "Application" %}
-        <li>
-        <ul class="nav nav-hq-sidebar sortable appmanager-main-menu">
-            <li class="sort-action">
-                <form method="post"
-                      action="{% url "rearrange" domain app.id 'modules' %}">
-                      {% csrf_token %}
-                </form>
-            </li>
-            {% with module as selected_module %}
-                {% for module in app.get_modules %}
-                    <li class="edit-module-li {% ifequal module.id selected_module.id %}{% if not form %}
-                        active{% endif %}{% endifequal %}"
-                        data-index="{{ module.id }}">
-                        <a href="{% url "view_module" domain app.id module.id %}"
-                            >
-                            <i class="drag_handle"></i>
-                            <i
-                            {% if module.module_type == 'advanced' %}class="fa fa-flask appmanager-icon-type"
-                            {% elif module.module_type == 'report' %}class="fa fa-bar-chart appmanager-icon-type"
-                            {% elif module.module_type == 'shadow' %}class="fa fa-folder-open-o appmanager-icon-type"
-                            {% else %}class="fa fa-folder-open"{% endif %}
-
-                            {% if module.case_type and app.get_case_types|length > 1 %}
-                            title="Case Type: {{ module.case_type }}"
-                            data-toggle="tooltip"
-                            data-placement="top"
-                            {% endif %}
-                            ></i>
-
-                            <span {% if module.id == selected_module.id %}class="variable-module_name"{% endif %}>
-                                {{ module.name|html_trans:langs }}
-
-                            </span>
-                        </a>
-                        <ul class="nav nav-hq-sidebar {% ifequal module.id selected_module.id %}selected{% endifequal %} sortable-forms sortable">
-                            <li class="sort-action">
-                                <form method="post"
-                                      action="{% url "rearrange" domain app.id 'forms' %}">
-                                      {% csrf_token %}
-                                </form>
-                            </li>
-                            {% with nav_form as selected_form %}
-                                {% for form in module.get_forms %}
-                                    <li class="edit-form-li{% ifequal form selected_form %} active{% endifequal %}" data-moduleid="{{ module.id }}" data-index="{{ form.id }}">
-                                        <!--[F]-->
-                                        <a id="view_form_{{ module.id }}_{{ form.id }}_sidebar"
-                                           class="track-usage-link"
-                                           data-category="App Builder"
-                                           data-action="View Form"
-                                           data-label="Sidebar"
-                                           href="{% url "view_form" domain app.id module.id form.id %}">
-                                            <i class="drag_handle"></i>
-                                            {% if request|toggle_enabled:"SUPPORT" %}
-                                            <i
-                                            {% if form.get_action_type == 'open' %}
-                                                class="fcc fcc-app-createform appmanager-icon-type"
-                                            {% elif form.get_action_type == 'close' %}
-                                                class="fcc fcc-app-completeform appmanager-icon-type"
-                                            {% elif form.get_action_type == 'update' %}
-                                                class="fcc fcc-app-updateform appmanager-icon-type"
-                                            {% endif %}
-                                                title="{{ form.get_icon_help_text }}"
-                                                data-toggle="tooltip"
-                                                data-placement="top"
-                                                >
-                                            </i>
-                                            {% endif %}
-                                            <span {% if form == selected_form %}class="variable-form_name"{% endif %}>
-                                            {{ form.name|html_trans:langs }}
-                                            </span>
-                                        </a>
-                                        {% if not form.no_vellum %}
-                                            <div class="edit-form-pencil">
-                                                <a class="track-usage-link"
-                                                   data-category="App Builder"
-                                                   data-action="Open Form"
-                                                   data-label="Edit Pen"
-                                                   href="{% url "form_source" domain app.id module.id form.id %}">
-                                                    <i class="fa fa-pencil"></i>
-                                                </a>
-                                            </div>
-                                        {% endif %}
-                                    </li>
-                                {% endfor %}
-                            {% endwith %}
-                            <li class="sort-disabled">
-                                <form id="form-to-create-new-form-for-module-{{ module.id }}" action="{% url "new_form" domain app.id module.id %}"
-                                      method="post" class="hide">{% csrf_token %}
-                                    <input type="hidden" name="form_type">
-                                </form>
-                                {% if module.doc_type != 'CareplanModule' and module.doc_type != 'ReportModule' and module.doc_type != 'ShadowModule' %}
-                                    {% if show_shadow_forms and module.doc_type == "AdvancedModule" %}
-                                        <li class="sort-disabled dropdown">
-                                            <a href="#" data-toggle="dropdown">
-                                                <i class="new-form-icon-module-{{ module.id }} fa fa-plus icon-blue"></i>
-                                                <span class="text-muted">{% trans "Form" %}</span><span class="caret"></span>
-                                            </a>
-                                            <ul class="dropdown-menu" role="menu">
-                                                <li>
-                                                    <a href="#" class="new-form" data-type="form" data-module="{{ module.id }}">
-                                                        {% trans "New Form" %}
-                                                    </a>
-                                                </li>
-                                                <li>
-                                                    <a href="#" class="new-form" data-type="shadow" data-module="{{ module.id }}">
-                                                        {% trans "New Shadow Form" %}
-                                                    </a>
-                                                </li>
-                                            </ul>
-                                        </li>
-                                    {% else %}
-                                        <a class="submit_on_click" href="#">
-                                            <i class="fa fa-plus icon-blue"></i>
-                                            <span class="text-muted">{% trans "Form" %}</span>
-                                        </a>
-                                    {% endif %}
-                                {% endif %}
-                            </li>
-                        </ul>
-                    </li>
-                {% endfor %}
-            {% endwith %}
-            {% if app.get_doc_type == "Application" %}
-                <form id="new-module-form" action="{% url "new_module" domain app.id %}"
-                          method="post" class="hide">{% csrf_token %}
-                    <input id="new-module-type" type="hidden" name="module_type" />
-                </form>
-                {% if show_care_plan or show_advanced or show_report_modules or show_shadow_modules %}
-                    <li class="sort-disabled dropdown">
-                        <a href="#" data-toggle="dropdown">
-                            <i class="new-module-icon fa fa-plus icon-blue"></i>
-                            <span class="text-muted">{% trans "Module" %}</span><span class="caret"></span>
-                        </a>
-                        <ul class="dropdown-menu" role="menu">
-                            <li><a href="#" class="new-module" data-type="case">{% trans "New Case Module" %}</a></li>
-                            {% if show_care_plan %}
-                            <li><a data-toggle="modal" href="#careplan-module-modal">{% trans "New Care Plan Module" %}</a></li>
-                            {% endif %}
-                            {% if show_advanced %}
-                            <li>
-                                <a href="#" class="new-module" data-type="advanced">
-                                    {% trans "New Advanced Module" %}
-                                </a>
-                            </li>
-                            {% endif %}
-                            {% if show_report_modules %}
-                            <li>
-                                <a href="#" class="new-module" data-type="report">
-                                    {% trans "New Report Module" %}
-                                </a>
-                            </li>
-                            {% endif %}
-                            {% if show_shadow_modules %}
-                            <li>
-                                <a href="#" class="new-module" data-type="shadow">
-                                    {% trans "New Shadow Module" %}
-                                </a>
-                            </li>
-                            {% endif %}
-                        </ul>
-                    </li>
-                    {% include "app_manager/v1/partials/new_careplan_module.html" %}
-                {% else %}
-                <li class="sort-disabled">
-                    <a href="#" class="new-module" data-type="case">
-                        <i class="new-module-icon fa fa-plus icon-blue"></i>
-                        <span class="text-muted">{% trans "Module" %}</span>
-                    </a>
-                </li>
-                {% endif %}
-            {% endif %}
-        </ul>
-        </li>
-    {% endif %}
-    <li class="text-hq-nav-header">{% trans "Actions" %}</li>
-    {% if app.get_doc_type != "LinkedApplication" %}
-    <li class="app-name-div{% if copy_app_form and copy_app_form.is_bound %} active{% endif %}">
-        <a href="{% url "view_app" domain app.id %}copy/#copy-app-form" {% if is_app_view %}data-toggle="tab"{% endif %} data-pagetitle="{% trans "Copy" %}: {{ app.name }}">
-            <i class="fa fa-copy"></i>
-            {% trans "Copy Application" %}
-        </a>
-    </li>
-    {% endif %}
-    <li>
-        <a href="{% url "view_app" domain app.id %}delete/#delete" {% if is_app_view %}data-toggle="tab"{% endif %} data-pagetitle="{% trans "Delete" %}: {{ app.name }}">
-            <i class="fa fa-trash"></i>
-            {% trans "Delete Application" %}
-        </a>
-    </li>
-    </ul>
-</nav>
-{% endif %}
+          </h2>
+      </div>
+
+      {% if app.get_doc_type == 'Application' %}
+        {% if not app.is_remote_app and app.langs|length > 1%}
+            <div id="langs" class="appnav-language-select">
+                <label for="app-language-select-nav">{% trans "Language" %}</label>
+                <select name="lang" class="form-control input-sm">
+                    {% for lang in app.langs %}
+                        <option value="{{ lang }}"
+                                {% if lang == langs.0 %}selected=""{% endif %}>
+                            {% if lang == app.langs.0 %}*{% endif %}
+                            {{ lang }}
+                        </option>
+                    {% endfor %}
+                </select>
+          </div>
+        {% endif %}
+
+      <div class="appnav-toggle-label">
+          <div class="btn-group pull-right">
+            <button type="button" class="btn btn-xs btn-default active">{% trans "On" %}</button>
+            <button type="button"
+                    class="btn btn-xs btn-default"
+                    data-toggle="modal"
+                    data-target="#rollout-revert-modal"
+                    data-redirect="{% url "view_app" domain app.id %}"
+            >{% trans "Off" %}</button>
+          </div>
+          {% trans "New App Builder" %}
+          <span class="hq-help-template"
+                data-title="New App Builder"
+                data-content="{% trans "Turn off new app builder for now." %}"></span>
+      </div>
+
+        {% include 'app_manager/v2/partials/appnav_menu.html' %}
+      {% endif %}
+    </nav>
+  {% endif %}
 {% endblock %}
 
 {% block pre_page_content %}
-    {% if not formdesigner %}
-        <div class="spacer"></div>
-    {% endif %}
 {% endblock %}
 
 {% block app-content %}
     {% initial_page_data 'latest_commcare_version' latest_commcare_version %}
     {% initial_page_data 'app_subset' app_subset %}
     {% initial_page_data 'formdesigner' formdesigner %}
+    {% registerurl "new_form" domain app.id "---" %}
+    {% registerurl "toggle_app_manager_v2" %}
+    {% block pre_form_content %}{% endblock %}
     {% block form-view %}{% endblock %}
-{% endblock %}
+    <script type="text/html" id="js-popover-template-add-item">
+      <div class="popover popover-additem" role="tooltip"><div class="arrow"></div><h3 class="popover-title"></h3><div class="popover-content"></div></div>
+    </script>
+
+    <script type="text/html" class="js-popover-template-add-item-content" data-slug="module">
+      <div>
+        <div class="pull-left">
+          <button type="button" class="popover-additem-option new-module" data-type="survey">
+            <i class="fa fa-file-o"></i> {% trans "Surveys" %}
+            <p>{% blocktrans %}Collect data once.{% endblocktrans %}</p>
+          </button>
+        </div>
+        <div class="pull-left">
+          <button type="button" class="popover-additem-option new-module" data-type="case">
+            <i class="fa fa-bars"></i> {% trans "Case List" %}
+            <p>{% blocktrans %}Track items over time.{% endblocktrans %}</p>
+          </button>
+        </div>
+        {% if show_advanced %}
+          <div class="pull-left">
+            <button type="button" class="popover-additem-option new-module" data-type="advanced">
+              <i class="fa fa-flask"></i> {% trans "Advanced Menu" %}
+              <p>{% blocktrans %}Complex case management.{% endblocktrans %}</p>
+            </button>
+          </div>
+        {% endif %}
+        {% if show_report_modules %}
+          <div class="pull-left">
+            <button type="button" class="popover-additem-option new-module" data-type="report">
+              <i class="fa fa-bar-chart"></i> {% trans "Report Menu" %}
+              <p>{% blocktrans %}Worker performance.{% endblocktrans %}</p>
+            </button>
+          </div>
+        {% endif %}
+        {% if show_shadow_modules %}
+          <div class="pull-left">
+            <button type="button" class="popover-additem-option new-module" data-type="shadow">
+              <i class="fa fa-moon-o"></i> {% trans "Shadow Menu" %}
+              <p>{% blocktrans %}Mimic another menu.{% endblocktrans %}</p>
+            </button>
+          </div>
+        {% endif %}
+        {% if show_care_plan %}
+          <div class="pull-left">
+            <button type="button" class="popover-additem-option new-module"
+                    data-toggle="modal" data-stopsubmit="yes" href="#careplan-module-modal">
+              <i class="fa fa-clipboard"></i> {% trans "Care Plan" %}
+              <p>{% blocktrans %}Tasks and goals.{% endblocktrans %}</p>
+            </button>
+          </div>
+        {% endif %}
+      </div>
+    </script>
+
+    <script type="text/html" class="js-popover-template-add-item-content" data-slug="form">
+      <div data-module-id="<%= moduleid %>">
+          <% if (showSurvey) { %>
+              <div class="pull-left">
+                  <button type="button" class="popover-additem-option js-new-form appnav-responsive"
+                          data-case-action="none" data-type="survey" data-form-type="form">
+                      <i class="fa fa-file-o"></i> {% trans "Survey" %}
+                  </button>
+              </div>
+          <% } %>
+          <% if (showFollowup) { %>
+              <div class="pull-left">
+                  <button type="button" class="popover-additem-option js-new-form appnav-responsive"
+                          data-case-action="update" data-type="followup" data-form-type="form">
+                    <i class="fcc fcc-app-updateform"></i> {% trans "Followup" %}
+                  </button>
+              </div>
+          <% } %>
+          <% if (showAdvanced) { %>
+              <div class="pull-left">
+                  <button type="button" class="popover-additem-option js-new-form appnav-responsive"
+                          data-type="advanced" data-form-type="form">
+                    <i class="fa fa-file-o"></i> {% trans "Form" %}
+                  </button>
+              </div>
+          <% } %>
+          <% if (showShadow) { %>
+              <div class="pull-left">
+                <button type="button" class="popover-additem-option js-new-form appnav-responsive"
+                        data-case-action="update" data-type="shadow" data-form-type="shadow">
+                  <i class="fa fa-moon-o"></i> {% trans "Shadow Form" %}
+                </button>
+              </div>
+          <% } %>
+          <form method="post" class="hide">
+              {% csrf_token %}
+              <input type="hidden" name="case_action" />
+              <input type="hidden" name="form_type" />
+              <input type="hidden" name="name" />
+          </form>
+      </div>
+    </script>
+{% endblock %}
+
+{% block modals %}{{ block.super }}
+    {% include "hqwebapp/rollout_revert_modal.html" %}
+{% endblock %}<|MERGE_RESOLUTION|>--- conflicted
+++ resolved
@@ -20,11 +20,7 @@
  {% endblock %}
  
  {% block breadcrumbs %}
-<<<<<<< HEAD
-@@ -25,281 +28,169 @@
-=======
 @@ -25,281 +28,175 @@
->>>>>>> 4519fa2f
  {% endblock %}
  
  {% block page_navigation %}
