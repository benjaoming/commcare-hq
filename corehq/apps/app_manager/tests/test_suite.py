# -*- coding: utf-8 -*-
import copy
import re
from django.test import SimpleTestCase
from corehq.apps.app_manager.const import APP_V2
from corehq.apps.app_manager.models import (
<<<<<<< HEAD
    AdvancedModule,
    AdvancedOpenCaseAction,
    Application,
    AutoSelectCase,
=======
>>>>>>> a2635765
    AUTO_SELECT_CASE,
    AUTO_SELECT_FIXTURE,
    AUTO_SELECT_RAW,
    AUTO_SELECT_USER,
    AUTO_SELECT_USERCASE,
<<<<<<< HEAD
    CaseIndex,
    DetailColumn,
    FormActionCondition,
    FormLink,
=======
    AdvancedModule,
    Application,
    AutoSelectCase,
    DetailColumn,
    FormActionCondition,
>>>>>>> a2635765
    FormSchedule,
    LoadUpdateAction,
    MappingItem,
    Module,
    OpenCaseAction,
    OpenSubCaseAction,
<<<<<<< HEAD
    ParentSelect,
=======
>>>>>>> a2635765
    PreloadAction,
    ReportAppConfig,
    ReportModule,
    ScheduleVisit,
    SortElement,
    UpdateCaseAction,
<<<<<<< HEAD
    WORKFLOW_FORM,
=======
>>>>>>> a2635765
)
from corehq.apps.app_manager.tests.util import TestFileMixin, commtrack_enabled
from corehq.apps.app_manager.xpath import (
    dot_interpolate,
    UserCaseXPath,
    interpolate_xpath,
    session_var,
)
from corehq.toggles import NAMESPACE_DOMAIN
from corehq.feature_previews import MODULE_FILTER
from toggle.shortcuts import update_toggle_cache, clear_toggle_cache

from lxml import etree
import commcare_translations
from mock import patch
from corehq.apps.builds.models import BuildSpec


class SuiteTest(SimpleTestCase, TestFileMixin):
    file_path = ('data', 'suite')

    def setUp(self):
        update_toggle_cache(MODULE_FILTER.slug, 'skelly', True, NAMESPACE_DOMAIN)
        update_toggle_cache(MODULE_FILTER.slug, 'domain', True, NAMESPACE_DOMAIN)
        update_toggle_cache(MODULE_FILTER.slug, 'example', True, NAMESPACE_DOMAIN)
        self.is_usercase_in_use_patch = patch('corehq.apps.app_manager.models.is_usercase_in_use')
        self.is_usercase_in_use_mock = self.is_usercase_in_use_patch.start()
        self.is_usercase_in_use_mock.return_value = True

    def tearDown(self):
        self.is_usercase_in_use_patch.stop()
        clear_toggle_cache(MODULE_FILTER.slug, 'skelly', NAMESPACE_DOMAIN)
        clear_toggle_cache(MODULE_FILTER.slug, 'domain', NAMESPACE_DOMAIN)
        clear_toggle_cache(MODULE_FILTER.slug, 'example', NAMESPACE_DOMAIN)

    def assertHasAllStrings(self, app, strings):
        et = etree.XML(app)
        locale_elems = et.findall(".//locale/[@id]")
        locale_strings = [elem.attrib['id'] for elem in locale_elems]

        app_strings = commcare_translations.loads(strings)

        for string in locale_strings:
            if string not in app_strings:
                raise AssertionError("App strings did not contain %s" % string)
            if not app_strings.get(string, '').strip():
                raise AssertionError("App strings has blank entry for %s" % string)

    def _test_generic_suite(self, app_tag, suite_tag=None):
        suite_tag = suite_tag or app_tag
        app = Application.wrap(self.get_json(app_tag))
        self.assertXmlEqual(self.get_xml(suite_tag), app.create_suite())

    def _test_generic_suite_partial(self, app_tag, xpath, suite_tag=None):
        suite_tag = suite_tag or app_tag
        app = Application.wrap(self.get_json(app_tag))
        self.assertXmlPartialEqual(self.get_xml(suite_tag), app.create_suite(), xpath)

    def _test_app_strings(self, app_tag):
        app = Application.wrap(self.get_json(app_tag))
        app_xml = app.create_suite()
        app_strings = app.create_app_strings('default')

        self.assertHasAllStrings(app_xml, app_strings)

    def test_normal_suite(self):
        self._test_generic_suite('app', 'normal-suite')

    def test_tiered_select(self):
        self._test_generic_suite('tiered-select', 'tiered-select')

    def test_3_tiered_select(self):
        self._test_generic_suite('tiered-select-3', 'tiered-select-3')

    def test_multisort_suite(self):
        self._test_generic_suite('multi-sort', 'multi-sort')

    def test_sort_only_value_suite(self):
        self._test_generic_suite('sort-only-value', 'sort-only-value')
        self._test_app_strings('sort-only-value')

    def test_sort_cache_suite(self):
        app = Application.wrap(self.get_json('suite-advanced'))
        detail = app.modules[0].case_details.short
        detail.sort_elements.append(
            SortElement(
                field=detail.columns[0].field,
                type='index',
                direction='descending',
            )
        )
        self.assertXmlPartialEqual(
            self.get_xml('sort-cache'),
            app.create_suite(),
            "./detail[@id='m0_case_short']"
        )

    def test_callcenter_suite(self):
        self._test_generic_suite('call-center')

    def test_careplan_suite(self):
        self._test_generic_suite('careplan')

    def test_careplan_suite_own_module(self):
        app = Application.wrap(self.get_json('careplan'))
        app.get_module(1).display_separately = True
        self.assertXmlEqual(self.get_xml('careplan-own-module'), app.create_suite())

    def test_advanced_suite(self):
        self._test_generic_suite('suite-advanced')

    def test_advanced_suite_details(self):
        app = Application.wrap(self.get_json('suite-advanced'))
        clinic_module_id = app.get_module(0).unique_id
        other_module_id = app.get_module(1).unique_id
        app.get_module(1).get_form(0).actions.load_update_cases[0].details_module = clinic_module_id
        app.get_module(1).get_form(1).actions.load_update_cases[0].details_module = other_module_id
        self.assertXmlEqual(self.get_xml('suite-advanced-details'), app.create_suite())

    def test_advanced_suite_parent_child_custom_ref(self):
        app = Application.wrap(self.get_json('suite-advanced'))
        form = app.get_module(1).get_form(2)
        form.actions.load_update_cases[1].case_index.reference_id = 'custom-parent-ref'
        self.assertXmlPartialEqual(self.get_xml('custom-parent-ref'), app.create_suite(), "./entry[4]")

    def test_advanced_suite_case_list_filter(self):
        app = Application.wrap(self.get_json('suite-advanced'))
        clinic_module = app.get_module(0)
        clinic_module.case_details.short.filter = "(filter = 'danny')"
        clinic_module_id = clinic_module.unique_id
        app.get_module(1).get_form(0).actions.load_update_cases[0].details_module = clinic_module_id
        self.assertXmlEqual(self.get_xml('suite-advanced-filter'), app.create_suite())

    @commtrack_enabled(True)
    def test_advanced_suite_commtrack(self):
        app = Application.wrap(self.get_json('suite-advanced'))
        self.assertXmlEqual(self.get_xml('suite-advanced-commtrack'), app.create_suite())

    @commtrack_enabled(True)
    def test_autoload_supplypoint(self):
        app = Application.wrap(self.get_json('app'))
        app.modules[0].forms[0].source = re.sub('/data/plain',
                                                session_var('supply_point_id'),
                                                app.modules[0].forms[0].source)
        app_xml = app.create_suite()
        self.assertXmlPartialEqual(
            self.get_xml('autoload_supplypoint'),
            app_xml,
            './entry[1]'
        )

    def test_advanced_suite_auto_select_user(self):
        app = Application.wrap(self.get_json('suite-advanced'))
        app.get_module(1).get_form(0).actions.load_update_cases[0].auto_select = AutoSelectCase(
            mode=AUTO_SELECT_USER,
            value_key='case_id'
        )
        self.assertXmlPartialEqual(self.get_xml('suite-advanced-autoselect-user'), app.create_suite(),
                                   './entry[2]')

    def test_advanced_suite_auto_select_fixture(self):
        app = Application.wrap(self.get_json('suite-advanced'))
        app.get_module(1).get_form(0).actions.load_update_cases[0].auto_select = AutoSelectCase(
            mode=AUTO_SELECT_FIXTURE,
            value_source='table_tag',
            value_key='field_name'
        )
        self.assertXmlPartialEqual(self.get_xml('suite-advanced-autoselect-fixture'), app.create_suite(),
                                   './entry[2]')

    def test_advanced_suite_auto_select_raw(self):
        app = Application.wrap(self.get_json('suite-advanced'))
        app.get_module(1).get_form(0).actions.load_update_cases[0].auto_select = AutoSelectCase(
            mode=AUTO_SELECT_RAW,
            value_key=("some xpath expression "
                       "containing instance('casedb') "
                       "and instance('commcaresession')")
        )
        self.assertXmlPartialEqual(self.get_xml('suite-advanced-autoselect-raw'), app.create_suite(),
                                   './entry[2]')

    def test_advanced_suite_auto_select_case(self):
        app = Application.wrap(self.get_json('suite-advanced'))
        load_update_cases = app.get_module(1).get_form(0).actions.load_update_cases
        load_update_cases.append(LoadUpdateAction(
            case_tag='auto_selected',
            auto_select=AutoSelectCase(
                mode=AUTO_SELECT_CASE,
                value_source=load_update_cases[0].case_tag,
                value_key='case_id_index'
            )
        ))
        self.assertXmlPartialEqual(self.get_xml('suite-advanced-autoselect-case'), app.create_suite(),
                                   './entry[2]')

    def test_advanced_suite_auto_select_usercase(self):
        app = Application.wrap(self.get_json('suite-advanced'))
        app.get_module(1).get_form(0).actions.load_update_cases[0].auto_select = AutoSelectCase(
            mode=AUTO_SELECT_USERCASE
        )
        self.assertXmlPartialEqual(self.get_xml('suite-advanced-autoselect-usercase'), app.create_suite(),
                                   './entry[2]')

    def test_advanced_suite_auto_select_with_filter(self):
        """
        Form filtering should be done using the last 'non-autoload' case being loaded.
        """
        app = Application.wrap(self.get_json('suite-advanced'))
        app.get_module(1).get_form(0).actions.load_update_cases.append(LoadUpdateAction(
            case_tag='autoload',
            auto_select=AutoSelectCase(
                mode=AUTO_SELECT_USER,
                value_key='case_id'
            )
        ))
        form = app.get_module(1).get_form(0)
        form.form_filter = "./edd = '123'"
        suite = app.create_suite()
        self.assertXmlPartialEqual(self.get_xml('suite-advanced-autoselect-with-filter'), suite, './entry[2]')
        menu = """
        <partial>
          <menu id="m1">
            <text>
              <locale id="modules.m1"/>
            </text>
            <command id="m1-f0" relevant="instance('casedb')/casedb/case[@case_id=instance('commcaresession')/session/data/case_id_case_clinic]/edd = '123'"/>
            <command id="m1-f1"/>
            <command id="m1-f2"/>
            <command id="m1-case-list"/>
          </menu>
        </partial>
        """
        self.assertXmlPartialEqual(menu, suite, "./menu[@id='m1']")

    def test_case_assertions(self):
        self._test_generic_suite('app_case_sharing', 'suite-case-sharing')

    def test_no_case_assertions(self):
        self._test_generic_suite('app_no_case_sharing', 'suite-no-case-sharing')

    def test_schedule(self):
        app = Application.wrap(self.get_json('suite-advanced'))
        mod = app.get_module(1)
        mod.has_schedule = True
        f1 = mod.get_form(0)
        f2 = mod.get_form(1)
        f3 = mod.get_form(2)
        f1.schedule = FormSchedule(
            anchor='edd',
            expires=120,
            post_schedule_increment=15,
            visits=[
                ScheduleVisit(due=5, late_window=4),
                ScheduleVisit(due=10, late_window=9),
                ScheduleVisit(due=20, late_window=5)
            ]
        )

        f2.schedule = FormSchedule(
            anchor='dob',
            visits=[
                ScheduleVisit(due=7, late_window=4),
                ScheduleVisit(due=15)
            ]
        )

        f3.schedule = FormSchedule(
            anchor='dob',
            visits=[
                ScheduleVisit(due=9, late_window=1),
                ScheduleVisit(due=11)
            ]
        )
        mod.case_details.short.columns.append(
            DetailColumn(
                header={'en': 'Next due'},
                model='case',
                field='schedule:nextdue',
                format='plain',
            )
        )
        suite = app.create_suite()
        self.assertXmlPartialEqual(self.get_xml('schedule-fixture'), suite, './fixture')
        self.assertXmlPartialEqual(self.get_xml('schedule-entry'), suite, "./detail[@id='m1_case_short']")

    def _test_format(self, detail_format, template_form):
        app = Application.wrap(self.get_json('app_audio_format'))
        details = app.get_module(0).case_details
        details.short.get_column(0).format = detail_format
        details.long.get_column(0).format = detail_format

        expected = """
        <partial>
          <template form="{0}">
            <text>
              <xpath function="picproperty"/>
            </text>
          </template>
          <template form="{0}">
            <text>
              <xpath function="picproperty"/>
            </text>
          </template>
        </partial>
        """.format(template_form)
        self.assertXmlPartialEqual(expected, app.create_suite(), "./detail/field/template")

    def test_audio_format(self):
        self._test_format('audio', 'audio')

    def test_image_format(self):
        self._test_format('picture', 'image')

    def test_attached_picture(self):
        self._test_generic_suite_partial('app_attached_image', "./detail", 'suite-attached-image')

    def test_copy_form(self):
        app = Application.new_app('domain', "Untitled Application", application_version=APP_V2)
        module = app.add_module(AdvancedModule.new_module('module', None))
        original_form = app.new_form(module.id, "Untitled Form", None)
        original_form.source = '<source>'

        app._copy_form(module, original_form, module, rename=True)

        form_count = 0
        for f in app.get_forms():
            form_count += 1
            if f.unique_id != original_form.unique_id:
                self.assertEqual(f.name['en'], 'Copy of {}'.format(original_form.name['en']))
        self.assertEqual(form_count, 2, 'Copy form has copied multiple times!')

    def test_owner_name(self):
        self._test_generic_suite('owner-name')

    def test_form_filter(self):
        """
        Ensure form filter gets added correctly and appropriate instances get added to the entry.
        """
        app = Application.wrap(self.get_json('suite-advanced'))
        form = app.get_module(1).get_form(1)
        form.form_filter = "./edd = '123'"

        expected = """
        <partial>
          <menu id="m1">
            <text>
              <locale id="modules.m1"/>
            </text>
            <command id="m1-f0"/>
            <command id="m1-f1" relevant="instance('casedb')/casedb/case[@case_id=instance('commcaresession')/session/data/case_id_load_clinic0]/edd = '123'"/>
            <command id="m1-f2"/>
            <command id="m1-case-list"/>
          </menu>
        </partial>
        """
        self.assertXmlPartialEqual(expected, app.create_suite(), "./menu[@id='m1']")

    def test_module_filter(self):
        """
        Ensure module filter gets added correctly
        """
        app = Application.new_app('domain', "Untitled Application", application_version=APP_V2)
        app.build_spec.version = '2.20.0'
        module = app.add_module(Module.new_module('m0', None))
        module.new_form('f0', None)

        module.module_filter = "/mod/filter = '123'"
        self.assertXmlPartialEqual(
            self.get_xml('module-filter'),
            app.create_suite(),
            "./menu[@id='m0']"
        )

    def test_module_filter_with_session(self):
        app = Application.new_app('domain', "Untitled Application", application_version=APP_V2)
        app.build_spec.version = '2.20.0'
        module = app.add_module(Module.new_module('m0', None))
        form = module.new_form('f0', None)
        form.xmlns = 'f0-xmlns'

        module.module_filter = "#session/user/mod/filter = '123'"
        self.assertXmlPartialEqual(
            self.get_xml('module-filter-user'),
            app.create_suite(),
            "./menu[@id='m0']"
        )
        self.assertXmlPartialEqual(
            self.get_xml('module-filter-user-entry'),
            app.create_suite(),
            "./entry[1]"
        )

    def test_tiered_select_with_advanced_module_as_parent(self):
        app = Application.new_app('domain', "Untitled Application", application_version=APP_V2)

        parent_module = app.add_module(AdvancedModule.new_module('parent', None))
        parent_module.case_type = 'parent'
        parent_module.unique_id = 'id_parent_module'

        child_module = app.add_module(Module.new_module("Untitled Module", None))
        child_module.case_type = 'child'
        child_module.parent_select.active = True

        # make child module point to advanced module as parent
        child_module.parent_select.module_id = parent_module.unique_id

        child_form = app.new_form(1, "Untitled Form", None)
        child_form.xmlns = 'http://id_m1-f0'
        child_form.requires = 'case'

        self.assertXmlPartialEqual(self.get_xml('advanced_module_parent'), app.create_suite(), "./entry[1]")

    def test_usercase_id_added_update(self):
        app = Application.new_app('domain', "Untitled Application", application_version=APP_V2)

        child_module = app.add_module(Module.new_module("Untitled Module", None))
        child_module.case_type = 'child'

        child_form = app.new_form(0, "Untitled Form", None)
        child_form.xmlns = 'http://id_m1-f0'
        child_form.requires = 'case'
        child_form.actions.usercase_update = UpdateCaseAction(update={'name': '/data/question1'})
        child_form.actions.usercase_update.condition.type = 'always'

        self.assertXmlPartialEqual(self.get_xml('usercase_entry'), app.create_suite(), "./entry[1]")

    def test_usercase_id_added_preload(self):
        app = Application.new_app('domain', "Untitled Application", application_version=APP_V2)

        child_module = app.add_module(Module.new_module("Untitled Module", None))
        child_module.case_type = 'child'

        child_form = app.new_form(0, "Untitled Form", None)
        child_form.xmlns = 'http://id_m1-f0'
        child_form.requires = 'case'
        child_form.actions.usercase_preload = PreloadAction(preload={'/data/question1': 'name'})
        child_form.actions.usercase_preload.condition.type = 'always'

        self.assertXmlPartialEqual(self.get_xml('usercase_entry'), app.create_suite(), "./entry[1]")

    def test_open_case_and_subcase(self):
        app = Application.new_app('domain', "Untitled Application", application_version=APP_V2)

        module = app.add_module(Module.new_module('parent', None))
        module.case_type = 'phone'
        module.unique_id = 'm0'

        form = app.new_form(0, "Untitled Form", None)
        form.xmlns = 'http://m0-f0'
        form.actions.open_case = OpenCaseAction(name_path="/data/question1")
        form.actions.open_case.condition.type = 'always'
        form.actions.subcases.append(OpenSubCaseAction(
            case_type='tablet',
            case_name="/data/question1",
            condition=FormActionCondition(type='always')
        ))

        self.assertXmlPartialEqual(self.get_xml('open_case_and_subcase'), app.create_suite(), "./entry[1]")

    def test_update_and_subcase(self):
        app = Application.new_app('domain', "Untitled Application", application_version=APP_V2)

        module = app.add_module(Module.new_module('parent', None))
        module.case_type = 'phone'
        module.unique_id = 'm0'

        form = app.new_form(0, "Untitled Form", None)
        form.xmlns = 'http://m0-f0'
        form.requires = 'case'
        form.actions.update_case = UpdateCaseAction(update={'question1': '/data/question1'})
        form.actions.update_case.condition.type = 'always'
        form.actions.subcases.append(OpenSubCaseAction(
            case_type=module.case_type,
            case_name="/data/question1",
            condition=FormActionCondition(type='always')
        ))

        self.assertXmlPartialEqual(self.get_xml('update_case_and_subcase'), app.create_suite(), "./entry[1]")

    def test_graphing(self):
        self._test_generic_suite('app_graphing', 'suite-graphing')

    def test_fixtures_in_graph(self):
        self._test_generic_suite('app_fixture_graphing', 'suite-fixture-graphing')

    def test_case_detail_tabs(self):
        self._test_generic_suite("app_case_detail_tabs", 'suite-case-detail-tabs')

    def test_case_tile_suite(self):
        self._test_generic_suite("app_case_tiles", "suite-case-tiles")

    def test_case_tile_pull_down(self):
        app = Application.new_app('domain', 'Untitled Application', application_version=APP_V2)

        module = app.add_module(Module.new_module('Untitled Module', None))
        module.case_type = 'patient'
        module.case_details.short.use_case_tiles = True
        module.case_details.short.persist_tile_on_forms = True
        module.case_details.short.pull_down_tile = True

        module.case_details.short.columns = [
            DetailColumn(
                header={'en': 'a'},
                model='case',
                field='a',
                format='plain',
                case_tile_field='header'
            ),
            DetailColumn(
                header={'en': 'b'},
                model='case',
                field='b',
                format='plain',
                case_tile_field='top_left'
            ),
            DetailColumn(
                header={'en': 'c'},
                model='case',
                field='c',
                format='enum',
                enum=[
                    MappingItem(key='male', value={'en': 'Male'}),
                    MappingItem(key='female', value={'en': 'Female'}),
                ],
                case_tile_field='sex'
            ),
            DetailColumn(
                header={'en': 'd'},
                model='case',
                field='d',
                format='plain',
                case_tile_field='bottom_left'
            ),
            DetailColumn(
                header={'en': 'e'},
                model='case',
                field='e',
                format='date',
                case_tile_field='date'
            ),
        ]

        form = app.new_form(0, "Untitled Form", None)
        form.xmlns = 'http://id_m0-f0'
        form.requires = 'case'

        self.assertXmlPartialEqual(
            self.get_xml('case_tile_pulldown_session'),
            app.create_suite(),
            "./entry/session"
        )

    def test_subcase_repeat_mixed(self):
        app = Application.new_app(None, "Untitled Application", application_version=APP_V2)
        module_0 = app.add_module(Module.new_module('parent', None))
        module_0.unique_id = 'm0'
        module_0.case_type = 'parent'
        form = app.new_form(0, "Form", None)

        form.actions.open_case = OpenCaseAction(name_path="/data/question1")
        form.actions.open_case.condition.type = 'always'

        child_case_type = 'child'
        form.actions.subcases.append(OpenSubCaseAction(
            case_type=child_case_type,
            case_name="/data/question1",
            condition=FormActionCondition(type='always')
        ))
        # subcase in the middle that has a repeat context
        form.actions.subcases.append(OpenSubCaseAction(
            case_type=child_case_type,
            case_name="/data/repeat/question1",
            repeat_context='/data/repeat',
            condition=FormActionCondition(type='always')
        ))
        form.actions.subcases.append(OpenSubCaseAction(
            case_type=child_case_type,
            case_name="/data/question1",
            condition=FormActionCondition(type='always')
        ))

        expected = """
        <partial>
            <session>
              <datum id="case_id_new_parent_0" function="uuid()"/>
              <datum id="case_id_new_child_1" function="uuid()"/>
              <datum id="case_id_new_child_3" function="uuid()"/>
            </session>
        </partial>
        """
        self.assertXmlPartialEqual(expected,
                                   app.create_suite(),
                                   './entry[1]/session')

    def test_report_module(self):
        from corehq.apps.userreports.tests import get_sample_report_config

        app = Application.new_app('domain', "Untitled Application", application_version=APP_V2)

        report_module = app.add_module(ReportModule.new_module('Reports', None))
        report_module.unique_id = 'report_module'
        report = get_sample_report_config()
        report._id = 'd3ff18cd83adf4550b35db8d391f6008'

        report_app_config = ReportAppConfig(report_id=report._id,
                                            header={'en': 'CommBugz'})
        report_app_config._report = report
        report_module.report_configs = [report_app_config]
        report_module._loaded = True
        self.assertXmlPartialEqual(
            self.get_xml('reports_module_menu'),
            app.create_suite(),
            "./menu",
        )
        self.assertXmlPartialEqual(
            self.get_xml('reports_module_select_detail'),
            app.create_suite(),
            "./detail[@id='reports.d3ff18cd83adf4550b35db8d391f6008.select']",
        )
        self.assertXmlPartialEqual(
            self.get_xml('reports_module_summary_detail'),
            app.create_suite(),
            "./detail[@id='reports.d3ff18cd83adf4550b35db8d391f6008.summary']",
        )
        self.assertXmlPartialEqual(
            self.get_xml('reports_module_data_detail'),
            app.create_suite(),
            "./detail[@id='reports.d3ff18cd83adf4550b35db8d391f6008.data']",
        )
        self.assertXmlPartialEqual(
            self.get_xml('reports_module_data_entry'),
            app.create_suite(),
            "./entry",
        )
        self.assertIn(
            'reports.d3ff18cd83adf4550b35db8d391f6008=CommBugz',
            app.create_app_strings('default'),
        )

    def test_case_list_lookup_wo_image(self):
        callout_action = "callout.commcarehq.org.dummycallout.LAUNCH"

        app = Application.new_app('domain', 'Untitled Application', application_version=APP_V2)
        module = app.add_module(Module.new_module('Untitled Module', None))
        module.case_type = 'patient'
        module.case_details.short.lookup_enabled = True
        module.case_details.short.lookup_action = callout_action

        expected = """
            <partial>
                <lookup action="{}"/>
            </partial>
        """.format(callout_action)

        self.assertXmlPartialEqual(
            expected,
            app.create_suite(),
            "./detail/lookup"
        )

    def test_case_list_lookup_w_image(self):
        action = "callout.commcarehq.org.dummycallout.LAUNCH"
        image = "jr://file/commcare/image/callout"

        app = Application.new_app('domain', 'Untitled Application', application_version=APP_V2)
        module = app.add_module(Module.new_module('Untitled Module', None))
        module.case_type = 'patient'
        module.case_details.short.lookup_enabled = True
        module.case_details.short.lookup_action = action
        module.case_details.short.lookup_image = image

        expected = """
            <partial>
                <lookup action="{}" image="{}"/>
            </partial>
        """.format(action, image)

        self.assertXmlPartialEqual(
            expected,
            app.create_suite(),
            "./detail/lookup"
        )

    def test_case_list_lookup_w_name(self):
        action = "callout.commcarehq.org.dummycallout.LAUNCH"
        image = "jr://file/commcare/image/callout"
        name = u"ιтѕ α тяαρ ʕ •ᴥ•ʔ"

        app = Application.new_app('domain', 'Untitled Application', application_version=APP_V2)
        module = app.add_module(Module.new_module('Untitled Module', None))
        module.case_type = 'patient'
        module.case_details.short.lookup_enabled = True
        module.case_details.short.lookup_action = action
        module.case_details.short.lookup_image = image
        module.case_details.short.lookup_name = name

        expected = u"""
            <partial>
                <lookup name="{}" action="{}" image="{}"/>
            </partial>
        """.format(name, action, image)

        self.assertXmlPartialEqual(
            expected,
            app.create_suite(),
            "./detail/lookup"
        )

    def test_case_list_lookup_w_extras_and_responses(self):
        app = Application.new_app('domain', 'Untitled Application', application_version=APP_V2)
        module = app.add_module(Module.new_module('Untitled Module', None))
        module.case_type = 'patient'
        module.case_details.short.lookup_enabled = True
        module.case_details.short.lookup_action = "callout.commcarehq.org.dummycallout.LAUNCH"
        module.case_details.short.lookup_extras = [
            {'key': 'action_0', 'value': 'com.biometrac.core.SCAN'},
            {'key': "action_1", 'value': "com.biometrac.core.IDENTIFY"},
        ]
        module.case_details.short.lookup_responses = [
            {"key": "match_id_0"},
            {"key": "match_id_1"},
        ]

        expected = """
        <partial>
            <lookup action="callout.commcarehq.org.dummycallout.LAUNCH">
                <extra key="action_0" value="com.biometrac.core.SCAN"/>
                <extra key="action_1" value="com.biometrac.core.IDENTIFY"/>
                <response key="match_id_0"/>
                <response key="match_id_1"/>
            </lookup>
        </partial>
        """

        self.assertXmlPartialEqual(
            expected,
            app.create_suite(),
            "./detail/lookup"
        )

    def test_case_list_lookup_disabled(self):
        action = "callout.commcarehq.org.dummycallout.LAUNCH"
        app = Application.new_app('domain', 'Untitled Application', application_version=APP_V2)
        module = app.add_module(Module.new_module('Untitled Module', None))
        module.case_type = 'patient'
        module.case_details.short.lookup_enabled = False
        module.case_details.short.lookup_action = action
        module.case_details.short.lookup_responses = ["match_id_0", "left_index"]

        expected = "<partial></partial>"

        self.assertXmlPartialEqual(
            expected,
            app.create_suite(),
            "./detail/lookup"
        )


class ModuleAsChildTestBase(TestFileMixin):
    file_path = ('data', 'suite')
    child_module_class = None

    def setUp(self):
        self.app = Application.new_app('domain', "Untitled Application", application_version=APP_V2)
        update_toggle_cache(MODULE_FILTER.slug, self.app.domain, True, NAMESPACE_DOMAIN)
        self.module_0 = self.app.add_module(Module.new_module('parent', None))
        self.module_0.unique_id = 'm0'
        self.module_1 = self.app.add_module(self.child_module_class.new_module("child", None))
        self.module_1.unique_id = 'm1'

        for m_id in range(2):
            self.app.new_form(m_id, "Form", None)

        self.is_usercase_in_use_patch = patch('corehq.apps.app_manager.models.is_usercase_in_use')
        self.is_usercase_in_use_mock = self.is_usercase_in_use_patch.start()

    def tearDown(self):
        self.is_usercase_in_use_patch.stop()
        clear_toggle_cache(MODULE_FILTER.slug, self.app.domain, NAMESPACE_DOMAIN)

    def _load_case(self, child_module_form, case_type, parent_module=None):
        raise NotImplementedError()

    def test_basic_workflow(self):
        # make module_1 as submenu to module_0
        self.module_1.root_module_id = self.module_0.unique_id
        XML = """
        <partial>
          <menu id="m0">
            <text>
              <locale id="modules.m0"/>
            </text>
            <command id="m0-f0"/>
          </menu>
          <menu root="m0" id="m1">
            <text>
              <locale id="modules.m1"/>
            </text>
            <command id="m1-f0"/>
          </menu>
        </partial>
        """
        self.assertXmlPartialEqual(XML, self.app.create_suite(), "./menu")

    def test_workflow_with_put_in_root(self):
        # make module_1 as submenu to module_0
        self.module_1.root_module_id = self.module_0.unique_id
        self.module_1.put_in_root = True

        XML = """
        <partial>
          <menu id="m0">
            <text>
              <locale id="modules.m0"/>
            </text>
            <command id="m0-f0"/>
          </menu>
          <menu id="m0">
            <text>
              <locale id="modules.m1"/>
            </text>
            <command id="m1-f0"/>
          </menu>
        </partial>
        """
        self.assertXmlPartialEqual(XML, self.app.create_suite(), "./menu")

    def test_child_module_session_datums_added(self):
        self.module_1.root_module_id = self.module_0.unique_id
        self.module_0.case_type = 'gold-fish'
        m0f0 = self.module_0.get_form(0)
        m0f0.requires = 'case'
        m0f0.actions.update_case = UpdateCaseAction(update={'question1': '/data/question1'})
        m0f0.actions.update_case.condition.type = 'always'
        m0f0.actions.subcases.append(OpenSubCaseAction(
            case_type='guppy',
            case_name="/data/question1",
            condition=FormActionCondition(type='always')
        ))

        self.module_1.case_type = 'guppy'
        m1f0 = self.module_1.get_form(0)
        self._load_case(m1f0, 'gold-fish')
        self._load_case(m1f0, 'guppy', parent_module=self.module_0)

        self.assertXmlPartialEqual(self.get_xml('child-module-entry-datums-added'), self.app.create_suite(), "./entry")

    def test_deleted_parent(self):
        self.module_1.root_module_id = "unknownmodule"

        cycle_error = {
            'type': 'unknown root',
        }
        errors = self.app.validate_app()
        self.assertIn(cycle_error, errors)

    def test_circular_relation(self):
        self.module_1.root_module_id = self.module_0.unique_id
        self.module_0.root_module_id = self.module_1.unique_id
        cycle_error = {
            'type': 'root cycle',
        }
        errors = self.app.validate_app()
        self.assertIn(cycle_error, errors)


class AdvancedModuleAsChildTest(ModuleAsChildTestBase, SimpleTestCase):
    child_module_class = AdvancedModule

    def _load_case(self, child_module_form, case_type, parent_module=None):
        action = LoadUpdateAction(case_tag=case_type, case_type=case_type)
        if parent_module:
            action.case_index = CaseIndex(tag=parent_module.case_type)

        child_module_form.actions.load_update_cases.append(action)

    def test_child_module_adjust_session_datums(self):
        """
        Test that session datum id's in child module match those in parent module
        """
        self.module_1.root_module_id = self.module_0.unique_id
        self.module_0.case_type = 'gold-fish'
        m0f0 = self.module_0.get_form(0)
        m0f0.requires = 'case'
        m0f0.actions.update_case = UpdateCaseAction(update={'question1': '/data/question1'})
        m0f0.actions.update_case.condition.type = 'always'

        self.module_1.case_type = 'guppy'
        m1f0 = self.module_1.get_form(0)
        self._load_case(m1f0, 'gold-fish')
        self._load_case(m1f0, 'guppy')
        self.assertXmlPartialEqual(self.get_xml('child-module-entry-datums'), self.app.create_suite(), "./entry")


class BasicModuleAsChildTest(ModuleAsChildTestBase, SimpleTestCase):
    child_module_class = Module

    def _load_case(self, child_module_form, case_type, parent_module=None):
        child_module_form.requires = 'case'
        child_module_form.actions.update_case = UpdateCaseAction(update={'question1': '/data/question1'})
        child_module_form.actions.update_case.condition.type = 'always'

        if parent_module:
            module = child_module_form.get_module()
            module.parent_select.active = True
            module.parent_select.module_id = parent_module.unique_id

    def test_grandparent_as_child_module(self):
        """
        Module 0 case_type = gold-fish
        Module 1 case_type = guppy (child of gold-fish)
        Module 2 case_type = tadpole (child of guppy, grandchild of gold-fish)

        Module 2's parent module = Module 1
        """
        self.module_0.case_type = 'gold-fish'
        m0f0 = self.module_0.get_form(0)
        self._load_case(m0f0, 'gold-fish')
        m0f0.actions.subcases.append(OpenSubCaseAction(
            case_type='guppy',
            case_name="/data/question1",
            condition=FormActionCondition(type='always')
        ))

        self.module_1.case_type = 'guppy'
        m1f0 = self.module_1.get_form(0)
        self._load_case(m1f0, 'guppy', parent_module=self.module_0)
        m1f0.actions.subcases.append(OpenSubCaseAction(
            case_type='tadpole',
            case_name="/data/question1",
            condition=FormActionCondition(type='always')
        ))

        self.module_2 = self.app.add_module(self.child_module_class.new_module("grandchild", None))
        self.module_2.unique_id = 'm2'
        self.app.new_form(2, 'grandchild form', None)

        self.module_2.case_type = 'tadpole'
        m2f0 = self.module_2.get_form(0)
        self._load_case(m2f0, 'tadpole', parent_module=self.module_1)

        self.module_2.root_module_id = self.module_1.unique_id

        self.assertXmlPartialEqual(
            self.get_xml('child-module-grandchild-case'),
            self.app.create_suite(),
            "./entry"
        )

    def test_child_module_with_parent_select_entry_datums(self):
        """
            m0 - opens 'gold-fish' case.
            m1 - has m0 as root-module, has parent-select, updates 'guppy' case, creates
                 'pregnancy' subcases to guppy
        """
        self.module_1.root_module_id = self.module_0.unique_id

        # m0f0 registers gold-fish case
        self.module_0.case_type = 'gold-fish'
        m0f0 = self.module_0.get_form(0)
        m0f0.requires = 'case'
        m0f0.actions.update_case = UpdateCaseAction(update={'question2': '/data/question2'})
        m0f0.actions.update_case.condition.type = 'always'

        # m1f0 has parent-select, updates `guppy` case, and opens sub-subcase 'pregnancy'
        self.module_1.case_type = 'guppy'
        self.module_1.parent_select = ParentSelect(
            active=True, module_id=self.module_0.unique_id
        )
        m1f0 = self.module_1.get_form(0)
        m1f0.requires = 'case'
        m1f0.actions.update_case = UpdateCaseAction(update={'question2': '/data/question2'})
        m1f0.actions.update_case.condition.type = 'always'
        m1f0.actions.subcases.append(OpenSubCaseAction(
            case_type='pregnancy',
            case_name="/data/question1",
            condition=FormActionCondition(type='always')
        ))
        self.assertXmlPartialEqual(
            self.get_xml('child-module-with-parent-select-entry-datums-added'),
            self.app.create_suite(),
            "./entry"
        )


class UserCaseOnlyModuleAsChildTest(BasicModuleAsChildTest):
    """
    Even though a module might be usercase-only, if it acts as a parent module
    then the user should still be prompted for a case of the parent module's
    case type.

    The rationale is that child cases of the usercase never need to be
    filtered by a parent module, because they can't be filtered any more than
    they already are; there is only one usercase.
    """

    def setUp(self):
        super(UserCaseOnlyModuleAsChildTest, self).setUp()
        self.is_usercase_in_use_mock.return_value = True

    def test_child_module_session_datums_added(self):
        self.module_1.root_module_id = self.module_0.unique_id
        self.module_0.case_type = 'gold-fish'
        m0f0 = self.module_0.get_form(0)
        # m0 is a user-case-only module. m0f0 does not update a normal case, only the user case.
        m0f0.actions.usercase_preload = PreloadAction(preload={'/data/question1': 'question1'})
        m0f0.actions.usercase_preload.condition.type = 'always'

        m0f0.actions.subcases.append(OpenSubCaseAction(
            case_type='guppy',
            case_name="/data/question1",
            condition=FormActionCondition(type='always')
        ))

        self.module_1.case_type = 'guppy'
        m1f0 = self.module_1.get_form(0)
        self._load_case(m1f0, 'gold-fish')
        self._load_case(m1f0, 'guppy', parent_module=self.module_0)

        self.assertXmlPartialEqual(
            self.get_xml('child-module-entry-datums-added-usercase'),
            self.app.create_suite(),
            "./entry"
        )


class RegexTest(SimpleTestCase):

    def test_regex(self):
        replacement = "@case_id stuff"
        cases = [
            ('./lmp < 570.5', '%s/lmp < 570.5'),
            ('stuff ./lmp < 570.', 'stuff %s/lmp < 570.'),
            ('.53 < hello.', '.53 < hello%s'),
        ]
        for case in cases:
            self.assertEqual(
                dot_interpolate(case[0], replacement),
                case[1] % replacement
            )

    def test_interpolate_xpath(self):
        replacements = {
            'case': "<casedb stuff>",
            'user': UserCaseXPath().case(),
            'session': "instance('commcaresession')/session",
        }
        cases = [
            ('./lmp < 570.5', '{case}/lmp < 570.5'),
            ('#case/lmp < 570.5', '{case}/lmp < 570.5'),
            ('stuff ./lmp < 570.', 'stuff {case}/lmp < 570.'),
            ('stuff #case/lmp < 570.', 'stuff {case}/lmp < 570.'),
            ('.53 < hello.', '.53 < hello{case}'),
            ('.53 < hello#case', '.53 < hello{case}'),
            ('#session/data/username', '{session}/data/username'),
            ('"jack" = #session/username', '"jack" = {session}/username'),
            ('./@case_id = #session/userid', '{case}/@case_id = {session}/userid'),
            ('#case/@case_id = #user/@case_id', '{case}/@case_id = {user}/@case_id'),
            ('#host/foo = 42', "instance('casedb')/casedb/case[@case_id={case}/index/host]/foo = 42"),
            ("'ham' = #parent/spam", "'ham' = instance('casedb')/casedb/case[@case_id={case}/index/parent]/spam"),
        ]
        for case in cases:
            self.assertEqual(
                interpolate_xpath(case[0], replacements['case']),
                case[1].format(**replacements)
            )


class TestFormLinking(SimpleTestCase, TestFileMixin):
    file_path = ('data', 'suite')
    default_spec = {
        "m": [
            {
                "name": "m0",
                "type": "basic",
                "f": [
                    {"name": "m0f0", "actions": ["open"]}
                ]
            },
            {
                "name": "m1",
                "type": "basic",
                "f": [
                    {"name": "m1f0", "actions": ["update"]}
                ]
            }
        ]
    }

    def setUp(self):
        update_toggle_cache(MODULE_FILTER.slug, 'domain', True, NAMESPACE_DOMAIN)
        self.is_usercase_in_use_patch = patch('corehq.apps.app_manager.models.is_usercase_in_use')
        self.is_usercase_in_use_patch.start()

    def tearDown(self):
        self.is_usercase_in_use_patch.stop()
        clear_toggle_cache(MODULE_FILTER.slug, 'domain', NAMESPACE_DOMAIN)

    def make_app(self, spec):
        app = Application.new_app('domain', "Untitled Application", application_version=APP_V2)
        app.build_spec = BuildSpec.from_string('2.9.0/latest')
        case_type = "frog"
        for m_spec in spec["m"]:
            m_type = m_spec['type']
            m_class = Module if m_type == 'basic' else AdvancedModule
            module = app.add_module(m_class.new_module(m_spec['name'], None))
            module.unique_id = m_spec['name']
            module.case_type = m_spec.get("case_type", "frog")
            module.root_module_id = m_spec.get("parent", None)
            for f_spec in m_spec['f']:
                form_name = f_spec["name"]
                form = app.new_form(module.id, form_name, None)
                form.unique_id = form_name
                for a_spec in f_spec.get('actions', []):
                    if isinstance(a_spec, dict):
                        action = a_spec['action']
                        case_type = a_spec.get("case_type", case_type)
                        parent = a_spec.get("parent", None)
                    else:
                        action = a_spec
                    if 'open' == action:
                        if m_type == "basic":
                            form.actions.open_case = OpenCaseAction(name_path="/data/question1")
                            form.actions.open_case.condition.type = 'always'
                        else:
                            form.actions.open_cases.append(AdvancedOpenCaseAction(
                                case_type=case_type,
                                case_tag='open_{}'.format(case_type),
                                name_path='/data/name'
                            ))
                    elif 'update' == action:
                        if m_type == "basic":
                            form.requires = 'case'
                            form.actions.update_case = UpdateCaseAction(update={'question1': '/data/question1'})
                            form.actions.update_case.condition.type = 'always'
                        else:
                            form.actions.load_update_cases.append(LoadUpdateAction(
                                case_type=case_type,
                                case_tag='update_{}'.format(case_type),
                                case_index=CaseIndex(tag=parent) if parent else CaseIndex()
                            ))
                    elif 'open_subacse':
                        if m_type == "basic":
                            form.actions.subcases.append(OpenSubCaseAction(
                                case_type=case_type,
                                case_name="/data/question1",
                                condition=FormActionCondition(type='always')
                            ))
                        else:
                            form.actions.open_cases.append(AdvancedOpenCaseAction(
                                case_type=case_type,
                                case_tag='subcase_{}'.format(case_type),
                                name_path='/data/name',
                                case_indices=[CaseIndex(tag=parent)] if parent else []
                            ))

        return app

    def test_basic(self):
        spec = copy.deepcopy(self.default_spec)
        spec["m"][0]["f"][0]["actions"] = []
        spec["m"][1]["f"][0]["actions"] = []
        app = self.make_app(spec)

        m0f0 = app.get_form("m0f0")
        m1f0 = app.get_form("m1f0")

        m0f0.post_form_workflow = WORKFLOW_FORM
        m0f0.form_links = [
            FormLink(xpath="(today() - dob) &lt; 7", form_id=m1f0.unique_id)
        ]
        self.assertXmlPartialEqual(self.get_xml('form_link_basic'), app.create_suite(), "./entry[1]")

    def test_with_case_management_both_update(self):
        spec = copy.deepcopy(self.default_spec)
        spec["m"][0]["f"][0]["actions"] = ["update"]
        app = self.make_app(spec)

        m0f0 = app.get_form("m0f0")
        m1f0 = app.get_form("m1f0")

        m0f0.post_form_workflow = WORKFLOW_FORM
        m0f0.form_links = [
            FormLink(xpath="(today() - dob) > 7", form_id=m1f0.unique_id)
        ]

        self.assertXmlPartialEqual(self.get_xml('form_link_update_case'), app.create_suite(), "./entry[1]")

    def test_with_case_management_create_update(self):
        app = self.make_app(self.default_spec)

        m0f0 = app.get_form("m0f0")
        m1f0 = app.get_form("m1f0")

        m0f0.post_form_workflow = WORKFLOW_FORM
        m0f0.form_links = [
            FormLink(xpath='true()', form_id=m1f0.unique_id)
        ]

        self.assertXmlPartialEqual(self.get_xml('form_link_create_update_case'), app.create_suite(), "./entry[1]")

    def test_with_case_management_multiple_links(self):
        spec = copy.deepcopy(self.default_spec)
        spec["m"][1]["f"].append({"name": "m1f1", "actions": ["open"]})
        app = self.make_app(spec)

        m0f0 = app.get_form("m0f0")
        m1f0 = app.get_form("m1f0")
        m1f1 = app.get_form("m1f1")

        m0f0.post_form_workflow = WORKFLOW_FORM
        m0f0.form_links = [
            FormLink(xpath="a = 1", form_id=m1f0.unique_id),
            FormLink(xpath="a = 2", form_id=m1f1.unique_id)
        ]

        self.assertXmlPartialEqual(self.get_xml('form_link_multiple'), app.create_suite(), "./entry[1]")

    def test_link_to_child_module(self):
        spec = {
            "m": [
                {
                    "name": "enroll child",
                    "type": "basic",
                    "case_type": "child",
                    "f": [
                        {"name": "enroll child", "actions": ["open"]}
                    ]
                },
                {
                    "name": "child visit module",
                    "type": "basic",
                    "case_type": "child",
                    "f": [
                        {"name": "followup", "actions": [
                            "update",
                            {"action": "open_subcase", "case_type": "visit"}
                        ]}
                    ]
                },
                {
                    "name": "visit history",
                    "type": "advanced",
                    "case_type": "visit",
                    "parent": "child visit module",
                    "f": [
                        {"name": "treatment", "actions": [
                            {"action": "update", "case_type": "child"},
                            {"action": "update", "case_type": "visit", "parent": "update_child"}
                        ]}
                    ]
                }
            ]
        }
        app = self.make_app(spec)

        m0f0 = app.get_form("enroll child")
        m1f0 = app.get_form("followup")
        m2f0 = app.get_form("treatment")

        m0f0.post_form_workflow = WORKFLOW_FORM
        m0f0.form_links = [
            FormLink(xpath="true()", form_id=m1f0.unique_id),
        ]

        m1f0.post_form_workflow = WORKFLOW_FORM
        m1f0.form_links = [
            FormLink(xpath="true()", form_id=m2f0.unique_id),
        ]

        self.assertXmlPartialEqual(self.get_xml('form_link_tdh'), app.create_suite(), "./entry")

    def test_link_to_form_in_parent_module(self):
        spec = {
            "m": [
                {
                    "name": "enroll child",
                    "type": "basic",
                    "case_type": "child",
                    "f": [
                        {"name": "enroll child", "actions": ["open"]}
                    ]
                },
                {
                    "name": "child visit module",
                    "type": "basic",
                    "case_type": "child",
                    "f": [
                        {"name": "edit child", "actions": [
                            "update",
                        ]}
                    ]
                },
                {
                    "name": "visit history",
                    "type": "advanced",
                    "case_type": "visit",
                    "parent": "child visit module",
                    "f": [
                        {"name": "link to child", "actions": [
                            {"action": "update", "case_type": "child"},
                        ]}
                    ]
                }
            ]
        }
        app = self.make_app(spec)

        m1f1 = app.get_form("edit child")
        m2f1 = app.get_form("link to child")

        # link to child -> edit child
        m2f1.post_form_workflow = WORKFLOW_FORM
        m2f1.form_links = [
            FormLink(xpath="true()", form_id=m1f1.unique_id),
        ]

        self.assertXmlPartialEqual(self.get_xml('form_link_child_modules'), app.create_suite(), "./entry[3]")<|MERGE_RESOLUTION|>--- conflicted
+++ resolved
@@ -4,50 +4,33 @@
 from django.test import SimpleTestCase
 from corehq.apps.app_manager.const import APP_V2
 from corehq.apps.app_manager.models import (
-<<<<<<< HEAD
-    AdvancedModule,
-    AdvancedOpenCaseAction,
-    Application,
-    AutoSelectCase,
-=======
->>>>>>> a2635765
     AUTO_SELECT_CASE,
     AUTO_SELECT_FIXTURE,
     AUTO_SELECT_RAW,
     AUTO_SELECT_USER,
     AUTO_SELECT_USERCASE,
-<<<<<<< HEAD
+    AdvancedModule,
+    AdvancedOpenCaseAction,
+    Application,
+    AutoSelectCase,
     CaseIndex,
     DetailColumn,
     FormActionCondition,
     FormLink,
-=======
-    AdvancedModule,
-    Application,
-    AutoSelectCase,
-    DetailColumn,
-    FormActionCondition,
->>>>>>> a2635765
     FormSchedule,
     LoadUpdateAction,
     MappingItem,
     Module,
     OpenCaseAction,
     OpenSubCaseAction,
-<<<<<<< HEAD
     ParentSelect,
-=======
->>>>>>> a2635765
     PreloadAction,
     ReportAppConfig,
     ReportModule,
     ScheduleVisit,
     SortElement,
     UpdateCaseAction,
-<<<<<<< HEAD
     WORKFLOW_FORM,
-=======
->>>>>>> a2635765
 )
 from corehq.apps.app_manager.tests.util import TestFileMixin, commtrack_enabled
 from corehq.apps.app_manager.xpath import (
