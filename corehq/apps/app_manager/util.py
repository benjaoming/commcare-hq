--- conflicted
+++ resolved
@@ -577,7 +577,6 @@
     return modules, errors
 
 
-<<<<<<< HEAD
 def get_and_assert_practice_user_in_domain(practice_user_id, domain):
     # raises PracticeUserException if CommCareUser with practice_user_id is not a practice mode user
     #   or if user doesn't belong to domain
@@ -595,11 +594,11 @@
             "User {username} is not a practice user, "
             "please turn on practice mode for this user".format(username=user.username)))
     return user
-=======
+
+
 def sort_nodeset_columns_for_detail(detail_type, detail):
     return (
         detail_type == "case_long" and
         detail.sort_nodeset_columns and
         any(tab for tab in detail.get_tabs() if tab.has_nodeset)
-    )
->>>>>>> eeb94c9b
+    )