--- conflicted
+++ resolved
@@ -56,13 +56,8 @@
         <script src="{% new_static 'app_manager/js/case-config-ui-1.js' %}"></script>
     {% endif %}
 
-<<<<<<< HEAD
-    {% include "style/bootstrap3/partials/value-or-none-ui.html" %}
+    {% include "app_manager/partials/form_filter/value-or-none-ui.html" %}
     {% include "app_manager/partials/xpathValidator.html" %}
-=======
-{% block js-inline %}{{ block.super }}
-    {% include "app_manager/partials/form_filter/value-or-none-ui.html" %}
->>>>>>> 15977db0
     {% if not is_user_registration %}
         {% include "app_manager/partials/nav_menu_media_js_common.html" %}
         {% include "app_manager/partials/nav_menu_media_js.html" with item=multimedia.menu %}
