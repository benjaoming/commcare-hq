{% load i18n %}
{% load hq_shared_tags %}

{% include 'app_manager/v1/partials/case_list_missing_warning.html' %}

<div data-bind="saveButton: longScreen.saveButton"></div>


{% include 'app_manager/v1/partials/custom_detail_variables.html' with screen='longScreen'%}

<legend>
    {% trans "Display Properties" %}
    <span class="hq-help-template"
        data-title="{% trans "Case Detail" %}"
        data-content="{% trans "These properties will be displayed on a confirmation screen after a case has been selected. If no properties are listed here the confirmation screen will not be displayed at all." %}"
    ></span>
</legend>
<div data-bind="with: longScreen">
    {% include 'app_manager/v1/partials/case_list_properties.html' %}
</div>

<div class="btn-group">

<<<<<<< HEAD
    <button class="btn btn-default" data-bind="click: function() { longScreen.addTab(false); }">
=======
{{ request|toggle_tag_info:"DETAIL_LIST_TAB_NODESETS" }}
{% if request|toggle_enabled:"DETAIL_LIST_TAB_NODESETS" %}
    <button class="btn btn-default" data-bind="click: function() { longScreen.addTab(true); }">
>>>>>>> 6fc4d812
        <i class="fa fa-plus"></i>
        {% trans "Add tab" %}
    </button>
 
    {% if request|toggle_enabled:'DETAIL_LIST_TAB_NODESETS' %}
        <button class="btn btn-default dropdown-toggle" data-toggle="dropdown">
            <span class="caret"></span>
        </button>
        <ul class="dropdown-menu">
            <li data-bind="click: function() { longScreen.addTab(false); }"><a>{% trans "Add tab" %}</a></li>
            <li data-bind="click: function() { longScreen.addTab(true); }"><a>{% trans "Add data tab" %}</a></li>
        </ul>
    {% endif %}

</div>

<span class="hq-help-template"
      data-title="{% trans "Case Detail Tabs" %}"
      data-content="{% blocktrans %}Do you have a lot of case properties? Try splitting them into tabs, which will appear as separate screens that mobile users can swipe through. Read more on the <a href='https://help.commcarehq.org/display/commcarepublic/Tabs+on+Case+Detail+Screen' target='_blank'>Help Site</a>.{% endblocktrans %}">
</span><|MERGE_RESOLUTION|>--- conflicted
+++ resolved
@@ -19,15 +19,10 @@
     {% include 'app_manager/v1/partials/case_list_properties.html' %}
 </div>
 
+{{ request|toggle_tag_info:"DETAIL_LIST_TAB_NODESETS" }}
 <div class="btn-group">
 
-<<<<<<< HEAD
     <button class="btn btn-default" data-bind="click: function() { longScreen.addTab(false); }">
-=======
-{{ request|toggle_tag_info:"DETAIL_LIST_TAB_NODESETS" }}
-{% if request|toggle_enabled:"DETAIL_LIST_TAB_NODESETS" %}
-    <button class="btn btn-default" data-bind="click: function() { longScreen.addTab(true); }">
->>>>>>> 6fc4d812
         <i class="fa fa-plus"></i>
         {% trans "Add tab" %}
     </button>
