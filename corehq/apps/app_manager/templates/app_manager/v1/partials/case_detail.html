--- conflicted
+++ resolved
@@ -19,41 +19,12 @@
     {% include 'app_manager/v1/partials/case_list_properties.html' %}
 </div>
 
-<<<<<<< HEAD
-<button class="btn btn-default" data-bind="click: function() { longScreen.addTab(false); }">
-    <i class="fa fa-plus"></i>
-    {% trans "Add tab" %}
-</button>
-<span class="hq-help-template"
-      data-title="{% trans "Case Detail Tabs" %}"
-      data-content="{% blocktrans %}Do you have a lot of case properties? Try splitting them into tabs, which will appear as separate screens that mobile users can swipe through. Read more on the <a href='https://help.commcarehq.org/display/commcarepublic/Tabs+on+Case+Detail+Screen' target='_blank'>Help Site</a>.{% endblocktrans %}">
-</span>
-=======
-{{ request|toggle_tag_info:"DETAIL_LIST_TAB_NODESETS" }}
 <div class="btn-group">
->>>>>>> ea92fdc1
 
     <button class="btn btn-default" data-bind="click: function() { longScreen.addTab(false); }">
         <i class="fa fa-plus"></i>
         {% trans "Add tab" %}
     </button>
-<<<<<<< HEAD
-{% endif %}
-
-{% if request|toggle_enabled:"CASE_DETAIL_PRINT" %}
-    <br><br>
-    <legend>Printing</legend>
-    <!-- TODO: if not on 2.35+, show an alert-info instead -->
-    <div class="form-group">
-        <label class="col-sm-2 control-label">
-            {% trans "Document Template" %}
-        </label>
-        <div class="col-sm-4">
-            <input type='text' data-bind="value: longScreen.printTemplate" class="form-control"/>
-        </div>
-    </div>
-{% endif %}
-=======
  
     {% if request|toggle_enabled:'DETAIL_LIST_TAB_NODESETS' %}
         <button class="btn btn-default dropdown-toggle" data-toggle="dropdown">
@@ -71,4 +42,17 @@
       data-title="{% trans "Case Detail Tabs" %}"
       data-content="{% blocktrans %}Do you have a lot of case properties? Try splitting them into tabs, which will appear as separate screens that mobile users can swipe through. Read more on the <a href='https://help.commcarehq.org/display/commcarepublic/Tabs+on+Case+Detail+Screen' target='_blank'>Help Site</a>.{% endblocktrans %}">
 </span>
->>>>>>> ea92fdc1
+
+{% if request|toggle_enabled:"CASE_DETAIL_PRINT" %}
+    <br><br>
+    <legend>Printing</legend>
+    <!-- TODO: if not on 2.35+, show an alert-info instead -->
+    <div class="form-group">
+        <label class="col-sm-2 control-label">
+            {% trans "Document Template" %}
+        </label>
+        <div class="col-sm-4">
+            <input type='text' data-bind="value: longScreen.printTemplate" class="form-control"/>
+        </div>
+    </div>
+{% endif %}