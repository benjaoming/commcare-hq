--- conflicted
+++ resolved
@@ -166,21 +166,19 @@
 </script>
 
 <div class="tabbable">
-<<<<<<< HEAD
     <ul class="nav nav-tabs">
-        <li class="active"><a href="#commcare-settings" data-toggle="tab">{% trans "Settings" %}</a></li>
+        <li class="active"><a href="#languages" data-toggle="tab">{% trans "Languages" %}</a></li>
         {% if app.get_doc_type == 'Application' %}
-            <li><a id="demand-multimedia" href="#multimedia" data-toggle="tab">{% trans "Multimedia" %}</a></li>
-        {% endif %}
-        <li><a href="#languages" data-toggle="tab">{% trans "Languages" %}</a></li>
+            <li><a href="#multimedia-tab" data-toggle="tab">{% trans "Multimedia" %}</a></li>
+        {% endif %}
         <li><a href="#actions" data-toggle="tab">{% trans "Actions" %}</a></li>
+        <li><a href="#commcare-settings" data-toggle="tab">{% trans "Advanced Settings" %}</a></li>
     </ul>
-    <br>
-    <div class="tab-content">
+    <div class="tab-content appmanager-tab-content">
         {% if app.get_doc_type == 'LinkedApplication' %}
             <p> Your app is at version {{ app.version }}. The master app is at version {{ master_version }}. </p>
             <a class="btn btn-primary"
-                href="{% url 'pull_master_app' domain app.id %}">
+               href="{% url 'pull_master_app' domain app.id %}">
                 {% trans 'Update from Master App' %}
             </a>
         {% endif %}
@@ -188,144 +186,93 @@
             {% include 'app_manager/v2/partials/commcare_settings.html' %}
         </div>
         {% if app.get_doc_type == 'Application' %}
-            <div class="tab-pane" id="multimedia">
+            <div class="tab-pane" id="multimedia-tab">
                 <div data-bind="if: load_state() === 'loading'">
-                    <img src="{% static 'hqwebapp/img/ajax-loader.gif' %}" alt="loading indicator" />
+                    <img src="{% static 'hqwebapp/images/ajax-loader.gif' %}" alt="loading indicator"/>
                     {% trans "Loading ..." %}
                 </div>
                 <div data-bind="html: multimedia_page_html"></div>
                 <div data-bind="if: load_state() === 'error'">
-                    <button class="btn btn-default" data-bind="click: load_if_necessary">{% trans "Try again" %}</button>
+                    <button class="btn btn-default"
+                            data-bind="click: load_if_necessary">{% trans "Try again" %}</button>
                 </div>
             </div>
         {% endif %}
         {% if app.get_doc_type != 'LinkedApplication' %}
-        <div class="tab-pane" id="languages">
-            {% include 'app_manager/v2/languages.html' %}
-        </div>
+            <div class="tab-pane active" id="languages">
+                {% include 'app_manager/v2/languages.html' %}
+            </div>
         {% endif %}
         <div class="tab-pane" id="actions">
             {% if app.get_doc_type != 'LinkedApplication' %}
-            {% if copy_app_form %}
+                {% if copy_app_form %}
+                    <div class="panel panel-appmanager panel-appmanager-form">
+                        <form class="form form-horizontal" method="post" action="{% url "copy_app" domain %}">
+                            {% crispy copy_app_form %}
+                        </form>
+                    </div>
+                {% endif %}
+                {% if linked_apps_enabled %}
+                    <div id="whitelist-section" class="panel panel-appmanager panel-appmanager-form" data-bind="visible: linkedDomains().length > 0">
+                    <legend>{% trans 'Linked Project Whitelist' %}</legend>
+                    <div class="tab-pane">
+                        <div class="help-block">
+                            {% blocktrans %}
+                                Project spaces on this list are able to update linked applications
+                                with new changes to this application. Project spaces are automatically added to
+                                this list when this application is copied as a linked application to that project
+                                space. If you would like to prevent a project from making future updates,
+                                you can remove them from the list here.
+                            {% endblocktrans %}
+                        </div>
+                        <div data-bind="saveButton: saveButton"></div>
+                        <table class="table">
+                            <thead>
+                            <tr class="row">
+                                <th></th>
+                                <th>{% trans "Project Space" %}</th>
+                            </tr>
+                            </thead>
+                            <tbody data-bind="foreach: linkedDomains">
+                            <tr class="row">
+                                <td class="col-sm-1"><a href="#"><i class="fa fa-remove"
+                                                                    data-bind="click: $root.removeDomain"></i></a></td>
+                                <td class="col-sm-11"><span data-bind="text: $data"></span></td>
+                            </tr>
+                            </tbody>
+                        </table>
+                    </div>
+                    </div>
+                {% endif %}
+                {% if request|toggle_enabled:"EXPORT_ZIPPED_APPS" %}
+                    <legend>Export compressed application</legend>
+                    <form action="{% url "gzip_app" domain app.id %}" method="POST">
+                        {% csrf_token %}
+                        <button type="submit" class="btn btn-primary">
+                            <i class="fa fa-arrow-down"></i>
+                            {% trans "Download" %}
+                        </button>
+                    </form>
+                    <br>
+                {% endif %}
+            {% endif %}
+            <div class="panel panel-appmanager panel-appmanager-form panel-appmanager-form-danger">
                 <form class="form form-horizontal" method="post" action="{% url "copy_app" domain %}">
-                    {% crispy copy_app_form %}
+                    <form action="{% url "delete_app" domain app.id %}" method="POST">
+                        {% csrf_token %}
+                        <legend>{% trans "Delete Application" %}</legend>
+                        <div class="panel-body">
+                            <button type="submit" class="btn btn-danger disable-on-submit">
+                                <i class="fa fa-trash"></i>
+                                {% trans "Delete this application" %}
+                            </button>
+                        </div>
+                    </form>
                 </form>
-                <br>
-            {% endif %}
-            {% if linked_apps_enabled %}
-                <legend>{% trans 'Linked Project Whitelist' %}</legend>
-                <div id="whitelist-section" class="tab-pane">
-                <div class="help-block">
-                    {% blocktrans %}
-                        Project spaces on this list are able to update linked applications
-                        with new changes to this application. Project spaces are automatically added to
-                        this list when this application is copied as a linked application to that project
-                        space. If you would like to prevent a project from making future updates,
-                        you can remove them from the list here.
-                    {% endblocktrans %}
-                </div>
-                <div data-bind="saveButton: saveButton"></div>
-                <table class="table">
-                    <thead>
-                    <tr class="row">
-                        <th></th>
-                        <th>{% trans "Project Space" %}</th>
-                    </tr>
-                    </thead>
-                    <tbody data-bind="foreach: linkedDomains">
-                    <tr class="row">
-                        <td class="col-sm-1"><a href="#"><i class="fa fa-remove"
-                                                            data-bind="click: $root.removeDomain"></i></a></td>
-                        <td class="col-sm-11"><span data-bind="text: $data"></span></td>
-                    </tr>
-                    </tbody>
-                </table>
-                </div>
-            {% endif %}
-            {% if request|toggle_enabled:"EXPORT_ZIPPED_APPS" %}
-                <legend>Export compressed application</legend>
-                <form action="{% url "gzip_app" domain app.id %}" method="POST">
-                    {% csrf_token %}
-                    <button type="submit" class="btn btn-primary">
-                        <i class="fa fa-arrow-down"></i>
-                        {% trans "Download" %}
-                    </button>
-                </form>
-                <br>
-            {% endif %}
-            {% endif %}
-            <legend>{% trans "Delete Application" %}</legend>
-            <form action="{% url "corehq.apps.app_manager.views.delete_app" domain app.id %}" method="POST">
-                {% csrf_token %}
-                <button type="submit" class="btn btn-danger disable-on-submit">
-                    <i class="fa fa-trash"></i>
-                    {% trans "Delete this application" %}
-                </button>
-            </form>
-=======
-  <ul class="nav nav-tabs">
-    <li class="active"><a href="#languages" data-toggle="tab">{% trans "Languages" %}</a></li>
-    {% if app.get_doc_type == 'Application' %}
-      <li><a href="#multimedia-tab" data-toggle="tab">{% trans "Multimedia" %}</a></li>
-    {% endif %}
-    <li><a href="#actions" data-toggle="tab">{% trans "Actions" %}</a></li>
-    <li><a href="#commcare-settings" data-toggle="tab">{% trans "Advanced Settings" %}</a></li>
-  </ul>
-  <div class="tab-content appmanager-tab-content">
-    {% if app.get_doc_type == 'Application' %}
-      <div class="tab-pane" id="multimedia-tab">
-        <div data-bind="if: load_state() === 'loading'">
-          <img src="{% static 'hqwebapp/images/ajax-loader.gif' %}" alt="loading indicator" />
-          {% trans "Loading ..." %}
+            </div>
         </div>
-        <div data-bind="html: multimedia_page_html"></div>
-        <div data-bind="if: load_state() === 'error'">
-          <button class="btn btn-default" data-bind="click: load_if_necessary">{% trans "Try again" %}</button>
+        <div class="tab-pane" id="commcare-settings">
+            {% include 'app_manager/v2/partials/commcare_settings.html' %}
         </div>
-      </div>
-    {% endif %}
-    <div class="tab-pane active" id="languages">
-      {% include 'app_manager/v2/languages.html' %}
-    </div>
-    <div class="tab-pane" id="actions">
-      {% if copy_app_form %}
-
-
-        <div class="panel panel-appmanager panel-appmanager-form">
-          <form class="form form-horizontal" method="post" action="{% url "copy_app" domain %}">
-            {% crispy copy_app_form %}
-          </form>
->>>>>>> 8936db80
-        </div>
-      {% endif %}
-      {% if request|toggle_enabled:"EXPORT_ZIPPED_APPS" %}
-        <legend>Export compressed application</legend>
-        <form action="{% url "gzip_app" domain app.id %}" method="POST">
-          {% csrf_token %}
-          <button type="submit" class="btn btn-primary">
-            <i class="fa fa-arrow-down"></i>
-            {% trans "Download" %}
-          </button>
-        </form>
-        <br>
-      {% endif %}
-      <div class="panel panel-appmanager panel-appmanager-form panel-appmanager-form-danger">
-        <form class="form form-horizontal" method="post" action="{% url "copy_app" domain %}">
-          <form action="{% url "delete_app" domain app.id %}" method="POST">
-            {% csrf_token %}
-            <legend>{% trans "Delete Application" %}</legend>
-            <div class="panel-body">
-              <button type="submit" class="btn btn-danger disable-on-submit">
-                <i class="fa fa-trash"></i>
-                {% trans "Delete this application" %}
-              </button>
-            </div>
-          </form>
-        </form>
-      </div>
-    </div>
-    <div class="tab-pane" id="commcare-settings">
-      {% include 'app_manager/v2/partials/commcare_settings.html' %}
-    </div>
-  </div>
+    </div>
 </div>