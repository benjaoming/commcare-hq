{% load hq_shared_tags %}
{% load i18n %}
{% load xforms_extras %}

<legend>
  {% trans "Case Search and Claim" %}
</legend>

<div data-bind="with: search">

  <script type="text/html" id="property_template" class="hide">
    <tr>
      <td class="col-sm-3">
        <input class="form-control" type="text" data-bind="value: property.name"/>
      </td>
      <td class="col-sm-4">
        <input class="form-control" type="text" data-bind="value: property.label"/>
      </td>
      {% if js_options.default_value_expression_enabled %}
        <td class="col-sm-3">
          <textarea
            class="form-control vertical-resize"
            rows="1"
            data-bind="value: property.defaultValue"
            spellcheck="false"
          ></textarea>
        </td>
      {% endif %}
      {% if js_options.search_prompt_appearance_enabled %}
        <td class="col-sm-2">
          <select class="form-control" data-bind="value: property.appearance">
            <option value="">{% trans "Text" %}</option>
            <option value="barcode_scan">{% trans "Barcode" %}</option>
            <option value="fixture">{% trans "Lookup Table Selection" %}</option>
          </select>
          <button type="button"
                  class="btn btn-default"
                  data-bind="
                        visible: property.appearance() == 'fixture',
                        attr: {'data-target': '#lookup-table-prompt-' + property.uniqueId}"
                  data-toggle="modal">
            <i class="fa fa-pencil"></i>
            {% trans "Edit" %}
          </button>
          <span data-bind="visible: property.itemset.nodeset, text: property.itemset.nodeset"></span>
          <div class="modal fade" data-bind="attr: {'id': 'lookup-table-prompt-' + property.uniqueId}">
            <div class="modal-dialog modal-md">
              <div class="modal-content">
                <div class="modal-header">
                  <button type="button" class="close" data-dismiss="modal" aria-hidden="true">&times;</button>
                  <h4 class="modal-title">
                    {% trans "Lookup Table:" %}
                    <!-- ko text: property.label --><!-- /ko -->
                  </h4>
                </div>
                <div class="modal-body">
                  <div class="form-horizontal">
                    <div class="form-group">
                      <label class="control-label col-xs-12 col-sm-3">
                        {% trans "Lookup Table" %}
                      </label>
<<<<<<< HEAD
                      <select class="form-control" data-bind="value: property.itemset.lookupTableNodeset">
                        <option value="">{% trans "Select a lookup table..." %}</option>
                        {% for item in  js_options.item_lists %}
                          <option value="instance('{{ item.id }}'){{ item.path }}">{{ item.name }}</option>
                        {% endfor %}
                      </select>
                    </div>
                    <div class="form-group">
                      <label class="control-label">{% trans "Label Field" %}</label>
                      <input class="form-control" type="text" data-bind="value: property.itemset.label" placeholder="name"/>
                    </div>
                    <div class="form-group">
                      <label class="control-label">{% trans "Value Field" %}</label>
                      <input class="form-control" type="text" data-bind="value: property.itemset.value" placeholder="id"/>
                    </div>
                    <div class="form-group">
                      <label class="control-label">{% trans "Sort Field" %}</label>
                      <input class="form-control" type="text" data-bind="value: property.itemset.sort" placeholder="name"/>
                    </div>
                    <div class="panel panel-default">
                      <div class="panel-heading">
                        <h3 class="panel-title panel-title-nolink">
                          {% trans "Advanced" %}
                        </h3>
                      </div>
                      <div class="panel-body">
                        <div class="form-group">
                          <label class="control-label" >
                            {% trans "Instance URI" %}
                          </label>
                          <input class="form-control" type="text" data-bind="value: property.itemset.instance_uri"/>
                        </div>
                        <div class="form-group">
                          <label class="control-label" >
                            {% trans "Instance ID" %}
                          </label>
                          <input class="form-control" type="text" data-bind="value: property.itemset.instance_id"/>
                        </div>
                        <div class="form-group">
                          <label class="control-label" >
                            {% trans "Instance Nodeset" %}
                          </label>
                          <input class="form-control" type="text" data-bind="value: property.itemset.nodeset"/>
=======
                      <div class="col-xs-12 col-sm-9">
                        <select class="form-control" data-bind="value: property.itemSet.lookupTableNodeset">
                          <option value="">{% trans "Select a lookup table..." %}</option>
                          {% for item in  js_options.item_lists %}
                            <option value="instance('{{ item.id }}'){{ item.path }}">{{ item.name }}</option>
                          {% endfor %}
                        </select>
                      </div>
                    </div>
                    <div class="form-group">
                      <label class="control-label col-xs-12 col-sm-3">{% trans "Label Field" %}</label>
                      <div class="col-xs-12 col-sm-9">
                        <input class="form-control" type="text" data-bind="value: property.itemSet.label" placeholder="name"/>
                      </div>
                    </div>
                    <div class="form-group">
                      <label class="control-label col-xs-12 col-sm-3">{% trans "Value Field" %}</label>
                      <div class="col-xs-12 col-sm-9">
                        <input class="form-control" type="text" data-bind="value: property.itemSet.value" placeholder="id"/>
                      </div>
                    </div>
                    <div class="form-group">
                      <label class="control-label col-xs-12 col-sm-3">{% trans "Sort Field" %}</label>
                      <div class="col-xs-12 col-sm-9">
                        <input class="form-control" type="text" data-bind="value: property.itemSet.sort" placeholder="name"/>
                      </div>
                    </div>
                    <fieldset>
                      <legend>{% trans "Advanced" %}</legend>
                      <div class="form-group">
                        <label class="control-label col-xs-12 col-sm-3">
                          {% trans "Instance URI" %}
                        </label>
                        <div class="col-xs-12 col-sm-9">
                          <input class="form-control" type="text" data-bind="value: property.itemSet.instance_uri"/>
                        </div>
                      </div>
                      <div class="form-group">
                        <label class="control-label col-xs-12 col-sm-3">
                          {% trans "Instance ID" %}
                        </label>
                        <div class="col-xs-12 col-sm-9">
                          <input class="form-control" type="text" data-bind="value: property.itemSet.instance_id"/>
                        </div>
                      </div>
                      <div class="form-group">
                        <label class="control-label col-xs-12 col-sm-3">
                          {% trans "Instance Nodeset" %}
                        </label>
                        <div class="col-xs-12 col-sm-9">
                          <input class="form-control" type="text" data-bind="value: property.itemSet.nodeset"/>
>>>>>>> a5aaedaa
                        </div>
                      </div>
                    </fieldset>
                  </div>
                </div>
                <div class="modal-footer">
                  <button class="btn btn-primary" type="button" data-dismiss="modal">
                    {% trans "Done" %}
                  </button>
                </div>
                  </form>
              </div>
            </div>
          </div>
        </td>
      {% endif %}
      <td class="col-sm-1">
        <i style="cursor: pointer;" class="fa fa-remove"
           data-bind="click: $parent.removeProperty"></i>
      </td>
    </tr>
  </script>

  <form>
    <div class="panel panel-appmanager">
      <div class="panel-heading">
        <h4 class="panel-title panel-title-nolink">{% trans "Search Properties" %}</h4>
      </div>
      <div class="panel-body">
        <p>{% trans "Search against the following case properties." %}</p>
        <table class="table table-condensed">
          <thead data-bind="visible: searchProperties().length > 0">
          <tr>
            <th class="col-sm-3">{% trans "Case Property" %}</th>
            <th class="col-sm-4">{% trans "Display Text" %}</th>
            {% if js_options.default_value_expression_enabled %}
              <th class="col-sm-3">{% trans "Default Value Expression" %}</th>
            {% endif %}
            {% if js_options.search_prompt_appearance_enabled %}
              <th class="col-sm-2">{% trans "Format" %}</th>
            {% endif %}
            <th class="col-sm-1">&nbsp;</th>
          </tr>
          </thead>
          <tbody data-bind="template: { name: 'property_template', foreach: searchProperties, as: 'property' }">
          </tbody>
        </table>
        <p>
          <button type="button"
                  class="btn btn-default"
                  data-bind="click: addProperty">
            <i class="fa fa-plus"></i> {% trans "Add search property" %}
          </button>
        </p>
      </div>
    </div>
    <div class="panel panel-appmanager">
      <div class="panel-heading">
        <h4 class="panel-title panel-title-nolink">{% trans "Default Search Properties" %}</h4>
      </div>
      <div class="panel-body">
        <p>{% trans "Filter based on a specific value of any case property. These are applied to every search and are hidden from the user." %}</p>
        <table class="table table-condensed">
          <thead data-bind="visible: defaultProperties().length > 0">
          <tr>
            <th class="col-sm-5">{% trans "Case Property" %}</th>
            <th class="col-sm-6">{% trans "Value (XPath expression)" %}</th>
            <th class="col-sm-1">&nbsp;</th>
          </tr>
          </thead>
          <tbody data-bind="foreach: defaultProperties">
          <tr>
            <td class="col-sm-4">
              <input class="form-control" type="text" data-bind="value: property"/>
            </td>
            <td class="col-sm-6">
              <textarea
                class="form-control vertical-resize"
                rows="1"
                data-bind="value: defaultValue"
                spellcheck="false"
              ></textarea>
            </td>
            <td class="col-sm-2">
              <i style="cursor: pointer;" class="fa fa-remove"
                 data-bind="click: $parent.removeDefaultProperty"></i>
            </td>
          </tr>
          </tbody>
        </table>
        <p>
          <button type="button"
                  class="btn btn-default"
                  data-bind="click: addDefaultProperty">
            <i class="fa fa-plus"></i> {% trans "Add default search property" %}
          </button>
        </p>
      </div>
    </div>
    <div class="panel panel-appmanager">
      <div class="panel-heading">
        <h4 class="panel-title panel-title-nolink">{% trans "Search and Claim Options" %}</h4>
      </div>
      <div class="panel-body" data-bind="with: searchConfig">
        <div class="form-horizontal">
          <div class="form-group">
            {% if show_search_workflow %}
              <div class="form-group">
                <label class="control-label {% css_label_class %}" for="search-workflow">
                  {% trans "Web Apps Search Workflow" %}
                  <span class="hq-help-template" data-title="{% trans "Web Apps Search Workflow" %}"
                        data-content="{% trans_html_attr "<strong>Normal Case List</strong> is the \"classic\" case search workflow.  <br><br><strong>Search First</strong> skips the Normal Case List view and lands the user on the Search screen. This is typically used for a \"Search Cases\" module.  <br><br><strong>See More</strong> is the same functionality as Normal Case List, except clicking the search button runs the default searches and returns the results. The user doesn't get to change the search criteria. This enables a workflow where the user sees what's in the local casedb then clicks \"See More\" to view all cases that fit the criteria.  <br><br><strong>Skip to Default Case Search Results</strong> always displays the results from the default case search. User never sees the results of the casedb." %}">
                  </span>
                </label>
                <div class="{% css_field_class %}">
                  <select class="form-control" data-bind="value: workflow" id="search-workflow">
                    <option value="classic">{% trans "Normal Case List" %}</option>
                    <option value="auto_launch">{% trans "Search First" %}</option>
                    <option value="see_more">{% trans "See More" %}</option>
                    <option value="es_only">{% trans "Skip to Default Case Search Results" %}</option>
                  </select>
                </div>
              </div>
            {% endif %}
          </div>
          <div class="form-group" data-bind="slideVisible: !autoLaunch()">
            <label for="search_command_label" class="{% css_label_class %} control-label">
              {% trans "Button Label on Case List" %}
              <span class="hq-help-template" data-title="{% trans "Button Label on Case List" %}"
                    data-content="{% trans_html_attr "This text will be used for the first search button users see, on the case list." %}">
            </label>
            <div class="{% css_field_class %}">
              {% input_trans module.search_config.command_label langs input_name='search_command_label' input_id='search_command_label' data_bind="value: searchCommandLabel" %}
            </div>
          </div>
          <div class="form-group">
            <label for="search_again_label" class="{% css_label_class %} control-label">
              {% trans "Button Label on Search Results" %}
              <span class="hq-help-template" data-title="{% trans "Button Label for on Search Results" %}"
                    data-content="{% trans_html_attr "This text will be used for the search button displayed at the bottom of search results, so users can search again." %}">
            </label>
            <div class="{% css_field_class %}">
              {% input_trans module.search_config.again_label langs input_name='search_again_label' input_id='search_again_label' data_bind="value: searchAgainLabel" %}
            </div>
          </div>
          <div class="form-group" data-bind="slideVisible: !autoLaunch()">
            <label for="search-display-condition" class="control-label {% css_label_class %}">
              {% trans "Display Condition" %}
              <span class="hq-help-template" data-title="{% trans "Display Condition" %}"
                    data-content="{% trans_html_attr "If this XPath expression evaluates to false, the case search button will not be displayed on the case list. If no expression is given, the button will always be displayed on the case list." %}">
              </span>
            </label>
            <div class="{% css_field_class %}">
              <textarea class="form-control vertical-resize"
                       id="search-display-condition"
                       spellcheck="false"
                       data-bind="value: searchButtonDisplayCondition"
              ></textarea>
            </div>
          </div>
          <div class="form-group">
            <label for="search-filter" class="control-label {% css_label_class %}">
              {% trans "Search Filter" %}
              <span class="hq-help-template" data-title="{% trans "Search Filter" %}"
                    data-content="{% trans_html_attr "An XPath expression to filter the search results." %}">
            </label>
            <div class="{% css_field_class %}">
              <textarea data-bind="value: searchFilter"
                        class="form-control vertical-resize"
                        id="search-filter"
                        spellcheck="false"
              ></textarea>
              <p class="help-block">
                <button class="pull-right btn-xs btn btn-default" data-bind="visible: setSearchFilterVisible, enable: setSearchFilterEnabled, click: setSearchFilter">
                  <i class="fa fa-mail-reply"></i>
                  {% trans "Copy case list filter" %}
                </button>
                {% trans "Example: age > 5" %}
              </p>
            </div>
          </div>
          <div class="form-group">
            <label for="claim-relevant-condition" class="control-label {% css_label_class %}">
              {% trans "Claim Condition" %}
              <span class="hq-help-template" data-title="{% trans "Claim Condition" %}"
                    data-content="{% trans_html_attr "If this expression evaluates to false, no case will be claimed." %}">
              </span>
            </label>
            <div class="{% css_field_class %}">
              <textarea data-bind="value: extraRelevant"
                        class="form-control vertical-resize"
                        id="claim-relevant-condition"
                        spellcheck="false"
              ></textarea>
            </div>
          </div>
          <div class="form-group">
            <label class="control-label {% css_label_class %}" for="search-default-relevant">
              {% trans "Don't claim cases already owned by the user" %}
            </label>
            <div class="checkbox {% css_field_class %}">
              <label>
                <input type="checkbox" id="search-default-relevant" data-bind="checked: defaultRelevant">
              </label>
            </div>
          </div>
          <div class="form-group">
            <label for="blacklisted-user-ids" class="control-label {% css_label_class %}">
              {% trans "Don't search cases owned by the following ids" %}
              <span class="hq-help-template" data-title="{% trans "Ignore Owners" %}"
                    data-content="{% trans_html_attr "An XPath expression that will evaluate to a space separated list of ids." %}">
              </span>
            </label>
            <div class="{% css_field_class %}">
              <textarea data-bind="value: blacklistedOwnerIdsExpression"
                        class="form-control vertical-resize"
                        id="blacklisted-user-ids"
                        spellcheck="false"
              ></textarea>
              <p class="help-block">
                {% blocktrans %}
                  Example: instance('commcaresession')/session/context/userid or 'a1c0148dc2120c6b1762f5ac5aba2a15'
                {% endblocktrans %}
              </p>
            </div>
          </div>
          <div class="form-group">
            <label class="control-label {% css_label_class %}" for="search-include-closed">
              {% trans "Include closed cases in search results" %}
            </label>
            <div class="checkbox {% css_field_class %}">
              <label>
                <input type="checkbox" id="search-include-closed" data-bind="checked: includeClosed" />
              </label>
            </div>
          </div>
          <div class="form-group">
            <label for="search-session-var" class="control-label {% css_label_class %}">
              {% trans "Session variable" %}
              <span class="hq-help-template" data-title="{% trans "Session Variable" %}"
                    data-content="{% trans_html_attr "Name of session variable that claimed case id should populate." %}">
              </span>
            </label>
            <div class="{% css_field_class %}">
              <input class="form-control" type="text" data-bind="value: sessionVar" id="search-session-var"/>
            </div>
          </div>
        </div>
      </div>
    </div>
  </form>
</div><|MERGE_RESOLUTION|>--- conflicted
+++ resolved
@@ -59,53 +59,8 @@
                       <label class="control-label col-xs-12 col-sm-3">
                         {% trans "Lookup Table" %}
                       </label>
-<<<<<<< HEAD
-                      <select class="form-control" data-bind="value: property.itemset.lookupTableNodeset">
-                        <option value="">{% trans "Select a lookup table..." %}</option>
-                        {% for item in  js_options.item_lists %}
-                          <option value="instance('{{ item.id }}'){{ item.path }}">{{ item.name }}</option>
-                        {% endfor %}
-                      </select>
-                    </div>
-                    <div class="form-group">
-                      <label class="control-label">{% trans "Label Field" %}</label>
-                      <input class="form-control" type="text" data-bind="value: property.itemset.label" placeholder="name"/>
-                    </div>
-                    <div class="form-group">
-                      <label class="control-label">{% trans "Value Field" %}</label>
-                      <input class="form-control" type="text" data-bind="value: property.itemset.value" placeholder="id"/>
-                    </div>
-                    <div class="form-group">
-                      <label class="control-label">{% trans "Sort Field" %}</label>
-                      <input class="form-control" type="text" data-bind="value: property.itemset.sort" placeholder="name"/>
-                    </div>
-                    <div class="panel panel-default">
-                      <div class="panel-heading">
-                        <h3 class="panel-title panel-title-nolink">
-                          {% trans "Advanced" %}
-                        </h3>
-                      </div>
-                      <div class="panel-body">
-                        <div class="form-group">
-                          <label class="control-label" >
-                            {% trans "Instance URI" %}
-                          </label>
-                          <input class="form-control" type="text" data-bind="value: property.itemset.instance_uri"/>
-                        </div>
-                        <div class="form-group">
-                          <label class="control-label" >
-                            {% trans "Instance ID" %}
-                          </label>
-                          <input class="form-control" type="text" data-bind="value: property.itemset.instance_id"/>
-                        </div>
-                        <div class="form-group">
-                          <label class="control-label" >
-                            {% trans "Instance Nodeset" %}
-                          </label>
-                          <input class="form-control" type="text" data-bind="value: property.itemset.nodeset"/>
-=======
                       <div class="col-xs-12 col-sm-9">
-                        <select class="form-control" data-bind="value: property.itemSet.lookupTableNodeset">
+                        <select class="form-control" data-bind="value: property.itemset.lookupTableNodeset">
                           <option value="">{% trans "Select a lookup table..." %}</option>
                           {% for item in  js_options.item_lists %}
                             <option value="instance('{{ item.id }}'){{ item.path }}">{{ item.name }}</option>
@@ -116,19 +71,19 @@
                     <div class="form-group">
                       <label class="control-label col-xs-12 col-sm-3">{% trans "Label Field" %}</label>
                       <div class="col-xs-12 col-sm-9">
-                        <input class="form-control" type="text" data-bind="value: property.itemSet.label" placeholder="name"/>
+                        <input class="form-control" type="text" data-bind="value: property.itemset.label" placeholder="name"/>
                       </div>
                     </div>
                     <div class="form-group">
                       <label class="control-label col-xs-12 col-sm-3">{% trans "Value Field" %}</label>
                       <div class="col-xs-12 col-sm-9">
-                        <input class="form-control" type="text" data-bind="value: property.itemSet.value" placeholder="id"/>
+                        <input class="form-control" type="text" data-bind="value: property.itemset.value" placeholder="id"/>
                       </div>
                     </div>
                     <div class="form-group">
                       <label class="control-label col-xs-12 col-sm-3">{% trans "Sort Field" %}</label>
                       <div class="col-xs-12 col-sm-9">
-                        <input class="form-control" type="text" data-bind="value: property.itemSet.sort" placeholder="name"/>
+                        <input class="form-control" type="text" data-bind="value: property.itemset.sort" placeholder="name"/>
                       </div>
                     </div>
                     <fieldset>
@@ -138,7 +93,7 @@
                           {% trans "Instance URI" %}
                         </label>
                         <div class="col-xs-12 col-sm-9">
-                          <input class="form-control" type="text" data-bind="value: property.itemSet.instance_uri"/>
+                          <input class="form-control" type="text" data-bind="value: property.itemset.instance_uri"/>
                         </div>
                       </div>
                       <div class="form-group">
@@ -146,7 +101,7 @@
                           {% trans "Instance ID" %}
                         </label>
                         <div class="col-xs-12 col-sm-9">
-                          <input class="form-control" type="text" data-bind="value: property.itemSet.instance_id"/>
+                          <input class="form-control" type="text" data-bind="value: property.itemset.instance_id"/>
                         </div>
                       </div>
                       <div class="form-group">
@@ -154,8 +109,7 @@
                           {% trans "Instance Nodeset" %}
                         </label>
                         <div class="col-xs-12 col-sm-9">
-                          <input class="form-control" type="text" data-bind="value: property.itemSet.nodeset"/>
->>>>>>> a5aaedaa
+                          <input class="form-control" type="text" data-bind="value: property.itemset.nodeset"/>
                         </div>
                       </div>
                     </fieldset>
