--- conflicted
+++ resolved
@@ -7,181 +7,6 @@
 </legend>
 
 <div data-bind="with: search">
-<<<<<<< HEAD
-
-  <script type="text/html" id="property_template" class="hide">
-    <tr>
-      <td class="col-sm-4">
-        <input class="form-control" type="text" data-bind="value: property.name"/>
-      </td>
-      <td class="col-sm-6">
-        <input class="form-control" type="text" data-bind="value: property.label"/>
-      </td>
-      {% if js_options.search_prompt_appearance_enabled or js_options.default_value_expression_enabled%}
-      <td class="col-sm-2">
-        <button type="button"
-                class="btn btn-default"
-                data-bind="
-                    attr: {'data-target': '#lookup-table-prompt-' +   property.uniqueId}"
-                data-toggle="modal">
-          <i class="fa fa-pencil"></i>
-          {% trans "Configure" %}
-        </button>
-      </td>
-      {% endif %}
-      <td class="col-sm-2">
-        <div class="modal fade" data-bind="attr: {'id': 'lookup-table-prompt-' + property.uniqueId}">
-          <div class="modal-dialog modal-md">
-            <div class="modal-content">
-              <div class="modal-header">
-                <button type="button" class="close" data-dismiss="modal" aria-hidden="true">&times;</button>
-                <h4 class="modal-title">
-                  {% trans "Options for:" %}
-                  <!-- ko text: property.label --><!-- /ko -->
-                </h4>
-              </div>
-              <div class="modal-body">
-                <div class="form-horizontal">
-                  <fieldset>
-                    <legend>{% trans "Basic" %}</legend>
-                    <div class="form-group">
-                      <label class="control-label col-xs-12 col-sm-3">
-                        {% trans "Help Text" %}
-                      </label>
-                      <div class="col-xs-12 col-sm-9">
-                        <textarea class="form-control vertical-resize" type="text" data-bind="value: property.hint">
-                        </textarea>
-                      </div>
-                    </div>
-                    {% if js_options.default_value_expression_enabled %}
-                    <div class="form-group">
-                      <label class="control-label col-xs-12 col-sm-3">
-                        {% trans "Default Value Expression" %}
-                      </label>
-                      <div class="col-xs-12 col-sm-9">
-                        <input class="form-control" type="text" data-bind="value: property.defaultValue"/>
-                        <p class="help-block" data-bind="visible: property.appearance() == 'daterange'">
-                          {% trans 'In "YYYY-MM-DD to YYYY-MM-DD" format' %}
-                        </p>
-                      </div>
-                    </div>
-                    {% endif %}
-                    {% if js_options.search_prompt_appearance_enabled %}
-                      <div class="form-group">
-                        <label class="control-label col-xs-12 col-sm-3">
-                          {% trans "Format" %}
-                        </label>
-                        <div class="col-xs-12 col-sm-9">
-                          <select class="form-control" data-bind="value: property.appearance">
-                            <option value="">{% trans "Text" %}</option>
-                            <option value="daterange">{% trans "Date Range" %}</option>
-                            <option value="barcode_scan">{% trans "Barcode" %}</option>
-                            <option value="fixture">{% trans "Lookup Table Selection" %}</option>
-                            {% if js_options.has_geocoder_privs %}
-                            <option value="address">{% trans "Geocoder Broadcast" %}</option>
-                            {% endif %}
-                          </select>
-                        </div>
-                      </div>
-                    {% endif %}
-                  </fieldset>
-                  {% if js_options.search_prompt_appearance_enabled %}
-                  <fieldset data-bind="visible: property.appearance() == 'fixture'">
-                    <legend>{% trans "Lookup Table Options" %}</legend>
-                    <div class="form-group">
-                      <label class="control-label col-xs-12 col-sm-3">
-                        {% trans "Lookup Table" %}
-                      </label>
-                      <div class="col-xs-12 col-sm-9">
-                        <select class="form-control" data-bind="value: property.itemset.lookupTableNodeset">
-                          <option value="">{% trans "Select a lookup table..." %}</option>
-                          {% for item in  js_options.item_lists %}
-                            <option value="instance('{{ item.id }}'){{ item.path }}">{{ item.name }}</option>
-                          {% endfor %}
-                        </select>
-                      </div>
-                    </div>
-                    <div class="form-group">
-                      <label class="control-label col-xs-12 col-sm-3">{% trans "Label Field" %}</label>
-                      <div class="col-xs-12 col-sm-9">
-                        <input class="form-control" type="text" data-bind="value: property.itemset.label" placeholder="name"/>
-                      </div>
-                    </div>
-                    <div class="form-group">
-                      <label class="control-label col-xs-12 col-sm-3">{% trans "Value Field" %}</label>
-                      <div class="col-xs-12 col-sm-9">
-                        <input class="form-control" type="text" data-bind="value: property.itemset.value" placeholder="id"/>
-                      </div>
-                    </div>
-                    <div class="form-group">
-                      <label class="control-label col-xs-12 col-sm-3">{% trans "Sort Field" %}</label>
-                      <div class="col-xs-12 col-sm-9">
-                        <input class="form-control" type="text" data-bind="value: property.itemset.sort" placeholder="name"/>
-                      </div>
-                    </div>
-                    {% if js_options.has_geocoder_privs %}
-                    </fieldset>
-                      <fieldset data-bind="visible: property.appearance() == 'fixture' || property.appearance() == ''">
-                        <legend>{% trans "Advanced Options" %}</legend>
-                        <div class="form-group">
-                          <label class="control-label col-xs-12 col-sm-3">
-                            {% trans "Geocoder Receiver Expression" %}
-                          </label>
-                          <div class="col-xs-12 col-sm-9">
-                            <input class="form-control" type="text" data-bind="value: property.receiverExpression"/>
-                          </div>
-                        </div>
-                    </fieldset>
-                    {% endif %}
-                    <fieldset data-bind="visible: property.appearance() == 'fixture'">
-                      <legend>{% trans "Advanced Lookup Table Options" %}</legend>
-                      <div class="form-group">
-                        <label class="control-label col-xs-12 col-sm-3">
-                          {% trans "Instance URI" %}
-                        </label>
-                        <div class="col-xs-12 col-sm-9">
-                          <input class="form-control" type="text" data-bind="value: property.itemset.instance_uri"/>
-                        </div>
-                      </div>
-                      <div class="form-group">
-                        <label class="control-label col-xs-12 col-sm-3">
-                          {% trans "Instance ID" %}
-                        </label>
-                        <div class="col-xs-12 col-sm-9">
-                          <input class="form-control" type="text" data-bind="value: property.itemset.instance_id"/>
-                        </div>
-                      </div>
-                      <div class="form-group">
-                        <label class="control-label col-xs-12 col-sm-3">
-                          {% trans "Instance Nodeset" %}
-                        </label>
-                        <div class="col-xs-12 col-sm-9">
-                          <input class="form-control" type="text" data-bind="value: property.itemset.nodeset"/>
-                        </div>
-                      </div>
-                  </fieldset>
-                  {% endif %}
-                </div>
-              </div>
-              <div class="modal-footer">
-                <button class="btn btn-primary" type="button" data-dismiss="modal">
-                  {% trans "Done" %}
-                </button>
-              </div>
-                </form>
-            </div>
-          </div>
-        </div>
-      </td>
-      <td class="col-sm-1">
-        <i style="cursor: pointer;" class="fa fa-remove"
-           data-bind="click: $parent.removeProperty"></i>
-      </td>
-    </tr>
-  </script>
-
-=======
->>>>>>> 949194f6
   <form>
     <div class="panel panel-appmanager">
       <div class="panel-heading">
