--- conflicted
+++ resolved
@@ -109,11 +109,7 @@
             {% endif %}
           </div>
           {% if request|toggle_enabled:'USH_CASE_CLAIM_UPDATES' %}
-<<<<<<< HEAD
-          <div class="form-group" data-bind="slideVisible: !autoLaunch()">
-=======
-          <div class="form-group">
->>>>>>> 6381463d
+          <div class="form-group">
             <label for="search_command_label" class="{% css_label_class %} control-label">
               {% trans "Label for Searching" %}
               <span class="hq-help-template" data-title="{% trans "Label for Searching" %}"
