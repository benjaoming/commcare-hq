--- conflicted
+++ resolved
@@ -98,11 +98,10 @@
     is_usercase_in_use,
     enable_usercase,
     actions_use_usercase,
-<<<<<<< HEAD
-    get_usercase_properties, prefix_usercase_properties)
-=======
-    get_per_type_defaults)
->>>>>>> 71017a1c
+    get_usercase_properties, 
+    prefix_usercase_properties,
+    get_per_type_defaults
+)
 from corehq.apps.domain.models import Domain
 from corehq.apps.domain.views import LoginAndDomainMixin
 from corehq.util.compression import decompress
