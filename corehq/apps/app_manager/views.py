--- conflicted
+++ resolved
@@ -454,12 +454,7 @@
 
         'new_module_form': NewModuleForm(),
         'new_xform_form': NewXFormForm(),
-<<<<<<< HEAD
-=======
-        'edit': edit,
         'timezone': timezone
-
->>>>>>> 9c3cef58
 #        'factory_apps': factory_apps,
     }
     context.update(base_context)
