from distutils.version import LooseVersion, Version

from django.conf import settings

from corehq import toggles


class CommCareFeatureSupportMixin(object):
    # overridden by subclass
    build_version = LooseVersion('')

    def _require_minimum_version(self, minimum_version):
        if settings.UNIT_TESTING and self.build_version is None:
            return False
        assert isinstance(self.build_version, Version)
        assert isinstance(minimum_version, (str, Version))
        if isinstance(minimum_version, str):
            minimum_version = LooseVersion(minimum_version)
        return self.build_version and self.build_version >= minimum_version

    @property
    def enable_multi_sort(self):
        """
        Multi (tiered) sort is supported by apps version 2.2 or higher
        """
        return self._require_minimum_version('2.2')

    @property
    def enable_multimedia_case_property(self):
        """
        Multimedia case properties are supported by apps version 2.6 or higher
        """
        return self._require_minimum_version('2.6')

    @property
    def enable_relative_suite_path(self):
        return self._require_minimum_version('2.12')

    @property
    def enable_local_resource(self):
        """
        There was a CommCare bug that was triggered by having
        both a local and remote authority for a resource.
        This bug was fixed in 2.13.

        see comment at
        https://github.com/dimagi/commcare-hq/pull/3511#discussion_r13159938

        """
        return self._require_minimum_version('2.13')

    @property
    def enable_offline_install(self):
        """
        Offline Android Install is supported by apps version 2.13 or higher
        """
        # this is kind of stupid,
        # since this amounts to requiring a min version of 2.13
        # but this feature was basically ready in 2.12
        # but could not be used until the local resource bug was fixed.
        # I wanted to record that dependency
        return (self.enable_local_resource
                and self._require_minimum_version('2.12'))

    @property
    def enable_auto_gps(self):
        return self._require_minimum_version('2.14')

    @property
    def enable_group_in_field_list(self):
        """
        Groups and repeat groups inside of a field list supported by apps
        version 2.16 or higher
        """
        return self._require_minimum_version('2.16')

    @property
    def enable_post_form_workflow(self):
        """
        Post form workflow is supported by apps version 2.9 or higher
        """
        return self._require_minimum_version('2.9')

    @property
    def enable_module_filtering(self):
        """
        Filtering modules is supported by apps version 2.20 or higher
        """
        return self._require_minimum_version('2.20')

    @property
    def enable_localized_menu_media(self):
        """
        Forms/Modules can have language-specific icon/audio for apps
        version 2.21 or higher
        """
        return self._require_minimum_version('2.21')

    @property
    def enable_case_list_icon_dynamic_width(self):
        """
        In 2.22 and higher, case list icon column is sized based on actual image width.
        """
        # temporarily disabled due to issue on mobile side handling exact pixel widths.
        # will look into it when there is a little more time. @orangejenny
        # return self._require_minimum_version('2.22')
        return False

    @property
    def enable_image_resize(self):
        """
        Image resize only supported > 2.23
        """
        return self._require_minimum_version('2.23')

    @property
    def enable_markdown_in_groups(self):
        """
        Markdown in groups only supported > 2.23
        """
        return self._require_minimum_version('2.23')

    @property
    def enable_case_list_sort_blanks(self):
        """
        Ability to control where blanks sort for case list sort properties only supported > 2.35
        """
        return self._require_minimum_version('2.35')

    @property
    def enable_detail_print(self):
        """
        Ability to print case detail screen, based on an HTML template, only supported > 2.35
        """
        return self._require_minimum_version('2.35')

    @property
    def supports_practice_users(self):
        """
        Ability to configure practice mobile workers for apps
        """
        return self._require_minimum_version('2.26')

    @property
    def enable_sorted_itemsets(self):
        """
        Enable sorted itemsets in the form builder.
        """
        return self._require_minimum_version('2.38')

    @property
    def supports_update_prompts(self):
        """
        Ability to configure apk/app update checks
        """
        return self._require_minimum_version('2.38')

    @property
    def enable_training_modules(self):
        return self._require_minimum_version('2.43')

    @property
    def enable_multi_master(self):
        return (
            self._require_minimum_version('2.47.4')
            and toggles.MULTI_MASTER_LINKED_DOMAINS.enabled(self.domain)
        )

    @property
    def enable_search_prompt_appearance(self):
        return self._require_minimum_version('2.50')

    @property
    def enable_markdown_tables(self):
        return self._require_minimum_version('2.50')

    @property
    def enable_default_value_expression(self):
<<<<<<< HEAD
        return self._require_minimum_version('2.51')
=======
        return (
            self._require_minimum_version('2.51')
            and toggles.USH_CASE_CLAIM_UPDATES.enabled(self.domain)
        )
>>>>>>> 70ad7475

    @property
    def supports_session_endpoints(self):
        return (
            toggles.SESSION_ENDPOINTS.enabled(self.domain)
            # and self._require_minimum_version('2.51')  # TODO: Uncomment after release
        )<|MERGE_RESOLUTION|>--- conflicted
+++ resolved
@@ -176,14 +176,10 @@
 
     @property
     def enable_default_value_expression(self):
-<<<<<<< HEAD
-        return self._require_minimum_version('2.51')
-=======
         return (
             self._require_minimum_version('2.51')
             and toggles.USH_CASE_CLAIM_UPDATES.enabled(self.domain)
         )
->>>>>>> 70ad7475
 
     @property
     def supports_session_endpoints(self):
