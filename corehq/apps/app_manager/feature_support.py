from distutils.version import LooseVersion, Version

from django.conf import settings

<<<<<<< HEAD
from corehq.util.python_compatibility import soft_assert_type_text

=======
>>>>>>> 9043175c

class CommCareFeatureSupportMixin(object):
    # overridden by subclass
    build_version = LooseVersion('')

    def _require_minimum_version(self, minimum_version):
        if settings.UNIT_TESTING and self.build_version is None:
            return False
        assert isinstance(self.build_version, Version)
        assert isinstance(minimum_version, (str, Version))
        if isinstance(minimum_version, str):
<<<<<<< HEAD
            soft_assert_type_text(minimum_version)
=======
>>>>>>> 9043175c
            minimum_version = LooseVersion(minimum_version)
        return self.build_version and self.build_version >= minimum_version

    @property
    def enable_multi_sort(self):
        """
        Multi (tiered) sort is supported by apps version 2.2 or higher
        """
        return self._require_minimum_version('2.2')

    @property
    def enable_multimedia_case_property(self):
        """
        Multimedia case properties are supported by apps version 2.6 or higher
        """
        return self._require_minimum_version('2.6')

    @property
    def enable_relative_suite_path(self):
        return self._require_minimum_version('2.12')

    @property
    def enable_local_resource(self):
        """
        There was a CommCare bug that was triggered by having
        both a local and remote authority for a resource.
        This bug was fixed in 2.13.

        see comment at
        https://github.com/dimagi/commcare-hq/pull/3511#discussion_r13159938

        """
        return self._require_minimum_version('2.13')

    @property
    def enable_offline_install(self):
        """
        Offline Android Install is supported by apps version 2.13 or higher
        """
        # this is kind of stupid,
        # since this amounts to requiring a min version of 2.13
        # but this feature was basically ready in 2.12
        # but could not be used until the local resource bug was fixed.
        # I wanted to record that dependency
        return (self.enable_local_resource
                and self._require_minimum_version('2.12'))

    @property
    def enable_auto_gps(self):
        return self._require_minimum_version('2.14')

    @property
    def enable_group_in_field_list(self):
        """
        Groups and repeat groups inside of a field list supported by apps
        version 2.16 or higher
        """
        return self._require_minimum_version('2.16')

    @property
    def enable_post_form_workflow(self):
        """
        Post form workflow is supported by apps version 2.9 or higher
        """
        return self._require_minimum_version('2.9')

    @property
    def enable_module_filtering(self):
        """
        Filtering modules is supported by apps version 2.20 or higher
        """
        return self._require_minimum_version('2.20')

    @property
    def enable_localized_menu_media(self):
        """
        Forms/Modules can have language-specific icon/audio for apps
        version 2.21 or higher
        """
        return self._require_minimum_version('2.21')

    @property
    def enable_case_list_icon_dynamic_width(self):
        """
        In 2.22 and higher, case list icon column is sized based on actual image width.
        """
        # temporarily disabled due to issue on mobile side handling exact pixel widths.
        # will look into it when there is a little more time. @orangejenny
        # return self._require_minimum_version('2.22')
        return False

    @property
    def enable_image_resize(self):
        """
        Image resize only supported > 2.23
        """
        return self._require_minimum_version('2.23')

    @property
    def enable_markdown_in_groups(self):
        """
        Markdown in groups only supported > 2.23
        """
        return self._require_minimum_version('2.23')

    @property
    def enable_case_list_sort_blanks(self):
        """
        Ability to control where blanks sort for case list sort properties only supported > 2.35
        """
        return self._require_minimum_version('2.35')

    @property
    def enable_detail_print(self):
        """
        Ability to print case detail screen, based on an HTML template, only supported > 2.35
        """
        return self._require_minimum_version('2.35')

    @property
    def supports_practice_users(self):
        """
        Ability to configure practice mobile workers for apps
        """
        return self._require_minimum_version('2.26')

    @property
    def enable_sorted_itemsets(self):
        """
        Enable sorted itemsets in the form builder.
        """
        return self._require_minimum_version('2.38')

    @property
    def supports_update_prompts(self):
        """
        Ability to configure apk/app update checks
        """
        return self._require_minimum_version('2.38')

    @property
    def enable_training_modules(self):
        return self._require_minimum_version('2.43')<|MERGE_RESOLUTION|>--- conflicted
+++ resolved
@@ -2,11 +2,6 @@
 
 from django.conf import settings
 
-<<<<<<< HEAD
-from corehq.util.python_compatibility import soft_assert_type_text
-
-=======
->>>>>>> 9043175c
 
 class CommCareFeatureSupportMixin(object):
     # overridden by subclass
@@ -18,10 +13,6 @@
         assert isinstance(self.build_version, Version)
         assert isinstance(minimum_version, (str, Version))
         if isinstance(minimum_version, str):
-<<<<<<< HEAD
-            soft_assert_type_text(minimum_version)
-=======
->>>>>>> 9043175c
             minimum_version = LooseVersion(minimum_version)
         return self.build_version and self.build_version >= minimum_version
 
