--- conflicted
+++ resolved
@@ -68,10 +68,6 @@
     - properties.cc-login-duration-seconds
     - properties.cc-log-entity-detail-enabled
     - properties.cc-inflation-target-density
-<<<<<<< HEAD
-    - properties.cc-grid-menus
-=======
->>>>>>> a28a0626
     - hq.use_grid_menus
     - hq.grid_form_menus
 
