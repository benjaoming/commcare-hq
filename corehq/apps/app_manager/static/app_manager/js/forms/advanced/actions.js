hqDefine('app_manager/js/forms/advanced/actions', function () {
    var caseConfigUtils = hqImport('app_manager/js/case_config_utils'),
        caseProperty = hqImport('app_manager/js/forms/advanced/case_properties').caseProperty,
        casePreloadProperty = hqImport('app_manager/js/forms/advanced/case_properties').casePreloadProperty;

    var caseIndex = {
        mapping: {
            include: ['tag', 'reference_id', 'relationship', 'relationship_question'],
        },
        wrap: function (data) {
<<<<<<< HEAD
            var self = ko.mapping.fromJS(data, caseIndex.mapping);
=======
            var self = ko.mapping.fromJS(data, CaseIndex.mapping);

>>>>>>> ab889e0e
            self.relationship.subscribe(function (value) {
                if (value === 'extension' && self.reference_id() !== 'host') {
                    self.reference_id('host');
                } else if (value === 'child' && self.reference_id() !== 'parent') {
                    self.reference_id('parent');
                } else if (value === 'question') {
                    self.reference_id('');
                }
            });

            return self;
        },
    };

    var actionBase = {
        validate: function (self, case_type, case_tag) {
            if (!self.caseConfig.caseConfigViewModel) {
                return;
            }
            if (!case_type) {
                return gettext("Case Type required");
            } else if (!case_tag || (self.warn_blank_case_tag() && !hqImport('hqwebapp/js/toggles').toggleEnabled('ALLOW_BLANK_CASE_TAGS'))) {
                return gettext("Case Tag required");
            }
            if (!/^[a-zA-Z][\w_-]*(\/[a-zA-Z][\w_-]*)*$/.test(case_tag)) {
                return gettext("Case Tag: only letters, numbers, '-', and '_' allowed");
            }
            var tags = self.caseConfig.caseConfigViewModel.getCaseTags('all');
            if (_.where(tags, { value: case_tag }).length > 1) {
                return gettext("Case Tag already in use");
            }
            return null;
        },
        close_case: function (self) {
            return {
                read: function () {
                    if (self.close_condition) {
                        return self.close_condition.type() !== 'never';
                    } else {
                        return false;
                    }
                },
                write: function (value) {
                    self.close_condition.type(value ? 'always' : 'never');
                    self.caseConfig.saveButton.fire('change');
                },
            };
        },
        case_tag: function (self) {
            self.case_tag.extend({
                withPrevious: 1,
            });

            self.case_tag.subscribe(function (tag) {
                if (!self.auto_select && !tag) {
                    // Don't allow user to blank out case tag
                    self.warn_blank_case_tag(true);
                    if (!hqImport('hqwebapp/js/toggles').toggleEnabled('ALLOW_BLANK_CASE_TAGS')) {
                        self.case_tag(self.case_tag.previous());
                    }
                    return;
                }
                if (self.case_tag.previous()) {
                    self.warn_blank_case_tag(false);
                }
                self.caseConfig.caseConfigViewModel.renameCaseTag(self.case_tag.previous(), tag, true);
            });

            return self.case_tag;
        },
        propertyCounts: function (self) {
            return function () {
                var count = {};
                _(self.case_properties()).each(function (p) {
                    var key = p.key();
                    if (!count.hasOwnProperty(key)) {
                        count[key] = 0;
                    }
                    return count[key] += 1;
                });
                return count;
            };
        },
        clean_condition: function (condition) {
            if (condition.type() !== 'if') {
                condition.question(null);
                condition.answer(null);
                condition.operator(null);
            }
        },
        header: function (action) {
            var nameSnip = "<i class=\"fa fa-tag\"></i> <%= action.case_tag() %> (<%= action.case_type() %>)";
            var closeSnip = "<% if (action.close_case()) { %> : close<% }%>";
            var spanSnip = '<span class="text-muted" style="font-weight: normal;">';
            if (action.actionType === 'open') {
                return _.template(
                    nameSnip + spanSnip +
                    '<% if (action.parent_tags()) { %> : ' +
                    gettext('subcase of') + '<span style="font-weight: bold;"><%= action.parent_tags() %></span>' +
                    '<% } %>' + closeSnip + "</span>")({
                    action: action,
                });
            } else {
                if (action.auto_select) {
                    nameSnip = "<i class=\"fa fa-tag\"></i> <%= action.case_tag() %> (" + gettext("autoselect mode: ") + "<%= action.auto_select.mode() %>)";
                }
                if (action.load_case_from_fixture) {
                    nameSnip += gettext(" (from fixture)");
                }
                return _.template(nameSnip + spanSnip +
                    "<% if (action.hasPreload()) { %> : load<% } %>" +
                    "<% if (action.hasCaseProperties()) { %> : update<% } %>" +
                    closeSnip + "</span>")({
                    action: action,
                });
            }
        },
        suggestedProperties: function (action, allow_parent) {
            var properties = [];
            var propertiesMap = action.caseConfig.propertiesMap;
            var caseType = action.case_type();
            if (_(propertiesMap).has(caseType)) {
                properties = _.filter(propertiesMap[caseType](), function (p) {
                    return allow_parent ? true : p.indexOf('/') === -1;
                });
            }
            return properties;
        },
        relationshipTypes: ['child', 'extension', 'question'],
    };

    var loadUpdateAction = {
        mapping: function (self) {
            return {
                include: [
                    'case_type',
                    'details_module',
                    'case_tag',
                    'close_condition',
                    'show_product_stock',
                    'product_program',
                ],
                preload: {
                    create: function (options) {
                        return casePreloadProperty.wrap(options.data, self);
                    },
                },
                case_properties: {
                    create: function (options) {
                        return caseProperty.wrap(options.data, self);
                    },
                },
                auto_select: {
                    create: function (options) {
                        if (options.data) {
                            return autoSelect.wrap(options.data, self);
                        } else {
                            return null;
                        }
                    },
                },
                load_case_from_fixture: {
                    create: function (options) {
                        if (options.data) {
                            return loadCaseFromFixture.wrap(options.data, self);
                        } else {
                            return null;
                        }
                    },
                },
                case_index: {
                    create: function (options) {
                        return caseIndex.wrap(options.data);
                    },
                },
            };
        },
        wrap: function (data, caseConfig) {
            var self = {
                caseConfig: caseConfig,
                actionType: 'load',
            };
            ko.mapping.fromJS(data, loadUpdateAction.mapping(self), self);

            // for compatibility with common templates
            // template: case-config:condition
            self.allow = {
                repeats: function () {
                    return false;
                },
            };

            self.warn_blank_case_tag = ko.observable(false);

            self.available_modules = ko.computed(function () {
                return caseConfig.getModulesForCaseType(self.case_type(), self.show_product_stock());
            });

            if (self.auto_select) {
                self.auto_select.mode.subscribe(function (value) {
                    // suggestedProperties need to be those of case type "commcare-user"
                    if (value === 'usercase') {
                        self.case_type('commcare-user');
                    } else {
                        self.case_type(null);
                    }

                    _.defer(function () {
                        $('.hq-help-template').each(function () {
                            hqImport("hqwebapp/js/main").transformHelpTemplate($(this), true);
                        });
                    });
                });
            }

            self.show_product_stock_var = ko.computed({
                read: function () {
                    return self.show_product_stock();
                },
                write: function (value) {
                    self.show_product_stock(value);
                    if (value) {
                        var newTag = 'case_' + self.case_type();
                        self.caseConfig.caseConfigViewModel.renameCaseTag(self.case_tag(), newTag);
                    } else {
                        self.product_program('');
                    }
                },
            });

            self.subcase = ko.computed({
                read: function () {
                    return self.case_index.tag();
                },
                write: function (value) {
                    if (value) {
                        var index = self.caseConfig.caseConfigViewModel.load_update_cases.indexOf(self);
                        if (index > 0) {
                            var parent = self.caseConfig.caseConfigViewModel.load_update_cases()[index - 1];
                            self.case_index.tag(parent.case_tag());
                        }
                    } else {
                        self.case_index.tag('');
                    }
                },
            });

            self.case_tag = actionBase.case_tag(self);

            self.close_case = ko.computed(actionBase.close_case(self));

            self.validate = ko.computed(function () {
                if (self.auto_select) {
                    var mode = self.auto_select.mode();
                    var value_source = self.auto_select.value_source();
                    var value_key = self.auto_select.value_key();
                    if (!mode) {
                        return gettext("Autoselect mode required");
                    } else if (!value_key && mode !== 'usercase') {
                        return gettext('Property required');
                    } else if (!value_source) {
                        if (mode === 'case') {
                            return gettext('Case required');
                        } else if (mode === 'fixture') {
                            return gettext('Lookup table tag required');
                        }
                    }
                    if (!self.case_type()) {
                        return gettext('Expected case type required');
                    }
                    return null;
                } else {
                    return actionBase.validate(self, self.case_type(), self.case_tag());
                }
            });

            // for compatibility with common templates
            self.case_preload = ko.computed(function () {
                return self.preload();
            });

            self.propertyCounts = ko.computed(actionBase.propertyCounts(self));

            self.preloadCounts = ko.computed(function () {
                var count = {};
                _(self.preload()).each(function (p) {
                    var path = p.path();
                    if (!count.hasOwnProperty(path)) {
                        count[path] = 0;
                    }
                    return count[path] += 1;
                });
                return count;
            });

            self.suggestedProperties = ko.computed(function () {
                return actionBase.suggestedProperties(self, !self.subcase());
            });

            self.addProperty = function () {
                self.case_properties.push(caseProperty.wrap({
                    key: '',
                    path: '',
                    required: false,
                }, self));
            };

            self.removeProperty = function (property) {
                self.case_properties.remove(property);
                self.caseConfig.saveButton.fire('change');
            };

            self.addPreload = function () {
                self.preload.push(casePreloadProperty.wrap({
                    key: '',
                    path: '',
                    required: false,
                }, self));
            };

            self.removePreload = function (property) {
                self.preload.remove(property);
                self.caseConfig.saveButton.fire('change');
            };

            self.hasPreload = function () {
                return _.find(self.preload(), function (prop) {
                    return !prop.isBlank();
                });
            };

            self.hasCaseProperties = function () {
                return _.find(self.case_properties(), function (prop) {
                    return !prop.isBlank();
                });
            };

            self.header = ko.computed(function () {
                return actionBase.header(self);
            });

            self.relationshipTypes = actionBase.relationshipTypes;

            var add_circular = function () {
                // hacky way to prevent trying to access caseConfigViewModel before it is defined
                self.allow_product_stock = ko.computed(function () {
                    var supported = self.caseConfig.case_supports_products(self.case_type());
                    var loadupdatecases = self.caseConfig.caseConfigViewModel.load_update_cases;
                    return supported && loadupdatecases.indexOf(self) === loadupdatecases().length - 1;
                });

                self.disable_tag = ko.computed(function () {
                    return self.show_product_stock() && self.allow_product_stock();
                });

                self.auto_select_modes = ko.computed(function () {
                    return caseConfig.getAutoSelectModes(self);
                });
                self.validate_subcase = ko.computed(function () {
                    if (!self.caseConfig.caseConfigViewModel) {
                        return;
                    }
                    if (!self.case_index.tag()) {
                        return null;
                    }
                    var parent = self.caseConfig.caseConfigViewModel.getActionFromTag(self.case_index.tag());
                    if (!parent) {
                        return gettext("Subcase parent reference is missing");
                    } else if (!self.case_index.reference_id()) {
                        return gettext('Parent reference ID required for subcases: ') + self.case_index.tag();
                    } else if (parent.actionType === 'open') {
                        if (!parent.repeat_context()) {
                            return null;
                        } else if (!self.repeat_context() ||
                            // manual string startsWith
                            self.repeat_context().lastIndexOf(parent.repeat_context(), 0) === 0) {
                            return gettext('Subcase must be in same repeat context as parent "') + self.case_index.tag() + '".';
                        }
                    }
                    return null;

                });
            };

            if (!self.caseConfig.caseConfigViewModel) {
                _.delay(add_circular);
            } else {
                add_circular();
            }

            return self;
        },
        unwrap: function (self) {
            var blank = function (prop) {
                return prop.isBlank();
            };
            self.preload.remove(blank);
            self.case_properties.remove(blank);
            actionBase.clean_condition(self.close_condition);
            self.show_product_stock(self.disable_tag());
            var action = ko.mapping.toJS(self, loadUpdateAction.mapping(self));

            action.preload = caseConfigUtils.preloadArrayToDict(action.preload);
            action.case_properties = caseConfigUtils.propertyArrayToDict([], action.case_properties)[0];
            return action;
        },
    };

    var openCaseAction = {
        mapping: function (self) {
            return {
                include: [
                    'case_type',
                    'name_path',
                    'case_tag',
                    'open_condition',
                    'close_condition',
                ],
                case_properties: {
                    create: function (options) {
                        return caseProperty.wrap(options.data, self);
                    },
                },
                case_indices: {
                    create: function (options) {
                        return caseIndex.wrap(options.data, self);
                    },
                },
            };
        },
        wrap: function (data, caseConfig) {
            var self = {
                caseConfig: caseConfig,
                actionType: 'open',
            };
            ko.mapping.fromJS(data, openCaseAction.mapping(self), self);

            // for compatibility with common templates
            // template: case-config:condition
            self.allow = {
                repeats: function () {
                    return true;
                },
            };

            self.warn_blank_case_tag = ko.observable(false);

            self.disable_tag = ko.computed(function () {
                return false;
            });

            self.suggestedProperties = ko.computed(function () {
                return caseConfigUtils.filteredSuggestedProperties(
                    actionBase.suggestedProperties(self, false),
                    self.case_properties()
                );
            });

            self.validate = ko.computed(function () {
                return actionBase.validate(self, self.case_type(), self.case_tag());
            });

            self.parent_tags = function () {
                var tags = [];
                for (var i = 0; i < self.case_indices().length; i++) {
                    tags.push(self.case_indices()[i].tag());
                }
                return tags.join(', ');
            };

            self.subcase = ko.computed({
                read: function () {
                    return (self.case_indices().length > 0);
                },
                write: function (value) {
                    if (value) {
                        self.case_indices.push(caseIndex.wrap({
                            tag: gettext('Select parent'),
                            reference_id: 'parent',
                            relationship: 'child',
                            relationship_question: '',
                        }));
                    } else {
                        self.case_indices.removeAll();
                    }
                },
            });

            self.addCaseIndex = function () {
                /**
                 * Copy newCaseIndex form values, and push them to parents array.
                 *
                 * Reference in 'data-bind="with: newCaseIndex"' does not change, so
                 * we need to copy values to another instance, and then reset the
                 * values in the form.
                 */
                self.case_indices.push(caseIndex.wrap({
                    tag: '',
                    reference_id: 'parent',
                    relationship: 'child',
                    relationship_question: '',
                }));
            };

            self.removeCaseIndex = function (viewModel) {
                self.case_indices.remove(viewModel);
            };

            self.case_tag = actionBase.case_tag(self);

            self.close_case = ko.computed(actionBase.close_case(self));

            self.header = ko.computed(function () {
                return actionBase.header(self);
            });

            self.propertyCounts = ko.computed(actionBase.propertyCounts(self));

            self.name_path = ko.computed(function () {
                try {
                    return _(self.case_properties()).find(function (p) {
                        return p.key() === 'name' && p.required();
                    }).path();
                } catch (e) {
                    return null;
                }
            });

            self.repeat_context = function () {
                return self.caseConfig.get_repeat_context(self.name_path());
            };

            self.addProperty = function () {
                self.case_properties.push(caseProperty.wrap({
                    key: '',
                    path: '',
                    required: false,
                }, self));
            };

            self.removeProperty = function (property) {
                self.case_properties.remove(property);
                self.caseConfig.saveButton.fire('change');
            };

            self.relationshipTypes = actionBase.relationshipTypes;

            var add_circular = function () {
                self.allow_subcase = ko.computed(function () {
                    return self.case_indices || self.caseConfig.caseConfigViewModel.getCaseTags('subcase', self).length > 0;
                });
                self.validate_subcase = ko.computed(function () {
                    if (!self.caseConfig.caseConfigViewModel) {
                        return;
                    }
                    if (!self.case_indices) {
                        return null;
                    }
                    for (var i = 0; i < self.case_indices.length; i++) {
                        var caseIndex = self.case_indices[i];
                        var parent = self.caseConfig.caseConfigViewModel.getActionFromTag(caseIndex.tag());
                        if (!parent) {
                            return gettext("Subcase parent reference is missing");
                        } else if (!caseIndex.reference_id()) {
                            return gettext('Parent reference ID required for subcases: ') + caseIndex.tag();
                        } else if (parent.actionType === 'open') {
                            if (!parent.repeat_context()) {
                                return null;
                            } else if (!self.repeat_context() ||
                                // manual string startsWith
                                self.repeat_context().lastIndexOf(parent.repeat_context(), 0) === 0) {
                                return gettext('Subcase must be in same repeat context as parent "') + caseIndex.tag() + '".';
                            }
                        }
                    }
                    return null;
                });
            };
            // hacky way to prevent trying to access caseConfigViewModel before it is defined
            if (!self.caseConfig.caseConfigViewModel) {
                _.delay(add_circular);
            } else {
                add_circular();
            }

            return self;
        },
        unwrap: function (self) {
            self.case_properties.remove(function (prop) {
                return prop.isBlank();
            });
            if (self.case_indices().length > 0 && !self.allow_subcase()) {
                self.case_indices.removeAll();
            }
            actionBase.clean_condition(self.open_condition);
            actionBase.clean_condition(self.close_condition);
            var action = ko.mapping.toJS(self, openCaseAction.mapping(self));
            var x = caseConfigUtils.propertyArrayToDict(['name'], action.case_properties);
            action.case_properties = x[0];
            action.name_path = x[1].name;
            action.repeat_context = self.repeat_context();
            return action;
        },
    };

    var autoSelect = {
        mapping: {
            include: ['mode', 'value_source', 'value_key'],
        },
        wrap: function (data, action) {
            var self = ko.mapping.fromJS(data, autoSelect.mapping);
            self.action = action;
            self.isBlank = ko.computed(function () {
                return !self.value_source() && !self.value_key();
            });

            self.mode.subscribe(function () {
                self.value_source('');
                self.value_key('');
            });
            return self;
        },
    };

    var loadCaseFromFixture = {
        mapping: {
            include: [
                'fixture_nodeset',
                'fixture_tag',
                'fixture_variable',
                'case_property',
                'auto_select',
                'arbitrary_datum_id',
                'arbitrary_datum_function',
            ],
        },
        wrap: function (data, action) {
            var self = _.extend({}, action, ko.mapping.fromJS(data, loadCaseFromFixture.mapping));
            self.isBlank = ko.computed(function () {
                return !self.fixture_nodeset() &&
                    !self.fixture_tag() &&
                    !self.fixture_variable() &&
                    !self.case_property() &&
                    !self.auto_select();
            });

            self.validate = ko.computed(function () {
                var case_type = self.case_type,
                    case_tag = self.case_tag;
                if (!self.caseConfig.caseConfigViewModel) {
                    return;
                }
                if (!case_type) {
                    return gettext("Case Type required");
                }
                if (case_tag) {
                    if (!/^[a-zA-Z][\w_-]*(\/[a-zA-Z][\w_-]*)*$/.test(case_tag)) {
                        return gettext("Case Tag: only letters, numbers, '-', and '_' allowed");
                    }
                    var tags = self.caseConfig.caseConfigViewModel.getCaseTags('all');
                    if (_.where(tags, { value: case_tag }).length > 1) {
                        return gettext("Case Tag already in use");
                    }
                }
                return null;
            });

            return self;
        },
    };

    return {
        loadUpdateAction: loadUpdateAction,
        openCaseAction: openCaseAction,
    };
});<|MERGE_RESOLUTION|>--- conflicted
+++ resolved
@@ -8,12 +8,8 @@
             include: ['tag', 'reference_id', 'relationship', 'relationship_question'],
         },
         wrap: function (data) {
-<<<<<<< HEAD
             var self = ko.mapping.fromJS(data, caseIndex.mapping);
-=======
-            var self = ko.mapping.fromJS(data, CaseIndex.mapping);
-
->>>>>>> ab889e0e
+
             self.relationship.subscribe(function (value) {
                 if (value === 'extension' && self.reference_id() !== 'host') {
                     self.reference_id('host');
