/*globals $, EJS, COMMCAREHQ */
var CaseConfig = (function () {
    "use strict";
    var action_names = ["open_case", "update_case", "close_case", "open_referral", "update_referral", "close_referral", "case_preload", "referral_preload"],
        CaseConfig = function (params) {
            var i, $form;

            this.home = params.home;
            this.actions = params.actions;
            this.questions = params.questions;
            this.edit = params.edit;
            this.save_url = params.save_url;
            this.requires = ko.utils.unwrapObservable(params.requires);
            this.save_requires_url = params.save_requires_url;
            this.template = new EJS({
                url: "/static/app_manager/ejs/casexml.ejs",
                type: "["
            });
            this.condition_ejs = new EJS({
                url: "/static/app_manager/ejs/condition.ejs",
                type: "["
            });
            this.action_ejs = new EJS({
                url: "/static/app_manager/ejs/action.ejs",
                type: "["
            });
            this.options_ejs = new EJS({
                url: "/static/app_manager/ejs/options.ejs",
                type: "["
            });
            this.propertyList_ejs = new EJS({
                url: "/static/app_manager/ejs/propertyList.ejs",
                type: "["
            });
            this.action_templates = {};
            this.reserved_words = params.reserved_words;
            for (i = 0; i < action_names.length; i += 1) {
                this.action_templates[action_names[i]] = new EJS({
                    url: "/static/app_manager/ejs/actions/" + action_names[i] + ".ejs",
                    type: "["
                });
            }
            //        $("#casexml-template").remove();
            $form = $('<form method="POST"/>').attr('action', this.save_url).append(
                $('<textarea id="casexml_json" class="hidden" name="actions"/>')
            );

            this.saveButton = COMMCAREHQ.SaveButton.initForm($form, {
                unsavedMessage: "You have unchanged case and referral settings",
                success: function (data) {
                    COMMCAREHQ.app_manager.updateDOM(data.update);
                }
            });
            if (this.edit) {
                this.saveButton.ui.appendTo(this.home);
            }
            $form.appendTo(this.home);
            this.subhome = $('<div/>').appendTo($form);
            var questionScores = {};
            _(this.questions).each(function (question, i) {
                questionScores[question.value] = i;
            });
            this.questionScores = questionScores;
        };
    CaseConfig.prototype = {
        truncateLabel: function (label, suffix) {
            suffix = suffix || "";
            var MAXLEN = 40,
                maxlen = MAXLEN - suffix.length;
            return ((label.length <= maxlen) ? (label) : (label.slice(0, maxlen) + "...")) + suffix;
        },
        escapeQuotes: function (string) {
            return string.replace(/'/g, "&apos;").replace(/"/g, "&quot;");
        },
        action_is_active: function (action) {
            return action && action.condition && (action.condition.type === "if" || action.condition.type === "always");
        }
    };



    CaseConfig.prototype.render = function () {
        var i;
        for (i = 0; i < action_names.length; i += 1) {
            this.actions[action_names[i]] = this.actions[action_names[i]] || {
                condition: {
                    type: "never"
                }
            };
        }
        this.template.update(this.subhome.get(0), this);
        COMMCAREHQ.initBlock(this.subhome);
        $('.action-checkbox').each(function () {
            var container = $(this).parent().next('.well');
            if (!$(this).is(':checked')) {
                container.hide();
            }
        });
    };
    CaseConfig.prototype.init = function () {
        var casexml = this;
        if (this.questions.length && this.edit) {
            this.home.delegate('input:not(.action-checkbox), select', 'change textchange', function () {
                // recompute casexml_json
                casexml.refreshActions();
                casexml.render();
                casexml.refreshActions();
                casexml.render();
                $("#casexml_json").text(JSON.stringify(casexml.actions));
                casexml.saveButton.fire('change');
            }).delegate('input.action-checkbox', 'change', function () {
                var container = $(this).parent().next('.well');
                if ($(this).is(':checked')) {
                    container.slideDown();
                } else {
                    container.slideUp();
                }
                casexml.refreshActions();
                $("#casexml_json").text(JSON.stringify(casexml.actions));
                casexml.saveButton.fire('change');
            });
        }
        this.render();
    };
<<<<<<< HEAD

    CaseConfig.prototype.renderCondition = function (condition) {
=======
    CaseXML.prototype.sortByQuestions = function (map, keysOrValues) {
        var self = this, pairs = _.pairs(map);
        return _(pairs).sortBy(function (pair) {
            var path = keysOrValues === 'keys' ? pair[0] : pair[1];
            return self.questionScores[path];
        });
    };
    CaseXML.prototype.renderCondition = function (condition) {
>>>>>>> 03bbf3ef
        return this.condition_ejs.render({
            casexml: this,
            condition: condition
        });
    };
    CaseConfig.prototype.getQuestions = function (filter, excludeHidden) {
        // filter can be "all", or any of "select1", "select", or "input" separated by spaces
        var i, options = [],
            q;
        excludeHidden = excludeHidden || false;
        filter = filter.split(" ");
        if (!excludeHidden) {
            filter.push('hidden');
        }
        for (i = 0; i < this.questions.length; i += 1) {
            q = this.questions[i];
            if (filter[0] === "all" || filter.indexOf(q.tag) !== -1) {
                options.push(q);
            }
        }
        return options;
    };
    CaseConfig.prototype.renderOptions = function (options, value, name, allowNull) {
        if (allowNull === undefined) {
            allowNull = true;
        }
        return this.options_ejs.render({
            casexml: this,
            options: options,
            value: value,
            name: name,
            allowNull: allowNull
        });
    };
    CaseConfig.prototype.renderQuestions = function (filter) {
        var options = this.getQuestions(filter),
            html = "";
        options.forEach(function (o) {
            html += "<option value='" + o.value + "' title='" + this.escapeQuotes(o.label) + "'>" + this.truncateLabel(o.label) + "</option>";
        });
        return html;
    };
    CaseConfig.prototype.getAnswers = function (condition) {
        var i, q, o, value = condition.question,
            found = false,
            options = [];
        for (i = 0; i < this.questions.length; i += 1) {
            q = this.questions[i];
            if (q.value === value) {
                found = true;
                break;
            }
        }
        if (found && q.options) {
            for (i = 0; i < q.options.length; i += 1) {
                o = q.options[i];
                options.push(o);
            }
        }
        return options;
    };
    CaseConfig.prototype.renderChecked = function (action) {
        if (this.action_is_active(action)) {
            return 'checked="true"';
        } else {
            return "";
        }
    };

    CaseConfig.prototype.refreshActions = function () {
        var actions = {},
            requires;

        function lookup(root, key) {
            return $(root).find('[name="' + key + '"]').attr('value');
        }
        requires = $('[name="requires"]', this.subhome).val();
        if (requires !== this.requires) {
            this.requires = requires;
            this.render();
        }
        $(".casexml .action").each(function () {

            var $checkbox = $(this).find('input[type="checkbox"].action-checkbox'),
                id = $checkbox.attr('id').replace('-', '_'),
                action = {
                    "condition": {
                        "type": "never"
                    }
                };

            if (!$checkbox.is(":checked")) {
                actions[id] = action;
                return;
            }


            if (id === "open_case") {
                action.name_path = lookup(this, 'name_path');
                action.external_id = lookup(this, 'external_id');
            } else if (id === "update_case") {
                action.update = {};
                $('.action-update', this).each(function () {
                    var key = lookup(this, "action-update-key"),
                        val = lookup(this, "action-update-value");
                    if (key || val) {
                        action.update[key] = val;
                    }
                });
            } else if (id === "case_preload" || id === "referral_preload") {
                action.preload = {};
                $('.action-update', this).each(function () {
                    var propertyName = lookup(this, "action-update-key"),
                        nodeset = lookup(this, "action-update-value");
                    if (propertyName || nodeset) {
                        action.preload[nodeset] = propertyName;
                    }
                });
            } else if (id === "open_referral") {
                action.name_path = lookup(this, 'name_path');
                action.followup_date = lookup(this, 'followup_date');
            } else if (id === "update_referral") {
                action.followup_date = lookup(this, 'followup_date');
            }
            action.condition = {
                'type': 'always'
            }; // default value
            $('.condition', this).each(function () { // there is only one
                // action.condition = {};
                //                if($checkbox.is(":checked")) {
                //                    action.condition.type = "never";
                //                }
                if ($('input[name="if"]', this).is(':checked')) {
                    action.condition.type = "if";
                } else {
                    action.condition.type = 'always';
                }
                if (action.condition.type === 'if') {
                    action.condition.question = lookup(this, 'condition-question');
                    action.condition.answer = lookup(this, 'condition-answer');
                }
            });
            actions[id] = action;

        });
        this.actions = actions;
    };

    CaseConfig.prototype.renderAction = function (action_type, label) {
        var html = this.action_ejs.render({
            casexml: this,
            id: action_type.replace("_", "-"),
            action_type: action_type,
            label: label,
            action_body: this.action_templates[action_type].render(this)
        });
        return html;
    };
    CaseConfig.prototype.hasActions = function () {
        var a;
        for (a in this.actions) {
            if (this.actions.hasOwnProperty(a)) {
                if (this.action_is_active(this.actions[a])) {
                    return true;
                }
            }
        }
    };

    CaseConfig.prototype.renderPropertyList = function (map, keyType, reservedWords, showSuggestion) {
        showSuggestion = showSuggestion === undefined ? false : showSuggestion;
        return this.propertyList_ejs.render({
            map: map,
            keyType: keyType,
            showSuggestion: showSuggestion,
            casexml: this,
            reservedWords: reservedWords
        });
    };

    return {CaseConfig: CaseConfig};
}());<|MERGE_RESOLUTION|>--- conflicted
+++ resolved
@@ -122,19 +122,14 @@
         }
         this.render();
     };
-<<<<<<< HEAD
-
-    CaseConfig.prototype.renderCondition = function (condition) {
-=======
-    CaseXML.prototype.sortByQuestions = function (map, keysOrValues) {
+    CaseConfig.prototype.sortByQuestions = function (map, keysOrValues) {
         var self = this, pairs = _.pairs(map);
         return _(pairs).sortBy(function (pair) {
             var path = keysOrValues === 'keys' ? pair[0] : pair[1];
             return self.questionScores[path];
         });
     };
-    CaseXML.prototype.renderCondition = function (condition) {
->>>>>>> 03bbf3ef
+    CaseConfig.prototype.renderCondition = function (condition) {
         return this.condition_ejs.render({
             casexml: this,
             condition: condition
