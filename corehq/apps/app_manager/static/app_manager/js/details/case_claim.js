--- conflicted
+++ resolved
@@ -185,11 +185,7 @@
         'autoLaunch', 'blacklistedOwnerIdsExpression', 'defaultSearch', 'searchAgainLabel',
         'searchButtonDisplayCondition', 'searchLabel', 'searchFilter',
         'searchAdditionalRelevant', 'dataRegistry', 'dataRegistryWorkflow', 'additionalRegistryCases',
-<<<<<<< HEAD
-        'customRelatedCaseProperty', 'titleLabel',
-=======
-        'customRelatedCaseProperty', 'inlineSearch',
->>>>>>> c05632bc
+        'customRelatedCaseProperty', 'inlineSearch', 'titleLabel',
     ];
     var searchConfigModel = function (options, lang, searchFilterObservable, saveButton) {
         hqImport("hqwebapp/js/assert_properties").assertRequired(options, searchConfigKeys);
