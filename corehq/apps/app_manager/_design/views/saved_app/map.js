--- conflicted
+++ resolved
@@ -22,13 +22,10 @@
             case_sharing: doc.case_sharing,
             build_profiles: doc.build_profiles,
             vellum_case_management: !!doc.vellum_case_management,
-<<<<<<< HEAD
+            target_commcare_flavor: doc.target_commcare_flavor,
             // In legacy linked apps, the linked and master versions correspond, but newer linked apps stored the pulled master version
             pulled_from_master_version: doc.doc_type == 'LinkedApplication' ? doc.pulled_from_master_version || doc.version : null,
             pulled_from_master_app_id: doc.doc_type == 'LinkedApplication' ? doc.pulled_from_master_app_id || doc.master : null
-=======
-            target_commcare_flavor: doc.target_commcare_flavor
->>>>>>> 74066cd9
         });
     }
 }