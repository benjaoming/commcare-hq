import csv
import itertools
import os
import uuid
from collections import Counter
from datetime import datetime, timedelta
from io import StringIO

from django.conf import settings
from django.contrib import messages
from django.contrib.auth.models import User
from django.core.mail import mail_admins
from django.db.models import Q
from django.http import (
    HttpResponse,
    HttpResponseBadRequest,
    HttpResponseNotFound,
    JsonResponse,
    StreamingHttpResponse,
)
from django.http.response import Http404
from django.shortcuts import redirect, render
from django.template.loader import render_to_string
from django.utils.decorators import method_decorator
from django.utils.functional import cached_property
from django.utils.translation import ugettext as _
from django.utils.translation import ugettext_lazy
from django.views.generic import FormView, TemplateView, View

from couchdbkit.exceptions import ResourceNotFound
from lxml import etree
from lxml.builder import E
from two_factor.utils import default_device

from casexml.apps.phone.xml import SYNC_XMLNS
from casexml.apps.stock.const import COMMTRACK_REPORT_XMLNS
from couchexport.models import Format
from couchforms.openrosa_response import RESPONSE_XMLNS
from dimagi.utils.django.email import send_HTML_email

from corehq.apps.app_manager.models import Application
from corehq.apps.domain.auth import basicauth
from corehq.apps.domain.decorators import (
    check_lockout,
    domain_admin_required,
    login_or_basic,
    require_superuser,
)
from corehq.apps.hqadmin.forms import (
    DisableTwoFactorForm,
    DisableUserForm,
    SuperuserManagementForm,
)
from corehq.apps.hqadmin.views.utils import BaseAdminSectionView
from corehq.apps.hqmedia.tasks import create_files_for_ccz
from corehq.apps.ota.views import get_restore_params, get_restore_response
from corehq.apps.users.audit.change_messages import UserChangeMessage
from corehq.apps.users.models import CommCareUser, CouchUser, WebUser
from corehq.apps.users.util import format_username, log_user_change
from corehq.const import USER_CHANGE_VIA_WEB
from corehq.util import reverse
from corehq.util.timer import TimingContext


class UserAdministration(BaseAdminSectionView):
    section_name = ugettext_lazy("User Administration")


class SuperuserManagement(UserAdministration):
    urlname = 'superuser_management'
    page_title = _("Grant or revoke superuser access")
    template_name = 'hqadmin/superuser_management.html'

    @method_decorator(require_superuser)
    def dispatch(self, *args, **kwargs):
        return super(SuperuserManagement, self).dispatch(*args, **kwargs)

    @property
    def page_context(self):
        # only staff can toggle is_staff
        can_toggle_is_staff = self.request.user.is_staff
        # render validation errors if rendered after POST
        args = [can_toggle_is_staff, self.request.POST] if self.request.POST else [can_toggle_is_staff]
        return {
            'form': SuperuserManagementForm(*args),
            'users': augmented_superusers(),
        }

    def post(self, request, *args, **kwargs):
        can_toggle_is_staff = request.user.is_staff
        form = SuperuserManagementForm(can_toggle_is_staff, self.request.POST)
        if form.is_valid():
            users = form.cleaned_data['users']
            is_superuser = 'is_superuser' in form.cleaned_data['privileges']
            is_staff = 'is_staff' in form.cleaned_data['privileges']
            fields_changed = {}
            for user in users:
                # save user object only if needed and just once
                if user.is_superuser is not is_superuser:
                    user.is_superuser = is_superuser
                    fields_changed['is_superuser'] = is_superuser

                if can_toggle_is_staff and user.is_staff is not is_staff:
                    user.is_staff = is_staff
                    fields_changed['is_staff'] = is_staff

                if fields_changed:
                    user.save()
                    couch_user = CouchUser.from_django_user(user)
                    log_user_change(by_domain=None, for_domain=None, couch_user=couch_user,
                                    changed_by_user=self.request.couch_user,
                                    changed_via=USER_CHANGE_VIA_WEB, fields_changed=fields_changed,
                                    domain_required_for_log=False)
            messages.success(request, _("Successfully updated superuser permissions"))

        return self.get(request, *args, **kwargs)


@require_superuser
def superuser_table(request):
    superusers = augmented_superusers()
    f = StringIO()
    csv_writer = csv.writer(f)
    csv_writer.writerow(['Username', 'Developer', 'Superuser', 'Two Factor Enabled'])
    for user in superusers:
        csv_writer.writerow([
            user.username, user.is_staff, user.is_superuser, user.two_factor_enabled])
    response = HttpResponse(content_type=Format.from_format('csv').mimetype)
    response['Content-Disposition'] = 'attachment; filename="superuser_table.csv"'
    response.write(f.getvalue())
    return response


def augmented_superusers():
    return _augment_users_with_two_factor_enabled(User.objects.filter(
        Q(is_superuser=True) | Q(is_staff=True)
    ))


def _augment_users_with_two_factor_enabled(users):
    """Annotate a User queryset with a two_factor_enabled field"""
    for user in users:
        user.two_factor_enabled = bool(default_device(user))
    return users


class AdminRestoreView(TemplateView):
    template_name = 'hqadmin/admin_restore.html'

    @method_decorator(require_superuser)
    def dispatch(self, request, *args, **kwargs):
        return super(AdminRestoreView, self).dispatch(request, *args, **kwargs)

    def _validate_user_access(self, user):
        return True

    def get(self, request, *args, **kwargs):
        full_username = request.GET.get('as', '')
        if not full_username or '@' not in full_username:
            return HttpResponseBadRequest('Please specify a user using ?as=user@domain')

        username, domain = full_username.split('@')
        if not domain.endswith(settings.HQ_ACCOUNT_ROOT):
            full_username = format_username(username, domain)

        self.user = CommCareUser.get_by_username(full_username)
        if not self.user:
            return HttpResponseNotFound('User %s not found.' % full_username)

        if not self._validate_user_access(self.user):
            raise Http404()

        self.app_id = kwargs.get('app_id', None)

        raw = request.GET.get('raw') == 'true'
        if raw:
            response, _ = self._get_restore_response()
            return response

        download = request.GET.get('download') == 'true'
        if download:
            response, _ = self._get_restore_response()
            response['Content-Disposition'] = "attachment; filename={}-restore.xml".format(username)
            return response

        return super(AdminRestoreView, self).get(request, *args, **kwargs)

    def _get_restore_response(self):
        return get_restore_response(
            self.user.domain, self.user, app_id=self.app_id,
            **get_restore_params(self.request, self.user.domain)
        )

    @staticmethod
    def _parse_reports(xpath, xml_payload):
        reports = xml_payload.findall(xpath)
        report_row_counts = {}
        for report in reports:
            if 'report_id' in report.attrib:
                report_id = report.attrib['report_id']
                if 'id' in report.attrib:
                    report_id = '--'.join([report.attrib['id'], report_id])
                report_row_count = len(report.findall('{{{0}}}rows/{{{0}}}row'.format(RESPONSE_XMLNS)))
                report_row_counts[report_id] = report_row_count
        return len(reports), report_row_counts

    @staticmethod
    def get_stats_from_xml(xml_payload):
        restore_id_element = xml_payload.find('{{{0}}}Sync/{{{0}}}restore_id'.format(SYNC_XMLNS))
        # note: restore_id_element is ALWAYS falsy, so check explicitly for `None`
        restore_id = restore_id_element.text if restore_id_element is not None else None
        cases = xml_payload.findall('{http://commcarehq.org/case/transaction/v2}case')
        num_cases = len(cases)

        create_case_type = filter(None, [case.find(
            '{http://commcarehq.org/case/transaction/v2}create/'
            '{http://commcarehq.org/case/transaction/v2}case_type'
        ) for case in cases])
        update_case_type = filter(None, [case.find(
            '{http://commcarehq.org/case/transaction/v2}update/'
            '{http://commcarehq.org/case/transaction/v2}case_type'
        ) for case in cases])
        case_type_counts = dict(Counter([
            case.type for case in itertools.chain(create_case_type, update_case_type)
        ]))

        locations = xml_payload.findall(
            "{{{0}}}fixture[@id='locations']/{{{0}}}locations/{{{0}}}location".format(RESPONSE_XMLNS)
        )
        num_locations = len(locations)
        location_type_counts = dict(Counter(location.attrib['type'] for location in locations))

        num_v1_reports, v1_report_row_counts = AdminRestoreView._parse_reports(
            "{{{0}}}fixture[@id='commcare:reports']/{{{0}}}reports/".format(RESPONSE_XMLNS), xml_payload
        )

        num_v2_reports, v2_report_row_counts = AdminRestoreView._parse_reports(
            # the @id is dynamic, so we can't search for it directly - instead, look for the right format
            "{{{0}}}fixture[@report_id][{{{0}}}rows]".format(RESPONSE_XMLNS), xml_payload
        )

        num_ledger_entries = len(xml_payload.findall(
            "{{{0}}}balance/{{{0}}}entry".format(COMMTRACK_REPORT_XMLNS)
        ))
        return {
            'restore_id': restore_id,
            'num_cases': num_cases,
            'num_locations': num_locations,
            'num_v1_reports': num_v1_reports,
            'num_v2_reports': num_v2_reports,
            'case_type_counts': case_type_counts,
            'location_type_counts': location_type_counts,
            'v1_report_row_counts': v1_report_row_counts,
            'v2_report_row_counts': v2_report_row_counts,
            'num_ledger_entries': num_ledger_entries,
        }

    def get_context_data(self, **kwargs):
        context = super(AdminRestoreView, self).get_context_data(**kwargs)
        response, timing_context = self._get_restore_response()
        timing_context = timing_context or TimingContext(self.user.username)
        if isinstance(response, StreamingHttpResponse):
            string_payload = b''.join(response.streaming_content)
            xml_payload = etree.fromstring(string_payload)
            context.update(self.get_stats_from_xml(xml_payload))
        else:
            if response.status_code in (401, 404):
                # corehq.apps.ota.views.get_restore_response couldn't find user or user didn't have perms
                xml_payload = E.error(response.content)
            elif response.status_code == 412:
                # RestoreConfig.get_response returned HttpResponse 412. Response content is already XML
                xml_payload = etree.fromstring(response.content)
            else:
                message = _(
                    'Unexpected restore response {}: {}. '
                    'If you believe this is a bug please report an issue.'
                ).format(response.status_code, response.content.decode('utf-8'))
                xml_payload = E.error(message)
        formatted_payload = etree.tostring(xml_payload, pretty_print=True, encoding='utf-8').decode('utf-8')
        hide_xml = self.request.GET.get('hide_xml') == 'true'
        context.update({
            'payload': formatted_payload,
            'status_code': response.status_code,
            'timing_data': timing_context.to_list(),
            'hide_xml': hide_xml,
        })
        return context


class DomainAdminRestoreView(AdminRestoreView):
    urlname = 'domain_admin_restore'

    def dispatch(self, request, *args, **kwargs):
        return TemplateView.dispatch(self, request, *args, **kwargs)

    @method_decorator(login_or_basic)
    @method_decorator(domain_admin_required)
    def get(self, request, domain, **kwargs):
        self.domain = domain
        return super(DomainAdminRestoreView, self).get(request, **kwargs)

    def _validate_user_access(self, user):
        return self.domain == user.domain


@require_superuser
def web_user_lookup(request):
    template = "hqadmin/web_user_lookup.html"
    web_user_email = request.GET.get("q", "").lower()

    context = {
        'current_page': {
            'title': "Look up user by email",
            'page_name': "Look up user by email",
        },
        'section': {
            'page_name': UserAdministration.section_name,
            'url': reverse("default_admin_report"),
        },
    }

    if not web_user_email:
        return render(request, template, context)

    web_user = WebUser.get_by_username(web_user_email)
    context.update({
        'audit_report_url': reverse('admin_report_dispatcher', args=('user_audit_report',)),
    })
    if web_user is None:
        messages.error(
            request, "Sorry, no user found with email {}. Did you enter it correctly?".format(web_user_email)
        )
    else:
        from django_otp import user_has_device
        context['web_user'] = web_user
        django_user = web_user.get_django_user()
        context['has_two_factor'] = user_has_device(django_user)
    return render(request, template, context)


@method_decorator(require_superuser, name='dispatch')
class DisableUserView(FormView):
    template_name = 'hqadmin/disable_user.html'
    success_url = None
    form_class = DisableUserForm
    urlname = 'disable_user'

    def get_initial(self):
        return {
            'user': self.user,
            'reset_password': False,
        }

    @property
    def username(self):
        return self.request.GET.get("username")

    @cached_property
    def user(self):
        try:
            return User.objects.get(username__iexact=self.username)
        except User.DoesNotExist:
            return None

    @property
    def redirect_url(self):
        return '{}?q={}'.format(reverse('web_user_lookup'), self.username)

    def get(self, request, *args, **kwargs):
        if not self.user:
            return self.redirect_response(request)

        return super(DisableUserView, self).get(request, *args, **kwargs)

    def get_context_data(self, **kwargs):
        context = super(DisableUserView, self).get_context_data(**kwargs)
        context['verb'] = 'disable' if self.user.is_active else 'enable'
        context['username'] = self.username
        return context

    def redirect_response(self, request):
        messages.warning(request, _('User with username %(username)s not found.') % {
            'username': self.username
        })
        return redirect(self.redirect_url)

    def form_valid(self, form):
        change_messages = {}
        if not self.user:
            return self.redirect_response(self.request)

        reset_password = form.cleaned_data['reset_password']
        if reset_password:
            self.user.set_password(uuid.uuid4().hex)
            change_messages.update(UserChangeMessage.password_reset())

        # toggle active state
        self.user.is_active = not self.user.is_active
        self.user.save()

        verb = 're-enabled' if self.user.is_active else 'disabled'
        reason = form.cleaned_data['reason']
        change_messages.update(UserChangeMessage.status_update(self.user.is_active, reason))
        couch_user = CouchUser.from_django_user(self.user)
        log_user_change(by_domain=None, for_domain=None, couch_user=couch_user,
                        changed_by_user=self.request.couch_user,
                        changed_via=USER_CHANGE_VIA_WEB, change_messages=change_messages,
                        fields_changed={'is_active': self.user.is_active},
                        domain_required_for_log=False)
        mail_admins(
            "User account {}".format(verb),
            "The following user account has been {verb}: \n"
            "    Account: {username}\n"
            "    Reset by: {reset_by}\n"
            "    Password reset: {password_reset}\n"
            "    Reason: {reason}".format(
                verb=verb,
                username=self.username,
                reset_by=self.request.user.username,
                password_reset=str(reset_password),
                reason=reason,
            )
        )
        send_HTML_email(
            "%sYour account has been %s" % (settings.EMAIL_SUBJECT_PREFIX, verb),
            self.username,
            render_to_string('hqadmin/email/account_disabled_email.html', context={
                'support_email': settings.SUPPORT_EMAIL,
                'password_reset': reset_password,
                'user': self.user,
                'verb': verb,
                'reason': form.cleaned_data['reason'],
            }),
        )

        messages.success(self.request, _('Account successfully %(verb)s.' % {'verb': verb}))
        return redirect('{}?q={}'.format(reverse('web_user_lookup'), self.username))


@method_decorator(require_superuser, name='dispatch')
class DisableTwoFactorView(FormView):
    """
    View for disabling two-factor for a user's account.
    """
    template_name = 'hqadmin/disable_two_factor.html'
    success_url = None
    form_class = DisableTwoFactorForm
    urlname = 'disable_two_factor'

    def get_initial(self):
        return {
            'username': self.request.GET.get("q"),
            'disable_for_days': 0,
        }

    def render_to_response(self, context, **response_kwargs):
        context.update({
            'username': self.request.GET.get("q"),
        })
        return super().render_to_response(context, **response_kwargs)

    def get(self, request, *args, **kwargs):
        from django_otp import user_has_device

        username = request.GET.get("q")
        redirect_url = '{}?q={}'.format(reverse('web_user_lookup'), username)
        try:
            user = User.objects.get(username__iexact=username)
        except User.DoesNotExist:
            messages.warning(request, _('User with username %(username)s not found.') % {
                'username': username
            })
            return redirect(redirect_url)

        if not user_has_device(user):
            messages.warning(request, _(
                'User with username %(username)s does not have Two-Factor Auth enabled.') % {
                'username': username
            })
            return redirect(redirect_url)

        return super(DisableTwoFactorView, self).get(request, *args, **kwargs)

    def form_valid(self, form):
        from django_otp import devices_for_user

        username = form.cleaned_data['username']
        user = User.objects.get(username__iexact=username)
        for device in devices_for_user(user):
            device.delete()

        couch_user = CouchUser.from_django_user(user)
        disable_for_days = form.cleaned_data['disable_for_days']
        if disable_for_days:
            disable_until = datetime.utcnow() + timedelta(days=disable_for_days)
            couch_user.two_factor_auth_disabled_until = disable_until
            couch_user.save()

        verification = form.cleaned_data['verification_mode']
        verified_by = form.cleaned_data['via_who'] or self.request.user.username
        change_messages = UserChangeMessage.two_factor_disabled_with_verification(
<<<<<<< HEAD
            verified_by, verification, devices_reset, disable_for_days)
        log_user_change(by_domain=None, for_domain=None, couch_user=couch_user,
                        changed_by_user=self.request.couch_user,
=======
            verified_by, verification, disable_for_days)
        log_user_change(None, couch_user, changed_by_user=self.request.couch_user,
>>>>>>> 48cb8fad
                        changed_via=USER_CHANGE_VIA_WEB, change_messages=change_messages,
                        domain_required_for_log=False)
        mail_admins(
            "Two-Factor account reset",
            "Two-Factor auth was reset. Details: \n"
            "    Account reset: {username}\n"
            "    Reset by: {reset_by}\n"
            "    Request Verificatoin Mode: {verification}\n"
            "    Verified by: {verified_by}\n"
            "    Two-Factor disabled for {days} days.".format(
                username=username,
                reset_by=self.request.user.username,
                verification=verification,
                verified_by=verified_by,
                days=disable_for_days
            ),
        )
        send_HTML_email(
            "%sTwo-Factor authentication reset" % settings.EMAIL_SUBJECT_PREFIX,
            username,
            render_to_string('hqadmin/email/two_factor_reset_email.html', context={
                'until': disable_until.strftime('%Y-%m-%d %H:%M:%S UTC') if disable_for_days else None,
                'support_email': settings.SUPPORT_EMAIL,
                'email_subject': "[URGENT] Possible Account Breach",
                'email_body': "Two Factor Auth on my CommCare account "
                              "was disabled without my request. My username is: %s" % username,
            }),
        )

        messages.success(self.request, _('Two-Factor Auth successfully disabled.'))
        return redirect('{}?q={}'.format(reverse('web_user_lookup'), username))


class WebUserDataView(View):
    urlname = 'web_user_data'

    @method_decorator(check_lockout)
    @method_decorator(basicauth())
    def get(self, request, *args, **kwargs):
        couch_user = CouchUser.from_django_user(request.user)
        if couch_user.is_web_user():
            data = {'domains': couch_user.domains}
            return JsonResponse(data)
        else:
            return HttpResponse('Only web users can access this endpoint', status=400)


@method_decorator(require_superuser, name='dispatch')
class AppBuildTimingsView(TemplateView):
    template_name = 'hqadmin/app_build_timings.html'

    def get_context_data(self, **kwargs):
        context = super(AppBuildTimingsView, self).get_context_data(**kwargs)
        app_id = self.request.GET.get('app_id')
        if app_id:
            try:
                app = Application.get(app_id)
            except ResourceNotFound:
                raise Http404()
            timing_context = self.get_timing_context(app)
            context.update({
                'app': app,
                'timing_data': timing_context.to_list(),
            })
        return context

    @staticmethod
    def get_timing_context(app):
        # Intended to reproduce a live-preview app build
        # Contents should mirror the work done in the direct_ccz view
        with app.timing_context:
            errors = app.validate_app()
            assert not errors, errors

            app.set_media_versions()

            with app.timing_context("build_zip"):
                # mirroring the content of build_application_zip
                # but with the same `app` instance to preserve timing data
                fpath = create_files_for_ccz(
                    build=app,
                    build_profile_id=None,
                    include_multimedia_files=True,
                    include_index_files=True,
                    download_id=None,
                    compress_zip=True,
                    filename='app-profile-test.ccz',
                    download_targeted_version=False,
                    task=None,
                )

        os.remove(fpath)
        return app.timing_context<|MERGE_RESOLUTION|>--- conflicted
+++ resolved
@@ -499,14 +499,9 @@
         verification = form.cleaned_data['verification_mode']
         verified_by = form.cleaned_data['via_who'] or self.request.user.username
         change_messages = UserChangeMessage.two_factor_disabled_with_verification(
-<<<<<<< HEAD
-            verified_by, verification, devices_reset, disable_for_days)
+            verified_by, verification, disable_for_days)
         log_user_change(by_domain=None, for_domain=None, couch_user=couch_user,
                         changed_by_user=self.request.couch_user,
-=======
-            verified_by, verification, disable_for_days)
-        log_user_change(None, couch_user, changed_by_user=self.request.couch_user,
->>>>>>> 48cb8fad
                         changed_via=USER_CHANGE_VIA_WEB, change_messages=change_messages,
                         domain_required_for_log=False)
         mail_admins(
