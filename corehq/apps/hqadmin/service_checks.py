"""
A collection of functions which test the most basic operations of various services.
"""

import datetime
import logging
import re
import time
import uuid
from io import BytesIO

from django.conf import settings
from django.contrib.auth.models import User
from django.core import cache
from django.db import connections
from django.db.utils import OperationalError

import requests
import urllib3

from soil import heartbeat

import attr
import gevent
from celery import Celery
from corehq.apps.app_manager.models import Application
from corehq.apps.change_feed.connection import (
    get_kafka_client,
    get_kafka_consumer,
)
from corehq.apps.es import GroupES
from corehq.apps.formplayer_api.utils import get_formplayer_url
from corehq.apps.hqadmin.escheck import check_es_cluster_health
from corehq.apps.hqadmin.utils import parse_celery_pings, parse_celery_workers
from corehq.blobs import CODES, get_blob_db
from corehq.celery_monitoring.heartbeat import (
    Heartbeat,
    HeartbeatNeverRecorded,
)
from corehq.elastic import refresh_elasticsearch_index, send_to_elasticsearch
from corehq.util.decorators import change_log_level, ignore_warning
from corehq.util.timer import TimingContext


@attr.s
class ServiceStatus(object):
    success = attr.ib()
    msg = attr.ib()
    exception = attr.ib(default=None)
    duration = attr.ib(default=None)


class UnknownCheckException(Exception):
    pass


def check_redis():
    if 'redis' in settings.CACHES:
        import redis
        rc = cache.caches['redis']
        redis_api = redis.StrictRedis.from_url('%s' % rc._server)
        memory = redis_api.info()['used_memory_human']
        result = rc.set('serverup_check_key', 'test', timeout=5)
        return ServiceStatus(result, "Redis is up and using {} memory".format(memory))
    else:
        return ServiceStatus(False, "Redis is not configured on this system!")


def check_all_rabbitmq():
    unwell_rabbits = []
    ip_regex = re.compile(r'[0-9]+.[0-9]+.[0-9]+.[0-9]+')

    for broker_url in settings.CELERY_BROKER_URL.split(';'):
        check_status, failure = check_rabbitmq(broker_url)
        if not check_status:
            failed_rabbit_ip = ip_regex.search(broker_url).group()
            unwell_rabbits.append((failed_rabbit_ip, failure))

    if not unwell_rabbits:
        return ServiceStatus(True, 'RabbitMQ OK')

    else:
        return ServiceStatus(False, '; '.join(['{}:{}'.format(rabbit[0], rabbit[1])
                                        for rabbit in unwell_rabbits])
                      )


def check_rabbitmq(broker_url):
    if broker_url.startswith('amqp'):
        amqp_parts = broker_url.replace('amqp://', '').split('/')
        mq_management_url = amqp_parts[0].replace('5672', '15672')
        vhost = amqp_parts[1]
        try:
            vhost_dict = requests.get('http://%s/api/vhosts' % mq_management_url, timeout=2).json()
            for d in vhost_dict:
                if d['name'] == vhost:
                    return True, 'RabbitMQ OK'
            return False, 'RabbitMQ Offline'
        except Exception as e:
            return False, "RabbitMQ Error: %s" % e
    elif settings.CELERY_BROKER_URL.startswith('redis'):
        return True, "RabbitMQ Not configured, but not needed"
    else:
        return False, "RabbitMQ Not configured"


@change_log_level('kafka.client', logging.WARNING)
def check_kafka():
    try:
        client = get_kafka_client()
        consumer = get_kafka_consumer()
    except Exception as e:
        return ServiceStatus(False, "Could not connect to Kafka: %s" % e)

    with client:
        if len(client.cluster.brokers()) == 0:
            return ServiceStatus(False, "No Kafka brokers found")

    with consumer:
        if len(consumer.topics()) == 0:
            return ServiceStatus(False, "No Kafka topics found")

    return ServiceStatus(True, "Kafka seems to be in order")


@change_log_level('urllib3.connectionpool', logging.WARNING)
def check_elasticsearch():
    cluster_health = check_es_cluster_health()
    if cluster_health == 'red':
        return ServiceStatus(False, "Cluster health at %s" % cluster_health)

    doc = {'_id': 'elasticsearch-service-check-{}'.format(uuid.uuid4().hex[:7]),
           'date': datetime.datetime.now().isoformat()}
    try:
        send_to_elasticsearch('groups', doc)
        refresh_elasticsearch_index('groups')
        hits = GroupES().remove_default_filters().doc_id(doc['_id']).run().hits
        if doc in hits:
            return ServiceStatus(True, "Successfully sent a doc to ES and read it back")
        else:
            return ServiceStatus(False, "Something went wrong sending a doc to ES")
    finally:
        send_to_elasticsearch('groups', doc, delete=True)  # clean up


def check_blobdb():
    """Save something to the blobdb and try reading it back."""
    db = get_blob_db()
    contents = b"It takes Pluto 248 Earth years to complete one orbit!"
    meta = db.put(
        BytesIO(contents),
        domain="<unknown>",
        parent_id="check_blobdb",
        type_code=CODES.tempfile,
    )
<<<<<<< HEAD
    with db.get(key=meta.key, type_code=CODES.tempfile) as fh:
=======
    with db.get(meta=meta) as fh:
>>>>>>> 820f81d1
        res = fh.read()
    db.delete(key=meta.key)
    if res == contents:
        return ServiceStatus(True, "Successfully saved a file to the blobdb")
    return ServiceStatus(False, "Failed to save a file to the blobdb")


def check_celery():
    blocked_queues = []

    for queue, threshold in settings.CELERY_HEARTBEAT_THRESHOLDS.items():
        if threshold:
            threshold = datetime.timedelta(seconds=threshold)
            try:
                blockage_duration = Heartbeat(queue).get_and_report_blockage_duration()
            except HeartbeatNeverRecorded:
                blocked_queues.append((queue, 'as long as we can see', threshold))
            else:
                # We get a lot of self-resolving celery "downtime" under 5 minutes
                # so to make actionable, we never alert on blockage under 5 minutes
                # It is still counted as out of SLA for the celery uptime metric in datadog
                if blockage_duration > max(threshold, datetime.timedelta(minutes=5)):
                    blocked_queues.append((queue, blockage_duration, threshold))

    if blocked_queues:
        return ServiceStatus(False, '\n'.join(
            "{} has been blocked for {} (max allowed is {})".format(
                queue, blockage_duration, threshold
            ) for queue, blockage_duration, threshold in blocked_queues))
    else:
        return ServiceStatus(True, "OK")


def check_heartbeat():
    is_alive = heartbeat.is_alive()
    return ServiceStatus(is_alive, "OK" if is_alive else "DOWN")


def check_postgres():
    connected = True
    status_str = ""
    for db in settings.DATABASES:
        db_conn = connections[db]
        try:
            c = db_conn.cursor()
            c_status = 'OK'
        except OperationalError:
            c_status = 'FAIL'
            connected = False
        status_str += "%s:%s:%s " % (db, settings.DATABASES[db]['NAME'], c_status)

    a_user = User.objects.first()
    if a_user is None:
        status_str += "No users found in postgres"
    else:
        status_str += "Successfully got a user from postgres"

    if a_user is None or not connected:
        return ServiceStatus(False, status_str)
    return ServiceStatus(True, status_str)


def check_couch():
    """Confirm CouchDB is up and running, by hitting an arbitrary view."""
    results = Application.view('app_manager/builds_by_date', limit=1).all()
    assert isinstance(results, list), "Couch didn't return a list of builds"
    return ServiceStatus(True, "Successfully queried an arbitrary couch view")


@ignore_warning(urllib3.exceptions.InsecureRequestWarning)
def check_formplayer():
    url = f'{get_formplayer_url()}/serverup'
    try:
        # Setting verify=False in this request keeps this from failing for urls with self-signed certificates.
        # Allowing this because the certificate will always be self-signed in the "provable deploy"
        # bootstrapping test in commcare-cloud.
        res = requests.get(url, timeout=5, verify=False)
    except requests.exceptions.ConnectTimeout:
        return ServiceStatus(False, f"Could not establish a connection in time {url}")
    except requests.ConnectionError:
        return ServiceStatus(False, f"Could not connect to formplayer: {url}")
    else:
        msg = f"Formplayer returned a {res.status_code} status code: {url}"
        return ServiceStatus(res.ok, msg)


def run_checks(checks_to_do):
    greenlets = []
    with TimingContext() as timer:
        for check_name in checks_to_do:
            if check_name not in CHECKS:
                raise UnknownCheckException(check_name)

            greenlets.append(gevent.spawn(_run_check, check_name, timer))
        gevent.joinall(greenlets)
    return [greenlet.value for greenlet in greenlets]


def _run_check(check_name, timer):
    check_info = CHECKS[check_name]
    with timer(check_name):
        try:
            status = check_info['check_func']()
        except Exception as e:
            status = ServiceStatus(False, "{} raised an error".format(check_name), e)
        status.duration = timer.peek().duration
    return check_name, status


CHECKS = {
    'kafka': {
        "always_check": True,
        "check_func": check_kafka,
    },
    'redis': {
        "always_check": True,
        "check_func": check_redis,
    },
    'postgres': {
        "always_check": True,
        "check_func": check_postgres,
    },
    'couch': {
        "always_check": True,
        "check_func": check_couch,
    },
    'celery': {
        "always_check": False,
        "check_func": check_celery,
    },
    'heartbeat': {
        "always_check": False,
        "check_func": check_heartbeat,
    },
    'elasticsearch': {
        "always_check": True,
        "check_func": check_elasticsearch,
    },
    'blobdb': {
        "always_check": True,
        "check_func": check_blobdb,
    },
    'formplayer': {
        "always_check": True,
        "check_func": check_formplayer,
    },
    'rabbitmq': {
        "always_check": True,
        "check_func": check_all_rabbitmq,
    },
}<|MERGE_RESOLUTION|>--- conflicted
+++ resolved
@@ -153,11 +153,7 @@
         parent_id="check_blobdb",
         type_code=CODES.tempfile,
     )
-<<<<<<< HEAD
-    with db.get(key=meta.key, type_code=CODES.tempfile) as fh:
-=======
     with db.get(meta=meta) as fh:
->>>>>>> 820f81d1
         res = fh.read()
     db.delete(key=meta.key)
     if res == contents:
