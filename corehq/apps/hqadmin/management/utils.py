from __future__ import print_function
from __future__ import absolute_import
import re
<<<<<<< HEAD
from github import Github
=======
from collections import defaultdict
from github3 import GitHub
>>>>>>> df0fcc6b
from django.template.loader import render_to_string
import requests
from gevent.pool import Pool

LABELS_TO_EXPAND = [
    "product/all-users",
    "product/feature-flag"
]


def get_deploy_email_message_body(environment, user, compare_url):
    try:
        ref_comparison = compare_url.split('/')[-1]
        last_deploy, current_deploy = ref_comparison.split('...')
    except ValueError:
        # Not a real compare_url
        last_deploy = current_deploy = 'Unavailable'
        pr_infos = []
    else:
        pr_numbers = _get_pr_numbers(last_deploy, current_deploy)
        pool = Pool(5)
        pr_infos = filter(None, pool.map(_get_pr_info, pr_numbers))

    prs_by_label = _get_prs_by_label(pr_infos)

    return render_to_string('hqadmin/partials/project_snapshot.html', {
        'pr_merges': pr_infos,
        'prs_by_label': prs_by_label,
        'last_deploy': last_deploy,
        'current_deploy': current_deploy,
        'user': user,
        'compare_url': compare_url,
    })


def _get_pr_numbers(last_deploy, current_deploy):
    repo = Github().get_organization('dimagi').get_repo('commcare-hq')
    comparison = repo.compare(last_deploy, current_deploy)

    pr_numbers = map(
        lambda repo_commit: int(re.search(r'Merge pull request #(\d+)', repo_commit.commit.message).group(1)),
        filter(
            lambda repo_commit: repo_commit.commit.message.startswith('Merge pull request'),
            comparison.commits
        )
    )
    return pr_numbers


def _get_pr_info(pr_number):
    url = 'https://api.github.com/repos/dimagi/commcare-hq/pulls/{}'.format(pr_number)
    json_response = requests.get(url).json()
    if not json_response.get('number'):
        # We've probably exceed our rate limit for unauthenticated requests
        return None
    assert pr_number == json_response['number'], (pr_number, json_response['number'])
    additions = json_response['additions']
    deletions = json_response['deletions']

    line_changes = additions + deletions

    labels = _get_pr_labels(pr_number)

    return {
        'number': json_response['number'],
        'title': json_response['title'],
        'body': json_response['body'],
        'opened_by': json_response['user']['login'],
        'url': json_response['html_url'],
        'merge_base': json_response['base']['label'],
        'merge_head': json_response['head']['label'],
        'additions': additions,
        'deletions': deletions,
        'line_changes': line_changes,
        'labels': labels,
    }


def _get_pr_labels(pr_number):
    url = 'https://api.github.com/repos/dimagi/commcare-hq/issues/{}'.format(pr_number)
    json_response = requests.get(url).json()
    if not json_response.get('number'):
        # We've probably exceed our rate limit for unauthenticated requests
        return []
    assert pr_number == json_response['number'], (pr_number, json_response['number'])

    return [
        {'name': label['name'], 'color': label['color']}
        for label in json_response['labels']
    ]


def _get_prs_by_label(pr_infos):
    prs_by_label = defaultdict(list)
    for pr in pr_infos:
        for label in pr['labels']:
            if label['name'] in LABELS_TO_EXPAND:
                prs_by_label[label['name']].append(pr)
    return dict(prs_by_label)


if __name__ == '__main__':
    def setup_fake_django():
        from django.conf import settings
        import os
        settings.configure(
            TEMPLATE_LOADERS=('django.template.loaders.filesystem.Loader',),
            TEMPLATE_DIRS=(os.path.join(os.path.dirname(__file__), '..', 'templates'),),
        )
    import sys
    if sys.argv[1] == 'get_deploy_email_message_body':
        setup_fake_django()
        print(get_deploy_email_message_body(*sys.argv[2:5]).encode('utf-8'))<|MERGE_RESOLUTION|>--- conflicted
+++ resolved
@@ -1,12 +1,8 @@
 from __future__ import print_function
 from __future__ import absolute_import
 import re
-<<<<<<< HEAD
+from collections import defaultdict
 from github import Github
-=======
-from collections import defaultdict
-from github3 import GitHub
->>>>>>> df0fcc6b
 from django.template.loader import render_to_string
 import requests
 from gevent.pool import Pool
