--- conflicted
+++ resolved
@@ -12,9 +12,6 @@
 
 
 def get_number_of_forms_in_all_domains():
-<<<<<<< HEAD
-    return XFormInstance.view('hqadmin/forms_over_time').one()['value']
-=======
     """
     Return number of non-error forms (but incl. logs) total across all domains
     specifically as stored in couch.
@@ -24,27 +21,4 @@
 
     """
 
-    return XFormInstance.view('hqadmin/forms_over_time').one()['value']
-
-
-def iter_all_forms_most_recent_first(chunk_size=100):
-    return paginate_view(
-        XFormInstance.get_db(),
-        'hqadmin/forms_over_time',
-        reduce=False,
-        include_docs=True,
-        descending=True,
-        chunk_size=chunk_size,
-    )
-
-
-def iter_all_cases_most_recent_first(chunk_size=100):
-    return paginate_view(
-        CommCareCase.get_db(),
-        'hqadmin/cases_over_time',
-        reduce=False,
-        include_docs=True,
-        descending=True,
-        chunk_size=chunk_size,
-    )
->>>>>>> e73b58b1
+    return XFormInstance.view('hqadmin/forms_over_time').one()['value']