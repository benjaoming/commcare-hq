--- conflicted
+++ resolved
@@ -1,18 +1,14 @@
 import random
 import uuid
 from collections import namedtuple
+from datetime import datetime, timedelta
 
 from nose.tools import nottest
 
-<<<<<<< HEAD
-from corehq.apps.sms.models import MessagingEvent, MessagingSubEvent, SMS
-=======
 from corehq.apps.data_interfaces.models import AutomaticUpdateRule
 from corehq.apps.sms.event_handlers import handle_email_messaging_subevent
-from corehq.apps.sms.models import MessagingEvent, MessagingSubEvent, SMS, OUTGOING
->>>>>>> 014644d4
-from datetime import datetime, timedelta
-
+from corehq.apps.sms.models import MessagingEvent, MessagingSubEvent, SMS
+from corehq.apps.sms.models import OUTGOING
 from corehq.apps.smsforms.models import SQLXFormsSession
 from corehq.messaging.scheduling.models import ImmediateBroadcast, EmailContent, AlertSchedule
 from corehq.messaging.scheduling.scheduling_partitioned.models import ScheduleInstance, AlertScheduleInstance
@@ -79,23 +75,21 @@
         error_code=None,
         additional_error_text=None,
     )
+    sms, sms_dict = _make_sms(domain, message_date, subevent, **sms_kwargs)
+    return event, subevent, SmsAndDict(sms=sms, sms_dict=sms_dict)
+
+
+def _make_sms(domain, message_date, subevent, **kwargs):
     sms_dict = get_test_sms_fields(domain, message_date, subevent.pk)
+    sms_dict.update(kwargs)
     sms = SMS.objects.create(
         **sms_dict
     )
-<<<<<<< HEAD
     return SmsAndDict(sms=sms, sms_dict=sms_dict)
 
 
 @nottest
 def get_test_sms_fields(domain, message_date, subevent_id):
-=======
-    sms, sms_dict = _make_sms(domain, message_date, subevent, **sms_kwargs)
-    return event, subevent, SmsAndDict(sms=sms, sms_dict=sms_dict)
-
-
-def _make_sms(domain, message_date, subevent, **kwargs):
->>>>>>> 014644d4
     # Some of the values here don't apply for a simple outgoing SMS,
     # but the point of this is to just test the serialization and that
     # everything makes it to elasticsearch
@@ -136,13 +130,7 @@
         custom_metadata={'a': 'b'},
         couch_id=uuid.uuid4().hex
     )
-<<<<<<< HEAD
     return sms_dict
-=======
-    sms_dict.update(kwargs)
-    return SMS.objects.create(
-        **sms_dict
-    ), sms_dict
 
 
 @nottest
@@ -246,5 +234,4 @@
             handle_email_messaging_subevent({
                 "eventType": "Delivery",
                 "delivery": {"timestamp": "2021-05-27T07:09:42.318Z"}
-            }, subevent.id)
->>>>>>> 014644d4
+            }, subevent.id)