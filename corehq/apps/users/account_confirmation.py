from django.conf import settings
from django.template.loader import render_to_string
from django.utils.translation import override, gettext_lazy as _

<<<<<<< HEAD
from corehq.apps.domain.utils import guess_domain_language
=======
from corehq.apps.domain.utils import encrypt_account_confirmation_info, guess_domain_language
>>>>>>> 68816fd2
from corehq.apps.sms.api import send_sms
from corehq.util.context_processors import commcare_hq_names
from corehq.util.view_utils import absolute_reverse
from dimagi.utils.web import get_static_url_prefix


def send_account_confirmation_if_necessary(couch_user):
    """
    Sends an account confirmation email if necessary (user has just signed up
    and is in an unconfirmed state).

    Returns whether an email was sent or not.
    :param couch_user:
    :return:
    """
    if should_send_account_confirmation(couch_user):
        send_account_confirmation(couch_user)
        return True
    else:
        return False


def send_account_confirmation_sms_if_necessary(couch_user):
    """
    Sends an account confirmation sms if necessary (user has just signed up
    and is in an unconfirmed state).

    Returns whether sms was sent or not.
    :param couch_user: CouchUser instance
    :return: boolean
    """
    if not should_send_account_confirmation(couch_user):
        return False
    send_account_confirmation_sms(couch_user)
    return True


def should_send_account_confirmation(couch_user):
    if not couch_user.is_commcare_user():
        return False
    # todo: this might want to get more complex, e.g. maintain state of whether it has been
    # sent already, etc.
    return not couch_user.is_account_confirmed


def send_account_confirmation(commcare_user):
    from corehq.apps.hqwebapp.tasks import send_html_email_async
<<<<<<< HEAD
    template_params = _get_account_confirmation_template_params(commcare_user)
=======
    from corehq.apps.users.views.mobile import CommCareUserConfirmAccountView
    template_params = _get_account_confirmation_template_params(commcare_user, commcare_user.get_id, CommCareUserConfirmAccountView.urlname)
>>>>>>> 68816fd2

    lang = guess_domain_language(commcare_user.domain)
    with override(lang):
        text_content = render_to_string("registration/email/mobile_worker_confirm_account.txt",
                                        template_params)
        html_content = render_to_string("registration/email/mobile_worker_confirm_account.html",
                                        template_params)
        subject = _(f'Confirm your CommCare account for {commcare_user.domain}')
    send_html_email_async.delay(subject, commcare_user.email, html_content,
                                text_content=text_content,
                                email_from=settings.DEFAULT_FROM_EMAIL)


def send_account_confirmation_sms(commcare_user):
<<<<<<< HEAD
    template_params = _get_account_confirmation_template_params(commcare_user)
=======
    from corehq.apps.users.views.mobile import CommCareUserConfirmAccountBySMSView
    encrypted_user_info = encrypt_account_confirmation_info(commcare_user)
    template_params = _get_account_confirmation_template_params(commcare_user, encrypted_user_info, CommCareUserConfirmAccountBySMSView.urlname)
>>>>>>> 68816fd2
    lang = guess_domain_language(commcare_user.domain)
    with override(lang):
        text_content = render_to_string("registration/mobile/mobile_worker_confirm_account_sms.txt",
                                        template_params)
<<<<<<< HEAD
=======
    import logging
    logging.info(text_content)
>>>>>>> 68816fd2
    send_sms(
        domain=commcare_user.domain,
        contact=None,
        phone_number=commcare_user.default_phone_number,
        text=text_content)


<<<<<<< HEAD
def _get_account_confirmation_template_params(commcare_user):
    from corehq.apps.users.views.mobile import CommCareUserConfirmAccountView
    url = absolute_reverse(CommCareUserConfirmAccountView.urlname,
                           args=[commcare_user.domain, commcare_user.get_id])
=======
def _get_account_confirmation_template_params(commcare_user, message_token, url_name):
    url = absolute_reverse(url_name, args=[commcare_user.domain, message_token])
>>>>>>> 68816fd2
    return {
        'domain': commcare_user.domain,
        'username': commcare_user.raw_username,
        'url': url,
        'url_prefix': get_static_url_prefix(),
        'hq_name': commcare_hq_names()['commcare_hq_names']['COMMCARE_HQ_NAME']
    }<|MERGE_RESOLUTION|>--- conflicted
+++ resolved
@@ -2,11 +2,7 @@
 from django.template.loader import render_to_string
 from django.utils.translation import override, gettext_lazy as _
 
-<<<<<<< HEAD
-from corehq.apps.domain.utils import guess_domain_language
-=======
 from corehq.apps.domain.utils import encrypt_account_confirmation_info, guess_domain_language
->>>>>>> 68816fd2
 from corehq.apps.sms.api import send_sms
 from corehq.util.context_processors import commcare_hq_names
 from corehq.util.view_utils import absolute_reverse
@@ -54,12 +50,8 @@
 
 def send_account_confirmation(commcare_user):
     from corehq.apps.hqwebapp.tasks import send_html_email_async
-<<<<<<< HEAD
-    template_params = _get_account_confirmation_template_params(commcare_user)
-=======
     from corehq.apps.users.views.mobile import CommCareUserConfirmAccountView
     template_params = _get_account_confirmation_template_params(commcare_user, commcare_user.get_id, CommCareUserConfirmAccountView.urlname)
->>>>>>> 68816fd2
 
     lang = guess_domain_language(commcare_user.domain)
     with override(lang):
@@ -74,22 +66,15 @@
 
 
 def send_account_confirmation_sms(commcare_user):
-<<<<<<< HEAD
-    template_params = _get_account_confirmation_template_params(commcare_user)
-=======
     from corehq.apps.users.views.mobile import CommCareUserConfirmAccountBySMSView
     encrypted_user_info = encrypt_account_confirmation_info(commcare_user)
     template_params = _get_account_confirmation_template_params(commcare_user, encrypted_user_info, CommCareUserConfirmAccountBySMSView.urlname)
->>>>>>> 68816fd2
     lang = guess_domain_language(commcare_user.domain)
     with override(lang):
         text_content = render_to_string("registration/mobile/mobile_worker_confirm_account_sms.txt",
                                         template_params)
-<<<<<<< HEAD
-=======
     import logging
     logging.info(text_content)
->>>>>>> 68816fd2
     send_sms(
         domain=commcare_user.domain,
         contact=None,
@@ -97,15 +82,8 @@
         text=text_content)
 
 
-<<<<<<< HEAD
-def _get_account_confirmation_template_params(commcare_user):
-    from corehq.apps.users.views.mobile import CommCareUserConfirmAccountView
-    url = absolute_reverse(CommCareUserConfirmAccountView.urlname,
-                           args=[commcare_user.domain, commcare_user.get_id])
-=======
 def _get_account_confirmation_template_params(commcare_user, message_token, url_name):
     url = absolute_reverse(url_name, args=[commcare_user.domain, message_token])
->>>>>>> 68816fd2
     return {
         'domain': commcare_user.domain,
         'username': commcare_user.raw_username,
