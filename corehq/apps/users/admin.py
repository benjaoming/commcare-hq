--- conflicted
+++ resolved
@@ -4,11 +4,7 @@
 
 from django_digest.models import PartialDigest, UserNonce
 
-<<<<<<< HEAD
-from .models import HQApiKey
-=======
 from .models import HQApiKey, UserHistory
->>>>>>> b72f9f91
 
 
 class DDUserNonceAdmin(admin.ModelAdmin):
