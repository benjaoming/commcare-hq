from django.contrib import admin
from django.contrib.auth.admin import UserAdmin
from django.contrib.auth.models import User

from django_digest.models import PartialDigest, UserNonce

<<<<<<< HEAD
from .models import HQApiKey, UserHistory
=======
from .models import DomainPermissionsMirror, HQApiKey
>>>>>>> a991c910


class DDUserNonceAdmin(admin.ModelAdmin):
    list_display = ('user', 'nonce', 'count', 'last_used_at')


class DDPartialDigestAdmin(admin.ModelAdmin):
    list_display = ('user', 'partial_digest', 'confirmed')
    search_fields = ('login',)


admin.site.register(UserNonce, DDUserNonceAdmin)
admin.site.register(PartialDigest, DDPartialDigestAdmin)


class ApiKeyInline(admin.TabularInline):
    model = HQApiKey
    readonly_fields = ['key', 'created']
    extra = 1


class CustomUserAdmin(UserAdmin):
    inlines = [
        ApiKeyInline,
    ]

    def has_add_permission(self, request):
        return False


admin.site.unregister(User)
admin.site.register(User, CustomUserAdmin)


class HQApiKeyAdmin(admin.ModelAdmin):
    list_display = ['user', 'name', 'created', 'domain']
    list_filter = ['created', 'domain']


admin.site.register(HQApiKey, HQApiKeyAdmin)


class UserHistoryAdmin(admin.ModelAdmin):
    list_display = ['changed_at', 'domain', 'user_id', 'changed_by', 'action', 'message']
    list_filter = ['domain', 'action']
    sortable_by = []

    def has_add_permission(self, request):
        return False

    def has_change_permission(self, request, obj=None):
        return False

    def has_delete_permission(self, request, obj=None):
        return False


admin.site.register(UserHistory, UserHistoryAdmin)<|MERGE_RESOLUTION|>--- conflicted
+++ resolved
@@ -4,11 +4,7 @@
 
 from django_digest.models import PartialDigest, UserNonce
 
-<<<<<<< HEAD
-from .models import HQApiKey, UserHistory
-=======
-from .models import DomainPermissionsMirror, HQApiKey
->>>>>>> a991c910
+from .models import DomainPermissionsMirror, HQApiKey, UserHistory
 
 
 class DDUserNonceAdmin(admin.ModelAdmin):
