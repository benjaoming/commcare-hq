--- conflicted
+++ resolved
@@ -215,17 +215,11 @@
                 messages.append(UserChangeMessage.role_change_message(user_new_role))
             if metadata_updated:
                 props_updated['user_data'] = self.existing_user.user_data
-<<<<<<< HEAD
-            if profile_updated and profile_id:
-                profile_name = CustomDataFieldsProfile.objects.get(id=profile_id).name
-                messages.append(UserChangeMessage.profile_info_message(profile_name))
-=======
             if profile_updated:
                 profile_name = None
                 if profile_id:
                     profile_name = CustomDataFieldsProfile.objects.get(id=profile_id).name
-                messages.append(f"CommCare Profile: {profile_name}")
->>>>>>> 05ed595d
+                messages.append(UserChangeMessage.profile_info_message(profile_name))
             log_user_change(
                 self.request.domain,
                 couch_user=self.existing_user,
