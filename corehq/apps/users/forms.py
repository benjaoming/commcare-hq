from django.conf import settings
from django.contrib.auth.forms import SetPasswordForm
from crispy_forms.bootstrap import StrictButton
from crispy_forms.helper import FormHelper
from crispy_forms import layout as crispy
from crispy_forms.layout import Div, Fieldset, HTML, Layout, Submit
import datetime
from dimagi.utils.django.fields import TrimmedCharField
from django import forms
from django.core.exceptions import ValidationError
from django.core.validators import EmailValidator, validate_email
from django.core.urlresolvers import reverse
from django.forms.widgets import PasswordInput
from django.utils.safestring import mark_safe
from django.utils.translation import ugettext as _, ugettext_lazy, ugettext_noop, string_concat
from django.template.loader import get_template
from django.template import Context
from django_countries.data import COUNTRIES

from corehq import toggles
from corehq.apps.domain.forms import EditBillingAccountInfoForm, clean_password
from corehq.apps.domain.models import Domain
from corehq.apps.locations.models import SQLLocation
from corehq.apps.locations.permissions import user_can_access_location_id
from corehq.apps.users.models import CouchUser
from corehq.apps.users.util import format_username, cc_user_domain
from corehq.apps.app_manager.models import validate_lang
from corehq.apps.programs.models import Program

# Bootstrap 3 Crispy Forms
from crispy_forms import layout as cb3_layout
from crispy_forms import helper as cb3_helper
from crispy_forms import bootstrap as twbscrispy
from corehq.apps.style import crispy as hqcrispy

from corehq.util.soft_assert import soft_assert
from dimagi.utils.decorators.memoized import memoized

import re

# required to translate inside of a mark_safe tag
from django.utils.functional import lazy
import six  # Python 3 compatibility
mark_safe_lazy = lazy(mark_safe, six.text_type)

UNALLOWED_MOBILE_WORKER_NAMES = ('admin', 'demo_user')


def get_mobile_worker_max_username_length(domain):
    """
    The auth_user table only allows for usernames up to 128 characters long.
    The code used to allow for usernames up to 80 characters, but that
    didn't properly take into consideration the fact that the domain and
    site name vary.
    """
    return min(128 - len(cc_user_domain(domain)) - 1, 80)


def clean_mobile_worker_username(domain, username, name_too_long_message=None,
        name_reserved_message=None, name_exists_message=None):

    max_username_length = get_mobile_worker_max_username_length(domain)

    if len(username) > max_username_length:
        raise forms.ValidationError(name_too_long_message or
            _('Username %(username)s is too long.  Must be under %(max_length)s characters.')
            % {'username': username, 'max_length': max_username_length})

    if username in UNALLOWED_MOBILE_WORKER_NAMES:
        raise forms.ValidationError(name_reserved_message or
            _('The username "%(username)s" is reserved for CommCare.')
            % {'username': username})

    username = format_username(username, domain)
    validate_username(username)

    if CouchUser.username_exists(username):
        raise forms.ValidationError(name_exists_message or
            _('This Mobile Worker already exists.'))

    return username


def wrapped_language_validation(value):
    try:
        validate_lang(value)
    except ValueError:
        raise forms.ValidationError("%s is not a valid language code! Please "
                                    "enter a valid two or three digit code." % value)


def _generate_strong_password():
    import string
    import random
    possible = string.punctuation + string.ascii_lowercase + string.ascii_uppercase + string.digits
    password = ''
    password += random.choice(string.punctuation)
    password += random.choice(string.ascii_lowercase)
    password += random.choice(string.ascii_uppercase)
    password += random.choice(string.digits)
    password += ''.join(random.choice(possible) for i in range(random.randrange(6, 11)))

    return ''.join(random.sample(password, len(password)))


class LanguageField(forms.CharField):
    """
    Adds language code validation to a field
    """

    def __init__(self, *args, **kwargs):
        super(LanguageField, self).__init__(*args, **kwargs)
        self.min_length = 2
        self.max_length = 3

    default_error_messages = {
        'invalid': ugettext_lazy(u'Please enter a valid two or three digit language code.'),
    }
    default_validators = [wrapped_language_validation]


class BaseUpdateUserForm(forms.Form):

    def __init__(self, *args, **kwargs):
        super(BaseUpdateUserForm, self).__init__(*args, **kwargs)

        self.helper = FormHelper()

        self.helper.form_method = 'POST'
        self.helper.form_class = 'form-horizontal'

        self.helper.label_class = 'col-sm-3 col-md-2'
        self.helper.field_class = 'col-sm-9 col-md-8 col-lg-6'

    @property
    def direct_properties(self):
        return []

    def clean_email(self):
        return self.cleaned_data['email'].lower()

    def update_user(self, existing_user=None, save=True, **kwargs):
        is_update_successful = False

        # From what I can tell, everything that invokes this method invokes it
        # with a value for existing_user. It also looks like the code below is
        # not behaving properly for mobile workers when existing_user is None.
        # If the soft asserts confirm this isn't ever being passed existing_user=None,
        # I propose making existing_user a required arg and removing the code below
        # that creates the user.
        _assert = soft_assert('@'.join(['gcapalbo', 'dimagi.com']), exponential_backoff=False)
        _assert(existing_user is not None, "existing_user is None")

        if not existing_user and 'email' in self.cleaned_data:
            from django.contrib.auth.models import User
            django_user = User()
            django_user.username = self.cleaned_data['email']
            django_user.save()
            existing_user = CouchUser.from_django_user(django_user)
            existing_user.save()
            is_update_successful = True

        for prop in self.direct_properties:
            setattr(existing_user, prop, self.cleaned_data[prop])
            is_update_successful = True

        if is_update_successful and save:
            existing_user.save()
        return is_update_successful

    def initialize_form(self, domain, existing_user=None):
        if existing_user is None:
            return

        for prop in self.direct_properties:
            self.initial[prop] = getattr(existing_user, prop, "")


class UpdateUserRoleForm(BaseUpdateUserForm):
    role = forms.ChoiceField(choices=(), required=False)

    def update_user(self, existing_user=None, domain=None, **kwargs):
        is_update_successful = super(UpdateUserRoleForm, self).update_user(existing_user, save=False)

        if domain and 'role' in self.cleaned_data:
            role = self.cleaned_data['role']
            try:
                existing_user.set_role(domain, role)
                existing_user.save()
                is_update_successful = True
            except KeyError:
                pass
        elif is_update_successful:
            existing_user.save()

        return is_update_successful

    def load_roles(self, role_choices=None, current_role=None):
        if role_choices is None:
            role_choices = []
        self.fields['role'].choices = role_choices

        if current_role:
            self.initial['role'] = current_role


class UpdateUserPermissionForm(forms.Form):
    super_user = forms.BooleanField(label=ugettext_lazy('System Super User'), required=False)

    def update_user_permission(self, couch_user=None, editable_user=None, is_super_user=None):
        is_update_successful = False
        if editable_user and couch_user.is_superuser:
            editable_user.is_superuser = is_super_user
            editable_user.save()
            is_update_successful = True

        return is_update_successful


class BaseUserInfoForm(forms.Form):
    first_name = forms.CharField(label=ugettext_lazy('First Name'), max_length=50, required=False)
    last_name = forms.CharField(label=ugettext_lazy('Last Name'), max_length=50, required=False)
    email = forms.EmailField(label=ugettext_lazy("E-Mail"), max_length=75, required=False)
    language = forms.ChoiceField(
        choices=(),
        initial=None,
        required=False,
        help_text=mark_safe_lazy(
            ugettext_lazy(
                "<i class=\"fa fa-info-circle\"></i> "
                "Becomes default language seen in CloudCare and reports (if applicable), "
                "but does not affect mobile applications. "
                "Supported languages for reports are en, fr (partial), and hin (partial)."
            )
        )
    )

    def load_language(self, language_choices=None):
        if language_choices is None:
            language_choices = []
        self.fields['language'].choices = [('', '')] + language_choices


class UpdateMyAccountInfoForm(BaseUpdateUserForm, BaseUserInfoForm):
    email_opt_out = forms.BooleanField(
        required=False,
        label=ugettext_lazy("Opt out of emails about CommCare updates."),
    )
    analytics_enabled = forms.BooleanField(
        required=False,
        label=ugettext_lazy("Enable Tracking"),
        help_text=ugettext_lazy(
            "Allow Dimagi to collect usage information to improve CommCare. "
            "You can learn more about the information we collect and the ways "
            "we use it in our "
            '<a href="http://www.dimagi.com/policy/">privacy policy</a>'
        ),
    )

    class MyAccountInfoFormException(Exception):
        pass

    def __init__(self, *args, **kwargs):
        self.user = kwargs.pop('user', None)
        if not self.user:
            raise UpdateMyAccountInfoForm.MyAccountInfoFormException("Expected to be passed a user kwarg")

        self.username = self.user.username
        api_key = kwargs.pop('api_key') if 'api_key' in kwargs else None

        super(UpdateMyAccountInfoForm, self).__init__(*args, **kwargs)

        username_controls = []
        if self.username:
            username_controls.append(hqcrispy.StaticField(
                ugettext_lazy('Username'), self.username)
            )

        api_key_controls = [
            hqcrispy.StaticField(ugettext_lazy('API Key'), api_key),
            hqcrispy.FormActions(
                twbscrispy.StrictButton(
                    ugettext_lazy('Generate API Key'),
                    type="button",
                    id='generate-api-key',
                    css_class='btn-default',
                ),
                css_class="form-group"
            ),
        ]

        self.fields['language'].label = ugettext_lazy("My Language")

        self.new_helper = cb3_helper.FormHelper()
        self.new_helper.form_method = 'POST'
        self.new_helper.form_class = 'form-horizontal'
        self.new_helper.attrs = {
            'name': 'user_information',
        }
        self.new_helper.label_class = 'col-sm-3 col-md-2 col-lg-2'
        self.new_helper.field_class = 'col-sm-9 col-md-8 col-lg-6'

        basic_fields = [
            cb3_layout.Div(*username_controls),
            hqcrispy.Field('first_name'),
            hqcrispy.Field('last_name'),
            hqcrispy.Field('email'),
        ]

        if self.set_email_opt_out:
            basic_fields.append(twbscrispy.PrependedText('email_opt_out', ''))

        self.new_helper.layout = cb3_layout.Layout(
            cb3_layout.Fieldset(
                ugettext_lazy("Basic"),
<<<<<<< HEAD
                cb3_layout.Div(*username_controls),
                hqcrispy.Field('first_name'),
                hqcrispy.Field('last_name'),
                hqcrispy.Field('email'),
                twbscrispy.PrependedText('email_opt_out', ''),
                twbscrispy.PrependedText('analytics_enabled', ''),
=======
                *basic_fields
>>>>>>> 4d367d27
            ),
            (hqcrispy.FieldsetAccordionGroup if self.collapse_other_options else cb3_layout.Fieldset)(
                ugettext_lazy("Other Options"),
                hqcrispy.Field('language'),
                cb3_layout.Div(*api_key_controls),
            ),
            hqcrispy.FormActions(
                twbscrispy.StrictButton(
                    ugettext_lazy("Update My Information"),
                    type='submit',
                    css_class='btn-primary',
                )
            )
        )

    @property
    def set_email_opt_out(self):
        return self.user.is_web_user()

    @property
    def collapse_other_options(self):
        return self.user.is_commcare_user()

    @property
    def direct_properties(self):
        result = self.fields.keys()
        if not self.set_email_opt_out:
            result.remove('email_opt_out')
        return result


class UpdateCommCareUserInfoForm(BaseUserInfoForm, UpdateUserRoleForm):
    loadtest_factor = forms.IntegerField(
        required=False, min_value=1, max_value=50000,
        help_text=ugettext_lazy(u"Multiply this user's case load by a number for load testing on phones. "
                    u"Leave blank for normal users."),
        widget=forms.HiddenInput())

    def __init__(self, *args, **kwargs):
        super(UpdateCommCareUserInfoForm, self).__init__(*args, **kwargs)
        self.fields['role'].help_text = _(mark_safe(
            "<i class=\"fa fa-info-circle\"></i> "
            "Only applies to mobile workers that will be entering data using "
            "<a href='https://help.commcarehq.org/display/commcarepublic/CloudCare+-+Web+Data+Entry'>"
            "CloudCare</a>"
        ))

    @property
    def direct_properties(self):
        indirect_props = ['role']
        return [k for k in self.fields.keys() if k not in indirect_props]

    def initialize_form(self, domain, existing_user=None):
        if toggles.ENABLE_LOADTEST_USERS.enabled(domain):
            self.fields['loadtest_factor'].widget = forms.TextInput()
        super(UpdateCommCareUserInfoForm, self).initialize_form(domain, existing_user)


class RoleForm(forms.Form):

    def __init__(self, *args, **kwargs):
        if kwargs.has_key('role_choices'):
            role_choices = kwargs.pop('role_choices')
        else:
            role_choices = ()
        super(RoleForm, self).__init__(*args, **kwargs)
        self.fields['role'].choices = role_choices


class SetUserPasswordForm(SetPasswordForm):

    new_password1 = forms.CharField(
        label=ugettext_lazy("New password"),
        widget=forms.PasswordInput(),
    )

    def __init__(self, project, user_id, **kwargs):
        super(SetUserPasswordForm, self).__init__(**kwargs)
        self.project = project
        initial_password = ''

        if self.project.strong_mobile_passwords:
            self.fields['new_password1'].widget = forms.TextInput()
            self.fields['new_password1'].help_text = mark_safe_lazy(string_concat('<i class="fa fa-warning"></i>',
                 ugettext_lazy("This password is automatically generated. Please copy it or create your own. It will not be shown again."),
                 '<br /><span data-bind="text: passwordHelp, css: color">'
            ))
            initial_password = _generate_strong_password()

        self.helper = FormHelper()

        self.helper.form_method = 'POST'
        self.helper.form_tag = False

        self.helper.label_class = 'col-sm-3 col-md-2'
        self.helper.field_class = 'col-sm-9 col-md-8 col-lg-6'
        self.helper.form_action = reverse("change_password", args=[project.name, user_id])
        self.helper.layout = crispy.Layout(
            crispy.Fieldset(
                _("Reset Password for Mobile Worker"),
                crispy.Field(
                    'new_password1',
                    data_bind="initializeValue: password, value: password, valueUpdate: 'input'",
                    value=initial_password,
                ),
                crispy.Field(
                    'new_password2',
                    value=initial_password,
                ),
                hqcrispy.FormActions(
                    crispy.ButtonHolder(
                        Submit('submit', _('Reset Password'))
                    )
                ),
                css_class="check-password",
            ),
        )

    def clean_new_password1(self):
        if self.project.strong_mobile_passwords:
            return clean_password(self.cleaned_data.get('new_password1'))
        return self.cleaned_data.get('new_password1')


class CommCareAccountForm(forms.Form):
    """
    Form for CommCareAccounts
    """
    username = forms.CharField(required=True)
    password = forms.CharField(widget=PasswordInput(), required=True, min_length=1)
    password_2 = forms.CharField(label='Password (reenter)', widget=PasswordInput(), required=True, min_length=1)
    phone_number = forms.CharField(max_length=80, required=False)

    def __init__(self, *args, **kwargs):
        if 'domain' not in kwargs:
            raise Exception('Expected kwargs: domain')
        self.domain = kwargs.pop('domain', None)
        super(forms.Form, self).__init__(*args, **kwargs)
        self.helper = FormHelper()
        self.helper.form_tag = False
        self.helper.layout = Layout(
            Fieldset(
                'Create new Mobile Worker account',
                'username',
                'password',
                'password_2',
                'phone_number',
                Div(
                    Div(HTML("Please enter number, including international code, in digits only."),
                        css_class="controls"),
                    css_class="control-group"
                )
            )
        )

    def clean_username(self):
        return clean_mobile_worker_username(
            self.domain,
            self.cleaned_data.get('username')
        )

    def clean_phone_number(self):
        phone_number = self.cleaned_data['phone_number']
        phone_number = re.sub('\s|\+|\-', '', phone_number)
        if phone_number == '':
            return None
        elif not re.match(r'\d+$', phone_number):
            raise forms.ValidationError(_("%s is an invalid phone number." % phone_number))
        return phone_number

    def clean(self):
        try:
            password = self.cleaned_data['password']
            password_2 = self.cleaned_data['password_2']
        except KeyError:
            pass
        else:
            if password != password_2:
                raise forms.ValidationError("Passwords do not match")

        return self.cleaned_data

validate_username = EmailValidator(message=ugettext_lazy(u'Username contains invalid characters.'))


_username_help = """
<span ng-if="usernameAvailabilityStatus === 'pending'">
    <i class="fa fa-circle-o-notch fa-spin"></i>
    %(checking)s
</span>
<span ng-if="usernameAvailabilityStatus === 'taken'"
      style="word-wrap:break-word;">
    <i class="fa fa-remove"></i>
    {{ usernameStatusMessage }}
</span>
<span ng-if="usernameAvailabilityStatus === 'available'"
      style="word-wrap:break-word;">
    <i class="fa fa-check"></i>
    {{ usernameStatusMessage }}
</span>
<span ng-if="usernameAvailabilityStatus === 'error'">
    <i class="fa fa-exclamation-triangle"></i>
    %(server_error)s
</span>
""" % {
    'checking': ugettext_noop('Checking Availability...'),
    'server_error': ugettext_noop('Issue connecting to server. Check Internet connection.')
}


class NewMobileWorkerForm(forms.Form):
    username = forms.CharField(
        max_length=50,
        required=True,
        help_text=_username_help,
        label=ugettext_noop("Username"),
    )
    first_name = forms.CharField(
        max_length=50,
        required=False,
        label=ugettext_noop("First Name")
    )
    last_name = forms.CharField(
        max_length=50,
        required=False,
        label=ugettext_noop("Last Name")
    )
    location_id = forms.CharField(
        label=ugettext_noop("Location"),
        required=False,
    )
    password = forms.CharField(
        widget=forms.PasswordInput(),
        required=True,
        min_length=1,
        label=ugettext_noop("Password"),
    )

    def __init__(self, project, user, *args, **kwargs):
        super(NewMobileWorkerForm, self).__init__(*args, **kwargs)
        email_string = u"@{}.commcarehq.org".format(project.name)
        max_chars_username = 80 - len(email_string)
        self.project = project
        self.user = user
        self.can_access_all_locations = user.has_permission(self.project.name, 'access_all_locations')
        if not self.can_access_all_locations:
            self.fields['location_id'].required = True

        if self.project.strong_mobile_passwords:
            if settings.ENABLE_DRACONIAN_SECURITY_FEATURES:
                validator = "validate_password_draconian"
            else:
                validator = "validate_password_standard"
            self.fields['password'].widget = forms.TextInput(attrs={
                validator: "",
                "ng_keydown": "markNonDefault()",
                "class": "default",
            })
            self.fields['password'].help_text = mark_safe_lazy(string_concat('<i class="fa fa-warning"></i>',
                ugettext_lazy('This password is automatically generated. Please copy it or create your own. It will not be shown again.'),
                '<br />'
            ))

        if project.uses_locations:
            self.fields['location_id'].widget = AngularLocationSelectWidget(
                require=not self.can_access_all_locations)
            location_field = crispy.Field(
                'location_id',
                ng_model='mobileWorker.location_id',
            )
        else:
            location_field = crispy.Hidden(
                'location_id',
                '',
                ng_model='mobileWorker.location_id',
            )

        self.helper = FormHelper()
        self.helper.form_tag = False
        self.helper.label_class = 'col-sm-4'
        self.helper.field_class = 'col-sm-8'
        self.helper.layout = Layout(
            Fieldset(
                _('Basic Information'),
                crispy.Field(
                    'username',
                    ng_required="true",
                    validate_username="",
                    # What this says is, update as normal or when the element
                    # loses focus. If the update is normal, wait 300 ms to
                    # send the request again. If the update is on blur,
                    # send the request.
                    ng_model_options="{ "
                                      " updateOn: 'default blur', "
                                      " debounce: {'default': 300, 'blur': 0} "
                                      "}",
                    ng_model='mobileWorker.username',
                    ng_maxlength=max_chars_username,
                    maxlength=max_chars_username,
                ),
                crispy.Field(
                    'first_name',
                    ng_required="false",
                    ng_model='mobileWorker.first_name',
                    ng_maxlength="50",
                ),
                crispy.Field(
                    'last_name',
                    ng_required="false",
                    ng_model='mobileWorker.last_name',
                    ng_maxlength="50",
                ),
                location_field,
                crispy.Field(
                    'password',
                    ng_required="true",
                    ng_model='mobileWorker.password',
                    data_bind="value: password, valueUpdate: 'input'",
                ),
            )
        )

    def clean_location_id(self):
        location_id = self.cleaned_data['location_id']
        if not user_can_access_location_id(self.project.name, self.user, location_id):
            raise forms.ValidationError("You do not have access to that location.")
        return location_id

    def clean_username(self):
        username = self.cleaned_data['username']
        if username == 'admin' or username == 'demo_user':
            raise forms.ValidationError("The username %s is reserved for CommCare." % username)
        return username

    def clean_password(self):
        if self.project.strong_mobile_passwords:
            return clean_password(self.cleaned_data.get('password'))
        return self.cleaned_data.get('password')


class MultipleSelectionForm(forms.Form):
    """
    Form for selecting groups (used by the group UI on the user page)
    Usage::

        # views.py
        @property
        @memoized
        def users_form(self):
            form = MultipleSelectionForm(
                initial={'selected_ids': self.users_at_location},
                submit_label=_("Update Users at this Location"),
            )
            form.fields['selected_ids'].choices = self.all_users
            return form

        <form class="form disable-on-submit" id="edit_users" action="" method='post'>
            <legend>{% trans 'Specify Users At This Location' %}</legend>
            {% crispy users_per_location_form %}
        </form>

        @use_multiselect
        def dispatch(self, request, *args, **kwargs):
            return super(MyView, self).dispatch(request, *args, **kwargs)

        # html
        <script>
            // Multiselect widget
            $(function () {
                var multiselect_utils = hqImport('style/js/multiselect_utils');
                multiselect_utils.createFullMultiselectWidget(
                    'id_of_multiselect_field',
                    django.gettext("Available Things"),
                    django.gettext("Things Selected"),
                    django.gettext("Search Things...")
                );
            });
        </script>
    """
    selected_ids = forms.MultipleChoiceField(
        label=ugettext_lazy("Group Membership"),
        required=False,
    )

    def __init__(self, *args, **kwargs):
        submit_label = kwargs.pop('submit_label', "Update")
        fieldset_title = kwargs.pop('fieldset_title', ugettext_lazy("Edit Group Membership"))

        super(MultipleSelectionForm, self).__init__(*args, **kwargs)
        self.helper = FormHelper()
        self.helper.form_id = 'id-scheduledReportForm'
        self.helper.label_class = 'col-sm-3 col-md-2'
        self.helper.field_class = 'col-sm-9 col-md-8 col-lg-6'
        self.helper.form_tag = False

        self.helper.layout = crispy.Layout(
            crispy.Fieldset(
                fieldset_title,
                crispy.Field('selected_ids', css_class="hide"),
            ),
            hqcrispy.FormActions(
                crispy.ButtonHolder(
                    Submit('submit', submit_label)
                )
            )
        )


class AngularLocationSelectWidget(forms.Widget):
    """
    Assumptions:
        mobileWorker.location_id is model
        scope has searchLocations function to search
        scope uses availableLocations to search in
    """

    def __init__(self, require=False, attrs=None):
        self.require = require
        super(AngularLocationSelectWidget, self).__init__(attrs)

    def render(self, name, value, attrs=None):
        # The .format() means I have to use 4 braces to end up with {{$select.selected.name}}
        return """
          <ui-select {validator} ng-model="mobileWorker.location_id" theme="select2" style="width: 300px;">
            <ui-select-match placeholder="Select location...">{{{{$select.selected.name}}}}</ui-select-match>
            <ui-select-choices refresh="searchLocations($select.search)" refresh-delay="0" repeat="location.id as location in availableLocations | filter:$select.search">
              <div ng-bind-html="location.name | highlight: $select.search"></div>
            </ui-select-choices>
          </ui-select>
        """.format(validator='validate-location=""' if self.require else '')


class SupplyPointSelectWidget(forms.Widget):

    def __init__(self, domain, attrs=None, id='supply-point', multiselect=False, query_url=None):
        super(SupplyPointSelectWidget, self).__init__(attrs)
        self.domain = domain
        self.id = id
        self.multiselect = multiselect
        if query_url:
            self.query_url = query_url
        else:
            self.query_url = reverse('child_locations_for_select2', args=[self.domain])

    def render(self, name, value, attrs=None):
        location_ids = value.split(',') if value else []
        locations = list(SQLLocation.active_objects
                         .filter(domain=self.domain, location_id__in=location_ids))
        initial_data = [{'id': loc.location_id, 'name': loc.display_name} for loc in locations]

        return get_template('locations/manage/partials/autocomplete_select_widget.html').render(Context({
            'id': self.id,
            'name': name,
            'value': ','.join(loc.location_id for loc in locations),
            'query_url': self.query_url,
            'multiselect': self.multiselect,
            'initial_data': initial_data,
        }))


class PrimaryLocationWidget(forms.Widget):
    """
    Options for this field are dynamically set in JS depending on what options are selected
    for 'assigned_locations'. This works in conjunction with SupplyPointSelectWidget.
    """
    def __init__(self, css_id, source_css_id, attrs=None):
        """
        args:
            css_id: css_id of primary_location field
            source_css_id: css_id of assigned_locations field
        """
        super(PrimaryLocationWidget, self).__init__(attrs)
        self.css_id = css_id
        self.source_css_id = source_css_id

    def render(self, name, value, attrs=None):
        return get_template('locations/manage/partials/drilldown_location_widget.html').render(Context({
            'css_id': self.css_id,
            'source_css_id': self.source_css_id,
            'name': name,
            'value': value or ''
        }))


class CommtrackUserForm(forms.Form):
    assigned_locations = forms.CharField(
        label=ugettext_noop("Locations"),
        required=False,
    )
    primary_location = forms.CharField(
        label=ugettext_noop("Primary Location"),
        required=False,
        help_text=ugettext_lazy('Primary Location must always be set to one of above locations')
    )
    program_id = forms.ChoiceField(
        label=ugettext_noop("Program"),
        choices=(),
        required=False
    )

    def __init__(self, *args, **kwargs):
        self.domain = None
        if 'domain' in kwargs:
            self.domain = kwargs['domain']
            del kwargs['domain']
        super(CommtrackUserForm, self).__init__(*args, **kwargs)
        self.fields['assigned_locations'].widget = SupplyPointSelectWidget(
            self.domain, multiselect=True, id='id_assigned_locations'
        )
        self.fields['primary_location'].widget = PrimaryLocationWidget(
            css_id='id_primary_location',
            source_css_id='id_assigned_locations'
        )
        if self.commtrack_enabled:
            programs = Program.by_domain(self.domain, wrap=False)
            choices = list((prog['_id'], prog['name']) for prog in programs)
            choices.insert(0, ('', ''))
            self.fields['program_id'].choices = choices
        else:
            self.fields['program_id'].widget = forms.HiddenInput()

        self.helper = FormHelper()

        self.helper.form_method = 'POST'
        self.helper.form_class = 'form-horizontal'
        self.helper.form_tag = False

        self.helper.label_class = 'col-sm-3 col-md-2'
        self.helper.field_class = 'col-sm-9 col-md-8 col-lg-6'

    @property
    @memoized
    def commtrack_enabled(self):
        return Domain.get_by_name(self.domain).commtrack_enabled

    def save(self, user):
        # todo: Avoid multiple user.save
        domain_membership = user.get_domain_membership(self.domain)
        if self.commtrack_enabled:
            domain_membership.program_id = self.cleaned_data['program_id']

        self._update_location_data(user)

    def _update_location_data(self, user):
        location_id = self.cleaned_data['primary_location']
        location_ids = self.cleaned_data['assigned_locations']

        if user.is_commcare_user():
            old_location_id = user.location_id
            if location_id != old_location_id:
                if location_id:
                    user.set_location(SQLLocation.objects.get(location_id=location_id))
                else:
                    user.unset_location()

            old_location_ids = user.assigned_location_ids
            if set(location_ids) != set(old_location_ids):
                user.reset_locations(location_ids)
        else:
            domain_membership = user.get_domain_membership(self.domain)
            old_location_id = domain_membership.location_id
            if location_id != old_location_id:
                if location_id:
                    user.set_location(self.domain, SQLLocation.objects.get(location_id=location_id))
                else:
                    user.unset_location(self.domain)

            old_location_ids = domain_membership.assigned_location_ids
            if set(location_ids) != set(old_location_ids):
                user.reset_locations(self.domain, location_ids)

    def clean_assigned_locations(self):
        # select2 (< 4.0) doesn't format multiselect for remote data as an array
        #   but formats it as comma-seperated list, so we need to clean the returned data
        from corehq.apps.locations.models import SQLLocation
        from corehq.apps.locations.util import get_locations_from_ids

        value = self.cleaned_data.get('assigned_locations')
        if not isinstance(value, basestring) or value.strip() == '':
            return []

        location_ids = [location_id.strip() for location_id in value.split(',')]
        try:
            locations = get_locations_from_ids(location_ids, self.domain)
        except SQLLocation.DoesNotExist:
            raise ValidationError(_('One or more of the locations was not found.'))

        return [location.location_id for location in locations]

    def clean(self):
        cleaned_data = super(CommtrackUserForm, self).clean()

        primary_location_id = cleaned_data['primary_location']
        assigned_location_ids = cleaned_data.get('assigned_locations', [])
        if primary_location_id:
            if primary_location_id not in assigned_location_ids:
                self.add_error('primary_location',
                               _("Primary location can only be one of user's locations"))
        if assigned_location_ids and not primary_location_id:
            self.add_error('primary_location',
                           _("Primary location can't be empty if user has any locations set"))


class DomainRequestForm(forms.Form):
    full_name = forms.CharField(label=ugettext_lazy('Full Name'), required=True,
                                widget=forms.TextInput(attrs={'class': 'form-control'}))
    email = forms.CharField(
        label=ugettext_lazy('Email Address'),
        required=True,
        help_text=ugettext_lazy('You will use this email to log in.'),
        widget=forms.TextInput(attrs={'class': 'form-control'}),
    )
    domain = forms.CharField(widget=forms.HiddenInput(), required=True)

    @property
    def form_actions(self):
        return hqcrispy.FormActions(
            twbscrispy.StrictButton(
                ugettext_lazy('Request Access'),
                type='submit',
                css_class='btn-primary',
            )
        )

    def __init__(self, *args, **kwargs):
        super(DomainRequestForm, self).__init__(*args, **kwargs)

        self.helper = cb3_helper.FormHelper()
        self.helper.form_class = 'form-horizontal'
        self.helper.label_class = 'col-sm-3 col-md-4 col-lg-2'
        self.helper.field_class = 'col-sm-6 col-md-5 col-lg-3'
        self.helper.show_form_errors = True
        self.helper.layout = cb3_layout.Layout(
            hqcrispy.Field('full_name'),
            hqcrispy.Field('email'),
            hqcrispy.Field('domain'),
            self.form_actions,
        )

    def clean_email(self):
        data = self.cleaned_data['email'].strip().lower()
        validate_email(data)
        return data


class ConfirmExtraUserChargesForm(EditBillingAccountInfoForm):
    confirm_product_agreement = forms.BooleanField(
        required=True,
    )

    def __init__(self, account, domain, creating_user, data=None, *args, **kwargs):
        super(ConfirmExtraUserChargesForm, self).__init__(account, domain, creating_user, data=data, *args, **kwargs)
        self.fields['confirm_product_agreement'].label = _(
            'I have read and agree to the <a href="%(pa_url)s" target="_blank">'
            'Software Product Subscription Agreement</a>.'
        ) % {'pa_url': reverse('product_agreement')}

        from corehq.apps.users.views.mobile import MobileWorkerListView
        self.helper.label_class = 'col-sm-3 col-md-2'
        self.helper.field_class = 'col-sm-9 col-md-8 col-lg-6'
        self.helper.layout = crispy.Layout(
            crispy.Fieldset(
                _("Basic Information"),
                'company_name',
                'first_name',
                'last_name',
                crispy.Field('email_list', css_class='input-xxlarge'),
                'phone_number',
            ),
            crispy.Fieldset(
                 _("Mailing Address"),
                'first_line',
                'second_line',
                'city',
                'state_province_region',
                'postal_code',
                crispy.Field('country', css_class="input-large",
                             data_countryname=COUNTRIES.get(self.current_country, '')),
            ),
            hqcrispy.B3MultiField(
                '',
                crispy.Field('confirm_product_agreement'),
            ),
            hqcrispy.FormActions(
                crispy.HTML(
                    '<a href="%(user_list_url)s" class="btn btn-default">%(text)s</a>' % {
                        'user_list_url': reverse(MobileWorkerListView.urlname, args=[self.domain]),
                        'text': _("Back to Mobile Workers List")
                    }
                ),
                StrictButton(
                    _("Confirm Billing Information"),
                    type="submit",
                    css_class='btn btn-primary disabled',
                    disabled="disabled",
                    css_id="submit-button-pa",
                ),
                crispy.HTML(
                    '<p class="help-inline" id="submit-button-help-qa" style="vertical-align: '
                    'top; margin-top: 5px; margin-bottom: 0px;">%s</p>' % _("Please agree to the Product Subscription "
                                                                            "Agreement above before continuing.")
                ),
            ),
        )

    def save(self, commit=True):
        account_save_success = super(ConfirmExtraUserChargesForm, self).save(commit=False)
        if not account_save_success:
            return False
        self.account.date_confirmed_extra_charges = datetime.datetime.today()
        self.account.save()
        return True


class SelfRegistrationForm(forms.Form):

    def __init__(self, *args, **kwargs):
        if 'domain' not in kwargs:
            raise Exception('Expected kwargs: domain')
        self.domain = kwargs.pop('domain')
        require_email = kwargs.pop('require_email', False)

        super(SelfRegistrationForm, self).__init__(*args, **kwargs)

        if require_email:
            self.fields['email'].required = True

        self.helper = FormHelper()
        self.helper.form_class = 'form-horizontal'
        self.helper.label_class = 'col-xs-4'
        self.helper.field_class = 'col-xs-8'
        layout_fields = [
            crispy.Fieldset(
                _('Register'),
                crispy.Field('username', placeholder='sam123'),
                crispy.Field('password'),
                crispy.Field('password2'),
                crispy.Field('email'),
            ),
            hqcrispy.FormActions(
                StrictButton(
                    _('Register'),
                    css_class='btn-primary',
                    type='submit',
                )
            ),
        ]
        self.helper.layout = crispy.Layout(*layout_fields)

    username = TrimmedCharField(
        required=True,
        label=ugettext_lazy('Create a Username'),
    )
    password = forms.CharField(
        required=True,
        label=ugettext_lazy('Create a Password'),
        widget=PasswordInput(),
    )
    password2 = forms.CharField(
        required=True,
        label=ugettext_lazy('Re-enter Password'),
        widget=PasswordInput(),
    )
    email = forms.EmailField(
        required=False,
        label=ugettext_lazy('Email address (used for tasks like resetting your password)'),
    )

    def clean_username(self):
        return clean_mobile_worker_username(
            self.domain,
            self.cleaned_data.get('username')
        )

    def clean_password2(self):
        if self.cleaned_data.get('password') != self.cleaned_data.get('password2'):
            raise forms.ValidationError(_('Passwords do not match.'))


class AddPhoneNumberForm(forms.Form):
    phone_number = forms.CharField(
        max_length=50, help_text=ugettext_lazy('Please enter number, including country code, in digits only.')
    )

    form_type = forms.CharField(initial='add-phonenumber', widget=forms.HiddenInput)

    def __init__(self, *args, **kwargs):
        super(AddPhoneNumberForm, self).__init__(*args, **kwargs)
        self.helper = FormHelper()
        self.helper.form_class = 'form form-horizontal'
        self.helper.label_class = 'col-sm-3 col-md-4 col-lg-2'
        self.helper.field_class = 'col-sm-9 col-md-8 col-lg-6'
        self.helper.layout = crispy.Layout(
            Fieldset(
                _('Add a Phone Number'),
                'form_type',
                twbscrispy.PrependedText('phone_number', '+', type='tel', pattern='\d+')
            ),
            hqcrispy.FormActions(
                StrictButton(
                    _('Add Number'),
                    css_class='btn-primary disable-on-submit',
                    type='submit',
                )
            )
        )<|MERGE_RESOLUTION|>--- conflicted
+++ resolved
@@ -305,6 +305,7 @@
             hqcrispy.Field('first_name'),
             hqcrispy.Field('last_name'),
             hqcrispy.Field('email'),
+            twbscrispy.PrependedText('analytics_enabled', ''),
         ]
 
         if self.set_email_opt_out:
@@ -313,16 +314,6 @@
         self.new_helper.layout = cb3_layout.Layout(
             cb3_layout.Fieldset(
                 ugettext_lazy("Basic"),
-<<<<<<< HEAD
-                cb3_layout.Div(*username_controls),
-                hqcrispy.Field('first_name'),
-                hqcrispy.Field('last_name'),
-                hqcrispy.Field('email'),
-                twbscrispy.PrependedText('email_opt_out', ''),
-                twbscrispy.PrependedText('analytics_enabled', ''),
-=======
-                *basic_fields
->>>>>>> 4d367d27
             ),
             (hqcrispy.FieldsetAccordionGroup if self.collapse_other_options else cb3_layout.Fieldset)(
                 ugettext_lazy("Other Options"),
