import hmac
import json
import logging
import re
from collections import namedtuple
from datetime import datetime
from hashlib import sha1
from typing import List
from uuid import uuid4
from xml.etree import cElementTree as ElementTree

from django.conf import settings
from django.contrib.auth.models import User
from django.contrib.postgres.fields import ArrayField, JSONField
from django.db import connection, models, router
from django.template.loader import render_to_string
from django.utils import timezone
from django.utils.translation import override as override_language
from django.utils.translation import ugettext as _
from django.utils.translation import ugettext_noop

from couchdbkit import MultipleResultsFound, ResourceNotFound
from couchdbkit.exceptions import BadValueError, ResourceConflict
from dateutil.relativedelta import relativedelta
from memoized import memoized

from casexml.apps.case.mock import CaseBlock
from casexml.apps.phone.models import OTARestoreCommCareUser, OTARestoreWebUser
from casexml.apps.phone.restore_caching import get_loadtest_factor_for_user

from corehq.util.model_log import log_model_change, ModelAction
from corehq.util.models import BouncedEmail
from dimagi.ext.couchdbkit import (
    BooleanProperty,
    DateProperty,
    DateTimeProperty,
    DictProperty,
    Document,
    DocumentSchema,
    IntegerProperty,
    ListProperty,
    SchemaListProperty,
    SchemaProperty,
    StringListProperty,
    StringProperty,
)
from dimagi.utils.chunked import chunked
from dimagi.utils.couch import CriticalSection
from dimagi.utils.couch.database import get_safe_write_kwargs, iter_docs
from dimagi.utils.couch.migration import SyncCouchToSQLMixin
from dimagi.utils.couch.undo import DELETED_SUFFIX, DeleteRecord
from dimagi.utils.dates import force_to_datetime
from dimagi.utils.logging import log_signal_errors, notify_exception
from dimagi.utils.modules import to_function
from dimagi.utils.web import get_static_url_prefix

from corehq import toggles
from corehq.apps.app_manager.const import USERCASE_TYPE
from corehq.apps.cachehq.mixins import QuickCachedDocumentMixin
from corehq.apps.commtrack.const import USER_LOCATION_OWNER_MAP_TYPE
from corehq.apps.domain.models import Domain, LicenseAgreement
from corehq.apps.domain.shortcuts import create_user
from corehq.apps.domain.utils import (
    domain_restricts_superusers,
    guess_domain_language,
)
from corehq.apps.hqwebapp.tasks import send_html_email_async
from corehq.apps.sms.mixin import CommCareMobileContactMixin, apply_leniency
from corehq.apps.users.exceptions import IllegalAccountConfirmation
from corehq.apps.users.landing_pages import ALL_LANDING_PAGES
from corehq.apps.users.permissions import EXPORT_PERMISSIONS
from corehq.apps.users.tasks import (
    tag_cases_as_deleted_and_remove_indices,
    tag_forms_as_deleted_rebuild_associated_cases,
    tag_system_forms_as_deleted,
    undelete_system_forms,
)
from corehq.apps.users.util import (
    filter_by_app,
    user_display_string,
    user_location_data,
    username_to_user_id,
)
from corehq.form_processor.exceptions import CaseNotFound, NotAllowed
from corehq.form_processor.interfaces.dbaccessors import (
    CaseAccessors,
    FormAccessors,
)
from corehq.form_processor.interfaces.supply import SupplyInterface
from corehq.util.dates import get_timestamp
from corehq.util.quickcache import quickcache
from corehq.util.view_utils import absolute_reverse

from .models_sql import (  # noqa
    SQLUserRole, SQLPermission, RolePermission, RoleAssignableBy,
    migrate_role_permissions_to_sql,
    migrate_role_assignable_by_to_sql,
)

MAX_LOGIN_ATTEMPTS = 5


def _add_to_list(list, obj, default):
    if obj in list:
        list.remove(obj)
    if default:
        ret = [obj]
        ret.extend(list)
        return ret
    else:
        list.append(obj)
    return list


def _get_default(list):
    return list[0] if list else None


class PermissionInfo(namedtuple("Permission", "name, allow")):
    ALLOW_ALL = "*"

    def __new__(cls, name, allow=ALLOW_ALL):
        allow = allow if allow == cls.ALLOW_ALL else tuple(allow)
        return super(PermissionInfo, cls).__new__(cls, name, allow)

    @property
    def allow_all(self):
        return self.allow == self.ALLOW_ALL

    @property
    def allowed_items(self):
        if self.allow_all:
            return []
        assert isinstance(self.allow, tuple), self.allow
        return self.allow


PARAMETERIZED_PERMISSIONS = {
    'view_reports': 'view_report_list',
    'view_web_apps': 'view_web_apps_list',
    'manage_releases': 'manage_releases_list',
}


class Permissions(DocumentSchema):
    edit_web_users = BooleanProperty(default=False)
    view_web_users = BooleanProperty(default=False)

    # only domain admins can edit roles, due to security issues.
    view_roles = BooleanProperty(default=False)

    edit_commcare_users = BooleanProperty(default=False)
    view_commcare_users = BooleanProperty(default=False)

    edit_groups = BooleanProperty(default=False)
    view_groups = BooleanProperty(default=False)
    edit_users_in_groups = BooleanProperty(default=False)

    edit_locations = BooleanProperty(default=False)
    view_locations = BooleanProperty(default=False)
    edit_users_in_locations = BooleanProperty(default=False)

    edit_motech = BooleanProperty(default=False)
    edit_data = BooleanProperty(default=False)
    edit_apps = BooleanProperty(default=False)
    view_apps = BooleanProperty(default=False)
    edit_shared_exports = BooleanProperty(default=False)
    access_all_locations = BooleanProperty(default=True)
    access_api = BooleanProperty(default=True)
    access_web_apps = BooleanProperty(default=False)

    edit_reports = BooleanProperty(default=False)
    view_reports = BooleanProperty(default=False)
    view_report_list = StringListProperty(default=[])

    edit_billing = BooleanProperty(default=False)
    report_an_issue = BooleanProperty(default=True)

    access_mobile_endpoints = BooleanProperty(default=True)

    view_file_dropzone = BooleanProperty(default=False)
    edit_file_dropzone = BooleanProperty(default=False)

    login_as_all_users = BooleanProperty(default=False)
    limited_login_as = BooleanProperty(default=False)
    access_default_login_as_user = BooleanProperty(default=False)

    @classmethod
    def wrap(cls, data):
        # this is why you don't store module paths in the database...
        MOVED_REPORT_MAPPING = {
            'corehq.apps.reports.standard.inspect.CaseListReport': 'corehq.apps.reports.standard.cases.basic.CaseListReport'
        }
        reports = data.get('view_report_list', [])
        for i, report_name in enumerate(reports):
            if report_name in MOVED_REPORT_MAPPING:
                reports[i] = MOVED_REPORT_MAPPING[report_name]

        return super(Permissions, cls).wrap(data)

<<<<<<< HEAD
    @classmethod
    def from_permission_list(cls, permission_list):
        """Converts a list of Permission objects into a Permissions object"""
        permissions = Permissions.min()
        for perm in permission_list:
            setattr(permissions, perm.name, perm.allow_all)
            if perm.name in PARAMETERIZED_PERMISSIONS:
                setattr(permissions, PARAMETERIZED_PERMISSIONS[perm.name], list(perm.allowed_items))
        return permissions

    @classmethod
    @memoized
    def permission_names(cls):
        """Returns a list of permission names"""
        return {
            name for name, value in Permissions.properties().items()
            if isinstance(value, BooleanProperty)
        }

    def to_list(self) -> List[PermissionInfo]:
        """Returns a list of Permission objects for those permissions that are enabled."""
        return list(self._yield_enabled())

    def _yield_enabled(self):
        for name in Permissions.permission_names():
            value = getattr(self, name)
            list_value = None
            if name in PARAMETERIZED_PERMISSIONS:
                list_name = PARAMETERIZED_PERMISSIONS[name]
                list_value = getattr(self, list_name)
            if value or list_value:
                yield PermissionInfo(name, allow=PermissionInfo.ALLOW_ALL if value else list_value)

    def view_web_app(self, master_app_id):
        return self.view_web_apps or master_app_id in self.view_web_apps_list

=======
>>>>>>> 272ed2a1
    def view_report(self, report):
        return self.view_reports or report in self.view_report_list

    def has(self, permission, data=None):
        if data:
            return getattr(self, permission)(data)
        else:
            return getattr(self, permission)

    def _getattr(self, name):
        a = getattr(self, name)
        if isinstance(a, list):
            a = set(a)
        return a

    def __eq__(self, other):
        for name in self.properties():
            if self._getattr(name) != other._getattr(name):
                return False
        return True

    @classmethod
    def max(cls):
        return Permissions._all(True)

    @classmethod
    def min(cls):
        return Permissions._all(False)

    @classmethod
    def _all(cls, value: bool):
        perms = Permissions()
        for name in Permissions.permission_names():
            setattr(perms, name, value)
        return perms

class UserRolePresets(object):
    # this is kind of messy, but we're only marking for translation (and not using ugettext_lazy)
    # because these are in JSON and cannot be serialized
    # todo: apply translation to these in the UI
    # note: these are also tricky to change because these are just some default names,
    # that end up being stored in the database. Think about the consequences of changing these before you do.
    READ_ONLY_NO_REPORTS = ugettext_noop("Read Only (No Reports)")
    APP_EDITOR = ugettext_noop("App Editor")
    READ_ONLY = ugettext_noop("Read Only")
    FIELD_IMPLEMENTER = ugettext_noop("Field Implementer")
    BILLING_ADMIN = ugettext_noop("Billing Admin")
    INITIAL_ROLES = (
        READ_ONLY,
        APP_EDITOR,
        FIELD_IMPLEMENTER,
        BILLING_ADMIN
    )

    ID_NAME_MAP = {
        'read-only-no-reports': READ_ONLY_NO_REPORTS,
        'no-permissions': READ_ONLY,
        'read-only': READ_ONLY,
        'field-implementer': FIELD_IMPLEMENTER,
        'edit-apps': APP_EDITOR,
        'billing-admin': BILLING_ADMIN
    }

    # skip legacy duplicate ('no-permissions')
    NAME_ID_MAP = {name: id for id, name in ID_NAME_MAP.items() if id != 'no-permissions'}

    @classmethod
    def get_preset_role_id(cls, name):
        return cls.NAME_ID_MAP.get(name, None)

    @classmethod
    def get_preset_role_name(cls, role_id):
        return cls.ID_NAME_MAP.get(role_id, None)

    @classmethod
    def get_preset_map(cls):
        return {
            cls.READ_ONLY_NO_REPORTS: lambda: Permissions(),
            cls.READ_ONLY: lambda: Permissions(view_reports=True),
            cls.FIELD_IMPLEMENTER: lambda: Permissions(edit_commcare_users=True,
                                                       view_commcare_users=True,
                                                       edit_groups=True,
                                                       view_groups=True,
                                                       edit_locations=True,
                                                       view_locations=True,
                                                       edit_shared_exports=True,
                                                       view_reports=True),
            cls.APP_EDITOR: lambda: Permissions(edit_apps=True, view_apps=True, view_reports=True),
            cls.BILLING_ADMIN: lambda: Permissions(edit_billing=True)
        }

    @classmethod
    def get_permissions(cls, preset):
        preset_map = cls.get_preset_map()
        if preset not in preset_map:
            return None
        return preset_map[preset]()

    @classmethod
    def get_role_name_with_matching_permissions(cls, permissions):
        for name, factory in UserRolePresets.get_preset_map().items():
            if factory() == permissions:
                return name


class UserRole(SyncCouchToSQLMixin, QuickCachedDocumentMixin, Document):
    domain = StringProperty()
    name = StringProperty()
    default_landing_page = StringProperty(
        choices=[page.id for page in ALL_LANDING_PAGES],
    )
    permissions = SchemaProperty(Permissions)
    # role can be assigned by all non-admins
    is_non_admin_editable = BooleanProperty(default=False)
    # role assignable by specific non-admins
    assignable_by = StringListProperty(default=[])
    is_archived = BooleanProperty(default=False)
    upstream_id = StringProperty()

    @classmethod
    def by_domain(cls, domain, include_archived=False):
        all_roles = cls.view(
            'users/roles_by_domain',
            startkey=[domain],
            endkey=[domain, {}],
            include_docs=True,
            reduce=False,
        )
        if include_archived:
            return list(all_roles)
        return [x for x in all_roles if not x.is_archived]

    @classmethod
    def by_domain_and_name(cls, domain, name):
        all_roles = cls.view(
            'users/roles_by_domain',
            key=[domain, name],
            include_docs=True,
            reduce=False,
        )
        return list(all_roles)

    @classmethod
    def create(cls, domain, name, **kwargs):
        role = cls(domain=domain, name=name, **kwargs)
        role.save()
        return role

    @classmethod
    def get_default(cls, domain=None):
        return cls(permissions=Permissions(), domain=domain, name=None)

    @classmethod
    def get_preset_role_id(cls, name):
        return UserRolePresets.get_preset_role_id(name)

    @classmethod
    def admin_role(cls, domain):
        return AdminUserRole(domain=domain)

    @property
    def has_users_assigned(self):
        from corehq.apps.es.users import UserES
        return bool(UserES().is_active().domain(self.domain).role_id(self._id).count())

    def get_qualified_id(self):
        return 'user-role:%s' % self.get_id

    def accessible_by_non_admin_role(self, role_id):
        return self.is_non_admin_editable or (role_id and role_id in self.assignable_by)

    @classmethod
    def _migration_get_fields(cls):
        return [
            "domain",
            "name",
            "default_landing_page",
            "is_non_admin_editable",
            "is_archived",
            "upstream_id",
        ]

    @classmethod
    def _migration_get_sql_model_class(cls):
        return SQLUserRole

    def _migration_sync_submodels_to_sql(self, sql_object):
        if not sql_object._get_pk_val():
            sql_object.save(sync_to_couch=False)
        migrate_role_permissions_to_sql(self, sql_object)
        migrate_role_assignable_by_to_sql(self, sql_object)


class AdminUserRole(UserRole):

    def __init__(self, domain):
        super(AdminUserRole, self).__init__(domain=domain, name='Admin', permissions=Permissions.max())

    def get_qualified_id(self):
        return 'admin'


class DomainMembershipError(Exception):
    pass


class DomainPermissionsMirror(models.Model):
    # These are both domain names
    source = models.CharField(max_length=126, db_index=True)
    mirror = models.CharField(max_length=126, db_index=True, unique=True)

    @classmethod
    def mirror_domains(cls, source_domain):
        try:
            return [o.mirror for o in cls.objects.filter(source=source_domain)]
        except DomainPermissionsMirror.DoesNotExist:
            return []

    @classmethod
    def source_domain(cls, mirror_domain):
        try:
            return cls.objects.get(mirror=mirror_domain).source
        except DomainPermissionsMirror.DoesNotExist:
            return None


class Membership(DocumentSchema):
    # If we find a need for making UserRoles more general and decoupling it from a domain
    # then most of the role stuff from Domain membership can be put in here
    is_admin = BooleanProperty(default=False)


class DomainMembership(Membership):
    """
    Each user can have multiple accounts on individual domains
    """

    domain = StringProperty()
    timezone = StringProperty(default=getattr(settings, "TIME_ZONE", "UTC"))
    override_global_tz = BooleanProperty(default=False)
    role_id = StringProperty()
    # This should not be set directly but using set_location method only
    location_id = StringProperty()
    assigned_location_ids = StringListProperty()
    program_id = StringProperty()
    last_accessed = DateProperty()

    @property
    def permissions(self):
        if self.role:
            return self.role.permissions
        else:
            return Permissions()

    @classmethod
    def wrap(cls, data):
        if data.get('subject'):
            data['domain'] = data['subject']
            del data['subject']

        return super(DomainMembership, cls).wrap(data)

    @property
    @memoized
    def role(self):
        if self.is_admin:
            return UserRole.admin_role(self.domain)
        elif self.role_id:
            try:
                return UserRole.get(self.role_id)
            except ResourceNotFound:
                logging.exception('no role with id %s found in domain %s' % (self.role_id, self.domain))
                return None
        else:
            return None

    def has_permission(self, permission, data=None):
        return self.is_admin or self.permissions.has(permission, data)

    def viewable_reports(self):
        return self.permissions.view_report_list

    class Meta(object):
        app_label = 'users'


class IsMemberOfMixin(DocumentSchema):

    def _is_member_of(self, domain, allow_mirroring):
        if self.is_global_admin() and not domain_restricts_superusers(domain):
            return True

        domains = self.get_domains()
        if domain in domains:
            return True

        if allow_mirroring:
            source_domain = DomainPermissionsMirror.source_domain(domain)
            if source_domain:
                return self.is_member_of(source_domain, allow_mirroring=False)

        return False

    def is_member_of(self, domain_qs, allow_mirroring=False):
        """
        Takes either a domain name or a domain object and returns whether the user is part of that domain
        """

        try:
            domain = domain_qs.name
        except Exception:
            domain = domain_qs
        return self._is_member_of(domain, allow_mirroring)

    def is_global_admin(self):
        # subclasses to override if they want this functionality
        return False


class _AuthorizableMixin(IsMemberOfMixin):
    """
        Use either SingleMembershipMixin or MultiMembershipMixin instead of this
    """

    def get_domain_membership(self, domain, allow_mirroring=True):
        domain_membership = None
        try:
            for d in self.domain_memberships:
                if d.domain == domain:
                    domain_membership = d
                    if domain not in self.domains:
                        raise self.Inconsistent("Domain '%s' is in domain_memberships but not domains" % domain)
            if not domain_membership:
                if domain in self.domains:
                    raise self.Inconsistent("Domain '%s' is in domain but not in domain_memberships" % domain)
                if allow_mirroring:
                    source_domain = DomainPermissionsMirror.source_domain(domain)
                    return self.get_domain_membership(source_domain, allow_mirroring=False)
        except self.Inconsistent as e:
            logging.warning(e)
            self.domains = [d.domain for d in self.domain_memberships]
        return domain_membership

    def add_domain_membership(self, domain, timezone=None, **kwargs):
        for d in self.domain_memberships:
            if d.domain == domain:
                if domain not in self.domains:
                    raise self.Inconsistent("Domain '%s' is in domain_memberships but not domains" % domain)
                return

        domain_obj = Domain.get_by_name(domain, strict=True)

        if timezone:
            domain_membership = DomainMembership(domain=domain, timezone=timezone, **kwargs)
        else:
            domain_membership = DomainMembership(domain=domain,
                                            timezone=domain_obj.default_timezone,
                                            **kwargs)
        self.domain_memberships.append(domain_membership)
        self.domains.append(domain)

    def add_as_web_user(self, domain, role, location_id=None, program_id=None):
        domain_obj = Domain.get_by_name(domain)
        self.add_domain_membership(domain=domain)
        self.set_role(domain, role)
        if domain_obj.commtrack_enabled:
            self.get_domain_membership(domain).program_id = program_id
        if domain_obj.uses_locations and location_id:
            self.set_location(domain, location_id)
        self.save()

    def delete_domain_membership(self, domain, create_record=False):
        """
        If create_record is True, a DomainRemovalRecord is created so that the
        action can be undone, and the DomainRemovalRecord is returned.

        If create_record is True but the domain membership is not found,
        then None is returned.
        """
        self.get_by_user_id.clear(self.__class__, self.user_id, domain)
        record = None

        for i, dm in enumerate(self.domain_memberships):
            if dm.domain == domain:
                if create_record:
                    record = DomainRemovalRecord(
                        domain=domain,
                        user_id=self.user_id,
                        domain_membership=dm,
                    )
                del self.domain_memberships[i]
                break

        for i, domain_name in enumerate(self.domains):
            if domain_name == domain:
                del self.domains[i]
                break

        if record:
            record.save()
            return record

    def transfer_domain_membership(self, domain, to_user, create_record=False, is_admin=True):
        to_user.add_domain_membership(domain, is_admin=is_admin)
        self.delete_domain_membership(domain, create_record=create_record)

    @memoized
    def is_domain_admin(self, domain=None):
        if not domain:
            # hack for template
            if hasattr(self, 'current_domain'):
                # this is a hack needed because we can't pass parameters from views
                domain = self.current_domain
            else:
                return False  # no domain, no admin
        if self.is_global_admin() and (domain is None or not domain_restricts_superusers(domain)):
            return True
        dm = self.get_domain_membership(domain, allow_mirroring=True)
        if dm:
            return dm.is_admin
        else:
            return False

    def get_domains(self):
        domains = [dm.domain for dm in self.domain_memberships]
        if set(domains) == set(self.domains):
            return domains
        else:
            raise self.Inconsistent("domains and domain_memberships out of sync")

    @memoized
    def has_permission(self, domain, permission, data=None, restrict_global_admin=False):
        if not restrict_global_admin:
            # is_admin is the same as having all the permissions set
            if self.is_global_admin() and (domain is None or not domain_restricts_superusers(domain)):
                return True
            elif self.is_domain_admin(domain):
                return True

        dm = self.get_domain_membership(domain, allow_mirroring=True)
        if dm:
            # an admin has access to all features by default, restrict that if needed
            if dm.is_admin and restrict_global_admin:
                return False
            return dm.has_permission(permission, data)
        return False

    @memoized
    def get_role(self, domain=None, checking_global_admin=True, allow_mirroring=False):
        """
        Get the role object for this user
        """
        if domain is None:
            # default to current_domain for django templates
            if hasattr(self, 'current_domain'):
                domain = self.current_domain
            else:
                domain = None

        if checking_global_admin and self.is_global_admin():
            return UserRole.admin_role(domain)
        if self.is_member_of(domain, allow_mirroring):
            return self.get_domain_membership(domain, allow_mirroring).role
        else:
            raise DomainMembershipError()

    def set_role(self, domain, role_qualified_id):
        """
        role_qualified_id is either 'admin' 'user-role:[id]'
        """
        from corehq.apps.users.role_utils import get_or_create_role_with_permissions

        dm = self.get_domain_membership(domain)
        dm.is_admin = False
        if role_qualified_id == "admin":
            dm.is_admin = True
            dm.role_id = None
        elif role_qualified_id.startswith('user-role:'):
            dm.role_id = role_qualified_id[len('user-role:'):]
        elif role_qualified_id in UserRolePresets.ID_NAME_MAP:
            role_name = UserRolePresets.get_preset_role_name(role_qualified_id)
            permissions = UserRolePresets.get_permissions(role_name)
            dm.role_id = get_or_create_role_with_permissions(domain, role_name, permissions).get_id
        elif role_qualified_id == 'none':
            dm.role_id = None
        else:
            raise Exception("unexpected role_qualified_id is %r" % role_qualified_id)

        self.has_permission.reset_cache(self)
        self.get_role.reset_cache(self)

    def role_label(self, domain=None):
        if not domain:
            try:
                domain = self.current_domain
            except (AttributeError, KeyError):
                return None
        try:
            return self.get_role(domain, checking_global_admin=False).name
        except TypeError:
            return _("Unknown User")
        except DomainMembershipError:
            if self.is_global_admin():
                return _("Dimagi User")
            if self.is_member_of(domain, allow_mirroring=True):
                return _("Enterprise User")
            return _("Unauthorized User")
        except Exception:
            return None


class SingleMembershipMixin(_AuthorizableMixin):
    domain_membership = SchemaProperty(DomainMembership)

    @property
    def domains(self):
        return [self.domain]

    @property
    def domain_memberships(self):
        return [self.domain_membership]

    def add_domain_membership(self, domain, timezone=None, **kwargs):
        raise NotImplementedError

    def delete_domain_membership(self, domain, create_record=False):
        raise NotImplementedError

    def transfer_domain_membership(self, domain, user, create_record=False):
        raise NotImplementedError


class MultiMembershipMixin(_AuthorizableMixin):
    domains = StringListProperty()
    domain_memberships = SchemaListProperty(DomainMembership)


class LowercaseStringProperty(StringProperty):
    """
    Make sure that the string is always lowercase'd
    """

    def __init__(self, validators=None, *args, **kwargs):
        if validators is None:
            validators = ()

        def check_lowercase(value):
            if value and any(char.isupper() for char in value):
                raise BadValueError('uppercase characters not allowed')

        validators += (check_lowercase,)
        super(LowercaseStringProperty, self).__init__(validators=validators, *args, **kwargs)


class DjangoUserMixin(DocumentSchema):
    username = LowercaseStringProperty()
    first_name = StringProperty()
    last_name = StringProperty()
    email = LowercaseStringProperty()
    password = StringProperty()
    is_staff = BooleanProperty()
    is_active = BooleanProperty()
    is_superuser = BooleanProperty()
    last_login = DateTimeProperty()
    date_joined = DateTimeProperty()

    ATTRS = (
        'username',
        'first_name',
        'last_name',
        'email',
        'password',
        'is_staff',
        'is_active',
        'is_superuser',
        'last_login',
        'date_joined',
    )

    def set_password(self, raw_password):
        dummy = User()
        dummy.set_password(raw_password)
        self.password = dummy.password

    def check_password(self, password):
        """ Currently just for debugging"""
        dummy = User()
        dummy.password = self.password
        return dummy.check_password(password)


class EulaMixin(DocumentSchema):
    CURRENT_VERSION = '3.0'  # Set this to the most up to date version of the eula
    eulas = SchemaListProperty(LicenseAgreement)

    @classmethod
    def migrate_eula(cls, data):
        if 'eula' in data:
            data['eulas'] = [data['eula']]
            data['eulas'][0]['version'] = '1.0'
            del data['eula']
        return data

    def is_eula_signed(self, version=CURRENT_VERSION):
        if self.is_superuser:
            return True
        for eula in self.eulas:
            if eula.version == version:
                return eula.signed
        return False

    def get_eula(self, version):
        for eula in self.eulas:
            if eula.version == version:
                return eula
        return None

    @property
    def eula(self, version=CURRENT_VERSION):
        current_eula = self.get_eula(version)
        if not current_eula:
            current_eula = LicenseAgreement(type="End User License Agreement", version=version)
            self.eulas.append(current_eula)
        assert current_eula.type == "End User License Agreement"
        return current_eula


class DeviceAppMeta(DocumentSchema):
    """Metadata for an app on a device"""
    app_id = StringProperty()
    build_id = StringProperty()
    build_version = IntegerProperty()
    last_request = DateTimeProperty()
    last_submission = DateTimeProperty()
    last_sync = DateTimeProperty()
    last_heartbeat = DateTimeProperty()
    num_unsent_forms = IntegerProperty()
    num_quarantined_forms = IntegerProperty()

    def _update_latest_request(self):
        dates = [date for date in (self.last_submission, self.last_heartbeat, self.last_sync) if date]
        self.last_request = max(dates) if dates else None

    def merge(self, other):
        # ensure that last_request is updated
        self.last_request is None and self._update_latest_request()
        other.last_request is None and other._update_latest_request()

        if other.last_request <= self.last_request:
            return

        for key, prop in self.properties().items():
            new_val = getattr(other, key)
            if new_val:
                old_val = getattr(self, key)
                if not old_val:
                    setattr(self, key, new_val)
                    continue

                prop_is_date = isinstance(prop, DateTimeProperty)
                if prop_is_date and new_val > old_val:
                    setattr(self, key, new_val)
                elif not prop_is_date and old_val != new_val:
                    setattr(self, key, new_val)

        self._update_latest_request()


class DeviceIdLastUsed(DocumentSchema):
    device_id = StringProperty()
    last_used = DateTimeProperty()
    commcare_version = StringProperty()
    app_meta = SchemaListProperty(DeviceAppMeta)

    def update_meta(self, commcare_version=None, app_meta=None):
        if commcare_version:
            self.commcare_version = commcare_version
        if app_meta:
            self._merge_app_meta(app_meta)

    def _merge_app_meta(self, app_meta):
        current_meta = self.get_meta_for_app(app_meta.app_id)
        if not current_meta:
            app_meta._update_latest_request()
            self.app_meta.append(app_meta)
        else:
            current_meta.merge(app_meta)

    def get_meta_for_app(self, app_id):
        return filter_by_app(self.app_meta, app_id)

    def get_last_used_app_meta(self):
        try:
            return max(self.app_meta, key=lambda a: a.last_request)
        except ValueError:
            pass

    def __eq__(self, other):
        return all(getattr(self, p) == getattr(other, p) for p in self.properties())


class LastSubmission(DocumentSchema):
    """Metadata for form sumbissions. This data is keyed by app_id"""
    app_id = StringProperty()
    submission_date = DateTimeProperty()
    build_id = StringProperty()
    device_id = StringProperty()
    build_version = IntegerProperty()
    commcare_version = StringProperty()


class LastSync(DocumentSchema):
    """Metadata for syncs and restores. This data is keyed by app_id"""
    app_id = StringProperty()
    sync_date = DateTimeProperty()
    build_version = IntegerProperty()


class LastBuild(DocumentSchema):
    """
    Build info for the app on the user's phone
    when they last synced or submitted or sent heartbeat request
    """
    app_id = StringProperty()
    build_profile_id = StringProperty()
    build_version = IntegerProperty()
    build_version_date = DateTimeProperty()


class ReportingMetadata(DocumentSchema):
    last_submissions = SchemaListProperty(LastSubmission)
    last_submission_for_user = SchemaProperty(LastSubmission)
    last_syncs = SchemaListProperty(LastSync)
    last_sync_for_user = SchemaProperty(LastSync)
    last_builds = SchemaListProperty(LastBuild)
    last_build_for_user = SchemaProperty(LastBuild)


class CouchUser(Document, DjangoUserMixin, IsMemberOfMixin, EulaMixin):
    """
    A user (for web and commcare)
    """
    base_doc = 'CouchUser'

    # todo: it looks like this is only ever set to a useless string and we should probably just remove it
    # https://github.com/dimagi/commcare-hq/pull/14087#discussion_r90423396
    device_ids = ListProperty()

    # this is the real list of devices
    devices = SchemaListProperty(DeviceIdLastUsed)
    # most recent device with most recent app for easy reporting
    last_device = SchemaProperty(DeviceIdLastUsed)

    phone_numbers = ListProperty()
    created_on = DateTimeProperty(default=datetime(year=1900, month=1, day=1))
    last_modified = DateTimeProperty()
    #    For now, 'status' is things like:
    #        ('auto_created',     'Automatically created from form submission.'),
    #        ('phone_registered', 'Registered from phone'),
    #        ('site_edited',     'Manually added or edited from the HQ website.'),
    status = StringProperty()
    language = StringProperty()
    subscribed_to_commcare_users = BooleanProperty(default=False)
    announcements_seen = ListProperty()
    user_data = DictProperty()      # use metadata property instead of accessing this directly
    # This should not be set directly but using set_location method only
    location_id = StringProperty()
    assigned_location_ids = StringListProperty()
    has_built_app = BooleanProperty(default=False)
    analytics_enabled = BooleanProperty(default=True)

    two_factor_auth_disabled_until = DateTimeProperty()
    login_attempts = IntegerProperty(default=0)
    attempt_date = DateProperty()

    reporting_metadata = SchemaProperty(ReportingMetadata)

    _user = None

    @classmethod
    def wrap(cls, data, should_save=False):
        if "organizations" in data:
            del data["organizations"]
            should_save = True

        data = cls.migrate_eula(data)

        couch_user = super(CouchUser, cls).wrap(data)
        if should_save:
            couch_user.save()

        return couch_user

    class AccountTypeError(Exception):
        pass

    class Inconsistent(Exception):
        pass

    class InvalidID(Exception):
        pass

    class UnsuportedOperation(Exception):
        pass

    def __repr__(self):
        # copied from jsonobject/base.py
        name = self.__class__.__name__
        predefined_properties = set(self._properties_by_attr)
        predefined_property_keys = set(self._properties_by_attr[p].name
                                       for p in predefined_properties)
        dynamic_properties = set(self._wrapped) - predefined_property_keys

        # redact hashed password
        properties = sorted(predefined_properties - {'password'}) + sorted(dynamic_properties - {'password'})

        return '{name}({keyword_args})'.format(
            name=name,
            keyword_args=', '.join('{key}={value!r}'.format(
                key=key,
                value=getattr(self, key)
            ) for key in properties),
        )

    @property
    def metadata(self):
        return self.user_data

    def update_metadata(self, data):
        self.user_data.update(data)

    def pop_metadata(self, key, default=None):
        return self.user_data.pop(key, default)

    @property
    def two_factor_disabled(self):
        return (
            self.two_factor_auth_disabled_until
            and datetime.utcnow() < self.two_factor_auth_disabled_until
        )

    @property
    def is_dimagi(self):
        return self.username.endswith('@dimagi.com')

    def is_locked_out(self):
        return self.supports_lockout() and self.should_be_locked_out()

    def should_be_locked_out(self):
        return self.login_attempts >= MAX_LOGIN_ATTEMPTS

    @property
    def raw_username(self):
        if self.doc_type == "CommCareUser":
            return self.username.split("@")[0]
        else:
            return self.username

    @property
    def username_in_report(self):
        return user_display_string(self.username, self.first_name, self.last_name)

    def html_username(self):
        username = self.raw_username
        if '@' in username:
            html = "<span class='user_username'>%s</span><span class='user_domainname'>@%s</span>" % \
                   tuple(username.split('@'))
        else:
            html = "<span class='user_username'>%s</span>" % username
        return html

    @property
    def userID(self):
        return self._id

    user_id = userID

    def __str__(self):
        return "<%s '%s'>" % (self.__class__.__name__, self.get_id)

    def get_email(self):
        # Do not change the name of this method because this ends up implementing
        # get_email() from the CommCareMobileContactMixin for the CommCareUser
        return self.email

    def is_commcare_user(self):
        return self._get_user_type() == 'commcare'

    def is_web_user(self):
        return self._get_user_type() == 'web'

    def supports_lockout(self):
        return self.is_web_user() or toggles.MOBILE_LOGIN_LOCKOUT.enabled(self.domain)

    def _get_user_type(self):
        if self.doc_type == 'WebUser':
            return 'web'
        elif self.doc_type == 'CommCareUser':
            return 'commcare'
        else:
            raise NotImplementedError(f'Unrecognized user type {self.doc_type!r}')

    @property
    def full_name(self):
        return ("%s %s" % (self.first_name or '', self.last_name or '')).strip()

    @property
    def human_friendly_name(self):
        return self.full_name if self.full_name else self.raw_username

    @property
    def name_in_filters(self):
        username = self.username.split("@")[0]
        return "%s <%s>" % (self.full_name, username) if self.full_name else username

    @property
    def days_since_created(self):
        # Note this does not round, but returns the floor of days since creation
        return (datetime.utcnow() - self.created_on).days

    @property
    def timestamp_created(self):
        return get_timestamp(self.created_on)

    formatted_name = full_name
    name = full_name

    def set_full_name(self, full_name):
        data = full_name.split()
        self.first_name = data.pop(0)
        self.last_name = ' '.join(data)

    @property
    def user_session_data(self):
        from corehq.apps.custom_data_fields.models import (
            SYSTEM_PREFIX,
            COMMCARE_USER_TYPE_KEY,
            COMMCARE_USER_TYPE_DEMO
        )

        session_data = self.metadata

        if self.is_commcare_user() and self.is_demo_user:
            session_data.update({
                COMMCARE_USER_TYPE_KEY: COMMCARE_USER_TYPE_DEMO
            })

        session_data.update({
            '{}_first_name'.format(SYSTEM_PREFIX): self.first_name,
            '{}_last_name'.format(SYSTEM_PREFIX): self.last_name,
            '{}_phone_number'.format(SYSTEM_PREFIX): self.phone_number,
        })
        return session_data

    def delete(self, deleted_by, deleted_via=None):
        self.clear_quickcache_for_user()
        try:
            user = self.get_django_user()
            user.delete()
            if deleted_by:
                log_model_change(user, deleted_by, message=f"deleted_via: {deleted_via}",
                                 action=ModelAction.DELETE)
        except User.DoesNotExist:
            pass
        super(CouchUser, self).delete()  # Call the "real" delete() method.

    def delete_phone_number(self, phone_number):
        for i in range(0, len(self.phone_numbers)):
            if self.phone_numbers[i] == phone_number:
                del self.phone_numbers[i]
                break
        self.save()
        self.delete_phone_entry(phone_number)

    def get_django_user(self, use_primary_db=False):
        queryset = User.objects
        if use_primary_db:
            queryset = queryset.using(router.db_for_write(User))
        return queryset.get(username__iexact=self.username)

    def add_phone_number(self, phone_number, default=False, **kwargs):
        """ Don't add phone numbers if they already exist """
        if not isinstance(phone_number, str):
            phone_number = str(phone_number)
        self.phone_numbers = _add_to_list(self.phone_numbers, phone_number, default)

    def set_default_phone_number(self, phone_number):
        self.add_phone_number(phone_number, True)
        self.save()

    @property
    def default_phone_number(self):
        return _get_default(self.phone_numbers)
    phone_number = default_phone_number

    def phone_numbers_extended(self, requesting_user):
        """
        Returns information about the status of each of this user's phone numbers.
        requesting_user - The user that is requesting this information (from a view)
        """
        from corehq.apps.sms.models import PhoneNumber
        from corehq.apps.hqwebapp.doc_info import get_object_url

        phone_entries = self.get_phone_entries()

        def get_phone_info(phone):
            info = {}
            phone_entry = phone_entries.get(apply_leniency(phone))

            if phone_entry and phone_entry.verified:
                status = 'verified'
            elif phone_entry and phone_entry.pending_verification:
                status = 'pending'
            else:
                duplicate = PhoneNumber.get_reserved_number(phone)
                if duplicate:
                    status = 'duplicate'
                    if requesting_user.is_member_of(duplicate.domain):
                        info['dup_url'] = get_object_url(duplicate.domain,
                            duplicate.owner_doc_type, duplicate.owner_id)
                else:
                    status = 'unverified'

            info.update({'number': phone, 'status': status})
            return info

        return [get_phone_info(phone) for phone in self.phone_numbers]

    @property
    def couch_id(self):
        return self._id

    # Couch view wrappers
    @classmethod
    def all(cls):
        return CouchUser.view("users/by_username", include_docs=True, reduce=False)

    @classmethod
    def username_exists(cls, username):
        reduced = cls.view('users/by_username', key=username, reduce=True).all()
        if reduced:
            return reduced[0]['value'] > 0
        return False

    @classmethod
    def by_domain(cls, domain, is_active=True, reduce=False, limit=None, skip=0, strict=False, doc_type=None):
        flag = "active" if is_active else "inactive"
        doc_type = doc_type or cls.__name__
        if cls.__name__ == "CouchUser":
            key = [flag, domain]
        else:
            key = [flag, domain, doc_type]
        extra_args = dict()
        if not reduce:
            extra_args.update(include_docs=True)
            if limit is not None:
                extra_args.update(
                    limit=limit,
                    skip=skip
                )

        return cls.view("users/by_domain",
            reduce=reduce,
            startkey=key,
            endkey=key + [{}],
            #stale=None if strict else settings.COUCH_STALE_QUERY,
            **extra_args
        ).all()

    @classmethod
    def ids_by_domain(cls, domain, is_active=True):
        flag = "active" if is_active else "inactive"
        if cls.__name__ == "CouchUser":
            key = [flag, domain]
        else:
            key = [flag, domain, cls.__name__]
        return [r['id'] for r in cls.get_db().view("users/by_domain",
            startkey=key,
            endkey=key + [{}],
            reduce=False,
            include_docs=False,
        )]

    @classmethod
    def total_by_domain(cls, domain, is_active=True):
        data = cls.by_domain(domain, is_active, reduce=True)
        return data[0].get('value', 0) if data else 0

    @classmethod
    def phone_users_by_domain(cls, domain):
        return CouchUser.view("users/phone_users_by_domain",
            startkey=[domain],
            endkey=[domain, {}],
            include_docs=True,
        )

    def is_previewer(self):
        from django.conf import settings
        return (self.is_superuser or
                bool(re.compile(settings.PREVIEWER_RE).match(self.username)))

    def sync_from_django_user(self, django_user):
        if not django_user:
            django_user = self.get_django_user()
        for attr in DjangoUserMixin.ATTRS:
            # name might be truncated so don't backwards sync
            one_way_attrs = ['first_name', 'last_name']
            if attr not in one_way_attrs or not getattr(self, attr):
                # don't sync one-way attrs back to couch unless we didn't have
                # something there in the first place. this is hack to allow
                # unit test workflows that create the django user first to work
                setattr(self, attr, getattr(django_user, attr))

    def sync_to_django_user(self):
        try:
            django_user = self.get_django_user()
        except User.DoesNotExist:
            django_user = User(username=self.username)
        for attr in DjangoUserMixin.ATTRS:
            attr_val = getattr(self, attr)
            if attr in [
                'is_active',
                'is_staff',
                'is_superuser',
            ]:
                attr_val = attr_val if attr_val is True else False
            elif not attr_val and attr != 'last_login':
                attr_val = ''
            # truncate names when saving to django
            if attr == 'first_name' or attr == 'last_name':
                attr_val = attr_val[:30]
            setattr(django_user, attr, attr_val)
        django_user.DO_NOT_SAVE_COUCH_USER = True
        return django_user

    @classmethod
    def wrap_correctly(cls, source, allow_deleted_doc_types=False):
        try:
            doc_type = source['doc_type']
        except KeyError as err:
            raise KeyError(f"'doc_type' not found in {source!r}") from err
        if allow_deleted_doc_types:
            doc_type = doc_type.replace(DELETED_SUFFIX, '')

        return {
            'WebUser': WebUser,
            'CommCareUser': CommCareUser,
            'FakeUser': FakeUser,
        }[doc_type].wrap(source)

    @classmethod
    @quickcache(['username'], skip_arg="strict")
    def get_by_username(cls, username, strict=False):
        if not username:
            return None

        view_result = cls.get_db().view(
            'users/by_username',
            key=username,
            include_docs=True,
            reduce=False,
        )
        result = view_result.all()
        if len(result) > 1:
            raise MultipleResultsFound('"{}": {}'.format(
                username, ', '.join([row['id'] for row in result])
            ))
        result = result[0] if result else None
        if result and result['doc'] and result['doc']['username'] == username:
            couch_user = cls.wrap_correctly(result['doc'])
            cls.get_by_user_id.set_cached_value(couch_user.__class__, couch_user.get_id).to(couch_user)
            return couch_user
        else:
            return None

    def clear_quickcache_for_user(self):
        from corehq.apps.domain.views.base import (
            get_domain_links_for_dropdown,
            get_mirror_domain_links_for_dropdown,
        )
        from corehq.apps.sms.util import is_user_contact_active

        self.get_by_username.clear(self.__class__, self.username)
        self.get_by_user_id.clear(self.__class__, self.user_id)
        username_to_user_id.clear(self.username)
        domains = getattr(self, 'domains', None)
        if domains is None:
            domain = getattr(self, 'domain', None)
            domains = [domain] if domain else []
        for domain in domains:
            self.get_by_user_id.clear(self.__class__, self.user_id, domain)
            is_user_contact_active.clear(domain, self.user_id)
        Domain.active_for_couch_user.clear(self)
        get_domain_links_for_dropdown.clear(self)
        get_mirror_domain_links_for_dropdown.clear(self)

    @classmethod
    @quickcache(['userID', 'domain'])
    def get_by_user_id(cls, userID, domain=None):
        """
        if domain is given, checks to make sure the user is a member of that domain
        returns None if there's no user found or if the domain check fails
        """
        try:
            couch_user = cls.wrap_correctly(cls.get_db().get(userID))
        except ResourceNotFound:
            return None
        if couch_user.doc_type != cls.__name__ and cls.__name__ != "CouchUser":
            raise CouchUser.AccountTypeError()
        if domain:
            if not couch_user.is_member_of(domain):
                return None
        cls.get_by_username.set_cached_value(couch_user.__class__, couch_user.username).to(couch_user)
        return couch_user

    @classmethod
    def from_django_user(cls, django_user, strict=False):
        return cls.get_by_username(django_user.username, strict=strict)

    @classmethod
    def create(cls, domain, username, password, created_by, created_via, email=None, uuid='', date='',
               first_name='', last_name='', metadata=None, **kwargs):
        try:
            django_user = User.objects.using(router.db_for_write(User)).get(username=username)
        except User.DoesNotExist:
            django_user = create_user(
                username, password=password, email=email,
                first_name=first_name, last_name=last_name, **kwargs
            )

        if uuid:
            if not re.match(r'[\w-]+', uuid):
                raise cls.InvalidID('invalid id %r' % uuid)
            couch_user = cls(_id=uuid)
        else:
            couch_user = cls()

        if date:
            couch_user.created_on = force_to_datetime(date)
        else:
            couch_user.created_on = datetime.utcnow()

        if 'user_data' in kwargs:
            raise ValueError("Do not access user_data directly, pass metadata argument to create.")
        metadata = metadata or {}
        metadata.update({'commcare_project': domain})
        couch_user.update_metadata(metadata)
        couch_user.sync_from_django_user(django_user)
        return couch_user

    def to_be_deleted(self):
        return self.base_doc.endswith(DELETED_SUFFIX)

    @classmethod
    def save_docs(cls, docs, **kwargs):
        utcnow = datetime.utcnow()
        for doc in docs:
            doc['last_modified'] = utcnow
        super(CouchUser, cls).save_docs(docs, **kwargs)
        for user in docs:
            user.clear_quickcache_for_user()

    bulk_save = save_docs

    def save(self, fire_signals=True, **params):
        self.last_modified = datetime.utcnow()
        self.clear_quickcache_for_user()
        with CriticalSection(['username-check-%s' % self.username], timeout=120):
            # test no username conflict
            by_username = self.get_db().view('users/by_username', key=self.username, reduce=False).first()
            if by_username and by_username['id'] != self._id:
                raise self.Inconsistent("CouchUser with username %s already exists" % self.username)

            if self._rev and not self.to_be_deleted():
                django_user = self.sync_to_django_user()
                django_user.save()

            super(CouchUser, self).save(**params)

        if fire_signals:
            from .signals import couch_user_post_save
            results = couch_user_post_save.send_robust(sender='couch_user', couch_user=self)
            log_signal_errors(results, "Error occurred while syncing user (%s)", {'username': self.username})

    @classmethod
    def django_user_post_save_signal(cls, sender, django_user, created, max_tries=3):
        if hasattr(django_user, 'DO_NOT_SAVE_COUCH_USER'):
            del django_user.DO_NOT_SAVE_COUCH_USER
        else:
            couch_user = cls.from_django_user(django_user)
            if couch_user:
                couch_user.sync_from_django_user(django_user)

                try:
                    # avoid triggering cyclical sync
                    super(CouchUser, couch_user).save(**get_safe_write_kwargs())
                except ResourceConflict:
                    if max_tries > 0:
                        couch_user.clear_quickcache_for_user()
                        cls.django_user_post_save_signal(sender, django_user, created, max_tries - 1)
                    else:
                        raise

                couch_user.clear_quickcache_for_user()

    def is_deleted(self):
        return self.base_doc.endswith(DELETED_SUFFIX)

    def get_viewable_reports(self, domain=None, name=False, slug=False):
        def slug_name(model):
            try:
                if slug:
                    return to_function(model).slug
                if name:
                    return to_function(model).name
            except AttributeError:
                logging.warning("Unable to load report model: %s", model)
                return None

        models = self._get_viewable_report_slugs(domain)
        if slug or name:
            return [_f for _f in [slug_name(m) for m in models] if _f]

        return models

    def _get_viewable_report_slugs(self, domain):
        try:
            domain = domain or self.current_domain
        except AttributeError:
            domain = None

        if self.is_commcare_user():
            role = self.get_role(domain)
            if role is None:
                return []
            else:
                return role.permissions.view_report_list
        else:
            dm = self.get_domain_membership(domain, allow_mirroring=True)
            return dm.viewable_reports() if dm else []

    def can_view_some_reports(self, domain):
        return self.can_view_reports(domain) or bool(self.get_viewable_reports(domain))

    def can_access_any_exports(self, domain=None):
        return self.can_view_reports(domain) or any([
            permission_slug for permission_slug in self._get_viewable_report_slugs(domain)
            if permission_slug in EXPORT_PERMISSIONS
        ])

    def can_login_as(self, domain):
        return (
            self.has_permission(domain, 'login_as_all_users')
            or self.has_permission(domain, 'limited_login_as')
        )

    def is_current_web_user(self, request):
        return self.user_id == request.couch_user.user_id

    # gets hit for can_view_reports, etc.
    def __getattr__(self, item):
        if item.startswith('can_'):
            perm = item[len('can_'):]
            if perm:
                fn = self._get_perm_check_fn(perm)
                fn.__name__ = item
                return fn

        raise AttributeError("'{}' object has no attribute '{}'".format(
            self.__class__.__name__, item))

    def _get_perm_check_fn(self, perm):
        def fn(domain=None, data=None):
            try:
                domain = domain or self.current_domain
            except AttributeError:
                domain = None
            return self.has_permission(domain, perm, data)
        return fn

    def get_location_id(self, domain):
        return getattr(self.get_domain_membership(domain), 'location_id', None)

    def set_has_built_app(self):
        if not self.has_built_app:
            self.has_built_app = True
            self.save()

    def log_user_create(self, created_by, created_via):
        if settings.UNIT_TESTING and created_by is None and created_via is None:
            return
        # fallback to self if not created by any user
        self_django_user = self.get_django_user(use_primary_db=True)
        created_by = created_by or self_django_user
        if isinstance(created_by, CouchUser):
            created_by = created_by.get_django_user()
        log_model_change(
            created_by,
            self_django_user,
            message=f"created_via: {created_via}",
            action=ModelAction.CREATE
        )


class CommCareUser(CouchUser, SingleMembershipMixin, CommCareMobileContactMixin):

    domain = StringProperty()
    registering_device_id = StringProperty()
    # used by loadtesting framework - should typically be empty
    loadtest_factor = IntegerProperty()
    is_demo_user = BooleanProperty(default=False)
    demo_restore_id = IntegerProperty()
    # used by user provisioning workflow. defaults to true unless explicitly overridden during
    # user creation
    is_account_confirmed = BooleanProperty(default=True)

    # This means that this user represents a location, and has a 1-1 relationship
    # with a location where location.location_type.has_user == True
    user_location_id = StringProperty()

    @classmethod
    def wrap(cls, data):
        # migrations from using role_id to using the domain_memberships
        role_id = None
        if 'role_id' in data:
            role_id = data["role_id"]
            del data['role_id']
        if not data.get('domain_membership', {}).get('domain', None):
            data['domain_membership'] = DomainMembership(
                domain=data.get('domain', ""), role_id=role_id
            ).to_json()
        if not data.get('user_data', {}).get('commcare_project'):
            data['user_data'] = dict(data['user_data'], **{'commcare_project': data['domain']})

        return super(CommCareUser, cls).wrap(data)

    @property
    def metadata(self):
        from corehq.apps.custom_data_fields.models import PROFILE_SLUG
        data = self.to_json().get('user_data', {})
        profile_id = data.get(PROFILE_SLUG)
        profile = self._get_user_data_profile(profile_id)
        if profile:
            data.update(profile.fields)
        return data

    def update_metadata(self, data):
        from corehq.apps.custom_data_fields.models import PROFILE_SLUG

        new_data = {**self.user_data, **data}

        profile = self._get_user_data_profile(new_data.get(PROFILE_SLUG))
        if profile:
            overlap = {k for k, v in profile.fields.items() if new_data.get(k) and v != new_data[k]}
            if overlap:
                raise ValueError("metadata properties conflict with profile: {}".format(", ".join(overlap)))
            for key in profile.fields.keys():
                new_data.pop(key, None)

        self.user_data = new_data

    def pop_metadata(self, key, default=None):
        return self.user_data.pop(key, default)

    def _get_user_data_profile(self, profile_id):
        from corehq.apps.users.views.mobile.custom_data_fields import UserFieldsView
        from corehq.apps.custom_data_fields.models import CustomDataFieldsProfile
        if not profile_id:
            return None

        try:
            profile = CustomDataFieldsProfile.objects.get(id=profile_id)
        except CustomDataFieldsProfile.DoesNotExist:
            raise ValueError("Could not find profile with id {}".format(profile_id))
        if profile.definition.domain != self.domain:
            raise ValueError("Could not find profile with id {}".format(profile_id))
        if profile.definition.field_type != UserFieldsView.field_type:
            raise ValueError("Could not find profile with id {}".format(profile_id))
        return profile

    def _is_demo_user_cached_value_is_stale(self):
        from corehq.apps.users.dbaccessors import get_practice_mode_mobile_workers
        cached_demo_users = get_practice_mode_mobile_workers.get_cached_value(self.domain)
        if cached_demo_users is not Ellipsis:
            cached_is_demo_user = any(user['_id'] == self._id for user in cached_demo_users)
            if cached_is_demo_user != self.is_demo_user:
                return True
        return False

    def clear_quickcache_for_user(self):
        from corehq.apps.users.dbaccessors import get_practice_mode_mobile_workers
        self.get_usercase_id.clear(self)
        get_loadtest_factor_for_user.clear(self.domain, self.user_id)

        if self._is_demo_user_cached_value_is_stale():
            get_practice_mode_mobile_workers.clear(self.domain)
        super(CommCareUser, self).clear_quickcache_for_user()

    def save(self, fire_signals=True, spawn_task=False, **params):
        is_new_user = self.new_document  # before saving, check if this is a new document
        super(CommCareUser, self).save(fire_signals=fire_signals, **params)

        if fire_signals:
            from corehq.apps.callcenter.tasks import sync_usercases_if_applicable
            from .signals import commcare_user_post_save
            results = commcare_user_post_save.send_robust(sender='couch_user', couch_user=self,
                                                          is_new_user=is_new_user)
            log_signal_errors(results, "Error occurred while syncing user (%s)", {'username': self.username})
            sync_usercases_if_applicable(self, spawn_task)

    def delete(self, deleted_by, deleted_via=None):
        from corehq.apps.ota.utils import delete_demo_restore_for_user
        # clear demo restore objects if any
        delete_demo_restore_for_user(self)

        super(CommCareUser, self).delete(deleted_by=deleted_by, deleted_via=deleted_via)

    @property
    @memoized
    def project(self):
        return Domain.get_by_name(self.domain)

    def is_domain_admin(self, domain=None):
        # cloudcare workaround
        return False

    @classmethod
    def create(cls,
               domain,
               username,
               password,
               created_by,
               created_via,
               email=None,
               uuid='',
               date='',
               phone_number=None,
               location=None,
               commit=True,
               is_account_confirmed=True,
               metadata=None,
               **kwargs):
        """
        Main entry point into creating a CommCareUser (mobile worker).
        """
        uuid = uuid or uuid4().hex
        # if the account is not confirmed, also set is_active false so they can't login
        if 'is_active' not in kwargs:
            kwargs['is_active'] = is_account_confirmed
        elif not is_account_confirmed:
            assert not kwargs['is_active'], \
                "it's illegal to create a user with is_active=True and is_account_confirmed=False"
        commcare_user = super(CommCareUser, cls).create(domain, username, password, created_by, created_via,
                                                        email, uuid, date, metadata=None, **kwargs)
        if phone_number is not None:
            commcare_user.add_phone_number(phone_number)

        device_id = kwargs.get('device_id', '')
        # populate the couch user
        commcare_user.domain = domain
        commcare_user.device_ids = [device_id]
        commcare_user.registering_device_id = device_id
        commcare_user.is_account_confirmed = is_account_confirmed
        commcare_user.domain_membership = DomainMembership(domain=domain, **kwargs)
        # metadata can't be set until domain is present
        if 'user_data' in kwargs:
            raise ValueError("Do not access user_data directly, pass metadata argument to create.")
        commcare_user.update_metadata(metadata or {})

        if location:
            commcare_user.set_location(location, commit=False)

        if commit:
            commcare_user.save(**get_safe_write_kwargs())
            commcare_user.log_user_create(created_by, created_via)
        return commcare_user

    @property
    def filter_flag(self):
        from corehq.apps.reports.models import HQUserType
        return HQUserType.ACTIVE

    @property
    def project(self):
        return Domain.get_by_name(self.domain)

    def is_commcare_user(self):
        return True

    def is_web_user(self):
        return False

    def to_ota_restore_user(self, request_user=None):
        return OTARestoreCommCareUser(
            self.domain,
            self,
            loadtest_factor=self.loadtest_factor or 1,
            request_user=request_user,
        )

    def _get_form_ids(self):
        return FormAccessors(self.domain).get_form_ids_for_user(self.user_id)

    def _get_case_ids(self):
        return CaseAccessors(self.domain).get_case_ids_by_owners([self.user_id])

    def _get_deleted_form_ids(self):
        return FormAccessors(self.domain).get_deleted_form_ids_for_user(self.user_id)

    def _get_deleted_case_ids(self):
        return CaseAccessors(self.domain).get_deleted_case_ids_by_owner(self.user_id)

    def get_owner_ids(self, domain=None):
        owner_ids = [self.user_id]
        owner_ids.extend([g._id for g in self.get_case_sharing_groups()])
        return owner_ids

    def unretire(self, unretired_by, unretired_via=None):
        """
        This un-deletes a user, but does not fully restore the state to
        how it previously was. Using this has these caveats:
        - It will not restore Case Indexes that were removed
        - It will not restore the user's phone numbers
        - It will not restore reminders for cases
        """
        NotAllowed.check(self.domain)
        by_username = self.get_db().view('users/by_username', key=self.username, reduce=False).first()
        if by_username and by_username['id'] != self._id:
            return False, "A user with the same username already exists in the system"
        if self.base_doc.endswith(DELETED_SUFFIX):
            self.base_doc = self.base_doc[:-len(DELETED_SUFFIX)]

        deleted_form_ids = self._get_deleted_form_ids()
        FormAccessors(self.domain).soft_undelete_forms(deleted_form_ids)

        deleted_case_ids = self._get_deleted_case_ids()
        CaseAccessors(self.domain).soft_undelete_cases(deleted_case_ids)

        undelete_system_forms.delay(self.domain, set(deleted_form_ids), set(deleted_case_ids))
        self.save()
        if unretired_by:
            log_model_change(
                unretired_by,
                self.get_django_user(use_primary_db=True),
                message=f"unretired_via: {unretired_via}",
            )
        return True, None

    def retire(self, deleted_by, deleted_via=None):
        NotAllowed.check(self.domain)
        suffix = DELETED_SUFFIX
        deletion_id = uuid4().hex
        deletion_date = datetime.utcnow()
        # doc_type remains the same, since the views use base_doc instead
        if not self.base_doc.endswith(suffix):
            self.base_doc += suffix
            self['-deletion_id'] = deletion_id
            self['-deletion_date'] = deletion_date

        deleted_cases = set()
        for case_id_list in chunked(self._get_case_ids(), 50):
            tag_cases_as_deleted_and_remove_indices.delay(self.domain, case_id_list, deletion_id, deletion_date)
            deleted_cases.update(case_id_list)

        deleted_forms = set()
        for form_id_list in chunked(self._get_form_ids(), 50):
            tag_forms_as_deleted_rebuild_associated_cases.delay(
                self.user_id, self.domain, form_id_list, deletion_id, deletion_date, deleted_cases=deleted_cases
            )
            deleted_forms.update(form_id_list)

        tag_system_forms_as_deleted.delay(self.domain, deleted_forms, deleted_cases, deletion_id, deletion_date)

        from corehq.apps.app_manager.views.utils import unset_practice_mode_configured_apps
        unset_practice_mode_configured_apps(self.domain, self.get_id)

        try:
            django_user = self.get_django_user()
        except User.DoesNotExist:
            pass
        else:
            django_user.delete()
            if deleted_by:
                log_model_change(deleted_by, django_user, message=f"deleted_via: {deleted_via}",
                                 action=ModelAction.DELETE)
        self.save()

    def confirm_account(self, password):
        if self.is_account_confirmed:
            raise IllegalAccountConfirmation('Account is already confirmed')
        assert not self.is_active, 'Active account should not be unconfirmed!'
        self.is_active = True
        self.is_account_confirmed = True
        self.set_password(password)
        self.save()

    def get_case_sharing_groups(self):
        from corehq.apps.groups.models import Group
        from corehq.apps.locations.models import get_case_sharing_groups_for_locations
        # get faked location group objects
        groups = list(get_case_sharing_groups_for_locations(
            self.get_sql_locations(self.domain),
            self._id
        ))

        groups += [group for group in Group.by_user_id(self._id) if group.case_sharing]
        return groups

    def get_reporting_groups(self):
        from corehq.apps.groups.models import Group
        return [group for group in Group.by_user_id(self._id) if group.reporting]

    @classmethod
    def cannot_share(cls, domain, limit=None, skip=0):
        users_checked = list(cls.by_domain(domain, limit=limit, skip=skip))
        if not users_checked:
            # stop fetching when you come back with none
            return []
        users = [user for user in users_checked if len(user.get_case_sharing_groups()) != 1]
        if limit is not None:
            total = cls.total_by_domain(domain)
            max_limit = min(total - skip, limit)
            if len(users) < max_limit:
                new_limit = max_limit - len(users_checked)
                new_skip = skip + len(users_checked)
                users.extend(cls.cannot_share(domain, new_limit, new_skip))
                return users
        return users

    def get_group_ids(self):
        from corehq.apps.groups.models import Group
        return Group.by_user_id(self._id, wrap=False)

    def set_groups(self, group_ids):
        from corehq.apps.groups.models import Group
        desired = set(group_ids)
        current = set(self.get_group_ids())
        touched = []
        for to_add in desired - current:
            group = Group.get(to_add)
            group.add_user(self._id, save=False)
            touched.append(group)
        for to_remove in current - desired:
            group = Group.get(to_remove)
            group.remove_user(self._id)
            touched.append(group)

        Group.bulk_save(touched)

    def get_time_zone(self):
        if self.memoized_usercase:
            return self.memoized_usercase.get_time_zone()

        return None

    def get_language_code(self):
        if self.language:
            return self.language

        if self.memoized_usercase:
            return self.memoized_usercase.get_language_code()

        return None

    @property
    @memoized
    def location(self):
        return self.sql_location

    @property
    def sql_location(self):
        from corehq.apps.locations.models import SQLLocation
        if self.location_id:
            return SQLLocation.objects.get_or_None(location_id=self.location_id)
        return None

    def get_location_ids(self, domain):
        # domain arg included here for compatibility with WebUser
        return self.assigned_location_ids

    def get_sql_locations(self, domain):
        # domain arg included here for compatibility with WebUser
        from corehq.apps.locations.models import SQLLocation
        if self.assigned_location_ids:
            return SQLLocation.objects.filter(location_id__in=self.assigned_location_ids)
        else:
            return SQLLocation.objects.none()

    def add_to_assigned_locations(self, location, commit=True):
        if self.location_id:
            if location.location_id in self.assigned_location_ids:
                return
            self.assigned_location_ids.append(location.location_id)
            self.get_domain_membership(self.domain).assigned_location_ids.append(location.location_id)
            self.update_metadata({'commcare_location_ids': user_location_data(self.assigned_location_ids)})
            if commit:
                self.save()
        else:
            self.set_location(location, commit=commit)

    @memoized
    def get_sql_location(self, domain):
        return self.sql_location

    def set_location(self, location, commit=True):
        """
        Set the primary location, and all important user data, for
        the user.

        :param location: may be a sql or couch location
        """
        from corehq.apps.fixtures.models import UserFixtureType

        if not location.location_id:
            raise AssertionError("You can't set an unsaved location")

        self.update_metadata({'commcare_location_id': location.location_id})

        if not location.location_type_object.administrative:
            # just need to trigger a get or create to make sure
            # this exists, otherwise things blow up
            sp = SupplyInterface(self.domain).get_or_create_by_location(location)

            self.update_metadata({
                'commtrack-supply-point': sp.case_id
            })

        self.create_location_delegates([location])

        self.update_metadata({
            'commcare_primary_case_sharing_id':
            location.location_id
        })

        self.update_fixture_status(UserFixtureType.LOCATION)
        self.location_id = location.location_id
        self.get_domain_membership(self.domain).location_id = location.location_id
        if self.location_id not in self.assigned_location_ids:
            self.assigned_location_ids.append(self.location_id)
            self.get_domain_membership(self.domain).assigned_location_ids.append(self.location_id)
            self.update_metadata({'commcare_location_ids': user_location_data(self.assigned_location_ids)})
        self.get_sql_location.reset_cache(self)
        if commit:
            self.save()

    def unset_location(self, fall_back_to_next=False, commit=True):
        """
        Resets primary location to next available location from assigned_location_ids.
            If there are no more locations in assigned_location_ids,
            then the primary location and user data are cleared

            If fall_back_to_next is True, primary location is not set to next but cleared.
            This option exists only to be backwards compatible when user can only have one location
        """
        from corehq.apps.fixtures.models import UserFixtureType
        from corehq.apps.locations.models import SQLLocation
        old_primary_location_id = self.location_id
        if old_primary_location_id:
            self._remove_location_from_user(old_primary_location_id)

        if self.assigned_location_ids:
            self.update_metadata({'commcare_location_ids': user_location_data(self.assigned_location_ids)})
        elif self.metadata.get('commcare_location_ids'):
            self.pop_metadata('commcare_location_ids')

        if self.assigned_location_ids and fall_back_to_next:
            new_primary_location_id = self.assigned_location_ids[0]
            self.set_location(SQLLocation.objects.get(location_id=new_primary_location_id))
        else:
            self.pop_metadata('commcare_location_id', None)
            self.pop_metadata('commtrack-supply-point', None)
            self.pop_metadata('commcare_primary_case_sharing_id', None)
            self.location_id = None
            self.clear_location_delegates()
            self.update_fixture_status(UserFixtureType.LOCATION)
            self.get_domain_membership(self.domain).location_id = None
            self.get_sql_location.reset_cache(self)
            if commit:
                self.save()

    def unset_location_by_id(self, location_id, fall_back_to_next=False):
        """
        Unset a location that the user is assigned to that may or may not be primary location.
            If the location_id is primary-location, then next available location from
            assigned_location_ids is set as the primary-location.
            If fall_back_to_next is True, primary location is not set to next
        """
        if location_id == self.location_id:
            # check if primary location
            self.unset_location(fall_back_to_next)
        else:
            self._remove_location_from_user(location_id)

            if self.assigned_location_ids:
                self.update_metadata({'commcare_location_ids': user_location_data(self.assigned_location_ids)})
            else:
                self.pop_metadata('commcare_location_ids')
            self.save()

    def _remove_location_from_user(self, location_id):
        from corehq.apps.fixtures.models import UserFixtureType
        try:
            self.assigned_location_ids.remove(location_id)
            self.update_fixture_status(UserFixtureType.LOCATION)
        except ValueError:
            notify_exception(None, "Location missing from user", {
                'user_id': self._id,
                'location_id': location_id
            })
        try:
            self.get_domain_membership(self.domain).assigned_location_ids.remove(location_id)
        except ValueError:
            notify_exception(None, "Location missing from domain membership", {
                'user_id': self._id,
                'location_id': location_id
            })

    def reset_locations(self, location_ids, commit=True):
        """
        Reset user's assigned_locations to given location_ids and update user data.
            This should be called after updating primary location via set_location/unset_location
            If primary-location is not set, then next available location from
            assigned_location_ids is set as the primary-location
        """
        from corehq.apps.locations.models import SQLLocation

        self.assigned_location_ids = location_ids
        self.get_domain_membership(self.domain).assigned_location_ids = location_ids
        if location_ids:
            self.update_metadata({
                'commcare_location_ids': user_location_data(location_ids)
            })
        else:
            self.pop_metadata('commcare_location_ids', None)

        # try to set primary-location if not set already
        if not self.location_id and location_ids:
            self.set_location(SQLLocation.objects.get(location_id=location_ids[0]), commit=False)

        if commit:
            self.save()

    def supply_point_index_mapping(self, supply_point, clear=False):
        from corehq.apps.commtrack.exceptions import (
            LinkedSupplyPointNotFoundError
        )

        if supply_point:
            return {
                'supply_point-' + supply_point.case_id:
                (
                    supply_point.type,
                    supply_point.case_id if not clear else ''
                )
            }
        else:
            raise LinkedSupplyPointNotFoundError(
                "There was no linked supply point for the location."
            )

    def submit_location_block(self, caseblock, source):
        from corehq.apps.hqcase.utils import submit_case_blocks

        submit_case_blocks(
            ElementTree.tostring(
                caseblock.as_xml(), encoding='utf-8'
            ).decode('utf-8'),
            self.domain,
            device_id=__name__ + ".CommCareUser." + source,
        )

    def clear_location_delegates(self):
        """
        Wipe all case delagate access.
        """
        from casexml.apps.case.cleanup import safe_hard_delete
        mapping = self.get_location_map_case()
        if mapping:
            safe_hard_delete(mapping)

    def create_location_delegates(self, locations):
        """
        Submit the case blocks creating the delgate case access
        for the location(s).
        """
        self.clear_location_delegates()

        if not locations:
            return

        index = {}
        for location in locations:
            if not location.location_type_object.administrative:
                sp = SupplyInterface(self.domain).get_by_location(location)
                index.update(self.supply_point_index_mapping(sp))

        from corehq.apps.commtrack.util import location_map_case_id
        caseblock = CaseBlock.deprecated_init(
            create=True,
            case_type=USER_LOCATION_OWNER_MAP_TYPE,
            case_id=location_map_case_id(self),
            owner_id=self._id,
            index=index
        )

        self.submit_location_block(caseblock, "create_location_delegates")

    def get_location_map_case(self):
        """
        Returns the location mapping case for this supply point.

        That lets us give access to the supply point via
        delagate access.
        """
        try:
            from corehq.apps.commtrack.util import location_map_case_id
            return CaseAccessors(self.domain).get_case(location_map_case_id(self))
        except CaseNotFound:
            return None

    @property
    def fixture_statuses(self):
        """Returns all of the last modified times for each fixture type"""
        return get_fixture_statuses(self._id)

    def fixture_status(self, fixture_type):
        try:
            return self.fixture_statuses[fixture_type]
        except KeyError:
            from corehq.apps.fixtures.models import UserFixtureStatus
            return UserFixtureStatus.DEFAULT_LAST_MODIFIED

    def update_fixture_status(self, fixture_type):
        from corehq.apps.fixtures.models import UserFixtureStatus
        now = datetime.utcnow()
        user_fixture_sync, new = UserFixtureStatus.objects.get_or_create(
            user_id=self._id,
            fixture_type=fixture_type,
            defaults={'last_modified': now},
        )
        if not new:
            user_fixture_sync.last_modified = now
            user_fixture_sync.save()
        get_fixture_statuses.clear(self._id)

    def __repr__(self):
        return ("{class_name}(username={self.username!r})".format(
            class_name=self.__class__.__name__,
            self=self
        ))

    @property
    @memoized
    def memoized_usercase(self):
        return self.get_usercase()

    def get_usercase(self):
        return CaseAccessors(self.domain).get_case_by_domain_hq_user_id(self._id, USERCASE_TYPE)

    @quickcache(['self._id'], lambda _: settings.UNIT_TESTING)
    def get_usercase_id(self):
        case = self.get_usercase()
        return case.case_id if case else None

    def update_device_id_last_used(self, device_id, when=None, commcare_version=None, device_app_meta=None):
        """
        Sets the last_used date for the device to be the current time
        Does NOT save the user object.

        :returns: True if user was updated and needs to be saved
        """
        when = when or datetime.utcnow()

        device = self.get_device(device_id)
        if device:
            do_update = False
            if when.date() > device.last_used.date():
                do_update = True
            elif device_app_meta:
                existing_app_meta = device.get_meta_for_app(device_app_meta.app_id)
                if not existing_app_meta:
                    do_update = True
                else:
                    last_request = device_app_meta.last_request
                    do_update = (
                        last_request
                        and existing_app_meta.last_request
                        and last_request > existing_app_meta.last_request.date()
                    )

            if do_update:
                device.last_used = when
                device.update_meta(commcare_version, device_app_meta)

                self.last_device = DeviceIdLastUsed.wrap(self.get_last_used_device().to_json())
                meta = self.last_device.get_last_used_app_meta()
                self.last_device.app_meta = [meta] if meta else []
                return True
        else:
            device = DeviceIdLastUsed(device_id=device_id, last_used=when)
            device.update_meta(commcare_version, device_app_meta)
            self.devices.append(device)
            self.last_device = device
            return True
        return False

    def get_last_used_device(self):
        if not self.devices:
            return None

        return max(self.devices, key=lambda dev: dev.last_used)

    def get_device(self, device_id):
        for device in self.devices:
            if device.device_id == device_id:
                return device


def update_fixture_status_for_users(user_ids, fixture_type):
    from corehq.apps.fixtures.models import UserFixtureStatus
    from dimagi.utils.chunked import chunked

    now = datetime.utcnow()
    for ids in chunked(user_ids, 50):
        (UserFixtureStatus.objects
         .filter(user_id__in=ids,
                 fixture_type=fixture_type)
         .update(last_modified=now))
    for user_id in user_ids:
        get_fixture_statuses.clear(user_id)


@quickcache(['user_id'], skip_arg=lambda user_id: settings.UNIT_TESTING)
def get_fixture_statuses(user_id):
    from corehq.apps.fixtures.models import UserFixtureType, UserFixtureStatus
    last_modifieds = {choice[0]: UserFixtureStatus.DEFAULT_LAST_MODIFIED
                      for choice in UserFixtureType.CHOICES}
    for fixture_status in UserFixtureStatus.objects.filter(user_id=user_id):
        last_modifieds[fixture_status.fixture_type] = fixture_status.last_modified
    return last_modifieds


class WebUser(CouchUser, MultiMembershipMixin, CommCareMobileContactMixin):
    program_id = StringProperty()
    last_password_set = DateTimeProperty(default=datetime(year=1900, month=1, day=1))

    fcm_device_token = StringProperty()
    # this property is used to mark users who signed up from internal invitations
    # such as those going through the recruiting pipeline
    # to better mark them in our analytics
    atypical_user = BooleanProperty(default=False)

    def is_global_admin(self):
        # override this function to pass global admin rights off to django
        return self.is_superuser

    @classmethod
    def create(cls, domain, username, password, created_by, created_via, email=None, uuid='', date='',
               metadata=None, **kwargs):
        web_user = super(WebUser, cls).create(domain, username, password, created_by, created_via, email, uuid,
                                              date, metadata=metadata, **kwargs)
        if domain:
            web_user.add_domain_membership(domain, **kwargs)
        web_user.save()
        web_user.log_user_create(created_by, created_via)
        return web_user

    def is_commcare_user(self):
        return False

    def is_web_user(self):
        return True

    def to_ota_restore_user(self, domain, request_user=None):
        return OTARestoreWebUser(
            domain,
            self,
            request_user=request_user
        )

    def get_email(self):
        # Do not change the name of this method because this is implementing
        # get_email() from the CommCareMobileContactMixin
        return self.email or self.username

    def get_time_zone(self):
        from corehq.util.timezones.utils import get_timezone_for_user

        if hasattr(self, 'current_domain'):
            domain = self.current_domain
        elif len(self.domains) > 0:
            domain = self.domains[0]
        else:
            return None

        timezone = get_timezone_for_user(self.user_id, domain)
        return timezone.zone

    def get_language_code(self):
        return self.language

    def get_domains(self):
        return [dm.domain for dm in self.domain_memberships]

    @classmethod
    def get_admins_by_domain(cls, domain):
        user_ids = cls.ids_by_domain(domain)
        for user_doc in iter_docs(cls.get_db(), user_ids):
            web_user = cls.wrap(user_doc)
            if web_user.is_domain_admin(domain):
                yield web_user

    @classmethod
    def get_dimagi_emails_by_domain(cls, domain):
        user_ids = cls.ids_by_domain(domain)
        for user_doc in iter_docs(cls.get_db(), user_ids):
            if user_doc['email'].endswith('@dimagi.com'):
                yield user_doc['email']

    def add_to_assigned_locations(self, domain, location):
        membership = self.get_domain_membership(domain)

        if membership.location_id:
            if location.location_id in membership.assigned_location_ids:
                return
            membership.assigned_location_ids.append(location.location_id)
            self.get_sql_locations.reset_cache(self)
            self.save()
        else:
            self.set_location(domain, location)

    def set_location(self, domain, location_object_or_id):
        # set the primary location for user's domain_membership
        if isinstance(location_object_or_id, str):
            location_id = location_object_or_id
        else:
            location_id = location_object_or_id.location_id

        if not location_id:
            raise AssertionError("You can't set an unsaved location")

        membership = self.get_domain_membership(domain)
        membership.location_id = location_id
        if self.location_id not in membership.assigned_location_ids:
            membership.assigned_location_ids.append(location_id)
            self.get_sql_locations.reset_cache(self)
        self.get_sql_location.reset_cache(self)
        self.save()

    def unset_location(self, domain, fall_back_to_next=False, commit=True):
        """
        Change primary location to next location from assigned_location_ids,
        if there are no more locations in assigned_location_ids, primary location is cleared
        """
        membership = self.get_domain_membership(domain)
        old_location_id = membership.location_id
        if old_location_id:
            membership.assigned_location_ids.remove(old_location_id)
            self.get_sql_locations.reset_cache(self)
        if membership.assigned_location_ids and fall_back_to_next:
            membership.location_id = membership.assigned_location_ids[0]
        else:
            membership.location_id = None
        self.get_sql_location.reset_cache(self)
        if commit:
            self.save()

    def unset_location_by_id(self, domain, location_id, fall_back_to_next=False):
        """
        Unset a location that the user is assigned to that may or may not be primary location
        """
        membership = self.get_domain_membership(domain)
        primary_id = membership.location_id
        if location_id == primary_id:
            # check if primary location
            self.unset_location(domain, fall_back_to_next)
        else:
            membership.assigned_location_ids.remove(location_id)
            self.get_sql_locations.reset_cache(self)
            self.save()

    def reset_locations(self, domain, location_ids, commit=True):
        """
        reset locations to given list of location_ids. Before calling this, primary location
            should be explicitly set/unset via set_location/unset_location
        """
        membership = self.get_domain_membership(domain)
        membership.assigned_location_ids = location_ids
        if not membership.location_id and location_ids:
            membership.location_id = location_ids[0]
        self.get_sql_locations.reset_cache(self)
        if commit:
            self.save()

    @memoized
    def get_sql_location(self, domain):
        from corehq.apps.locations.models import SQLLocation
        loc_id = self.get_location_id(domain)
        if loc_id:
            return SQLLocation.objects.get_or_None(domain=domain, location_id=loc_id)

    def get_location_ids(self, domain):
        return getattr(self.get_domain_membership(domain), 'assigned_location_ids', [])

    @memoized
    def get_sql_locations(self, domain=None):
        from corehq.apps.locations.models import SQLLocation
        loc_ids = self.get_location_ids(domain)
        if loc_ids:
            return SQLLocation.objects.get_locations(loc_ids)
        else:
            return SQLLocation.objects.none()

    def get_location(self, domain):
        return self.get_sql_location(domain)


class FakeUser(WebUser):
    """
    Prevent actually saving user types that don't exist in the database
    """

    def save(self, **kwargs):
        raise NotImplementedError("You aren't allowed to do that!")

    @property
    def _id(self):
        return "fake-user"


class InvalidUser(FakeUser):
    """
    Public users have read-only access to certain domains
    """

    def is_member_of(self, domain_qs):
        return False


class DomainRequest(models.Model):
    '''
    Request to join domain. Requester might or might not already have an account.
    '''
    email = models.CharField(max_length=100, db_index=True)
    full_name = models.CharField(max_length=100, db_index=True)
    is_approved = models.BooleanField(default=False)
    domain = models.CharField(max_length=255, db_index=True)

    class Meta(object):
        app_label = "users"

    @classmethod
    def by_domain(cls, domain, is_approved=False):
        return DomainRequest.objects.filter(domain=domain, is_approved=is_approved)

    @classmethod
    def by_email(cls, domain, email, is_approved=False):
        return DomainRequest.by_domain(domain, is_approved).filter(email=email).first()

    def send_approval_email(self):
        domain_name = Domain.get_by_name(self.domain).display_name()
        params = {
            'domain_name': domain_name,
            'url': absolute_reverse("domain_homepage", args=[self.domain]),
        }
        text_content = render_to_string("users/email/new_domain_request.txt", params)
        html_content = render_to_string("users/email/new_domain_request.html", params)
        subject = _('Request to join %s approved') % domain_name
        send_html_email_async.delay(subject, self.email, html_content, text_content=text_content,
                                    email_from=settings.DEFAULT_FROM_EMAIL)

    def send_request_email(self):
        domain_name = Domain.get_by_name(self.domain).display_name()
        params = {
            'full_name': self.full_name,
            'email': self.email,
            'domain_name': domain_name,
            'url': absolute_reverse("web_users", args=[self.domain]),
        }
        recipients = {u.get_email() for u in
            WebUser.get_admins_by_domain(self.domain)}
        text_content = render_to_string("users/email/request_domain_access.txt", params)
        html_content = render_to_string("users/email/request_domain_access.html", params)
        subject = _('Request from %(name)s to join %(domain)s') % {
            'name': self.full_name,
            'domain': domain_name,
        }
        send_html_email_async.delay(subject, recipients, html_content, text_content=text_content,
                                    email_from=settings.DEFAULT_FROM_EMAIL)


class InvitationStatus(object):
    BOUNCED = "Bounced"
    SENT = "Sent"
    DELIVERED = "Delivered"


class Invitation(models.Model):
    EMAIL_ID_PREFIX = "Invitation:"

    uuid = models.UUIDField(primary_key=True, db_index=True, default=uuid4)
    email = models.CharField(max_length=255, db_index=True)
    email_status = models.CharField(max_length=126, null=True)
    invited_by = models.CharField(max_length=126)           # couch id of a WebUser
    invited_on = models.DateTimeField()
    is_accepted = models.BooleanField(default=False)
    domain = models.CharField(max_length=255)
    role = models.CharField(max_length=100, null=True)
    program = models.CharField(max_length=126, null=True)   # couch id of a Program
    supply_point = models.CharField(max_length=126, null=True)  # couch id of a Location

    @classmethod
    def by_domain(cls, domain):
        return Invitation.objects.filter(domain=domain, is_accepted=False)

    @classmethod
    def by_email(cls, email):
        return Invitation.objects.filter(email=email, is_accepted=False)

    @property
    def is_expired(self):
        return self.invited_on.date() + relativedelta(months=1) < datetime.utcnow().date()

    @property
    def email_marked_as_bounced(self):
        return BouncedEmail.get_hard_bounced_emails([self.email])

    def send_activation_email(self, remaining_days=30):
        inviter = CouchUser.get_by_user_id(self.invited_by)
        url = absolute_reverse("domain_accept_invitation", args=[self.domain, self.uuid])
        params = {
            "domain": self.domain,
            "url": url,
            "days": remaining_days,
            "inviter": inviter.formatted_name,
            "url_prefix": get_static_url_prefix(),
        }

        domain_request = DomainRequest.by_email(self.domain, self.email, is_approved=True)
        lang = guess_domain_language(self.domain)
        with override_language(lang):
            if domain_request is None:
                text_content = render_to_string("domain/email/domain_invite.txt", params)
                html_content = render_to_string("domain/email/domain_invite.html", params)
                subject = _('Invitation from %s to join CommCareHQ') % inviter.formatted_name
            else:
                text_content = render_to_string("domain/email/domain_request_approval.txt", params)
                html_content = render_to_string("domain/email/domain_request_approval.html", params)
                subject = _('Request to join CommCareHQ approved')
        send_html_email_async.delay(subject, self.email, html_content,
                                    text_content=text_content,
                                    cc=[inviter.get_email()],
                                    email_from=settings.DEFAULT_FROM_EMAIL,
                                    messaging_event_id=f"{self.EMAIL_ID_PREFIX}{self.uuid}")

    def get_role_name(self):
        if self.role:
            if self.role == 'admin':
                return _('Admin')
            else:
                role_id = self.role[len('user-role:'):]
                try:
                    return UserRole.get(role_id).name
                except ResourceNotFound:
                    return _('Unknown Role')
        else:
            return None

    def _send_confirmation_email(self):
        """
        This sends the confirmation email to the invited_by user that their
        invitation was accepted.
        :return:
        """
        invited_user = self.email
        subject = _('{} accepted your invitation to CommCare HQ').format(invited_user)
        recipient = WebUser.get_by_user_id(self.invited_by).get_email()
        context = {
            'invited_user': invited_user,
        }
        html_content = render_to_string('domain/email/invite_confirmation.html',
                                        context)
        text_content = render_to_string('domain/email/invite_confirmation.txt',
                                        context)
        send_html_email_async.delay(
            subject,
            recipient,
            html_content,
            text_content=text_content
        )

    def accept_invitation_and_join_domain(self, web_user):
        """
        Call this method to confirm that a user has accepted the invite to
        a domain and add them as a member to the domain in the invitation.
        :param web_user: WebUser
        """
        web_user.add_as_web_user(
            self.domain,
            role=self.role,
            location_id=self.supply_point,
            program_id=self.program,
        )
        self.is_accepted = True
        self.save()
        self._send_confirmation_email()


class DomainRemovalRecord(DeleteRecord):
    user_id = StringProperty()
    domain_membership = SchemaProperty(DomainMembership)

    def undo(self):
        user = WebUser.get_by_user_id(self.user_id)
        user.add_domain_membership(**self.domain_membership._doc)
        user.save()


class AnonymousCouchUser(object):

    username = "public_user"
    doc_type = "CommCareUser"
    _id = 'anonymous_couch_user'

    @property
    def get_id(self):
        return self._id

    @property
    def is_active(self):
        return True

    @property
    def is_staff(self):
        return False

    def is_domain_admin(self):
        return False

    def is_member_of(self, domain):
        return True

    def has_permission(self, domain, perm=None, data=None):
        return False

    def can_view_report(self, domain, report):
        return False

    def can_view_some_reports(self, domain):
        return False

    @property
    def analytics_enabled(self):
        return False

    def can_edit_data(self):
        return False

    def can_edit_apps(self):
        return False

    def can_view_apps(self):
        return False

    def can_edit_reports(self):
        return False

    def is_eula_signed(self, version=None):
        return True

    def is_commcare_user(self):
        return True

    def is_web_user(self):
        return False

    def can_access_any_exports(self, domain):
        return False

    def can_edit_commcare_users(self):
        return False

    def can_view_commcare_users(self):
        return False

    def can_edit_groups(self):
        return False

    def can_view_groups(self):
        return False

    def can_edit_users_in_groups(self):
        return False

    def can_edit_locations(self):
        return False

    def can_view_locations(self):
        return False

    def can_edit_users_in_locations(self):
        return False

    def can_edit_web_users(self):
        return False

    def can_view_web_uers(self):
        return False

    def can_view_roles(self):
        return False


class UserReportingMetadataStaging(models.Model):
    id = models.BigAutoField(primary_key=True)
    domain = models.TextField()
    user_id = models.TextField()
    app_id = models.TextField(null=True)  # not all form submissions include an app_id
    modified_on = models.DateTimeField(auto_now=True)
    created_on = models.DateTimeField(auto_now=True)

    # should build_id actually be nullable?
    build_id = models.TextField(null=True)

    # The following properties are null if a user has not submitted a form since their last sync
    xform_version = models.IntegerField(null=True)
    form_meta = JSONField(null=True)  # This could be filtered to only the parts we need
    received_on = models.DateTimeField(null=True)

    # The following properties are null if a user has not synced since their last form submission
    device_id = models.TextField(null=True)
    sync_date = models.DateTimeField(null=True)

    # The following properties are set when a mobile heartbeat occurs
    app_version = models.IntegerField(null=True)
    num_unsent_forms = models.IntegerField(null=True)
    num_quarantined_forms = models.IntegerField(null=True)
    commcare_version = models.TextField(null=True)
    build_profile_id = models.TextField(null=True)
    last_heartbeat = models.DateTimeField(null=True)

    @classmethod
    def add_submission(cls, domain, user_id, app_id, build_id, version, metadata, received_on):
        params = {
            'domain': domain,
            'user_id': user_id,
            'app_id': app_id,
            'build_id': build_id,
            'xform_version': version,
            'form_meta': json.dumps(metadata),
            'received_on': received_on,
        }
        with connection.cursor() as cursor:
            cursor.execute(f"""
                INSERT INTO {cls._meta.db_table} AS staging (
                    domain, user_id, app_id, modified_on, created_on,
                    build_id,
                    xform_version, form_meta, received_on
                ) VALUES (
                    %(domain)s, %(user_id)s, %(app_id)s, CLOCK_TIMESTAMP(), CLOCK_TIMESTAMP(),
                    %(build_id)s,
                    %(xform_version)s, %(form_meta)s, %(received_on)s
                )
                ON CONFLICT (domain, user_id, app_id)
                DO UPDATE SET
                    modified_on = CLOCK_TIMESTAMP(),
                    build_id = EXCLUDED.build_id,
                    xform_version = EXCLUDED.xform_version,
                    form_meta = EXCLUDED.form_meta,
                    received_on = EXCLUDED.received_on
                WHERE staging.received_on IS NULL OR EXCLUDED.received_on > staging.received_on
                """, params)

    @classmethod
    def add_sync(cls, domain, user_id, app_id, build_id, sync_date, device_id):
        params = {
            'domain': domain,
            'user_id': user_id,
            'app_id': app_id,
            'build_id': build_id,
            'sync_date': sync_date,
            'device_id': device_id,
        }
        with connection.cursor() as cursor:
            cursor.execute(f"""
                INSERT INTO {cls._meta.db_table} AS staging (
                    domain, user_id, app_id, modified_on, created_on,
                    build_id,
                    sync_date, device_id
                ) VALUES (
                    %(domain)s, %(user_id)s, %(app_id)s, CLOCK_TIMESTAMP(), CLOCK_TIMESTAMP(),
                    %(build_id)s,
                    %(sync_date)s, %(device_id)s
                )
                ON CONFLICT (domain, user_id, app_id)
                DO UPDATE SET
                    modified_on = CLOCK_TIMESTAMP(),
                    build_id = EXCLUDED.build_id,
                    sync_date = EXCLUDED.sync_date,
                    device_id = EXCLUDED.device_id
                WHERE staging.sync_date IS NULL OR EXCLUDED.sync_date > staging.sync_date
                """, params)

    @classmethod
    def add_heartbeat(cls, domain, user_id, app_id, build_id, sync_date, device_id,
        app_version, num_unsent_forms, num_quarantined_forms, commcare_version, build_profile_id):
        params = {
            'domain': domain,
            'user_id': user_id,
            'app_id': app_id,
            'build_id': build_id,
            'sync_date': sync_date,
            'device_id': device_id,
            'app_version': app_version,
            'num_unsent_forms': num_unsent_forms,
            'num_quarantined_forms': num_quarantined_forms,
            'commcare_version': commcare_version,
            'build_profile_id': build_profile_id,
        }
        with connection.cursor() as cursor:
            cursor.execute(f"""
                INSERT INTO {cls._meta.db_table} AS staging (
                    domain, user_id, app_id, modified_on, created_on,
                    build_id,
                    sync_date, device_id,
                    app_version, num_unsent_forms, num_quarantined_forms,
                    commcare_version, build_profile_id, last_heartbeat
                ) VALUES (
                    %(domain)s, %(user_id)s, %(app_id)s, CLOCK_TIMESTAMP(), CLOCK_TIMESTAMP(),
                    %(build_id)s,
                    %(sync_date)s, %(device_id)s,
                    %(app_version)s, %(num_unsent_forms)s, %(num_quarantined_forms)s,
                    %(commcare_version)s, %(build_profile_id)s, CLOCK_TIMESTAMP()
                )
                ON CONFLICT (domain, user_id, app_id)
                DO UPDATE SET
                    modified_on = CLOCK_TIMESTAMP(),
                    build_id = COALESCE(EXCLUDED.build_id, staging.build_id),
                    sync_date = COALESCE(EXCLUDED.sync_date, staging.sync_date),
                    device_id = COALESCE(EXCLUDED.device_id, staging.device_id),
                    app_version = EXCLUDED.app_version,
                    num_unsent_forms = EXCLUDED.num_unsent_forms,
                    num_quarantined_forms = EXCLUDED.num_quarantined_forms,
                    commcare_version = EXCLUDED.commcare_version,
                    build_profile_id = EXCLUDED.build_profile_id,
                    last_heartbeat = CLOCK_TIMESTAMP()
                WHERE staging.last_heartbeat is NULL or EXCLUDED.last_heartbeat > staging.last_heartbeat
                """, params)

    def process_record(self, user):
        from corehq.pillows.synclog import mark_last_synclog
        from pillowtop.processors.form import mark_latest_submission

        save = False
        if not user or user.is_deleted():
            return

        if self.received_on:
            save = mark_latest_submission(
                self.domain, user, self.app_id, self.build_id,
                self.xform_version, self.form_meta, self.received_on, save_user=False
            )
        if self.device_id or self.sync_date or self.last_heartbeat:
            device_app_meta = DeviceAppMeta(
                app_id=self.app_id,
                build_id=self.build_id,
                build_version=self.app_version,
                last_heartbeat=self.last_heartbeat,
                last_sync=self.sync_date,
                num_unsent_forms=self.num_unsent_forms,
                num_quarantined_forms=self.num_quarantined_forms
            )
            if not self.last_heartbeat:
                # coming from sync
                latest_build_date = self.sync_date
            else:
                # coming from hearbeat
                latest_build_date = self.modified_on
            save |= mark_last_synclog(
                self.domain, user, self.app_id, self.build_id,
                self.sync_date, latest_build_date, self.device_id, device_app_meta,
                commcare_version=self.commcare_version, build_profile_id=self.build_profile_id,
                save_user=False
            )
        if save:
            user.save(fire_signals=False)

    class Meta(object):
        unique_together = ('domain', 'user_id', 'app_id')


class HQApiKey(models.Model):
    user = models.ForeignKey(User, related_name='api_keys', on_delete=models.CASCADE)
    key = models.CharField(max_length=128, blank=True, default='', db_index=True)
    name = models.CharField(max_length=255, blank=True, default='')
    created = models.DateTimeField(default=timezone.now)
    ip_allowlist = ArrayField(models.GenericIPAddressField(), default=list)
    domain = models.CharField(max_length=255, blank=True, default='')
    role_id = models.CharField(max_length=40, blank=True, default='')

    class Meta(object):
        unique_together = ('user', 'name')

    def save(self, *args, **kwargs):
        if not self.key:
            self.key = self.generate_key()

        return super().save(*args, **kwargs)

    def generate_key(self):
        # From tastypie
        new_uuid = uuid4()
        return hmac.new(new_uuid.bytes, digestmod=sha1).hexdigest()

    @property
    @memoized
    def role(self):
        if self.role_id:
            try:
                return UserRole.get(self.role_id)
            except ResourceNotFound:
                logging.exception('no role with id %s found in domain %s' % (self.role_id, self.domain))
        elif self.domain:
            return CouchUser.from_django_user(self.user).get_domain_membership(self.domain).role
        return None<|MERGE_RESOLUTION|>--- conflicted
+++ resolved
@@ -198,7 +198,6 @@
 
         return super(Permissions, cls).wrap(data)
 
-<<<<<<< HEAD
     @classmethod
     def from_permission_list(cls, permission_list):
         """Converts a list of Permission objects into a Permissions object"""
@@ -232,11 +231,6 @@
             if value or list_value:
                 yield PermissionInfo(name, allow=PermissionInfo.ALLOW_ALL if value else list_value)
 
-    def view_web_app(self, master_app_id):
-        return self.view_web_apps or master_app_id in self.view_web_apps_list
-
-=======
->>>>>>> 272ed2a1
     def view_report(self, report):
         return self.view_reports or report in self.view_report_list
 
