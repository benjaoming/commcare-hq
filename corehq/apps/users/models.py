--- conflicted
+++ resolved
@@ -1658,10 +1658,7 @@
     #do sync and create still work?
 
     location_id = StringProperty()
-<<<<<<< HEAD
-=======
     program_id = StringProperty()
->>>>>>> ef572333
 
     def sync_from_old_couch_user(self, old_couch_user):
         super(WebUser, self).sync_from_old_couch_user(old_couch_user)
