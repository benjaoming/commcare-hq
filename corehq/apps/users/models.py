--- conflicted
+++ resolved
@@ -2,12 +2,8 @@
 import json
 import logging
 import re
-<<<<<<< HEAD
-from datetime import datetime, timedelta
+from datetime import datetime
 from hashlib import sha1
-=======
-from datetime import datetime
->>>>>>> 62fa5f94
 from uuid import uuid4
 from xml.etree import cElementTree as ElementTree
 
@@ -29,11 +25,8 @@
 from casexml.apps.case.mock import CaseBlock
 from casexml.apps.phone.models import OTARestoreCommCareUser, OTARestoreWebUser
 from casexml.apps.phone.restore_caching import get_loadtest_factor_for_user
-<<<<<<< HEAD
-=======
 from corehq.apps.users.exceptions import IllegalAccountConfirmation
 from corehq.util.model_log import log_model_change
->>>>>>> 62fa5f94
 from corehq.util.models import BouncedEmail
 from dimagi.ext.couchdbkit import (
     BooleanProperty,
