import io
import json
import re
from datetime import datetime

from django.conf import settings
from django.contrib import messages
from django.contrib.humanize.templatetags.humanize import naturaltime
from django.core.exceptions import ValidationError
from django.core.validators import validate_email
from django.http import (
    Http404,
    HttpResponse,
    HttpResponseBadRequest,
    HttpResponseRedirect,
)
from django.http.response import HttpResponseServerError, JsonResponse
from django.shortcuts import redirect, render
from django.template.loader import render_to_string
from django.urls import reverse
from django.utils.decorators import method_decorator
from django.utils.translation import ugettext as _
from django.utils.translation import ugettext_noop
from django.views.decorators.http import require_GET, require_POST
from django.views.generic import TemplateView, View

from braces.views import JsonRequestResponseMixin
from couchdbkit import ResourceNotFound
from django_prbac.exceptions import PermissionDenied
from django_prbac.utils import has_privilege
from djng.views.mixins import JSONResponseMixin, allow_remote_invocation
from memoized import memoized

from casexml.apps.phone.models import SyncLogSQL
from couchexport.models import Format
from couchexport.writers import Excel2007ExportWriter
from dimagi.utils.web import json_response
from soil import DownloadBase
from soil.exceptions import TaskFailedError
from soil.util import expose_cached_download, get_download_context

from corehq import privileges
from corehq.apps.accounting.async_handlers import Select2BillingInfoHandler
from corehq.apps.accounting.decorators import requires_privilege_with_fallback
from corehq.apps.accounting.models import (
    BillingAccount,
    BillingAccountType,
    EntryPoint,
)
from corehq.apps.accounting.utils import domain_has_privilege
from corehq.apps.analytics.tasks import track_workflow
from corehq.apps.custom_data_fields.edit_entity import CustomDataEditor
from corehq.apps.custom_data_fields.models import (
    CUSTOM_DATA_FIELD_PREFIX,
    PROFILE_SLUG,
)
from corehq.apps.domain.decorators import domain_admin_required, login_and_domain_required
from corehq.apps.domain.extension_points import has_custom_clean_password
from corehq.apps.domain.views.base import DomainViewMixin
from corehq.apps.es import FormES
from corehq.apps.groups.models import Group
from corehq.apps.hqwebapp.async_handler import AsyncHandlerMixin
from corehq.apps.hqwebapp.crispy import make_form_readonly
from corehq.apps.hqwebapp.decorators import use_multiselect
from corehq.apps.hqwebapp.utils import get_bulk_upload_form
from corehq.apps.locations.analytics import users_have_locations
from corehq.apps.locations.models import SQLLocation
from corehq.apps.locations.permissions import (
    location_safe,
    user_can_access_location_id,
)
from corehq.apps.ota.utils import demo_restore_date_created, turn_off_demo_mode
from corehq.apps.registration.forms import MobileWorkerAccountConfirmationForm
from corehq.apps.sms.verify import initiate_sms_verification_workflow
from corehq.apps.user_importer.importer import UserUploadError, check_headers
from corehq.apps.user_importer.models import UserUploadRecord
from corehq.apps.user_importer.tasks import import_users_and_groups, parallel_user_import
from corehq.apps.users.account_confirmation import (
    send_account_confirmation_if_necessary,
)
from corehq.apps.users.analytics import get_search_users_in_domain_es_query
from corehq.apps.users.bulk_download import get_domains_from_user_filters
from corehq.apps.users.dbaccessors import (
    get_user_docs_by_username,
    user_exists,
)
from corehq.apps.users.decorators import (
    require_can_edit_commcare_users,
    require_can_edit_or_view_commcare_users,
    require_can_edit_web_users,
)
from corehq.apps.users.exceptions import InvalidMobileWorkerRequest
from corehq.apps.users.forms import (
    CommCareAccountForm,
    CommCareUserFormSet,
    CommtrackUserForm,
    ConfirmExtraUserChargesForm,
    MultipleSelectionForm,
    NewMobileWorkerForm,
    SetUserPasswordForm,
    UserFilterForm,
)
from corehq.apps.users.models import CommCareUser, CouchUser
from corehq.apps.users.tasks import (
    bulk_download_usernames_async,
    bulk_download_users_async,
    reset_demo_user_restore_task,
    turn_on_demo_mode_task,
)
from corehq.apps.users.util import (
    can_add_extra_mobile_workers,
    format_username,
    raw_username,
)
from corehq.apps.users.views import (
    BaseEditUserView,
    BaseUserSettingsView,
    get_domain_languages, BaseUploadUser, UserUploadJobPollView,
)
from corehq.const import (
    USER_CHANGE_VIA_BULK_IMPORTER,
    USER_CHANGE_VIA_WEB,
    USER_DATE_FORMAT,
)
from corehq import toggles
from corehq.pillows.utils import MOBILE_USER_TYPE, WEB_USER_TYPE
from corehq.util import get_document_or_404
from corehq.util.dates import iso_string_to_datetime
from corehq.util.metrics import metrics_counter
from corehq.util.model_log import ModelAction, log_model_change
from corehq.util.workbook_json.excel import (
    WorkbookJSONError,
    WorksheetNotFound,
    get_workbook,
)

from .custom_data_fields import UserFieldsView

BULK_MOBILE_HELP_SITE = ("https://confluence.dimagi.com/display/commcarepublic"
                         "/Create+and+Manage+CommCare+Mobile+Workers#Createand"
                         "ManageCommCareMobileWorkers-B.UseBulkUploadtocreatem"
                         "ultipleusersatonce")
DEFAULT_USER_LIST_LIMIT = 10
BAD_MOBILE_USERNAME_REGEX = re.compile("[^A-Za-z0-9.+-_]")


def _can_edit_workers_location(web_user, mobile_worker):
    if web_user.has_permission(mobile_worker.domain, 'access_all_locations'):
        return True
    loc_id = mobile_worker.location_id
    if not loc_id:
        return False
    return user_can_access_location_id(mobile_worker.domain, web_user, loc_id)


@location_safe
class EditCommCareUserView(BaseEditUserView):
    urlname = "edit_commcare_user"
    page_title = ugettext_noop("Edit Mobile Worker")

    @property
    def page_name(self):
        if self.request.is_view_only:
            return _("Edit Mobile Worker (View Only)")
        return self.page_title

    @property
    def template_name(self):
        if self.editable_user.is_deleted():
            return "users/deleted_account.html"
        else:
            return "users/edit_commcare_user.html"

    @use_multiselect
    @method_decorator(require_can_edit_or_view_commcare_users)
    def dispatch(self, request, *args, **kwargs):
        return super(EditCommCareUserView, self).dispatch(request, *args, **kwargs)

    @property
    def main_context(self):
        context = super(EditCommCareUserView, self).main_context
        profiles = [profile.to_json() for profile in self.form_user_update.custom_data.model.get_profiles()]
        context.update({
            'custom_fields_slugs': [f.slug for f in self.form_user_update.custom_data.fields],
            'custom_fields_profiles': sorted(profiles, key=lambda x: x['name'].lower()),
            'custom_fields_profile_slug': PROFILE_SLUG,
            'edit_user_form_title': self.edit_user_form_title,
            'strong_mobile_passwords': self.request.project.strong_mobile_passwords,
            'has_any_sync_logs': self.has_any_sync_logs,
            'token': self.backup_token,
        })
        return context

    @property
    def has_any_sync_logs(self):
        return SyncLogSQL.objects.filter(user_id=self.editable_user_id).exists()

    @property
    @memoized
    def editable_user(self):
        try:
            user = CouchUser.get_by_user_id(self.editable_user_id, self.domain)
        except (ResourceNotFound, CouchUser.AccountTypeError, KeyError):
            raise Http404()
        if not user or not _can_edit_workers_location(self.couch_user, user):
            raise Http404()
        return user

    @property
    def edit_user_form_title(self):
        return _("Information for %s") % self.editable_user.human_friendly_name

    @property
    def is_currently_logged_in_user(self):
        return self.editable_user_id == self.couch_user._id

    @property
    def is_delete_allowed(self):
        from corehq.apps.couch_sql_migration.progress import couch_sql_migration_in_progress
        return not couch_sql_migration_in_progress(self.domain)

    @property
    @memoized
    def reset_password_form(self):
        return SetUserPasswordForm(self.request.project, self.editable_user_id, user="")

    @property
    @memoized
    def groups(self):
        if not self.editable_user:
            return []
        return Group.by_user_id(self.editable_user_id)

    @property
    @memoized
    def all_groups(self):
        # note: will slow things down if there are loads of groups. worth it?
        # justification: ~every report already does this.
        return Group.by_domain(self.domain)

    @property
    @memoized
    def group_form(self):
        form = MultipleSelectionForm(initial={
            'selected_ids': [g._id for g in self.groups],
        })
        form.fields['selected_ids'].choices = [(g._id, g.name) for g in self.all_groups]
        return form

    @property
    @memoized
    def commtrack_form(self):
        if self.request.method == "POST" and self.request.POST['form_type'] == "commtrack":
            return CommtrackUserForm(self.request.POST, domain=self.domain)

        # currently only support one location on the UI
        linked_loc = self.editable_user.location
        initial_id = linked_loc._id if linked_loc else None
        program_id = self.editable_user.get_domain_membership(self.domain).program_id
        assigned_locations = self.editable_user.assigned_location_ids
        return CommtrackUserForm(
            domain=self.domain,
            initial={
                'primary_location': initial_id,
                'program_id': program_id,
                'assigned_locations': assigned_locations}
        )

    @property
    def page_context(self):

        if self.request.is_view_only:
            make_form_readonly(self.commtrack_form)
            make_form_readonly(self.form_user_update.user_form)
            make_form_readonly(self.form_user_update.custom_data.form)

        context = {
            'are_groups': bool(len(self.all_groups)),
            'groups_url': reverse('all_groups', args=[self.domain]),
            'group_form': self.group_form,
            'reset_password_form': self.reset_password_form,
            'is_currently_logged_in_user': self.is_currently_logged_in_user,
            'is_delete_allowed': self.is_delete_allowed,
            'data_fields_form': self.form_user_update.custom_data.form,
            'can_use_inbound_sms': domain_has_privilege(self.domain, privileges.INBOUND_SMS),
            'can_create_groups': (
                self.request.couch_user.has_permission(self.domain, 'edit_groups') and
                self.request.couch_user.has_permission(self.domain, 'access_all_locations')
            ),
            'needs_to_downgrade_locations': (
                users_have_locations(self.domain) and
                not has_privilege(self.request, privileges.LOCATIONS)
            ),
            'demo_restore_date': naturaltime(demo_restore_date_created(self.editable_user)),
            'group_names': [g.name for g in self.groups],
        }
        if self.commtrack_form.errors:
            messages.error(self.request, _(
                "There were some errors while saving user's locations. Please check the 'Locations' tab"
            ))
        if self.domain_object.commtrack_enabled or self.domain_object.uses_locations:
            context.update({
                'commtrack_enabled': self.domain_object.commtrack_enabled,
                'uses_locations': self.domain_object.uses_locations,
                'commtrack': {
                    'update_form': self.commtrack_form,
                },
            })
        return context

    @property
    def user_role_choices(self):
        return [('none', _('(none)'))] + self.editable_role_choices

    @property
    @memoized
    def form_user_update(self):
        if (self.request.method == "POST"
                and self.request.POST['form_type'] == "update-user"
                and not self.request.is_view_only):
            data = self.request.POST
        else:
            data = None
        form = CommCareUserFormSet(data=data, domain=self.domain,
            editable_user=self.editable_user, request_user=self.request.couch_user, request=self.request)

        form.user_form.load_language(language_choices=get_domain_languages(self.domain))

        if self.can_change_user_roles or self.couch_user.can_view_roles():
            form.user_form.load_roles(current_role=self.existing_role, role_choices=self.user_role_choices)
        else:
            del form.user_form.fields['role']

        return form

    @property
    def parent_pages(self):
        return [{
            'title': MobileWorkerListView.page_title,
            'url': reverse(MobileWorkerListView.urlname, args=[self.domain]),
        }]

    def post(self, request, *args, **kwargs):
        if self.request.is_view_only:
            messages.error(
                request,
                _("You do not have permission to update Mobile Workers.")
            )
            return super(EditCommCareUserView, self).get(request, *args, **kwargs)
        if self.request.POST['form_type'] == "add-phonenumber":
            phone_number = self.request.POST['phone_number']
            phone_number = re.sub(r'\s', '', phone_number)
            if re.match(r'\d+$', phone_number):
                self.editable_user.add_phone_number(phone_number)
                self.editable_user.save(spawn_task=True)
                messages.success(request, _("Phone number added."))
            else:
                messages.error(request, _("Please enter digits only."))
        return super(EditCommCareUserView, self).post(request, *args, **kwargs)


class ConfirmBillingAccountForExtraUsersView(BaseUserSettingsView, AsyncHandlerMixin):
    urlname = 'extra_users_confirm_billing'
    template_name = 'users/extra_users_confirm_billing.html'
    page_title = ugettext_noop("Confirm Billing Information")
    async_handlers = [
        Select2BillingInfoHandler,
    ]
    @property
    @memoized
    def account(self):
        account = BillingAccount.get_or_create_account_by_domain(
            self.domain,
            created_by=self.couch_user.username,
            account_type=BillingAccountType.USER_CREATED,
            entry_point=EntryPoint.SELF_STARTED,
        )[0]
        return account

    @property
    @memoized
    def billing_info_form(self):
        if self.request.method == 'POST':
            return ConfirmExtraUserChargesForm(
                self.account, self.domain, self.request.couch_user.username, data=self.request.POST
            )
        return ConfirmExtraUserChargesForm(self.account, self.domain, self.request.couch_user.username)

    @property
    def page_context(self):
        return {
            'billing_info_form': self.billing_info_form,
        }

    @method_decorator(domain_admin_required)
    def dispatch(self, request, *args, **kwargs):
        if self.account.date_confirmed_extra_charges is not None:
            return HttpResponseRedirect(reverse(MobileWorkerListView.urlname, args=[self.domain]))
        return super(ConfirmBillingAccountForExtraUsersView, self).dispatch(request, *args, **kwargs)

    def post(self, request, *args, **kwargs):
        if self.async_response is not None:
            return self.async_response
        if self.billing_info_form.is_valid():
            is_saved = self.billing_info_form.save()
            if not is_saved:
                messages.error(
                    request, _("It appears that there was an issue updating your contact information. "
                               "We've been notified of the issue. Please try submitting again, and if the problem "
                               "persists, please try in a few hours."))
            else:
                messages.success(
                    request, _("Billing contact information was successfully confirmed. "
                               "You may now add additional Mobile Workers.")
                )
                return HttpResponseRedirect(reverse(
                    MobileWorkerListView.urlname, args=[self.domain]
                ))
        return self.get(request, *args, **kwargs)


@require_can_edit_commcare_users
@location_safe
@require_POST
def delete_commcare_user(request, domain, user_id):
    user = CommCareUser.get_by_user_id(user_id, domain)
    if not _can_edit_workers_location(request.couch_user, user):
        raise PermissionDenied()
    if (user.user_location_id and
            SQLLocation.objects.get_or_None(location_id=user.user_location_id,
                                            user_id=user._id)):
        messages.error(request, _("This is a location user. You must delete the "
                       "corresponding location before you can delete this user."))
        return HttpResponseRedirect(reverse(EditCommCareUserView.urlname, args=[domain, user_id]))
    user.retire(deleted_by=request.user, deleted_via=USER_CHANGE_VIA_WEB)
    messages.success(request, "User %s has been deleted. All their submissions and cases will be permanently deleted in the next few minutes" % user.username)
    return HttpResponseRedirect(reverse(MobileWorkerListView.urlname, args=[domain]))


@require_can_edit_commcare_users
@location_safe
@require_POST
def force_user_412(request, domain, user_id):
    user = CommCareUser.get_by_user_id(user_id, domain)
    if not _can_edit_workers_location(request.couch_user, user):
        raise PermissionDenied()

    metrics_counter('commcare.force_user_412.count', tags={'domain': domain})

    SyncLogSQL.objects.filter(user_id=user_id).delete()

    messages.success(
        request,
        "Mobile Worker {}'s device data will be hard refreshed the next time they sync."
        .format(user.human_friendly_name)
    )
    return HttpResponseRedirect(reverse(EditCommCareUserView.urlname, args=[domain, user_id]) + '#user-permanent')


@require_can_edit_commcare_users
@require_POST
def restore_commcare_user(request, domain, user_id):
    user = CommCareUser.get_by_user_id(user_id, domain)
    success, message = user.unretire(unretired_by=request.user, unretired_via=USER_CHANGE_VIA_WEB)
    if success:
        messages.success(request, "User %s and all their submissions have been restored" % user.username)
    else:
        messages.error(request, message)
    return HttpResponseRedirect(reverse(EditCommCareUserView.urlname, args=[domain, user_id]))


@require_can_edit_commcare_users
@require_POST
def toggle_demo_mode(request, domain, user_id):
    user = CommCareUser.get_by_user_id(user_id, domain)
    demo_mode = request.POST.get('demo_mode', 'no')
    demo_mode = True if demo_mode == 'yes' else False

    edit_user_url = reverse(EditCommCareUserView.urlname, args=[domain, user_id])
    # handle bad POST param
    if user.is_demo_user == demo_mode:
        warning = _("User is already in Demo mode!") if user.is_demo_user else _("User is not in Demo mode!")
        messages.warning(request, warning)
        return HttpResponseRedirect(edit_user_url)

    if demo_mode:
        download = DownloadBase()
        res = turn_on_demo_mode_task.delay(user.get_id, domain)
        download.set_task(res)
        return HttpResponseRedirect(
            reverse(
                DemoRestoreStatusView.urlname,
                args=[domain, download.download_id, user_id]
            )
        )
    else:
        from corehq.apps.app_manager.views.utils import unset_practice_mode_configured_apps, \
            get_practice_mode_configured_apps
        # if the user is being used as practice user on any apps, check/ask for confirmation
        apps = get_practice_mode_configured_apps(domain)
        confirm_turn_off = True if (request.POST.get('confirm_turn_off', 'no')) == 'yes' else False
        if apps and not confirm_turn_off:
            return HttpResponseRedirect(reverse(ConfirmTurnOffDemoModeView.urlname, args=[domain, user_id]))

        turn_off_demo_mode(user)
        unset_practice_mode_configured_apps(domain, user.get_id)
        messages.success(request, _("Successfully turned off demo mode!"))
    return HttpResponseRedirect(edit_user_url)


class BaseManageCommCareUserView(BaseUserSettingsView):

    @method_decorator(require_can_edit_commcare_users)
    def dispatch(self, request, *args, **kwargs):
        return super(BaseManageCommCareUserView, self).dispatch(request, *args, **kwargs)

    @property
    def parent_pages(self):
        return [{
            'title': MobileWorkerListView.page_title,
            'url': reverse(MobileWorkerListView.urlname, args=[self.domain]),
        }]


class ConfirmTurnOffDemoModeView(BaseManageCommCareUserView):
    template_name = 'users/confirm_turn_off_demo_mode.html'
    urlname = 'confirm_turn_off_demo_mode'
    page_title = ugettext_noop("Turn off Demo mode")

    @property
    def page_context(self):
        from corehq.apps.app_manager.views.utils import get_practice_mode_configured_apps
        user_id = self.kwargs.pop('couch_user_id')
        user = CommCareUser.get_by_user_id(user_id, self.domain)
        practice_apps = get_practice_mode_configured_apps(self.domain, user_id)
        return {
            'commcare_user': user,
            'practice_apps': practice_apps,
        }

    def page_url(self):
        return reverse(self.urlname, args=self.args, kwargs=self.kwargs)


class DemoRestoreStatusView(BaseManageCommCareUserView):
    urlname = 'demo_restore_status'
    page_title = ugettext_noop('Demo User Status')

    def dispatch(self, request, *args, **kwargs):
        return super(DemoRestoreStatusView, self).dispatch(request, *args, **kwargs)

    def get(self, request, *args, **kwargs):
        context = super(DemoRestoreStatusView, self).main_context
        context.update({
            'domain': self.domain,
            'download_id': kwargs['download_id'],
            'poll_url': reverse('demo_restore_job_poll', args=[self.domain, kwargs['download_id']]),
            'title': _("Demo User status"),
            'progress_text': _("Getting latest restore data, please wait"),
            'error_text': _("There was an unexpected error! Please try again or report an issue."),
            'next_url': reverse(EditCommCareUserView.urlname, args=[self.domain, kwargs['user_id']]),
            'next_url_text': _("Go back to Edit Mobile Worker"),
        })
        return render(request, 'hqwebapp/soil_status_full.html', context)

    def page_url(self):
        return reverse(self.urlname, args=self.args, kwargs=self.kwargs)


@require_can_edit_commcare_users
def demo_restore_job_poll(request, domain, download_id, template="users/mobile/partials/demo_restore_status.html"):

    try:
        context = get_download_context(download_id)
    except TaskFailedError:
        return HttpResponseServerError()

    context.update({
        'on_complete_short': _('Done'),
        'on_complete_long': _('User is now in Demo mode with latest restore!'),

    })
    return render(request, template, context)


@require_can_edit_commcare_users
@require_POST
def reset_demo_user_restore(request, domain, user_id):
    user = CommCareUser.get_by_user_id(user_id, domain)
    if not user.is_demo_user:
        warning = _("The user is not a demo user.")
        messages.warning(request, warning)
        return HttpResponseRedirect(reverse(EditCommCareUserView.urlname, args=[domain, user_id]))

    download = DownloadBase()
    res = reset_demo_user_restore_task.delay(user.get_id, domain)
    download.set_task(res)

    return HttpResponseRedirect(
        reverse(
            DemoRestoreStatusView.urlname,
            args=[domain, download.download_id, user_id]
        )
    )


@require_can_edit_commcare_users
@require_POST
def update_user_groups(request, domain, couch_user_id):
    form = MultipleSelectionForm(request.POST)
    form.fields['selected_ids'].choices = [(id, 'throwaway') for id in Group.ids_by_domain(domain)]
    if form.is_valid():
        user = CommCareUser.get(couch_user_id)
        assert user.doc_type == "CommCareUser"
        assert user.domain == domain
        user.set_groups(form.cleaned_data['selected_ids'])
        messages.success(request, _("User groups updated!"))
    else:
        messages.error(request, _("Form not valid. A group may have been deleted while you were viewing this page"
                                  "Please try again."))
    return HttpResponseRedirect(reverse(EditCommCareUserView.urlname, args=[domain, couch_user_id]))


@location_safe
class MobileWorkerListView(JSONResponseMixin, BaseUserSettingsView):
    template_name = 'users/mobile_workers.html'
    urlname = 'mobile_workers'
    page_title = ugettext_noop("Mobile Workers")

    @method_decorator(require_can_edit_or_view_commcare_users)
    def dispatch(self, *args, **kwargs):
        return super(MobileWorkerListView, self).dispatch(*args, **kwargs)

    @property
    @memoized
    def can_access_all_locations(self):
        return self.couch_user.has_permission(self.domain, 'access_all_locations')

    @property
    def can_bulk_edit_users(self):
        return has_privilege(self.request, privileges.BULK_USER_MANAGEMENT) and not self.request.is_view_only

    @property
    def can_add_extra_users(self):
        return can_add_extra_mobile_workers(self.request)

    @property
    @memoized
    def new_mobile_worker_form(self):
        if self.request.method == "POST":
            return NewMobileWorkerForm(self.request.project, self.couch_user, self.request.POST)
        return NewMobileWorkerForm(self.request.project, self.couch_user)

    @property
    @memoized
    def custom_data(self):
        return CustomDataEditor(
            field_view=UserFieldsView,
            domain=self.domain,
            post_dict=self.request.POST if self.request.method == "POST" else None,
            required_only=True,
            ko_model="custom_fields",
        )

    @property
    def page_context(self):
        if toggles.FILTERED_BULK_USER_DOWNLOAD.enabled(self.domain):
            bulk_download_url = reverse(FilteredCommCareUserDownload.urlname, args=[self.domain])
        else:
            bulk_download_url = reverse("download_commcare_users", args=[self.domain])
        profiles = [profile.to_json() for profile in self.custom_data.model.get_profiles()]
        return {
            'new_mobile_worker_form': self.new_mobile_worker_form,
            'custom_fields_form': self.custom_data.form,
            'custom_fields_slugs': [f.slug for f in self.custom_data.fields],
            'custom_fields_profiles': profiles,
            'custom_fields_profile_slug': PROFILE_SLUG,
            'can_bulk_edit_users': self.can_bulk_edit_users,
            'can_add_extra_users': self.can_add_extra_users,
            'can_access_all_locations': self.can_access_all_locations,
            'skip_standard_password_validations': has_custom_clean_password(),
            'pagination_limit_cookie_name': (
                'hq.pagination.limit.mobile_workers_list.%s' % self.domain),
            'can_edit_billing_info': self.request.couch_user.is_domain_admin(self.domain),
            'strong_mobile_passwords': self.request.project.strong_mobile_passwords,
            'bulk_download_url': bulk_download_url,
        }

    @property
    @memoized
    def query(self):
        return self.request.GET.get('query')

    @allow_remote_invocation
    def check_username(self, in_data):
        try:
            username = in_data['username'].strip()
        except KeyError:
            return HttpResponseBadRequest('You must specify a username')
        if username == 'admin' or username == 'demo_user':
            return {'error': _('Username {} is reserved.').format(username)}
        try:
            validate_email("{}@example.com".format(username))
            if BAD_MOBILE_USERNAME_REGEX.search(username) is not None:
                raise ValidationError("Username contained an invalid character")
        except ValidationError:
            if '..' in username:
                return {
                    'error': _("Username may not contain consecutive . (period).")
                }
            if username.endswith('.'):
                return {
                    'error': _("Username may not end with a . (period).")
                }
            return {
                'error': _("Username may not contain special characters.")
            }

        full_username = format_username(username, self.domain)
        exists = user_exists(full_username)
        if exists.exists:
            if exists.is_deleted:
                result = {'error': _('Username {} belonged to a user that was deleted'
                                     ' and cannot be reused').format(username)}
            else:
                result = {'error': _('Username {} is already taken').format(username)}
        else:
            result = {'success': _('Username {} is available').format(username)}
        return result

    @allow_remote_invocation
    def create_mobile_worker(self, in_data):
        if self.request.is_view_only:
            return {
                'error': _("You do not have permission to create mobile workers.")
            }

        try:
            self._ensure_proper_request(in_data)
            form_data = self._construct_form_data(in_data)
        except InvalidMobileWorkerRequest as e:
            return {
                'error': str(e)
            }

        self.request.POST = form_data

        is_valid = lambda: self.new_mobile_worker_form.is_valid() and self.custom_data.is_valid()
        if not is_valid():
            all_errors = [e for errors in self.new_mobile_worker_form.errors.values() for e in errors]
            all_errors += [e for errors in self.custom_data.errors.values() for e in errors]
            return {'error': _("Forms did not validate: {errors}").format(
                errors=', '.join(all_errors)
            )}

        couch_user = self._build_commcare_user()
        if self.new_mobile_worker_form.cleaned_data['send_account_confirmation_email']:
            send_account_confirmation_if_necessary(couch_user)
        return {
            'success': True,
            'user_id': couch_user.userID,
        }

    def _build_commcare_user(self):
        username = self.new_mobile_worker_form.cleaned_data['username']
        password = self.new_mobile_worker_form.cleaned_data['new_password']
        first_name = self.new_mobile_worker_form.cleaned_data['first_name']
        email = self.new_mobile_worker_form.cleaned_data['email']
        last_name = self.new_mobile_worker_form.cleaned_data['last_name']
        location_id = self.new_mobile_worker_form.cleaned_data['location_id']
        is_account_confirmed = not self.new_mobile_worker_form.cleaned_data['force_account_confirmation']

        return CommCareUser.create(
            self.domain,
            username,
            password,
            created_by=self.request.user,
            created_via=USER_CHANGE_VIA_WEB,
            email=email,
            device_id="Generated from HQ",
            first_name=first_name,
            last_name=last_name,
            metadata=self.custom_data.get_data_to_save(),
            is_account_confirmed=is_account_confirmed,
            location=SQLLocation.objects.get(location_id=location_id) if location_id else None,
        )

    def _ensure_proper_request(self, in_data):
        if not self.can_add_extra_users:
            raise InvalidMobileWorkerRequest(_("No Permission."))

        if 'user' not in in_data:
            raise InvalidMobileWorkerRequest(_("Please provide mobile worker data."))

        return None

    def _construct_form_data(self, in_data):
        try:
            user_data = in_data['user']
            form_data = {
                'username': user_data.get('username'),
                'new_password': user_data.get('password'),
                'first_name': user_data.get('first_name'),
                'last_name': user_data.get('last_name'),
                'location_id': user_data.get('location_id'),
                'email': user_data.get('email'),
                'force_account_confirmation': user_data.get('force_account_confirmation'),
                'send_account_confirmation_email': user_data.get('send_account_confirmation_email'),
                'domain': self.domain,
            }
            for k, v in user_data.get('custom_fields', {}).items():
                form_data["{}-{}".format(CUSTOM_DATA_FIELD_PREFIX, k)] = v
            return form_data
        except Exception as e:
            raise InvalidMobileWorkerRequest(_("Check your request: {}".format(e)))


@require_can_edit_commcare_users
@require_POST
@location_safe
def activate_commcare_user(request, domain, user_id):
    return _modify_user_status(request, domain, user_id, True)


@require_can_edit_commcare_users
@require_POST
@location_safe
def deactivate_commcare_user(request, domain, user_id):
    return _modify_user_status(request, domain, user_id, False)


def _modify_user_status(request, domain, user_id, is_active):
    user = CommCareUser.get_by_user_id(user_id, domain)
    if (not _can_edit_workers_location(request.couch_user, user)
            or (is_active and not can_add_extra_mobile_workers(request))):
        return json_response({
            'error': _("No Permission."),
        })
    if not is_active and user.user_location_id:
        return json_response({
            'error': _("This is a location user, archive or delete the "
                       "corresponding location to deactivate it."),
        })
    user.is_active = is_active
    user.save(spawn_task=True)
    change_message = "Activated User" if is_active else "Deactivated User"
    log_model_change(request.user, user.get_django_user(), message=change_message,
                     action=ModelAction.UPDATE)
    return json_response({
        'success': True,
    })


@require_can_edit_commcare_users
@require_POST
@location_safe
def send_confirmation_email(request, domain, user_id):
    user = CommCareUser.get_by_user_id(user_id, domain)
    send_account_confirmation_if_necessary(user)
    return JsonResponse(data={'success': True})


@require_can_edit_or_view_commcare_users
@require_GET
@location_safe
def paginate_mobile_workers(request, domain):
    limit = int(request.GET.get('limit', 10))
    page = int(request.GET.get('page', 1))
    query = request.GET.get('query')
    deactivated_only = json.loads(request.GET.get('showDeactivatedUsers', "false"))

    def _user_query(search_string, page, limit):
        user_es = get_search_users_in_domain_es_query(
            domain=domain, search_string=search_string,
            offset=page * limit, limit=limit)
        if not request.couch_user.has_permission(domain, 'access_all_locations'):
            loc_ids = (SQLLocation.objects.accessible_to_user(domain, request.couch_user)
                                          .location_ids())
            user_es = user_es.location(list(loc_ids))
        return user_es.mobile_users()

    # backend pages start at 0
    users_query = _user_query(query, page - 1, limit)
    # run with a blank query to fetch total records with same scope as in search
    if deactivated_only:
        users_query = users_query.show_only_inactive()
    users_data = users_query.source([
        '_id',
        'first_name',
        'last_name',
        'base_username',
        'created_on',
        'is_active',
        'is_account_confirmed',
    ]).run()
    users = users_data.hits

    def _status_string(user_data):
        if user_data['is_active']:
            return _('Active')
        elif user_data['is_account_confirmed']:
            return _('Deactivated')
        else:
            return _('Pending Confirmation')

    for user in users:
        date_registered = user.pop('created_on', '')
        if date_registered:
            date_registered = iso_string_to_datetime(date_registered).strftime(USER_DATE_FORMAT)
        # make sure these are always set and default to true
        user['is_active'] = user.get('is_active', True)
        user['is_account_confirmed'] = user.get('is_account_confirmed', True)
        user.update({
            'username': user.pop('base_username', ''),
            'user_id': user.pop('_id'),
            'date_registered': date_registered,
            'status': _status_string(user),
        })

    return json_response({
        'users': users,
        'total': users_data.total,
    })


class CreateCommCareUserModal(JsonRequestResponseMixin, DomainViewMixin, View):
    template_name = "users/new_mobile_worker_modal.html"
    urlname = 'new_mobile_worker_modal'

    @method_decorator(require_can_edit_commcare_users)
    def dispatch(self, request, *args, **kwargs):
        if not can_add_extra_mobile_workers(request):
            raise PermissionDenied()
        return super(CreateCommCareUserModal, self).dispatch(request, *args, **kwargs)

    def render_form(self, status):
        if domain_has_privilege(self.domain, privileges.APP_USER_PROFILES):
            return self.render_json_response({
                "status": "failure",
                "form_html": "<div class='alert alert-danger'>{}</div>".format(_("""
                    Cannot add new worker due to usage of user field profiles.
                    Please add your new worker from the mobile workers page.
                """)),
            })
        return self.render_json_response({
            "status": status,
            "form_html": render_to_string(self.template_name, {
                'form': self.new_commcare_user_form,
                'data_fields_form': self.custom_data.form,
            }, request=self.request)
        })

    def get(self, request, *args, **kwargs):
        return self.render_form("success")

    @property
    @memoized
    def custom_data(self):
        return CustomDataEditor(
            field_view=UserFieldsView,
            domain=self.domain,
            post_dict=self.request.POST if self.request.method == "POST" else None,
        )

    @property
    @memoized
    def new_commcare_user_form(self):
        if self.request.method == "POST":
            data = self.request.POST.dict()
            form = CommCareAccountForm(data, domain=self.domain)
        else:
            form = CommCareAccountForm(domain=self.domain)
        return form

    @method_decorator(requires_privilege_with_fallback(privileges.OUTBOUND_SMS))
    def post(self, request, *args, **kwargs):
        if self.new_commcare_user_form.is_valid() and self.custom_data.is_valid():
            username = self.new_commcare_user_form.cleaned_data['username']
            password = self.new_commcare_user_form.cleaned_data['password_1']
            phone_number = self.new_commcare_user_form.cleaned_data['phone_number']

            user = CommCareUser.create(
                self.domain,
                username,
                password,
                created_by=request.user,
                created_via=USER_CHANGE_VIA_WEB,
                phone_number=phone_number,
                device_id="Generated from HQ",
                metadata=self.custom_data.get_data_to_save(),
            )

            if 'location_id' in request.GET:
                try:
                    loc = SQLLocation.objects.get(domain=self.domain,
                                                  location_id=request.GET['location_id'])
                except SQLLocation.DoesNotExist:
                    raise Http404()
                user.set_location(loc)

            if phone_number:
                initiate_sms_verification_workflow(user, phone_number)

            user_json = {'user_id': user._id, 'text': user.username_in_report}
            return self.render_json_response({"status": "success",
                                              "user": user_json})
        return self.render_form("failure")


def get_user_upload_context(domain, request_params, download_url, adjective, plural_noun):
    context = {
        'bulk_upload': {
            "help_site": {
                "address": BULK_MOBILE_HELP_SITE,
                "name": _("CommCare Help Site"),
            },
            "download_url": reverse(download_url, args=(domain,)),
            "adjective": _(adjective),
            "plural_noun": _(plural_noun),
        },
        'show_secret_settings': request_params.get("secret", False),
    }
    context.update({
        'bulk_upload_form': get_bulk_upload_form(context),
    })
    return context


class UploadCommCareUsers(BaseUploadUser):
    template_name = 'hqwebapp/bulk_upload.html'
    urlname = 'upload_commcare_users'
    page_title = ugettext_noop("Bulk Upload Mobile Workers")
    is_web_upload = False

    @method_decorator(require_can_edit_commcare_users)
    @method_decorator(requires_privilege_with_fallback(privileges.BULK_USER_MANAGEMENT))
    def dispatch(self, request, *args, **kwargs):
        return super(UploadCommCareUsers, self).dispatch(request, *args, **kwargs)

    @property
    def page_context(self):
        request_params = self.request.GET if self.request.method == 'GET' else self.request.POST
        return get_user_upload_context(self.domain, request_params, "download_commcare_users", "mobile worker",
                                       "mobile workers")

    def post(self, request, *args, **kwargs):
<<<<<<< HEAD
        super(UploadCommCareUsers, self).post(request, *args, **kwargs)
        try:
            check_headers(self.user_specs, self.domain)
        except UserUploadError as e:
            messages.error(request, _(str(e)))
            return HttpResponseRedirect(reverse(UploadCommCareUsers.urlname, args=[self.domain]))

        task_ref = expose_cached_download(payload=None, expiry=1 * 60 * 60, file_extension=None)
        if toggles.PARALLEL_USER_IMPORTS.enabled(self.domain):
            if list(self.group_specs):
                messages.error(
                    request,
                    _("Groups are not allowed with parallel user import. Please upload them separately")
                )
                return HttpResponseRedirect(reverse(UploadCommCareUsers.urlname, args=[self.domain]))

            task = parallel_user_import.delay(
                self.domain,
                list(self.user_specs),
                request.couch_user
            )
        else:
            upload_record = UserUploadRecord(
                domain=self.domain,
                user_id=request.couch_user.user_id
            )
            upload_record.save()

            task = import_users_and_groups.delay(
                self.domain,
                list(self.user_specs),
                list(self.group_specs),
                request.couch_user,
                upload_record.pk,
                False
            )
        task_ref.set_task(task)
        return HttpResponseRedirect(
            reverse(
                UserUploadStatusView.urlname,
                args=[self.domain, task_ref.download_id]
            )
        )
=======
        return super(UploadCommCareUsers, self).post(request, *args, **kwargs)
>>>>>>> ddf9bdc6


class UserUploadStatusView(BaseManageCommCareUserView):
    urlname = 'user_upload_status'
    page_title = ugettext_noop('Mobile Worker Upload Status')

    def get(self, request, *args, **kwargs):
        context = super(UserUploadStatusView, self).main_context
        context.update({
            'domain': self.domain,
            'download_id': kwargs['download_id'],
            'poll_url': reverse(CommcareUserUploadJobPollView.urlname, args=[self.domain, kwargs['download_id']]),
            'title': _("Mobile Worker Upload Status"),
            'progress_text': _("Importing your data. This may take some time..."),
            'error_text': _("Problem importing data! Please try again or report an issue."),
            'next_url': reverse(MobileWorkerListView.urlname, args=[self.domain]),
            'next_url_text': _("Return to manage mobile workers"),
        })
        return render(request, 'hqwebapp/soil_status_full.html', context)

    def page_url(self):
        return reverse(self.urlname, args=self.args, kwargs=self.kwargs)


class CommcareUserUploadJobPollView(UserUploadJobPollView):
    urlname = "commcare_user_upload_job_poll"
    on_complete_long = 'Mobile Worker upload has finished'
    user_type = 'mobile users'

    @method_decorator(require_can_edit_commcare_users)
    def dispatch(self, request, *args, **kwargs):
        return super(CommcareUserUploadJobPollView, self).dispatch(request, *args, **kwargs)


@require_can_edit_or_view_commcare_users
def user_download_job_poll(request, domain, download_id, template="hqwebapp/partials/shared_download_status.html"):
    try:
        context = get_download_context(download_id, 'Preparing download')
        context.update({'link_text': _('Download Users')})
    except TaskFailedError as e:
        return HttpResponseServerError(e.errors)
    return render(request, template, context)


class DownloadUsersStatusView(BaseUserSettingsView):
    urlname = 'download_users_status'
    page_title = ugettext_noop('Download Users Status')

    @method_decorator(require_can_edit_or_view_commcare_users)
    def dispatch(self, request, *args, **kwargs):
        return super().dispatch(request, *args, **kwargs)

    @property
    def parent_pages(self):
        return [{
            'title': MobileWorkerListView.page_title,
            'url': reverse(MobileWorkerListView.urlname, args=[self.domain]),
        }]

    def get(self, request, *args, **kwargs):
        context = super(DownloadUsersStatusView, self).main_context
        context.update({
            'domain': self.domain,
            'download_id': kwargs['download_id'],
            'poll_url': reverse('user_download_job_poll', args=[self.domain, kwargs['download_id']]),
            'title': _("Download Users Status"),
            'progress_text': _("Preparing user download."),
            'error_text': _("There was an unexpected error! Please try again or report an issue."),
            'next_url': reverse(MobileWorkerListView.urlname, args=[self.domain]),
            'next_url_text': _("Go back to Mobile Workers"),
        })
        return render(request, 'hqwebapp/soil_status_full.html', context)

    def page_url(self):
        return reverse(self.urlname, args=self.args, kwargs=self.kwargs)


class FilteredUserDownload(BaseManageCommCareUserView):
    page_title = ugettext_noop('Filter and Download Users')

    def get(self, request, domain, *args, **kwargs):
        form = UserFilterForm(request.GET, domain=domain, couch_user=request.couch_user, user_type=self.user_type)
        # To avoid errors on first page load
        form.empty_permitted = True
        context = self.main_context
        context.update({'form': form, 'count_users_url': reverse(self.count_view, args=[domain])})
        return render(
            request,
            "users/filter_and_download.html",
            context
        )


@method_decorator([toggles.FILTERED_BULK_USER_DOWNLOAD.required_decorator()], name='dispatch')
class FilteredCommCareUserDownload(FilteredUserDownload):
    urlname = 'filter_and_download_commcare_users'
    user_type = MOBILE_USER_TYPE
    count_view = 'count_commcare_users'

    @method_decorator(require_can_edit_commcare_users)
    def get(self, request, domain, *args, **kwargs):
        return super().get(request, domain, *args, **kwargs)


@method_decorator([toggles.DOMAIN_PERMISSIONS_MIRROR.required_decorator()], name='dispatch')
class FilteredWebUserDownload(FilteredUserDownload):
    urlname = 'filter_and_download_web_users'
    user_type = WEB_USER_TYPE
    count_view = 'count_web_users'

    @method_decorator(require_can_edit_web_users)
    def get(self, request, domain, *args, **kwargs):
        return super().get(request, domain, *args, **kwargs)


class UsernameUploadMixin(object):
    """
    Contains helper functions for working with a file that consists of a single column of usernames.
    """

    def _get_usernames(self, request):
        """
            Get username list from Excel supplied in request.FILES.
            Adds any errors to request.messages.
        """
        sheet = self._get_sheet(request)
        if not sheet:
            return None

        try:
            usernames = [format_username(row['username'], request.domain) for row in sheet]
        except KeyError:
            messages.error(request, _("No users found. Please check your file contains a 'username' column."))
            return None

        if not len(usernames):
            messages.error(request, _("No users found. Please check file is not empty."))
            return None

        return usernames

    def _get_sheet(self, request):
        try:
            workbook = get_workbook(request.FILES.get('bulk_upload_file'))
        except WorkbookJSONError as e:
            messages.error(request, str(e))
            return None

        try:
            sheet = workbook.get_worksheet()
        except WorksheetNotFound:
            messages.error(request, _("Workbook has no worksheets"))
            return None

        return sheet


class DeleteCommCareUsers(BaseManageCommCareUserView, UsernameUploadMixin):
    urlname = 'delete_commcare_users'
    page_title = ugettext_noop('Bulk Delete')
    template_name = 'users/bulk_delete.html'

    @property
    def page_context(self):
        context = self.main_context
        context.update({
            'bulk_upload_form': get_bulk_upload_form(),
        })
        return context

    def post(self, request, *args, **kwargs):
        usernames = self._get_usernames(request)
        if not usernames:
            return self.get(request, *args, **kwargs)

        user_docs_by_id = {doc['_id']: doc for doc in get_user_docs_by_username(usernames)}
        user_ids_with_forms = self._get_user_ids_with_forms(request, user_docs_by_id)
        usernames_not_found = self._get_usernames_not_found(request, user_docs_by_id, usernames)

        if user_ids_with_forms or usernames_not_found:
            messages.error(request, _("""
                No users deleted. Please address the above issue(s) and re-upload your updated file.
            """))
        else:
            self._delete_users(request, user_docs_by_id, user_ids_with_forms)

        return self.get(request, *args, **kwargs)

    def _get_user_ids_with_forms(self, request, user_docs_by_id):
        """
            Find users who have ever submitted a form, and add to request.messages if so.
        """
        user_ids_with_forms = (
            FormES()
            .domain(request.domain)
            .user_id(list(user_docs_by_id))
            .terms_aggregation('form.meta.userID', 'user_id')
        ).run().aggregations.user_id.keys

        if user_ids_with_forms:
            message = _("""
                The following users have form submissions and must be deleted individually: {}.
            """).format(", ".join([raw_username(user_docs_by_id[user_id]['username'])
                                   for user_id in user_ids_with_forms]))
            messages.error(request, message)

        return user_ids_with_forms

    def _get_usernames_not_found(self, request, user_docs_by_id, usernames):
        """
            The only side effect of this is to possibly add to request.messages.
        """
        usernames_not_found = set(usernames) - {doc['username'] for doc in user_docs_by_id.values()}
        if usernames_not_found:
            message = _("The following users were not found: {}.").format(
                ", ".join(map(raw_username, usernames_not_found)))
            messages.error(request, message)
        return usernames_not_found

    def _delete_users(self, request, user_docs_by_id, user_ids_with_forms):
        deleted_count = 0
        for user_id, doc in user_docs_by_id.items():
            if user_id not in user_ids_with_forms:
                CommCareUser.wrap(doc).delete(deleted_by=request.user, deleted_via=USER_CHANGE_VIA_BULK_IMPORTER)
                deleted_count += 1
        if deleted_count:
            messages.success(request, f"{deleted_count} user(s) deleted.")


class CommCareUsersLookup(BaseManageCommCareUserView, UsernameUploadMixin):
    urlname = 'commcare_users_lookup'
    page_title = ugettext_noop('Mobile Workers Bulk Lookup')
    template_name = 'users/bulk_lookup.html'

    @property
    def page_context(self):
        context = self.main_context
        context.update({
            'bulk_upload_form': get_bulk_upload_form(),
        })
        return context

    def post(self, request, *args, **kwargs):
        usernames = self._get_usernames(request)
        if not usernames:
            return self.get(request, *args, **kwargs)

        docs_by_username = {doc['username']: doc for doc in get_user_docs_by_username(usernames)}
        rows = []
        for username in usernames:
            row = [raw_username(username)]
            if username in docs_by_username:
                row.extend([_("yes"), docs_by_username[username].get("is_active")])
            else:
                row.extend([_("no"), ""])
            rows.append(row)

        response = HttpResponse(content_type=Format.from_format('xlsx').mimetype)
        response['Content-Disposition'] = f'attachment; filename="{self.domain} users.xlsx"'
        response.write(self._excel_data(rows))
        return response

    def _excel_data(self, rows):
        outfile = io.BytesIO()
        tab_name = "users"
        header_table = [(tab_name, [(_("username"), _("exists"), _("is_active"))])]
        writer = Excel2007ExportWriter()
        writer.open(header_table=header_table, file=outfile)
        writer.write([(tab_name, rows)])
        writer.close()
        return outfile.getvalue()


@require_can_edit_commcare_users
@toggles.FILTERED_BULK_USER_DOWNLOAD.required_decorator()
def count_commcare_users(request, domain):
    return _count_users(request, domain, MOBILE_USER_TYPE)


@require_can_edit_web_users
@toggles.DOMAIN_PERMISSIONS_MIRROR.required_decorator()
def count_web_users(request, domain):
    return _count_users(request, domain, WEB_USER_TYPE)


@login_and_domain_required
def _count_users(request, domain, user_type):
    if user_type not in [MOBILE_USER_TYPE, WEB_USER_TYPE]:
        raise AssertionError(f"Invalid user type for _count_users: {user_type}")

    from corehq.apps.users.dbaccessors import (
        count_mobile_users_by_filters,
        count_web_users_by_filters,
        count_invitations_by_filters,
    )
    form = UserFilterForm(request.GET, domain=domain, couch_user=request.couch_user, user_type=user_type)
    if form.is_valid():
        user_filters = form.cleaned_data
    else:
        return HttpResponseBadRequest("Invalid Request")

    user_count = 0
    (is_multi_domain_download, domains_list) = get_domains_from_user_filters(domain, user_filters)
    for current_domain in domains_list:
        if user_type == MOBILE_USER_TYPE:
            user_count += count_mobile_users_by_filters(current_domain, user_filters)
        else:
            user_count += count_web_users_by_filters(current_domain, user_filters)
            user_count += count_invitations_by_filters(current_domain, user_filters)

    return json_response({
        'count': user_count
    })


@require_can_edit_or_view_commcare_users
def download_commcare_users(request, domain):
    return download_users(request, domain, user_type=MOBILE_USER_TYPE)


@login_and_domain_required
def download_users(request, domain, user_type):
    if user_type not in [MOBILE_USER_TYPE, WEB_USER_TYPE]:
        raise AssertionError(f"Invalid user type for download_users: {user_type}")

    form = UserFilterForm(request.GET, domain=domain, couch_user=request.couch_user, user_type=user_type)
    if form.is_valid():
        user_filters = form.cleaned_data
    else:
        view = FilteredCommCareUserDownload if user_type == MOBILE_USER_TYPE else FilteredWebUserDownload
        return HttpResponseRedirect(reverse(view, args=[domain]) + "?" + request.GET.urlencode())
    download = DownloadBase()
    if form.cleaned_data['domains'] != [domain]:  # if additional domains added for download
        user_type = 'mobile' if user_type == MOBILE_USER_TYPE else 'web'
        track_workflow(request.couch_user.username, f'Domain filter used for {user_type} download')
    if form.cleaned_data['columns'] == UserFilterForm.USERNAMES_COLUMN_OPTION:
        if user_type != MOBILE_USER_TYPE:
            raise AssertionError("USERNAME_COLUMN_OPTION only available for mobile users")
        res = bulk_download_usernames_async.delay(domain, download.download_id, user_filters,
                                                  owner_id=request.couch_user.get_id)
    else:
        res = bulk_download_users_async.delay(domain, download.download_id, user_filters,
                                              (user_type == WEB_USER_TYPE), owner_id=request.couch_user.get_id)
    download.set_task(res)
    if user_type == MOBILE_USER_TYPE:
        view = DownloadUsersStatusView
    else:
        from corehq.apps.users.views import DownloadWebUsersStatusView
        view = DownloadWebUsersStatusView
    return redirect(view.urlname, domain, download.download_id)


@location_safe
@method_decorator(toggles.TWO_STAGE_USER_PROVISIONING.required_decorator(), name='dispatch')
class CommCareUserConfirmAccountView(TemplateView, DomainViewMixin):
    template_name = "users/commcare_user_confirm_account.html"
    urlname = "commcare_user_confirm_account"
    strict_domain_fetching = True

    @property
    @memoized
    def user_id(self):
        return self.kwargs.get('user_id')

    @property
    @memoized
    def user(self):
        return get_document_or_404(CommCareUser, self.domain, self.user_id)

    @property
    @memoized
    def form(self):
        if self.request.method == 'POST':
            return MobileWorkerAccountConfirmationForm(self.request.POST)
        else:
            return MobileWorkerAccountConfirmationForm(initial={
                'username': self.user.raw_username,
                'full_name': self.user.full_name,
                'email': self.user.email,
            })

    def get_context_data(self, **kwargs):
        context = super(CommCareUserConfirmAccountView, self).get_context_data(**kwargs)
        context.update({
            'domain_name': self.domain_object.display_name(),
            'user': self.user,
            'form': self.form,
        })
        return context

    def post(self, request, *args, **kwargs):
        form = self.form
        if form.is_valid():
            user = self.user
            user.email = form.cleaned_data['email']
            full_name = form.cleaned_data['full_name']
            user.first_name = full_name[0]
            user.last_name = full_name[1]
            user.confirm_account(password=self.form.cleaned_data['password'])
            messages.success(request, _(
                f'You have successfully confirmed the {user.raw_username} account. '
                'You can now login'
            ))
            return HttpResponseRedirect('{}?username={}'.format(
                reverse('domain_login', args=[self.domain]),
                user.raw_username,
            ))

        # todo: process form data and activate the account
        return self.get(request, *args, **kwargs)<|MERGE_RESOLUTION|>--- conflicted
+++ resolved
@@ -1044,7 +1044,6 @@
                                        "mobile workers")
 
     def post(self, request, *args, **kwargs):
-<<<<<<< HEAD
         super(UploadCommCareUsers, self).post(request, *args, **kwargs)
         try:
             check_headers(self.user_specs, self.domain)
@@ -1088,9 +1087,6 @@
                 args=[self.domain, task_ref.download_id]
             )
         )
-=======
-        return super(UploadCommCareUsers, self).post(request, *args, **kwargs)
->>>>>>> ddf9bdc6
 
 
 class UserUploadStatusView(BaseManageCommCareUserView):
