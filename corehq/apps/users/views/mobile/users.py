import io
import json
import re
import time

from braces.views import JsonRequestResponseMixin
from couchdbkit import ResourceNotFound
from django.contrib import messages
from django.contrib.humanize.templatetags.humanize import naturaltime
from django.core.exceptions import ValidationError
from django.core.validators import validate_email
from django.http import (
    Http404,
    HttpResponse,
    HttpResponseBadRequest,
    HttpResponseRedirect,
)
from django.http.response import HttpResponseServerError, JsonResponse
from django.shortcuts import redirect, render
from django.template.loader import render_to_string
from django.urls import reverse
from django.utils.decorators import method_decorator
from django.utils.translation import gettext as _
from django.utils.translation import gettext_noop
from django.views.decorators.http import require_GET, require_POST
from django.views.generic import TemplateView, View
from django_prbac.exceptions import PermissionDenied
from django_prbac.utils import has_privilege
from memoized import memoized

from casexml.apps.phone.models import SyncLogSQL
from corehq import privileges
from corehq.apps.accounting.async_handlers import Select2BillingInfoHandler
from corehq.apps.accounting.decorators import requires_privilege_with_fallback
from corehq.apps.accounting.models import (
    BillingAccount,
    BillingAccountType,
    EntryPoint,
)
from corehq.apps.accounting.utils import domain_has_privilege
from corehq.apps.analytics.tasks import track_workflow
from corehq.apps.custom_data_fields.edit_entity import CustomDataEditor
from corehq.apps.custom_data_fields.models import (
    CUSTOM_DATA_FIELD_PREFIX,
    PROFILE_SLUG,
)
from corehq.apps.domain.decorators import domain_admin_required, login_and_domain_required
from corehq.apps.domain.extension_points import has_custom_clean_password
from corehq.apps.domain.views.base import DomainViewMixin
from corehq.apps.es import FormES
from corehq.apps.groups.models import Group
from corehq.apps.hqwebapp.async_handler import AsyncHandlerMixin
from corehq.apps.hqwebapp.crispy import make_form_readonly
from corehq.apps.hqwebapp.decorators import use_multiselect
from corehq.apps.hqwebapp.utils import get_bulk_upload_form
from corehq.apps.locations.analytics import users_have_locations
from corehq.apps.locations.models import SQLLocation
from corehq.apps.locations.permissions import (
    location_safe,
    user_can_access_location_id,
)
from corehq.apps.ota.utils import demo_restore_date_created, turn_off_demo_mode
from corehq.apps.registration.forms import MobileWorkerAccountConfirmationForm
from corehq.apps.sms.verify import initiate_sms_verification_workflow
from corehq.apps.users.account_confirmation import (
    send_account_confirmation_if_necessary, send_account_confirmation_sms_if_necessary,
)
from corehq.apps.users.analytics import get_search_users_in_domain_es_query
from corehq.apps.users.audit.change_messages import UserChangeMessage
from corehq.apps.users.bulk_download import get_domains_from_user_filters
from corehq.apps.users.dbaccessors import (
    get_user_docs_by_username,
    user_exists,
)
from corehq.apps.users.decorators import (
    require_can_edit_commcare_users,
    require_can_edit_or_view_commcare_users,
    require_can_edit_web_users,
    require_can_use_filtered_user_download,
)
from corehq.apps.users.exceptions import InvalidMobileWorkerRequest
from corehq.apps.users.forms import (
    CommCareAccountForm,
    CommCareUserFormSet,
    CommtrackUserForm,
    ConfirmExtraUserChargesForm,
    MultipleSelectionForm,
    NewMobileWorkerForm,
    SetUserPasswordForm,
    UserFilterForm,
)
from corehq.apps.users.models import (
    CommCareUser,
    CouchUser,
    DeactivateMobileWorkerTrigger,
)
from corehq.apps.users.tasks import (
    bulk_download_usernames_async,
    bulk_download_users_async,
    reset_demo_user_restore_task,
    turn_on_demo_mode_task,
)
from corehq.apps.users.util import (
    can_add_extra_mobile_workers,
    format_username,
    log_user_change,
    raw_username,
)
from corehq.apps.users.views import (
    BaseEditUserView,
    BaseManageWebUserView,
    BaseUploadUser,
    UserUploadJobPollView,
    BaseUserSettingsView,
    get_domain_languages,
)
from corehq.const import (
    USER_CHANGE_VIA_BULK_IMPORTER,
    USER_CHANGE_VIA_WEB,
    USER_DATE_FORMAT,
)
from corehq import toggles
from corehq.motech.utils import b64_aes_decrypt
from corehq.pillows.utils import MOBILE_USER_TYPE, WEB_USER_TYPE
from corehq.util import get_document_or_404
from corehq.util.dates import iso_string_to_datetime
from corehq.util.jqueryrmi import JSONResponseMixin, allow_remote_invocation
from corehq.util.metrics import metrics_counter
from corehq.util.workbook_json.excel import (
    WorkbookJSONError,
    WorksheetNotFound,
    get_workbook,
)
from couchexport.models import Format
from couchexport.writers import Excel2007ExportWriter
from soil import DownloadBase
from soil.exceptions import TaskFailedError
from soil.util import get_download_context
from .custom_data_fields import UserFieldsView
from ..utils import log_user_groups_change

BULK_MOBILE_HELP_SITE = ("https://confluence.dimagi.com/display/commcarepublic"
                         "/Create+and+Manage+CommCare+Mobile+Workers#Createand"
                         "ManageCommCareMobileWorkers-B.UseBulkUploadtocreatem"
                         "ultipleusersatonce")
DEFAULT_USER_LIST_LIMIT = 10
BAD_MOBILE_USERNAME_REGEX = re.compile("[^A-Za-z0-9.+-_]")


def _can_edit_workers_location(web_user, mobile_worker):
    if web_user.has_permission(mobile_worker.domain, 'access_all_locations'):
        return True
    loc_id = mobile_worker.location_id
    if not loc_id:
        return False
    return user_can_access_location_id(mobile_worker.domain, web_user, loc_id)


@location_safe
class EditCommCareUserView(BaseEditUserView):
    urlname = "edit_commcare_user"
    page_title = gettext_noop("Edit Mobile Worker")

    @property
    def page_name(self):
        if self.request.is_view_only:
            return _("Edit Mobile Worker (View Only)")
        return self.page_title

    @property
    def template_name(self):
        if self.editable_user.is_deleted():
            return "users/deleted_account.html"
        else:
            return "users/edit_commcare_user.html"

    @use_multiselect
    @method_decorator(require_can_edit_or_view_commcare_users)
    def dispatch(self, request, *args, **kwargs):
        return super(EditCommCareUserView, self).dispatch(request, *args, **kwargs)

    @property
    def main_context(self):
        context = super(EditCommCareUserView, self).main_context
        profiles = [profile.to_json() for profile in self.form_user_update.custom_data.model.get_profiles()]
        context.update({
            'custom_fields_slugs': [f.slug for f in self.form_user_update.custom_data.fields],
            'custom_fields_profiles': sorted(profiles, key=lambda x: x['name'].lower()),
            'custom_fields_profile_slug': PROFILE_SLUG,
            'edit_user_form_title': self.edit_user_form_title,
            'strong_mobile_passwords': self.request.project.strong_mobile_passwords,
            'has_any_sync_logs': self.has_any_sync_logs,
            'token': self.backup_token,
        })
        return context

    @property
    def has_any_sync_logs(self):
        return SyncLogSQL.objects.filter(user_id=self.editable_user_id).exists()

    @property
    @memoized
    def editable_user(self):
        try:
            user = CouchUser.get_by_user_id(self.editable_user_id, self.domain)
        except (ResourceNotFound, CouchUser.AccountTypeError, KeyError):
            raise Http404()
        if not user or not _can_edit_workers_location(self.couch_user, user):
            raise Http404()
        return user

    @property
    def edit_user_form_title(self):
        return _("Information for %s") % self.editable_user.human_friendly_name

    @property
    def is_currently_logged_in_user(self):
        return self.editable_user_id == self.couch_user._id

    @property
    @memoized
    def reset_password_form(self):
        return SetUserPasswordForm(self.request.project, self.editable_user_id, user="")

    @property
    @memoized
    def groups(self):
        if not self.editable_user:
            return []
        return Group.by_user_id(self.editable_user_id)

    @property
    @memoized
    def all_groups(self):
        # note: will slow things down if there are loads of groups. worth it?
        # justification: ~every report already does this.
        return Group.by_domain(self.domain)

    @property
    @memoized
    def group_form(self):
        form = MultipleSelectionForm(initial={
            'selected_ids': [g._id for g in self.groups],
        })
        form.fields['selected_ids'].choices = [(g._id, g.name) for g in self.all_groups]
        return form

    @property
    @memoized
    def commtrack_form(self):
        if self.request.method == "POST" and self.request.POST['form_type'] == "commtrack":
            return CommtrackUserForm(self.request.POST, request=self.request, domain=self.domain)

        # currently only support one location on the UI
        linked_loc = self.editable_user.location
        initial_id = linked_loc._id if linked_loc else None
        program_id = self.editable_user.get_domain_membership(self.domain).program_id
        assigned_locations = self.editable_user.assigned_location_ids
        return CommtrackUserForm(
            domain=self.domain,
            request=self.request,
            initial={
                'primary_location': initial_id,
                'program_id': program_id,
                'assigned_locations': assigned_locations}
        )

    @property
    def page_context(self):

        if self.request.is_view_only:
            make_form_readonly(self.commtrack_form)
            make_form_readonly(self.form_user_update.user_form)
            make_form_readonly(self.form_user_update.custom_data.form)

        context = {
            'are_groups': bool(len(self.all_groups)),
            'groups_url': reverse('all_groups', args=[self.domain]),
            'group_form': self.group_form,
            'reset_password_form': self.reset_password_form,
            'is_currently_logged_in_user': self.is_currently_logged_in_user,
            'data_fields_form': self.form_user_update.custom_data.form,
            'can_use_inbound_sms': domain_has_privilege(self.domain, privileges.INBOUND_SMS),
            'show_deactivate_after_date': self.form_user_update.user_form.show_deactivate_after_date,
            'can_create_groups': (
                self.request.couch_user.has_permission(self.domain, 'edit_groups') and
                self.request.couch_user.has_permission(self.domain, 'access_all_locations')
            ),
            'needs_to_downgrade_locations': (
                users_have_locations(self.domain) and
                not has_privilege(self.request, privileges.LOCATIONS)
            ),
            'demo_restore_date': naturaltime(demo_restore_date_created(self.editable_user)),
            'group_names': [g.name for g in self.groups],
        }
        if self.commtrack_form.errors:
            messages.error(self.request, _(
                "There were some errors while saving user's locations. Please check the 'Locations' tab"
            ))
        if self.domain_object.commtrack_enabled or self.domain_object.uses_locations:
            context.update({
                'commtrack_enabled': self.domain_object.commtrack_enabled,
                'uses_locations': self.domain_object.uses_locations,
                'commtrack': {
                    'update_form': self.commtrack_form,
                },
            })
        return context

    @property
    def user_role_choices(self):
        return [('none', _('(none)'))] + self.editable_role_choices

    @property
    @memoized
    def form_user_update(self):
        if (self.request.method == "POST"
                and self.request.POST['form_type'] == "update-user"
                and not self.request.is_view_only):
            data = self.request.POST
        else:
            data = None
        form = CommCareUserFormSet(data=data, domain=self.domain,
            editable_user=self.editable_user, request_user=self.request.couch_user, request=self.request)

        form.user_form.load_language(language_choices=get_domain_languages(self.domain))

        if self.can_change_user_roles or self.couch_user.can_view_roles():
            form.user_form.load_roles(current_role=self.existing_role, role_choices=self.user_role_choices)
        else:
            del form.user_form.fields['role']

        return form

    @property
    def parent_pages(self):
        return [{
            'title': MobileWorkerListView.page_title,
            'url': reverse(MobileWorkerListView.urlname, args=[self.domain]),
        }]

    def post(self, request, *args, **kwargs):
        if self.request.is_view_only:
            messages.error(
                request,
                _("You do not have permission to update Mobile Workers.")
            )
            return super(EditCommCareUserView, self).get(request, *args, **kwargs)
        if self.request.POST['form_type'] == "add-phonenumber":
            phone_number = self.request.POST['phone_number']
            phone_number = re.sub(r'\s', '', phone_number)
            if re.match(r'\d+$', phone_number):
                is_new_phone_number = phone_number not in self.editable_user.phone_numbers
                self.editable_user.add_phone_number(phone_number)
                self.editable_user.save(spawn_task=True)
                if is_new_phone_number:
                    log_user_change(
                        by_domain=self.request.domain,
                        for_domain=self.editable_user.domain,
                        couch_user=self.editable_user,
                        changed_by_user=self.request.couch_user,
                        changed_via=USER_CHANGE_VIA_WEB,
                        change_messages=UserChangeMessage.phone_numbers_added([phone_number])
                    )
                messages.success(request, _("Phone number added."))
            else:
                messages.error(request, _("Please enter digits only."))
        return super(EditCommCareUserView, self).post(request, *args, **kwargs)


class ConfirmBillingAccountForExtraUsersView(BaseUserSettingsView, AsyncHandlerMixin):
    urlname = 'extra_users_confirm_billing'
    template_name = 'users/extra_users_confirm_billing.html'
    page_title = gettext_noop("Confirm Billing Information")
    async_handlers = [
        Select2BillingInfoHandler,
    ]
    @property
    @memoized
    def account(self):
        account = BillingAccount.get_or_create_account_by_domain(
            self.domain,
            created_by=self.couch_user.username,
            account_type=BillingAccountType.USER_CREATED,
            entry_point=EntryPoint.SELF_STARTED,
        )[0]
        return account

    @property
    @memoized
    def billing_info_form(self):
        if self.request.method == 'POST':
            return ConfirmExtraUserChargesForm(
                self.account, self.domain, self.request.couch_user.username, data=self.request.POST
            )
        return ConfirmExtraUserChargesForm(self.account, self.domain, self.request.couch_user.username)

    @property
    def page_context(self):
        return {
            'billing_info_form': self.billing_info_form,
        }

    @method_decorator(domain_admin_required)
    def dispatch(self, request, *args, **kwargs):
        if self.account.date_confirmed_extra_charges is not None:
            return HttpResponseRedirect(reverse(MobileWorkerListView.urlname, args=[self.domain]))
        return super(ConfirmBillingAccountForExtraUsersView, self).dispatch(request, *args, **kwargs)

    def post(self, request, *args, **kwargs):
        if self.async_response is not None:
            return self.async_response
        if self.billing_info_form.is_valid():
            is_saved = self.billing_info_form.save()
            if not is_saved:
                messages.error(
                    request, _("It appears that there was an issue updating your contact information. "
                               "We've been notified of the issue. Please try submitting again, and if the problem "
                               "persists, please try in a few hours."))
            else:
                messages.success(
                    request, _("Billing contact information was successfully confirmed. "
                               "You may now add additional Mobile Workers.")
                )
                return HttpResponseRedirect(reverse(
                    MobileWorkerListView.urlname, args=[self.domain]
                ))
        return self.get(request, *args, **kwargs)


@require_can_edit_commcare_users
@location_safe
@require_POST
def delete_commcare_user(request, domain, user_id):
    user = CommCareUser.get_by_user_id(user_id, domain)
    if not _can_edit_workers_location(request.couch_user, user):
        raise PermissionDenied()
    if (user.user_location_id and
            SQLLocation.objects.get_or_None(location_id=user.user_location_id,
                                            user_id=user._id)):
        messages.error(request, _("This is a location user. You must delete the "
                       "corresponding location before you can delete this user."))
        return HttpResponseRedirect(reverse(EditCommCareUserView.urlname, args=[domain, user_id]))
    user.retire(request.domain, deleted_by=request.couch_user, deleted_via=USER_CHANGE_VIA_WEB)
    messages.success(request, "User %s has been deleted. All their submissions and cases will be permanently deleted in the next few minutes" % user.username)
    return HttpResponseRedirect(reverse(MobileWorkerListView.urlname, args=[domain]))


@require_can_edit_commcare_users
@location_safe
@require_POST
def force_user_412(request, domain, user_id):
    user = CommCareUser.get_by_user_id(user_id, domain)
    if not _can_edit_workers_location(request.couch_user, user):
        raise PermissionDenied()

    metrics_counter('commcare.force_user_412.count', tags={'domain': domain})

    SyncLogSQL.objects.filter(user_id=user_id).delete()

    messages.success(
        request,
        "Mobile Worker {}'s device data will be hard refreshed the next time they sync."
        .format(user.human_friendly_name)
    )
    return HttpResponseRedirect(reverse(EditCommCareUserView.urlname, args=[domain, user_id]) + '#user-permanent')


@require_can_edit_commcare_users
@require_POST
def restore_commcare_user(request, domain, user_id):
    user = CommCareUser.get_by_user_id(user_id, domain)
    success, message = user.unretire(request.domain, unretired_by=request.couch_user,
                                     unretired_via=USER_CHANGE_VIA_WEB)
    if success:
        messages.success(request, "User %s and all their submissions have been restored" % user.username)
    else:
        messages.error(request, message)
    return HttpResponseRedirect(reverse(EditCommCareUserView.urlname, args=[domain, user_id]))


@require_can_edit_commcare_users
@require_POST
def toggle_demo_mode(request, domain, user_id):
    user = CommCareUser.get_by_user_id(user_id, domain)
    demo_mode = request.POST.get('demo_mode', 'no')
    demo_mode = True if demo_mode == 'yes' else False

    edit_user_url = reverse(EditCommCareUserView.urlname, args=[domain, user_id])
    # handle bad POST param
    if user.is_demo_user == demo_mode:
        warning = _("User is already in Demo mode!") if user.is_demo_user else _("User is not in Demo mode!")
        messages.warning(request, warning)
        return HttpResponseRedirect(edit_user_url)

    if demo_mode:
        download = DownloadBase()
        res = turn_on_demo_mode_task.delay(user.get_id, domain)
        download.set_task(res)
        return HttpResponseRedirect(
            reverse(
                DemoRestoreStatusView.urlname,
                args=[domain, download.download_id, user_id]
            )
        )
    else:
        from corehq.apps.app_manager.views.utils import unset_practice_mode_configured_apps, \
            get_practice_mode_configured_apps
        # if the user is being used as practice user on any apps, check/ask for confirmation
        apps = get_practice_mode_configured_apps(domain)
        confirm_turn_off = True if (request.POST.get('confirm_turn_off', 'no')) == 'yes' else False
        if apps and not confirm_turn_off:
            return HttpResponseRedirect(reverse(ConfirmTurnOffDemoModeView.urlname, args=[domain, user_id]))

        turn_off_demo_mode(user)
        unset_practice_mode_configured_apps(domain, user.get_id)
        messages.success(request, _("Successfully turned off demo mode!"))
    return HttpResponseRedirect(edit_user_url)


class BaseManageCommCareUserView(BaseUserSettingsView):

    @method_decorator(require_can_edit_commcare_users)
    def dispatch(self, request, *args, **kwargs):
        return super(BaseManageCommCareUserView, self).dispatch(request, *args, **kwargs)

    @property
    def parent_pages(self):
        return [{
            'title': MobileWorkerListView.page_title,
            'url': reverse(MobileWorkerListView.urlname, args=[self.domain]),
        }]


class ConfirmTurnOffDemoModeView(BaseManageCommCareUserView):
    template_name = 'users/confirm_turn_off_demo_mode.html'
    urlname = 'confirm_turn_off_demo_mode'
    page_title = gettext_noop("Turn off Demo mode")

    @property
    def page_context(self):
        from corehq.apps.app_manager.views.utils import get_practice_mode_configured_apps
        user_id = self.kwargs.pop('couch_user_id')
        user = CommCareUser.get_by_user_id(user_id, self.domain)
        practice_apps = get_practice_mode_configured_apps(self.domain, user_id)
        return {
            'commcare_user': user,
            'practice_apps': practice_apps,
        }

    def page_url(self):
        return reverse(self.urlname, args=self.args, kwargs=self.kwargs)


class DemoRestoreStatusView(BaseManageCommCareUserView):
    urlname = 'demo_restore_status'
    page_title = gettext_noop('Demo User Status')

    def dispatch(self, request, *args, **kwargs):
        return super(DemoRestoreStatusView, self).dispatch(request, *args, **kwargs)

    def get(self, request, *args, **kwargs):
        context = super(DemoRestoreStatusView, self).main_context
        context.update({
            'domain': self.domain,
            'download_id': kwargs['download_id'],
            'poll_url': reverse('demo_restore_job_poll', args=[self.domain, kwargs['download_id']]),
            'title': _("Demo User status"),
            'progress_text': _("Getting latest restore data, please wait"),
            'error_text': _("There was an unexpected error! Please try again or report an issue."),
            'next_url': reverse(EditCommCareUserView.urlname, args=[self.domain, kwargs['user_id']]),
            'next_url_text': _("Go back to Edit Mobile Worker"),
        })
        return render(request, 'hqwebapp/soil_status_full.html', context)

    def page_url(self):
        return reverse(self.urlname, args=self.args, kwargs=self.kwargs)


@require_can_edit_commcare_users
def demo_restore_job_poll(request, domain, download_id, template="users/mobile/partials/demo_restore_status.html"):

    try:
        context = get_download_context(download_id)
    except TaskFailedError:
        return HttpResponseServerError()

    context.update({
        'on_complete_short': _('Done'),
        'on_complete_long': _('User is now in Demo mode with latest restore!'),

    })
    return render(request, template, context)


@require_can_edit_commcare_users
@require_POST
def reset_demo_user_restore(request, domain, user_id):
    user = CommCareUser.get_by_user_id(user_id, domain)
    if not user.is_demo_user:
        warning = _("The user is not a demo user.")
        messages.warning(request, warning)
        return HttpResponseRedirect(reverse(EditCommCareUserView.urlname, args=[domain, user_id]))

    download = DownloadBase()
    res = reset_demo_user_restore_task.delay(user.get_id, domain)
    download.set_task(res)

    return HttpResponseRedirect(
        reverse(
            DemoRestoreStatusView.urlname,
            args=[domain, download.download_id, user_id]
        )
    )


@require_can_edit_commcare_users
@require_POST
def update_user_groups(request, domain, couch_user_id):
    form = MultipleSelectionForm(request.POST)
    form.fields['selected_ids'].choices = [(id, 'throwaway') for id in Group.ids_by_domain(domain)]
    if form.is_valid():
        user = CommCareUser.get(couch_user_id)
        old_group_ids = user.get_group_ids()
        new_group_ids = form.cleaned_data['selected_ids']
        assert user.doc_type == "CommCareUser"
        assert user.domain == domain
        user.set_groups(new_group_ids)
        if old_group_ids != new_group_ids:
            log_user_groups_change(domain, request, user, new_group_ids)
        messages.success(request, _("User groups updated!"))
    else:
        messages.error(request, _("Form not valid. A group may have been deleted while you were viewing this page"
                                  "Please try again."))
    return HttpResponseRedirect(reverse(EditCommCareUserView.urlname, args=[domain, couch_user_id]))


@location_safe
class MobileWorkerListView(JSONResponseMixin, BaseUserSettingsView):
    template_name = 'users/mobile_workers.html'
    urlname = 'mobile_workers'
    page_title = gettext_noop("Mobile Workers")

    @method_decorator(require_can_edit_or_view_commcare_users)
    def dispatch(self, *args, **kwargs):
        return super(MobileWorkerListView, self).dispatch(*args, **kwargs)

    @property
    @memoized
    def can_access_all_locations(self):
        return self.couch_user.has_permission(self.domain, 'access_all_locations')

    @property
    def can_bulk_edit_users(self):
        return has_privilege(self.request, privileges.BULK_USER_MANAGEMENT) and not self.request.is_view_only

    @property
    def can_add_extra_users(self):
        return can_add_extra_mobile_workers(self.request)

    @property
    @memoized
    def new_mobile_worker_form(self):
        if self.request.method == "POST":
            return NewMobileWorkerForm(self.request.project, self.couch_user, self.request.POST)
        return NewMobileWorkerForm(self.request.project, self.couch_user)

    @property
    @memoized
    def custom_data(self):
        return CustomDataEditor(
            field_view=UserFieldsView,
            domain=self.domain,
            post_dict=self.request.POST if self.request.method == "POST" else None,
            required_only=True,
            ko_model="custom_fields",
        )

    @property
    def page_context(self):
        bulk_download_url = reverse(FilteredCommCareUserDownload.urlname, args=[self.domain])

        profiles = [profile.to_json() for profile in self.custom_data.model.get_profiles()]
        return {
            'new_mobile_worker_form': self.new_mobile_worker_form,
            'custom_fields_form': self.custom_data.form,
            'custom_fields_slugs': [f.slug for f in self.custom_data.fields],
            'custom_fields_profiles': profiles,
            'custom_fields_profile_slug': PROFILE_SLUG,
            'can_bulk_edit_users': self.can_bulk_edit_users,
            'can_add_extra_users': self.can_add_extra_users,
            'can_access_all_locations': self.can_access_all_locations,
            'skip_standard_password_validations': has_custom_clean_password(),
            'pagination_limit_cookie_name': (
                'hq.pagination.limit.mobile_workers_list.%s' % self.domain),
            'can_edit_billing_info': self.request.couch_user.is_domain_admin(self.domain),
            'strong_mobile_passwords': self.request.project.strong_mobile_passwords,
            'bulk_download_url': bulk_download_url,
            'show_deactivate_after_date': self.new_mobile_worker_form.show_deactivate_after_date,
        }

    @property
    @memoized
    def query(self):
        return self.request.GET.get('query')

    @allow_remote_invocation
    def check_username(self, in_data):
        try:
            username = in_data['username'].strip()
        except KeyError:
            return HttpResponseBadRequest('You must specify a username')
        if username == 'admin' or username == 'demo_user':
            return {'error': _('Username {} is reserved.').format(username)}
        try:
            validate_email("{}@example.com".format(username))
            if BAD_MOBILE_USERNAME_REGEX.search(username) is not None:
                raise ValidationError("Username contained an invalid character")
        except ValidationError:
            if '..' in username:
                return {
                    'error': _("Username may not contain consecutive . (period).")
                }
            if username.endswith('.'):
                return {
                    'error': _("Username may not end with a . (period).")
                }
            return {
                'error': _("Username may not contain special characters.")
            }

        full_username = format_username(username, self.domain)
        exists = user_exists(full_username)
        if exists.exists:
            if exists.is_deleted:
                result = {'error': _('Username {} belonged to a user that was deleted'
                                     ' and cannot be reused').format(username)}
            else:
                result = {'error': _('Username {} is already taken').format(username)}
        else:
            result = {'success': _('Username {} is available').format(username)}
        return result

    @allow_remote_invocation
    def create_mobile_worker(self, in_data):
        if self.request.is_view_only:
            return {
                'error': _("You do not have permission to create mobile workers.")
            }

        try:
            self._ensure_proper_request(in_data)
            form_data = self._construct_form_data(in_data)
        except InvalidMobileWorkerRequest as e:
            return {
                'error': str(e)
            }

        self.request.POST = form_data
        is_valid = lambda: self.new_mobile_worker_form.is_valid() and self.custom_data.is_valid()
        if not is_valid():
            all_errors = [e for errors in self.new_mobile_worker_form.errors.values() for e in errors]
            all_errors += [e for errors in self.custom_data.errors.values() for e in errors]
            return {'error': _("Forms did not validate: {errors}").format(
                errors=', '.join(all_errors)
            )}
<<<<<<< HEAD
        logging.info(self.new_mobile_worker_form.cleaned_data)
=======
>>>>>>> 2466195f
        couch_user = self._build_commcare_user()
        if self.new_mobile_worker_form.cleaned_data['send_account_confirmation_email']:
            send_account_confirmation_if_necessary(couch_user)
        if self.new_mobile_worker_form.cleaned_data['force_account_confirmation_by_sms']:
            phone_number = self.new_mobile_worker_form.cleaned_data['phone_number']
<<<<<<< HEAD
            logging.info(phone_number)
=======
>>>>>>> 2466195f
            couch_user.set_default_phone_number(phone_number)
            send_account_confirmation_sms_if_necessary(couch_user)
        return {
            'success': True,
            'user_id': couch_user.userID,
        }

    def _build_commcare_user(self):
        username = self.new_mobile_worker_form.cleaned_data['username']
        password = self.new_mobile_worker_form.cleaned_data['new_password']
        first_name = self.new_mobile_worker_form.cleaned_data['first_name']
        email = self.new_mobile_worker_form.cleaned_data['email']
        last_name = self.new_mobile_worker_form.cleaned_data['last_name']
        location_id = self.new_mobile_worker_form.cleaned_data['location_id']
        is_account_confirmed = not (
            self.new_mobile_worker_form.cleaned_data['force_account_confirmation']
            or self.new_mobile_worker_form.cleaned_data['force_account_confirmation_by_sms'])

        commcare_user = CommCareUser.create(
            self.domain,
            username,
            password,
            created_by=self.request.couch_user,
            created_via=USER_CHANGE_VIA_WEB,
            email=email,
            device_id="Generated from HQ",
            first_name=first_name,
            last_name=last_name,
            metadata=self.custom_data.get_data_to_save(),
            is_account_confirmed=is_account_confirmed,
            location=SQLLocation.objects.get(location_id=location_id) if location_id else None,
        )

        if self.new_mobile_worker_form.show_deactivate_after_date:
            DeactivateMobileWorkerTrigger.update_trigger(
                self.domain,
                commcare_user.user_id,
                self.new_mobile_worker_form.cleaned_data['deactivate_after_date']
            )

        return commcare_user

    def _ensure_proper_request(self, in_data):
        if not self.can_add_extra_users:
            raise InvalidMobileWorkerRequest(_("No Permission."))

        if 'user' not in in_data:
            raise InvalidMobileWorkerRequest(_("Please provide mobile worker data."))

        return None

    def _construct_form_data(self, in_data):
        try:
            user_data = in_data['user']
            form_data = {
                'username': user_data.get('username'),
                'new_password': user_data.get('password'),
                'first_name': user_data.get('first_name'),
                'last_name': user_data.get('last_name'),
                'location_id': user_data.get('location_id'),
                'email': user_data.get('email'),
                'force_account_confirmation': user_data.get('force_account_confirmation'),
                'send_account_confirmation_email': user_data.get('send_account_confirmation_email'),
                'force_account_confirmation_by_sms': user_data.get('force_account_confirmation_by_sms'),
                'phone_number': user_data.get('phone_number'),
                'deactivate_after_date': user_data.get('deactivate_after_date'),
                'domain': self.domain,
            }
            for k, v in user_data.get('custom_fields', {}).items():
                form_data["{}-{}".format(CUSTOM_DATA_FIELD_PREFIX, k)] = v
            return form_data
        except Exception as e:
            raise InvalidMobileWorkerRequest(_("Check your request: {}".format(e)))


@require_can_edit_commcare_users
@require_POST
@location_safe
def activate_commcare_user(request, domain, user_id):
    return _modify_user_status(request, domain, user_id, True)


@require_can_edit_commcare_users
@require_POST
@location_safe
def deactivate_commcare_user(request, domain, user_id):
    return _modify_user_status(request, domain, user_id, False)


def _modify_user_status(request, domain, user_id, is_active):
    user = CommCareUser.get_by_user_id(user_id, domain)
    if (not _can_edit_workers_location(request.couch_user, user)
            or (is_active and not can_add_extra_mobile_workers(request))):
        return JsonResponse({
            'error': _("No Permission."),
        })
    if not is_active and user.user_location_id:
        return JsonResponse({
            'error': _("This is a location user, archive or delete the "
                       "corresponding location to deactivate it."),
        })
    user.is_active = is_active
    user.save(spawn_task=True)
    log_user_change(by_domain=request.domain, for_domain=user.domain,
                    couch_user=user, changed_by_user=request.couch_user,
                    changed_via=USER_CHANGE_VIA_WEB, fields_changed={'is_active': user.is_active})
    return JsonResponse({
        'success': True,
    })


@require_can_edit_commcare_users
@require_POST
@location_safe
def send_confirmation_email(request, domain, user_id):
    user = CommCareUser.get_by_user_id(user_id, domain)
    send_account_confirmation_if_necessary(user)
    return JsonResponse(data={'success': True})


@require_POST
@location_safe
def send_confirmation_sms(request, domain, user_id):
    user = CommCareUser.get_by_user_id(user_id, domain)
    send_account_confirmation_sms_if_necessary(user)
    return JsonResponse(data={'success': True})


@require_can_edit_or_view_commcare_users
@require_GET
@location_safe
def paginate_mobile_workers(request, domain):
    limit = int(request.GET.get('limit', 10))
    page = int(request.GET.get('page', 1))
    query = request.GET.get('query')
    deactivated_only = json.loads(request.GET.get('showDeactivatedUsers', "false"))

    def _user_query(search_string, page, limit):
        user_es = get_search_users_in_domain_es_query(
            domain=domain, search_string=search_string,
            offset=page * limit, limit=limit)
        if not request.couch_user.has_permission(domain, 'access_all_locations'):
            loc_ids = (SQLLocation.objects.accessible_to_user(domain, request.couch_user)
                                          .location_ids())
            user_es = user_es.location(list(loc_ids))
        return user_es.mobile_users()

    # backend pages start at 0
    users_query = _user_query(query, page - 1, limit)
    # run with a blank query to fetch total records with same scope as in search
    if deactivated_only:
        users_query = users_query.show_only_inactive()
    users_data = users_query.source([
        '_id',
        'first_name',
        'last_name',
        'base_username',
        'created_on',
        'is_active',
        'is_account_confirmed',
    ]).run()
    users = users_data.hits

    def _status_string(user_data):
        if user_data['is_active']:
            return _('Active')
        elif user_data['is_account_confirmed']:
            return _('Deactivated')
        else:
            return _('Pending Confirmation')

    for user in users:
        date_registered = user.pop('created_on', '')
        if date_registered:
            date_registered = iso_string_to_datetime(date_registered).strftime(USER_DATE_FORMAT)
        # make sure these are always set and default to true
        user['is_active'] = user.get('is_active', True)
        user['is_account_confirmed'] = user.get('is_account_confirmed', True)
        user.update({
            'username': user.pop('base_username', ''),
            'user_id': user.pop('_id'),
            'date_registered': date_registered,
            'status': _status_string(user),
        })

    return JsonResponse({
        'users': users,
        'total': users_data.total,
    })


class CreateCommCareUserModal(JsonRequestResponseMixin, DomainViewMixin, View):
    template_name = "users/new_mobile_worker_modal.html"
    urlname = 'new_mobile_worker_modal'

    @method_decorator(require_can_edit_commcare_users)
    def dispatch(self, request, *args, **kwargs):
        if not can_add_extra_mobile_workers(request):
            raise PermissionDenied()
        return super(CreateCommCareUserModal, self).dispatch(request, *args, **kwargs)

    def render_form(self, status):
        if domain_has_privilege(self.domain, privileges.APP_USER_PROFILES):
            return self.render_json_response({
                "status": "failure",
                "form_html": "<div class='alert alert-danger'>{}</div>".format(_("""
                    Cannot add new worker due to usage of user field profiles.
                    Please add your new worker from the mobile workers page.
                """)),
            })
        return self.render_json_response({
            "status": status,
            "form_html": render_to_string(self.template_name, {
                'form': self.new_commcare_user_form,
                'data_fields_form': self.custom_data.form,
            }, request=self.request)
        })

    def get(self, request, *args, **kwargs):
        return self.render_form("success")

    @property
    @memoized
    def custom_data(self):
        return CustomDataEditor(
            field_view=UserFieldsView,
            domain=self.domain,
            post_dict=self.request.POST if self.request.method == "POST" else None,
        )

    @property
    @memoized
    def new_commcare_user_form(self):
        if self.request.method == "POST":
            data = self.request.POST.dict()
            form = CommCareAccountForm(data, domain=self.domain)
        else:
            form = CommCareAccountForm(domain=self.domain)
        return form

    @method_decorator(requires_privilege_with_fallback(privileges.OUTBOUND_SMS))
    def post(self, request, *args, **kwargs):
        if self.new_commcare_user_form.is_valid() and self.custom_data.is_valid():
            username = self.new_commcare_user_form.cleaned_data['username']
            password = self.new_commcare_user_form.cleaned_data['password_1']
            phone_number = self.new_commcare_user_form.cleaned_data['phone_number']

            user = CommCareUser.create(
                self.domain,
                username,
                password,
                created_by=request.couch_user,
                created_via=USER_CHANGE_VIA_WEB,
                phone_number=phone_number,
                device_id="Generated from HQ",
                metadata=self.custom_data.get_data_to_save(),
            )

            if 'location_id' in request.GET:
                try:
                    loc = SQLLocation.objects.get(domain=self.domain,
                                                  location_id=request.GET['location_id'])
                except SQLLocation.DoesNotExist:
                    raise Http404()
                user.set_location(loc)

            if phone_number:
                initiate_sms_verification_workflow(user, phone_number)

            user_json = {'user_id': user._id, 'text': user.username_in_report}
            return self.render_json_response({"status": "success",
                                              "user": user_json})
        return self.render_form("failure")


def get_user_upload_context(domain, request_params, download_url, adjective, plural_noun):
    context = {
        'bulk_upload': {
            "help_site": {
                "address": BULK_MOBILE_HELP_SITE,
                "name": _("CommCare Help Site"),
            },
            "download_url": reverse(download_url, args=(domain,)),
            "adjective": _(adjective),
            "plural_noun": _(plural_noun),
        },
        'show_secret_settings': request_params.get("secret", False),
    }
    context.update({
        'bulk_upload_form': get_bulk_upload_form(context),
    })
    return context


class UploadCommCareUsers(BaseUploadUser):
    template_name = 'hqwebapp/bulk_upload.html'
    urlname = 'upload_commcare_users'
    page_title = gettext_noop("Bulk Upload Mobile Workers")
    is_web_upload = False

    @method_decorator(require_can_edit_commcare_users)
    @method_decorator(requires_privilege_with_fallback(privileges.BULK_USER_MANAGEMENT))
    def dispatch(self, request, *args, **kwargs):
        return super(UploadCommCareUsers, self).dispatch(request, *args, **kwargs)

    @property
    def page_context(self):
        request_params = self.request.GET if self.request.method == 'GET' else self.request.POST
        return get_user_upload_context(self.domain, request_params, "download_commcare_users", "mobile worker",
                                       "mobile workers")

    def post(self, request, *args, **kwargs):
        return super(UploadCommCareUsers, self).post(request, *args, **kwargs)


class UserUploadStatusView(BaseManageCommCareUserView):
    urlname = 'user_upload_status'
    page_title = gettext_noop('Mobile Worker Upload Status')

    def get(self, request, *args, **kwargs):
        context = super(UserUploadStatusView, self).main_context
        context.update({
            'domain': self.domain,
            'download_id': kwargs['download_id'],
            'poll_url': reverse(CommcareUserUploadJobPollView.urlname, args=[self.domain, kwargs['download_id']]),
            'title': _("Mobile Worker Upload Status"),
            'progress_text': _("Importing your data. This may take some time..."),
            'error_text': _("Problem importing data! Please try again or report an issue."),
            'next_url': reverse(MobileWorkerListView.urlname, args=[self.domain]),
            'next_url_text': _("Return to manage mobile workers"),
        })
        return render(request, 'hqwebapp/soil_status_full.html', context)

    def page_url(self):
        return reverse(self.urlname, args=self.args, kwargs=self.kwargs)


class CommcareUserUploadJobPollView(UserUploadJobPollView):
    urlname = "commcare_user_upload_job_poll"
    on_complete_long = 'Mobile Worker upload has finished'
    user_type = 'mobile users'

    @method_decorator(require_can_edit_commcare_users)
    def dispatch(self, request, *args, **kwargs):
        return super(CommcareUserUploadJobPollView, self).dispatch(request, *args, **kwargs)


@require_can_edit_or_view_commcare_users
@location_safe
def user_download_job_poll(request, domain, download_id, template="hqwebapp/partials/shared_download_status.html"):
    try:
        context = get_download_context(download_id, 'Preparing download')
        context.update({'link_text': _('Download Users')})
    except TaskFailedError as e:
        return HttpResponseServerError(e.errors)
    return render(request, template, context)


@location_safe
class DownloadUsersStatusView(BaseUserSettingsView):
    urlname = 'download_users_status'
    page_title = gettext_noop('Download Users Status')

    @method_decorator(require_can_edit_or_view_commcare_users)
    def dispatch(self, request, *args, **kwargs):
        return super().dispatch(request, *args, **kwargs)

    @property
    def parent_pages(self):
        return [{
            'title': MobileWorkerListView.page_title,
            'url': reverse(MobileWorkerListView.urlname, args=[self.domain]),
        }]

    def get(self, request, *args, **kwargs):
        context = super(DownloadUsersStatusView, self).main_context
        context.update({
            'domain': self.domain,
            'download_id': kwargs['download_id'],
            'poll_url': reverse('user_download_job_poll', args=[self.domain, kwargs['download_id']]),
            'title': _("Download Users Status"),
            'progress_text': _("Preparing user download."),
            'error_text': _("There was an unexpected error! Please try again or report an issue."),
            'next_url': reverse(MobileWorkerListView.urlname, args=[self.domain]),
            'next_url_text': _("Go back to Mobile Workers"),
        })
        return render(request, 'hqwebapp/soil_status_full.html', context)

    def page_url(self):
        return reverse(self.urlname, args=self.args, kwargs=self.kwargs)


class FilteredUserDownload(BaseUserSettingsView):

    def get(self, request, domain, *args, **kwargs):
        form = UserFilterForm(request.GET, domain=domain, couch_user=request.couch_user, user_type=self.user_type)
        # To avoid errors on first page load
        form.empty_permitted = True
        context = self.main_context
        context.update({'form': form, 'count_users_url': reverse(self.count_view, args=[domain])})
        return render(
            request,
            "users/filter_and_download.html",
            context
        )


@location_safe
class FilteredCommCareUserDownload(FilteredUserDownload, BaseManageCommCareUserView):
    page_title = gettext_noop('Filter and Download Mobile Workers')
    urlname = 'filter_and_download_commcare_users'
    user_type = MOBILE_USER_TYPE
    count_view = 'count_commcare_users'

    @method_decorator(require_can_edit_commcare_users)
    def get(self, request, domain, *args, **kwargs):
        return super().get(request, domain, *args, **kwargs)


@method_decorator([require_can_use_filtered_user_download], name='dispatch')
class FilteredWebUserDownload(FilteredUserDownload, BaseManageWebUserView):
    page_title = gettext_noop('Filter and Download Users')
    urlname = 'filter_and_download_web_users'
    user_type = WEB_USER_TYPE
    count_view = 'count_web_users'

    @method_decorator(require_can_edit_web_users)
    def get(self, request, domain, *args, **kwargs):
        return super().get(request, domain, *args, **kwargs)


class UsernameUploadMixin(object):
    """
    Contains helper functions for working with a file that consists of a single column of usernames.
    """

    def _get_usernames(self, request):
        """
            Get username list from Excel supplied in request.FILES.
            Adds any errors to request.messages.
        """
        sheet = self._get_sheet(request)
        if not sheet:
            return None

        try:
            usernames = [format_username(row['username'], request.domain) for row in sheet]
        except KeyError:
            messages.error(request, _("No users found. Please check your file contains a 'username' column."))
            return None

        if not len(usernames):
            messages.error(request, _("No users found. Please check file is not empty."))
            return None

        return usernames

    def _get_sheet(self, request):
        try:
            workbook = get_workbook(request.FILES.get('bulk_upload_file'))
        except WorkbookJSONError as e:
            messages.error(request, str(e))
            return None

        try:
            sheet = workbook.get_worksheet()
        except WorksheetNotFound:
            messages.error(request, _("Workbook has no worksheets"))
            return None

        return sheet


class DeleteCommCareUsers(BaseManageCommCareUserView, UsernameUploadMixin):
    urlname = 'delete_commcare_users'
    page_title = gettext_noop('Bulk Delete')
    template_name = 'users/bulk_delete.html'

    @property
    def page_context(self):
        context = self.main_context
        context.update({
            'bulk_upload_form': get_bulk_upload_form(),
        })
        return context

    def post(self, request, *args, **kwargs):
        usernames = self._get_usernames(request)
        if not usernames:
            return self.get(request, *args, **kwargs)

        user_docs_by_id = {doc['_id']: doc for doc in get_user_docs_by_username(usernames)}
        user_ids_with_forms = self._get_user_ids_with_forms(request, user_docs_by_id)
        usernames_not_found = self._get_usernames_not_found(request, user_docs_by_id, usernames)

        if user_ids_with_forms or usernames_not_found:
            messages.error(request, _("""
                No users deleted. Please address the above issue(s) and re-upload your updated file.
            """))
        else:
            self._delete_users(request, user_docs_by_id, user_ids_with_forms)

        return self.get(request, *args, **kwargs)

    def _get_user_ids_with_forms(self, request, user_docs_by_id):
        """
            Find users who have ever submitted a form, and add to request.messages if so.
        """
        user_ids_with_forms = (
            FormES()
            .domain(request.domain)
            .user_id(list(user_docs_by_id))
            .terms_aggregation('form.meta.userID', 'user_id')
        ).run().aggregations.user_id.keys

        if user_ids_with_forms:
            message = _("""
                The following users have form submissions and must be deleted individually: {}.
            """).format(", ".join([raw_username(user_docs_by_id[user_id]['username'])
                                   for user_id in user_ids_with_forms]))
            messages.error(request, message)

        return user_ids_with_forms

    def _get_usernames_not_found(self, request, user_docs_by_id, usernames):
        """
            The only side effect of this is to possibly add to request.messages.
        """
        usernames_not_found = set(usernames) - {doc['username'] for doc in user_docs_by_id.values()}
        if usernames_not_found:
            message = _("The following users were not found: {}.").format(
                ", ".join(map(raw_username, usernames_not_found)))
            messages.error(request, message)
        return usernames_not_found

    def _delete_users(self, request, user_docs_by_id, user_ids_with_forms):
        deleted_count = 0
        for user_id, doc in user_docs_by_id.items():
            if user_id not in user_ids_with_forms:
                CommCareUser.wrap(doc).delete(request.domain, deleted_by=request.couch_user,
                                              deleted_via=USER_CHANGE_VIA_BULK_IMPORTER)
                deleted_count += 1
        if deleted_count:
            messages.success(request, f"{deleted_count} user(s) deleted.")


class CommCareUsersLookup(BaseManageCommCareUserView, UsernameUploadMixin):
    urlname = 'commcare_users_lookup'
    page_title = gettext_noop('Mobile Workers Bulk Lookup')
    template_name = 'users/bulk_lookup.html'

    @property
    def page_context(self):
        context = self.main_context
        context.update({
            'bulk_upload_form': get_bulk_upload_form(),
        })
        return context

    def post(self, request, *args, **kwargs):
        usernames = self._get_usernames(request)
        if not usernames:
            return self.get(request, *args, **kwargs)

        docs_by_username = {doc['username']: doc for doc in get_user_docs_by_username(usernames)}
        rows = []
        for username in usernames:
            row = [raw_username(username)]
            if username in docs_by_username:
                row.extend([_("yes"), docs_by_username[username].get("is_active")])
            else:
                row.extend([_("no"), ""])
            rows.append(row)

        response = HttpResponse(content_type=Format.from_format('xlsx').mimetype)
        response['Content-Disposition'] = f'attachment; filename="{self.domain} users.xlsx"'
        response.write(self._excel_data(rows))
        return response

    def _excel_data(self, rows):
        outfile = io.BytesIO()
        tab_name = "users"
        header_table = [(tab_name, [(_("username"), _("exists"), _("is_active"))])]
        writer = Excel2007ExportWriter()
        writer.open(header_table=header_table, file=outfile)
        writer.write([(tab_name, rows)])
        writer.close()
        return outfile.getvalue()


@require_can_edit_commcare_users
@location_safe
def count_commcare_users(request, domain):
    return _count_users(request, domain, MOBILE_USER_TYPE)


@require_can_edit_web_users
@require_can_use_filtered_user_download
def count_web_users(request, domain):
    return _count_users(request, domain, WEB_USER_TYPE)


@login_and_domain_required
def _count_users(request, domain, user_type):
    if user_type not in [MOBILE_USER_TYPE, WEB_USER_TYPE]:
        raise AssertionError(f"Invalid user type for _count_users: {user_type}")

    from corehq.apps.users.dbaccessors import (
        count_mobile_users_by_filters,
        count_web_users_by_filters,
        count_invitations_by_filters,
    )
    form = UserFilterForm(request.GET, domain=domain, couch_user=request.couch_user, user_type=user_type)

    if form.is_valid():
        user_filters = form.cleaned_data
    else:
        return HttpResponseBadRequest("Invalid Request")

    user_count = 0
    (is_cross_domain, domains_list) = get_domains_from_user_filters(domain, user_filters)
    for current_domain in domains_list:
        if user_type == MOBILE_USER_TYPE:
            user_count += count_mobile_users_by_filters(current_domain, user_filters)
        else:
            user_count += count_web_users_by_filters(current_domain, user_filters)
            user_count += count_invitations_by_filters(current_domain, user_filters)

    return JsonResponse({
        'count': user_count
    })


@require_can_edit_or_view_commcare_users
@location_safe
def download_commcare_users(request, domain):
    return download_users(request, domain, user_type=MOBILE_USER_TYPE)


@login_and_domain_required
def download_users(request, domain, user_type):
    if user_type not in [MOBILE_USER_TYPE, WEB_USER_TYPE]:
        raise AssertionError(f"Invalid user type for download_users: {user_type}")

    form = UserFilterForm(request.GET, domain=domain, couch_user=request.couch_user, user_type=user_type)
    if form.is_valid():
        user_filters = form.cleaned_data
    else:
        view = FilteredCommCareUserDownload if user_type == MOBILE_USER_TYPE else FilteredWebUserDownload
        return HttpResponseRedirect(reverse(view, args=[domain]) + "?" + request.GET.urlencode())
    download = DownloadBase()
    if form.cleaned_data['domains'] != [domain]:  # if additional domains added for download
        track_workflow(request.couch_user.username, f'Domain filter used for {user_type} download')
    if form.cleaned_data['columns'] == UserFilterForm.USERNAMES_COLUMN_OPTION:
        if user_type != MOBILE_USER_TYPE:
            raise AssertionError("USERNAME_COLUMN_OPTION only available for mobile users")
        res = bulk_download_usernames_async.delay(domain, download.download_id, user_filters,
                                                  owner_id=request.couch_user.get_id)
    else:
        res = bulk_download_users_async.delay(domain, download.download_id, user_filters,
                                              (user_type == WEB_USER_TYPE), owner_id=request.couch_user.get_id)
    download.set_task(res)
    if user_type == MOBILE_USER_TYPE:
        view = DownloadUsersStatusView
    else:
        from corehq.apps.users.views import DownloadWebUsersStatusView
        view = DownloadWebUsersStatusView
    return redirect(view.urlname, domain, download.download_id)


@location_safe
class CommCareUserConfirmAccountView(TemplateView, DomainViewMixin):
    template_name = "users/commcare_user_confirm_account.html"
    urlname = "commcare_user_confirm_account"
    strict_domain_fetching = True

    @toggles.any_toggle_enabled(toggles.TWO_STAGE_USER_PROVISIONING_BY_SMS, toggles.TWO_STAGE_USER_PROVISIONING)
    def dispatch(self, request, *args, **kwargs):
        return super(CommCareUserConfirmAccountView, self).dispatch(request, *args, **kwargs)

    @property
    @memoized
    def user_id(self):
        return self.kwargs.get('user_id')

    @property
    @memoized
    def user(self):
        return get_document_or_404(CommCareUser, self.domain, self.user_id)

    @property
    @memoized
    def form(self):
        if self.request.method == 'POST':
            return MobileWorkerAccountConfirmationForm(self.request.POST)
        else:
            return MobileWorkerAccountConfirmationForm(initial={
                'username': self.user.raw_username,
                'full_name': self.user.full_name,
                'email': self.user.email,
            })

    def get_context_data(self, **kwargs):
        context = super(CommCareUserConfirmAccountView, self).get_context_data(**kwargs)
        context.update({
            'domain_name': self.domain_object.display_name(),
            'user': self.user,
            'form': self.form,
        })
        return context

    def post(self, request, *args, **kwargs):
        form = self.form
        if form.is_valid():
            user = self.user
            user.email = form.cleaned_data['email']
            full_name = form.cleaned_data['full_name']
            user.first_name = full_name[0]
            user.last_name = full_name[1]
            user.confirm_account(password=self.form.cleaned_data['password'])
            messages.success(request, _(
                f'You have successfully confirmed the {user.raw_username} account. '
                'You can now login'
            ))
            return HttpResponseRedirect('{}?username={}'.format(
                reverse('domain_login', args=[self.domain]),
                user.raw_username,
            ))

        # todo: process form data and activate the account
        return self.get(request, *args, **kwargs)

@location_safe
class CommCareUserConfirmAccountBySMSView(CommCareUserConfirmAccountView):
    urlname = "commcare_user_confirm_account_sms"
    default_expiry_duration_in_hours = 24

    @property
    @memoized
    def user_invite_hash(self):
        return json.loads(b64_aes_decrypt(self.kwargs.get('user_invite_hash')))

    @property
    @memoized
    def user_id(self):
        return self.user_invite_hash.get('user_id')

    @property
    @memoized
    def form(self):
        if self.request.method == 'POST':
            return MobileWorkerAccountConfirmationForm(self.request.POST)
        else:
            if not self.is_invite_valid():
                raise ValidationError("Invite is not valid or expired.")
            return MobileWorkerAccountConfirmationForm(initial={
                'username': self.user.raw_username,
                'full_name': self.user.full_name,
                'email': self.user.email,
            })

    def is_invite_valid(self):
        import logging
        logging.info("user info hash {}".format(self.user_invite_hash))
        hours_elapsed = float(int(time.time()) - self.user_invite_hash.get('time')) / (60 * 60)
        logging.info(f"hours_elapsed {hours_elapsed}")
        invite_expiry_in_hours = self.domain_object.confirmation_link_expiry_time
        invite_expiry_duration_in_hours = invite_expiry_in_hours or self.default_expiry_duration_in_hours
        logging.info(f"expiry_duration_in_hours {invite_expiry_duration_in_hours}")
        if hours_elapsed <= invite_expiry_duration_in_hours:
            return True
        return False<|MERGE_RESOLUTION|>--- conflicted
+++ resolved
@@ -764,19 +764,11 @@
             return {'error': _("Forms did not validate: {errors}").format(
                 errors=', '.join(all_errors)
             )}
-<<<<<<< HEAD
-        logging.info(self.new_mobile_worker_form.cleaned_data)
-=======
->>>>>>> 2466195f
         couch_user = self._build_commcare_user()
         if self.new_mobile_worker_form.cleaned_data['send_account_confirmation_email']:
             send_account_confirmation_if_necessary(couch_user)
         if self.new_mobile_worker_form.cleaned_data['force_account_confirmation_by_sms']:
             phone_number = self.new_mobile_worker_form.cleaned_data['phone_number']
-<<<<<<< HEAD
-            logging.info(phone_number)
-=======
->>>>>>> 2466195f
             couch_user.set_default_phone_number(phone_number)
             send_account_confirmation_sms_if_necessary(couch_user)
         return {
