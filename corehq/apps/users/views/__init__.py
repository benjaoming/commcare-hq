import json
from collections import defaultdict
from datetime import datetime

import langcodes
import six.moves.urllib.error
import six.moves.urllib.parse
import six.moves.urllib.request
from couchdbkit.exceptions import ResourceNotFound
from crispy_forms.utils import render_crispy_form

from corehq.apps.sso.models import IdentityProvider
from corehq.apps.sso.utils.user_helpers import get_email_domain_from_username
from django.contrib import messages
from django.http import (
    Http404,
    HttpResponse,
    HttpResponseRedirect,
    JsonResponse,
    HttpResponseBadRequest,
)
from django.http.response import HttpResponseServerError
from django.shortcuts import render
from django.urls import reverse
from django.utils.decorators import method_decorator
from django.utils.safestring import mark_safe
from django.utils.translation import ugettext as _, ngettext, ugettext_lazy, ugettext_noop

from corehq.apps.users.analytics import get_role_user_count
from soil.exceptions import TaskFailedError
from soil.util import expose_cached_download, get_download_context
from django.views.decorators.csrf import csrf_exempt
from django.views.decorators.debug import sensitive_post_parameters
from django.views.decorators.http import require_GET, require_POST
from django_digest.decorators import httpdigest
from django_otp.plugins.otp_static.models import StaticToken
from django_prbac.utils import has_privilege
from memoized import memoized

from corehq import privileges, toggles
from corehq.apps.accounting.decorators import always_allow_project_access, requires_privilege_with_fallback
from corehq.apps.accounting.utils import domain_has_privilege
from corehq.apps.analytics.tasks import (
    HUBSPOT_INVITATION_SENT_FORM,
    send_hubspot_form,
    track_workflow,
)
from corehq.apps.app_manager.dbaccessors import get_app_languages
from corehq.apps.cloudcare.esaccessors import login_as_user_filter
from corehq.apps.custom_data_fields.models import PROFILE_SLUG
from corehq.apps.domain.decorators import (
    domain_admin_required,
    login_and_domain_required,
    require_superuser,
)
from corehq.apps.domain.models import Domain
from corehq.apps.domain.views.base import BaseDomainView
from corehq.apps.es import UserES, queries
from corehq.apps.hqwebapp.crispy import make_form_readonly
from corehq.apps.locations.permissions import (
    location_safe,
    user_can_access_other_user,
)
from corehq.apps.registration.forms import (
    AdminInvitesUserForm,
)
from corehq.apps.reports.util import get_possible_reports
from corehq.apps.sms.mixin import BadSMSConfigException
from corehq.apps.sms.verify import (
    VERIFICATION__ALREADY_IN_USE,
    VERIFICATION__ALREADY_VERIFIED,
    VERIFICATION__RESENT_PENDING,
    VERIFICATION__WORKFLOW_STARTED,
    initiate_sms_verification_workflow,
)
from corehq.apps.translations.models import SMSTranslations
from corehq.apps.userreports.util import has_report_builder_access
from corehq.apps.users.decorators import (
    can_use_filtered_user_download,
    require_can_edit_or_view_web_users,
    require_can_edit_web_users,
    require_can_view_roles,
    require_permission_to_edit_user,
)
from corehq.apps.users.forms import (
    BaseUserInfoForm,
    CommtrackUserForm,
    SetUserPasswordForm,
    UpdateUserPermissionForm,
    UpdateUserRoleForm,
    CreateDomainPermissionsMirrorForm,
)
from corehq.apps.users.landing_pages import get_allowed_landing_pages, validate_landing_page
from corehq.apps.users.models import (
    CommCareUser,
    CouchUser,
    DomainMembershipError,
    DomainPermissionsMirror,
    DomainRemovalRecord,
    DomainRequest,
    Invitation,
    StaticRole,
    WebUser,
    Permissions,
    SQLUserRole,
)
from corehq.apps.users.util import log_user_change
from corehq.apps.users.views.utils import get_editable_role_choices, BulkUploadResponseWrapper
from corehq.apps.user_importer.importer import UserUploadError, check_headers
from corehq.apps.user_importer.models import UserUploadRecord
from corehq.apps.user_importer.tasks import import_users_and_groups, parallel_user_import
from corehq.const import USER_CHANGE_VIA_WEB
from corehq.pillows.utils import WEB_USER_TYPE
from corehq.toggles import PARALLEL_USER_IMPORTS
from corehq.util.couch import get_document_or_404
from corehq.util.view_utils import json_error
from corehq.util.workbook_json.excel import (
    WorkbookJSONError,
    WorksheetNotFound,
    get_workbook,
)


def _users_context(request, domain):
    couch_user = request.couch_user
    web_users = WebUser.by_domain(domain)

    for user in [couch_user] + list(web_users):
        user.current_domain = domain

    return {
        'web_users': web_users,
        'domain': domain,
        'couch_user': couch_user,
    }


class BaseUserSettingsView(BaseDomainView):
    section_name = ugettext_noop("Users")

    @property
    @memoized
    def section_url(self):
        return reverse(DefaultProjectUserSettingsView.urlname, args=[self.domain])

    @property
    @memoized
    def couch_user(self):
        user = self.request.couch_user
        if user:
            user.current_domain = self.domain
        return user

    @property
    def main_context(self):
        context = super(BaseUserSettingsView, self).main_context
        context.update({
            'couch_user': self.couch_user,
        })
        return context


@method_decorator(always_allow_project_access, name='dispatch')
@location_safe
class DefaultProjectUserSettingsView(BaseUserSettingsView):
    urlname = "users_default"

    @property
    @memoized
    def redirect(self):
        redirect = None
        has_project_access = has_privilege(self.request, privileges.PROJECT_ACCESS)
        user = CouchUser.get_by_user_id(self.couch_user._id)
        if user:
            if ((user.has_permission(self.domain, 'edit_commcare_users')
                    or user.has_permission(self.domain, 'view_commcare_users'))
                    and has_project_access):
                from corehq.apps.users.views.mobile import MobileWorkerListView
                redirect = reverse(
                    MobileWorkerListView.urlname,
                    args=[self.domain]
                )

            elif ((user.has_permission(self.domain, 'edit_groups')
                    or user.has_permission(self.domain, 'view_groups'))
                    and has_project_access):
                from corehq.apps.users.views.mobile import GroupsListView
                redirect = reverse(
                    GroupsListView.urlname,
                    args=[self.domain]
                )

            elif (user.has_permission(self.domain, 'edit_web_users')
                    or user.has_permission(self.domain, 'view_web_users')):
                redirect = reverse(
                    ListWebUsersView.urlname,
                    args=[self.domain]
                )

            elif (user.has_permission(self.domain, 'view_roles')
                    and has_project_access):
                from corehq.apps.users.views import ListRolesView
                redirect = reverse(
                    ListRolesView.urlname,
                    args=[self.domain]
                )

            elif ((user.has_permission(self.domain, 'edit_locations')
                    or user.has_permission(self.domain, 'view_locations'))
                    and has_project_access):
                from corehq.apps.locations.views import LocationsListView
                redirect = reverse(
                    LocationsListView.urlname,
                    args=[self.domain]
                )

        return redirect

    def get(self, request, *args, **kwargs):
        if not self.redirect:
            raise Http404()
        return HttpResponseRedirect(self.redirect)


class BaseEditUserView(BaseUserSettingsView):

    @property
    @memoized
    def page_url(self):
        if self.urlname:
            return reverse(self.urlname, args=[self.domain, self.editable_user_id])

    @property
    def parent_pages(self):
        return [{
            'title': ListWebUsersView.page_title,
            'url': reverse(ListWebUsersView.urlname, args=[self.domain]),
        }]

    @property
    def editable_user_id(self):
        return self.kwargs.get('couch_user_id')

    @property
    @memoized
    def editable_user(self):
        try:
            return get_document_or_404(WebUser, self.domain, self.editable_user_id)
        except (ResourceNotFound, CouchUser.AccountTypeError):
            raise Http404()

    @property
    def existing_role(self):
        try:
            role = self.editable_user.get_role(self.domain)
        except DomainMembershipError:
            raise Http404()

        if role is None:
            if isinstance(self.editable_user, WebUser):
                raise ValueError("WebUser is always expected to have a role")
            return None
        else:
            return role.get_qualified_id()

    @property
    @memoized
    def editable_role_choices(self):
        return get_editable_role_choices(self.domain, self.request.couch_user, allow_admin_role=False)

    @property
    def can_change_user_roles(self):
        return (
            bool(self.editable_role_choices) and
            self.request.couch_user.user_id != self.editable_user_id and
            (
                self.request.couch_user.is_domain_admin(self.domain) or
                not self.existing_role or
                self.existing_role in [choice[0] for choice in self.editable_role_choices]
            )
        )

    def form_user_update(self):
        raise NotImplementedError()

    @property
    def main_context(self):
        context = super(BaseEditUserView, self).main_context
        context.update({
            'couch_user': self.editable_user,
            'form_user_update': self.form_user_update,
            'phonenumbers': self.editable_user.phone_numbers_extended(self.request.couch_user),
        })
        return context

    @property
    def backup_token(self):
        if Domain.get_by_name(self.request.domain).two_factor_auth:
            device = self.editable_user.get_django_user().staticdevice_set.get_or_create(name='backup')[0]
            token = device.token_set.first()
            if token:
                return device.token_set.first().token
            else:
                return device.token_set.create(token=StaticToken.random_token()).token
        return None

    @property
    @memoized
    def commtrack_form(self):
        if self.request.method == "POST" and self.request.POST['form_type'] == "commtrack":
            return CommtrackUserForm(self.request.POST, domain=self.domain)

        user_domain_membership = self.editable_user.get_domain_membership(self.domain)
        return CommtrackUserForm(
            domain=self.domain,
            initial={
                'primary_location': user_domain_membership.location_id,
                'program_id': user_domain_membership.program_id,
                'assigned_locations': user_domain_membership.assigned_location_ids,
            },
        )

    def update_user(self):
        if self.form_user_update.is_valid():
            old_lang = self.request.couch_user.language
            if self.form_user_update.update_user():
                # if editing our own account we should also update the language in the session
                if self.editable_user._id == self.request.couch_user._id:
                    new_lang = self.request.couch_user.language
                    if new_lang != old_lang:
                        self.request.session['django_language'] = new_lang
                return True

    def post(self, request, *args, **kwargs):
        saved = False
        if self.request.POST['form_type'] == "commtrack":
            if self.commtrack_form.is_valid():
                self.commtrack_form.save(self.editable_user)
                saved = True
        elif self.request.POST['form_type'] == "update-user":
            if self.update_user():
                messages.success(self.request, _('Changes saved for user "%s"') % self.editable_user.raw_username)
                saved = True
        if saved:
            return HttpResponseRedirect(self.page_url)
        else:
            return self.get(request, *args, **kwargs)


class EditWebUserView(BaseEditUserView):
    template_name = "users/edit_web_user.html"
    urlname = "user_account"
    page_title = ugettext_noop("Edit Web User")

    @property
    def page_name(self):
        if self.request.is_view_only:
            return _("Edit Web User (View Only)")
        return self.page_title

    @property
    @memoized
    def form_user_update(self):
        if self.request.method == "POST" and self.request.POST['form_type'] == "update-user":
            data = self.request.POST
        else:
            data = None
        form = UpdateUserRoleForm(data=data, domain=self.domain, existing_user=self.editable_user,
                                  request=self.request)

        if self.can_change_user_roles:
            form.load_roles(current_role=self.existing_role, role_choices=self.user_role_choices)
        else:
            del form.fields['role']

        return form

    @property
    def user_role_choices(self):
        return get_editable_role_choices(self.domain, self.request.couch_user, allow_admin_role=True)

    @property
    def form_user_update_permissions(self):
        user = self.editable_user
        is_super_user = user.is_superuser

        return UpdateUserPermissionForm(auto_id=False, initial={'super_user': is_super_user})

    @property
    def main_context(self):
        ctx = super(EditWebUserView, self).main_context
        ctx.update({'form_user_update_permissions': self.form_user_update_permissions})
        return ctx

    @property
    @memoized
    def can_grant_superuser_access(self):
        return self.request.couch_user.is_superuser and toggles.SUPPORT.enabled(self.request.couch_user.username)

    @property
    def page_context(self):
        ctx = {
            'form_uneditable': BaseUserInfoForm(),
            'can_edit_role': self.can_change_user_roles,
        }
        if self.request.is_view_only:
            make_form_readonly(self.commtrack_form)
        if (self.request.project.commtrack_enabled or
                self.request.project.uses_locations):
            ctx.update({'update_form': self.commtrack_form})
        if self.can_grant_superuser_access:
            ctx.update({'update_permissions': True})

        ctx.update({'token': self.backup_token})

        idp = IdentityProvider.get_active_identity_provider_by_username(
            self.editable_user.username
        )
        ctx.update({
            'has_untrusted_identity_provider': (
                not IdentityProvider.does_domain_trust_user(
                    self.domain,
                    self.editable_user.username
                )
            ),
            'idp_name': idp.name if idp else '',
        })

        return ctx

    @method_decorator(always_allow_project_access)
    @method_decorator(require_can_edit_or_view_web_users)
    def dispatch(self, request, *args, **kwargs):
        return super(EditWebUserView, self).dispatch(request, *args, **kwargs)

    def get(self, request, *args, **kwargs):
        return super(EditWebUserView, self).get(request, *args, **kwargs)

    def post(self, request, *args, **kwargs):
        if self.request.is_view_only:
            return self.get(request, *args, **kwargs)

        if self.request.POST['form_type'] == 'trust-identity-provider':
            idp = IdentityProvider.get_active_identity_provider_by_username(
                self.editable_user.username
            )
            if idp:
                idp.create_trust_with_domain(
                    self.domain,
                    self.request.user.username
                )
                messages.success(
                    self.request,
                    _('Your project space "{domain}" now trusts the SSO '
                      'Identity Provider "{idp_name}".').format(
                        domain=self.domain,
                        idp_name=idp.name,
                    )
                )

        if self.request.POST['form_type'] == "update-user-permissions" and self.can_grant_superuser_access:
            is_super_user = True if 'super_user' in self.request.POST and self.request.POST['super_user'] == 'on' else False
            if self.form_user_update_permissions.update_user_permission(couch_user=self.request.couch_user,
                                                                        editable_user=self.editable_user, is_super_user=is_super_user):
                messages.success(self.request, _('Changed system permissions for user "%s"') % self.editable_user.username)
        return super(EditWebUserView, self).post(request, *args, **kwargs)


def get_domain_languages(domain):
    app_languages = get_app_languages(domain)
    translations = SMSTranslations.objects.filter(domain=domain).first()
    sms_languages = translations.langs if translations else []

    domain_languages = []
    for lang_code in app_languages.union(sms_languages):
        name = langcodes.get_name(lang_code)
        label = "{} ({})".format(lang_code, name) if name else lang_code
        domain_languages.append((lang_code, label))

    return sorted(domain_languages) or langcodes.get_all_langs_for_select()


class BaseRoleAccessView(BaseUserSettingsView):

    @property
    @memoized
    def can_restrict_access_by_location(self):
        return self.domain_object.has_privilege(
            privileges.RESTRICT_ACCESS_BY_LOCATION)

    @property
    @memoized
    def web_apps_privilege(self):
        return self.domain_object.has_privilege(
            privileges.CLOUDCARE
        )

    @property
    @memoized
    def non_admin_roles(self):
        return list(sorted(
            SQLUserRole.objects.get_by_domain(self.domain),
            key=lambda role: role.name if role.name else '\uFFFF'
        ))

    def get_roles_for_display(self):
        show_es_issue = False
        role_view_data = [StaticRole.domain_admin(self.domain).to_json()]
        for role in self.non_admin_roles:
            role_data = role.to_json()
            role_view_data.append(role_data)

            try:
                user_count = get_role_user_count(role.domain, role.couch_id)
                role_data["hasUsersAssigned"] = bool(user_count)
            except TypeError:
                # when query_result['hits'] returns None due to an ES issue
                show_es_issue = True

            role_data["has_unpermitted_location_restriction"] = (
                not self.can_restrict_access_by_location
                and not role.permissions.access_all_locations
            )

        if show_es_issue:
            messages.error(
                self.request,
                mark_safe(_(  # nosec: no user input
                    "We might be experiencing issues fetching the entire list "
                    "of user roles right now. This issue is likely temporary and "
                    "nothing to worry about, but if you keep seeing this for "
                    "more than a day, please <a href='#modalReportIssue' "
                    "data-toggle='modal'>Report an Issue</a>."
                ))
            )
        return role_view_data


@method_decorator(always_allow_project_access, name='dispatch')
@method_decorator(toggles.ENTERPRISE_USER_MANAGEMENT.required_decorator(), name='dispatch')
class EnterpriseUsersView(BaseRoleAccessView):
    template_name = 'users/enterprise_users.html'
    page_title = ugettext_lazy("Enterprise Users")
    urlname = 'enterprise_users'

    @property
    def page_context(self):
        return {
            "show_profile_column": domain_has_privilege(self.domain, privileges.APP_USER_PROFILES),
        }


@method_decorator(always_allow_project_access, name='dispatch')
@method_decorator(require_can_edit_or_view_web_users, name='dispatch')
class ListWebUsersView(BaseRoleAccessView):
    template_name = 'users/web_users.html'
    page_title = ugettext_lazy("Web Users")
    urlname = 'web_users'

    @property
    @memoized
    def role_labels(self):
        return {
            r.get_qualified_id(): r.name
            for r in [StaticRole.domain_admin(self.domain)] + self.non_admin_roles
        }

    @property
    @memoized
    def invitations(self):
        return [
            {
                "uuid": str(invitation.uuid),
                "email": invitation.email,
                "email_marked_as_bounced": bool(invitation.email_marked_as_bounced),
                "invited_on": invitation.invited_on,
                "role_label": self.role_labels.get(invitation.role, ""),
                "email_status": invitation.email_status,
            }
            for invitation in Invitation.by_domain(self.domain)
        ]

    @property
    def page_context(self):
        from corehq.apps.users.views.mobile.users import FilteredWebUserDownload
        if can_use_filtered_user_download(self.domain):
            bulk_download_url = reverse(FilteredWebUserDownload.urlname, args=[self.domain])
        else:
            bulk_download_url = reverse("download_web_users", args=[self.domain])
        return {
            'invitations': self.invitations,
            'requests': DomainRequest.by_domain(self.domain) if self.request.couch_user.is_domain_admin else [],
            'admins': WebUser.get_admins_by_domain(self.domain),
            'domain_object': self.domain_object,
            'bulk_download_url': bulk_download_url,
        }


@require_can_edit_or_view_web_users
def download_web_users(request, domain):
    track_workflow(request.couch_user.get_email(), 'Bulk download web users selected')
    from corehq.apps.users.views.mobile.users import download_users
    return download_users(request, domain, user_type=WEB_USER_TYPE)


class DownloadWebUsersStatusView(BaseUserSettingsView):
    urlname = 'download_web_users_status'
    page_title = ugettext_noop('Download Web Users Status')

    @method_decorator(require_can_edit_or_view_web_users)
    def dispatch(self, request, *args, **kwargs):
        return super().dispatch(request, *args, **kwargs)

    @property
    def parent_pages(self):
        return [{
            'title': ListWebUsersView.page_title,
            'url': reverse(ListWebUsersView.urlname, args=[self.domain]),
        }]

    def get(self, request, *args, **kwargs):
        context = super(DownloadWebUsersStatusView, self).main_context
        context.update({
            'domain': self.domain,
            'download_id': kwargs['download_id'],
            'poll_url': reverse('user_download_job_poll', args=[self.domain, kwargs['download_id']]),
            'title': _("Download Web Users Status"),
            'progress_text': _("Preparing web user download."),
            'error_text': _("There was an unexpected error! Please try again or report an issue."),
            'next_url': reverse(ListWebUsersView.urlname, args=[self.domain]),
            'next_url_text': _("Go back to Web Users"),
        })
        return render(request, 'hqwebapp/soil_status_full.html', context)

    def page_url(self):
        return reverse(self.urlname, args=self.args, kwargs=self.kwargs)


class ListRolesView(BaseRoleAccessView):
    template_name = 'users/roles_and_permissions.html'
    page_title = ugettext_lazy("Roles & Permissions")
    urlname = 'roles_and_permissions'

    @method_decorator(require_can_view_roles)
    def dispatch(self, request, *args, **kwargs):
        return super(ListRolesView, self).dispatch(request, *args, **kwargs)

    @property
    def can_edit_roles(self):
        return (has_privilege(self.request, privileges.ROLE_BASED_ACCESS)
                and self.couch_user.is_domain_admin)

    @property
    def landing_page_choices(self):
        return [
            {'id': None, 'name': _('Use Default')}
        ] + [
            {'id': page.id, 'name': _(page.name)}
            for page in get_allowed_landing_pages(self.domain)
        ]

    @property
    def page_context(self):
        if (not self.can_restrict_access_by_location
                and any(not role.permissions.access_all_locations
                        for role in self.non_admin_roles)):
            messages.warning(self.request, _(
                "This project has user roles that restrict data access by "
                "organization, but the software plan no longer supports that. "
                "Any users assigned to roles that are restricted in data access "
                "by organization can no longer access this project.  Please "
                "update the existing roles."))
        return {
            'user_roles': self.get_roles_for_display(),
            'non_admin_roles': self.non_admin_roles,
            'can_edit_roles': self.can_edit_roles,
            'default_role': StaticRole.domain_default(self.domain),
            'report_list': get_possible_reports(self.domain),
            'is_domain_admin': self.couch_user.is_domain_admin,
            'domain_object': self.domain_object,
            'uses_locations': self.domain_object.uses_locations,
            'can_restrict_access_by_location': self.can_restrict_access_by_location,
            'landing_page_choices': self.landing_page_choices,
            'show_integration': (
                toggles.OPENMRS_INTEGRATION.enabled(self.domain) or
                toggles.DHIS2_INTEGRATION.enabled(self.domain)
            ),
            'web_apps_privilege': self.web_apps_privilege,
            'has_report_builder_access': has_report_builder_access(self.request),
            'data_file_download_enabled': toggles.DATA_FILE_DOWNLOAD.enabled(self.domain),
            'export_ownership_enabled': toggles.EXPORT_OWNERSHIP.enabled(self.domain)
        }


@method_decorator(require_can_edit_or_view_web_users, name='dispatch')
@method_decorator(require_superuser, name='dispatch')
class DomainPermissionsMirrorView(BaseUserSettingsView):
    template_name = 'users/domain_permissions_mirror.html'
    page_title = ugettext_lazy("Enterprise Permissions")
    urlname = 'domain_permissions_mirror'

    @property
    def page_context(self):
        return {
            'mirrors': sorted(DomainPermissionsMirror.mirror_domains(self.domain)),
        }


@require_superuser
@require_POST
def delete_domain_permission_mirror(request, domain, mirror):
    mirror_obj = DomainPermissionsMirror.objects.filter(source=domain, mirror=mirror).first()
    if mirror_obj:
        mirror_obj.delete()
        message = _('You have successfully deleted the project space "{mirror}".')
        messages.success(request, message.format(mirror=mirror))
    else:
        message = _('The project space you are trying to delete was not found.')
        messages.error(request, message)
    redirect = reverse(DomainPermissionsMirrorView.urlname, args=[domain])
    return HttpResponseRedirect(redirect)


@require_superuser
@require_POST
def create_domain_permission_mirror(request, domain):
    form = CreateDomainPermissionsMirrorForm(domain=request.domain, data=request.POST)
    if not form.is_valid():
        for field, message in form.errors.items():
            messages.error(request, message)
    else:
        form.save_mirror_domain()
        mirror_domain_name = form.cleaned_data.get("mirror_domain")
        message = _('You have successfully added the project space "{mirror_domain_name}".')
        messages.success(request, message.format(mirror_domain_name=mirror_domain_name))
    redirect = reverse(DomainPermissionsMirrorView.urlname, args=[domain])
    return HttpResponseRedirect(redirect)


@always_allow_project_access
@require_can_edit_or_view_web_users
@require_GET
def paginate_enterprise_users(request, domain):
    # Get web users
    domains = [domain] + DomainPermissionsMirror.mirror_domains(domain)
    web_users, pagination = _get_web_users(request, domains)

    # Get linked mobile users
    web_user_usernames = [u.username for u in web_users]
    mobile_result = (
        UserES().domains(domains).mobile_users().sort('username.exact')
        .filter(
            queries.nested(
                'user_data_es',
                login_as_user_filter(web_user_usernames)
            )
        )
        .run()
    )
    mobile_users = defaultdict(list)
    for hit in mobile_result.hits:
        login_as_user = {data['key']: data['value'] for data in hit['user_data_es']}.get('login_as_user')
        mobile_users[login_as_user].append(CommCareUser.wrap(hit))

    users = []
<<<<<<< HEAD
    for web_user in web_users:
        users.append({
            **_format_enterprise_user(domain, web_user),
            'otherDomains': [m.domain for m in web_user.domain_memberships if m.domain != domain],
=======
    allowed_domains = set(domains) - {domain}
    for web_user in web_users:
        other_domains = [m.domain for m in web_user.domain_memberships if m.domain in allowed_domains]
        users.append({
            **_format_enterprise_user(domain, web_user),
            'otherDomains': other_domains,
>>>>>>> ccd27008
            'loginAsUserCount': len(mobile_users[web_user.username]),
        })
        for mobile_user in sorted(mobile_users[web_user.username], key=lambda x: x.username):
            profile = mobile_user.get_user_data_profile(mobile_user.metadata.get(PROFILE_SLUG))
            users.append({
                **_format_enterprise_user(mobile_user.domain, mobile_user),
                'profile': profile.name if profile else None,
                'otherDomains': [mobile_user.domain] if domain != mobile_user.domain else [],
                'loginAsUser': web_user.username,
            })

    return JsonResponse({
        'users': users,
        **pagination,
    })

<<<<<<< HEAD

# user may be either a WebUser or a CommCareUser
def _format_enterprise_user(domain, user):
    membership = user.get_domain_membership(domain)
    role = membership.role if membership else None
    return {
        'username': user.raw_username,
        'name': user.full_name,
        'id': user.get_id,
        'role': role.name if role else None,
    }


=======

# user may be either a WebUser or a CommCareUser
def _format_enterprise_user(domain, user):
    membership = user.get_domain_membership(domain)
    role = membership.role if membership else None
    return {
        'username': user.raw_username,
        'name': user.full_name,
        'id': user.get_id,
        'role': role.name if role else None,
    }


>>>>>>> ccd27008
@always_allow_project_access
@require_can_edit_or_view_web_users
@require_GET
def paginate_web_users(request, domain):
    web_users, pagination = _get_web_users(request, [domain])
<<<<<<< HEAD
=======
    is_sso_toggle_enabled = toggles.ENTERPRISE_SSO.enabled_for_request(request)
>>>>>>> ccd27008
    web_users_fmt = [{
        'email': u.get_email(),
        'domain': domain,
        'name': u.full_name,
        'role': u.role_label(domain),
        'phoneNumbers': u.phone_numbers,
        'id': u.get_id,
        'editUrl': reverse('user_account', args=[domain, u.get_id]),
        'removeUrl': (
            reverse('remove_web_user', args=[domain, u.user_id])
            if request.user.username != u.username else None
        ),
        'isUntrustedIdentityProvider': not IdentityProvider.does_domain_trust_user(
            domain, u.username
        ),
    } for u in web_users]

    return JsonResponse({
        'users': web_users_fmt,
        **pagination,
    })


def _get_web_users(request, domains):
    limit = int(request.GET.get('limit', 10))
    page = int(request.GET.get('page', 1))
    skip = limit * (page - 1)
    query = request.GET.get('query')

    result = (
        UserES().domains(domains).web_users().sort('username.exact')
        .search_string_query(query, ["username", "last_name", "first_name"])
        .start(skip).size(limit).run()
    )

    return (
        [WebUser.wrap(w) for w in result.hits],
        {
            'total': result.total,
            'page': page,
            'query': query,
        },
    )


@always_allow_project_access
@require_can_edit_web_users
@require_POST
def remove_web_user(request, domain, couch_user_id):
    user = WebUser.get_by_user_id(couch_user_id, domain)
    # if no user, very likely they just pressed delete twice in rapid succession so
    # don't bother doing anything.
    if user:
        record = user.delete_domain_membership(domain, create_record=True)
        user.save()
        log_user_change(request.domain, couch_user=user,
                        changed_by_user=request.couch_user, changed_via=USER_CHANGE_VIA_WEB,
                        message=_("Removed from domain '{domain_name}'").format(domain_name=domain))
        if record:
            message = _('You have successfully removed {username} from your '
                        'project space. <a href="{url}" class="post-link">Undo</a>')
            messages.success(request, message.format(
                username=user.username,
                url=reverse('undo_remove_web_user', args=[domain, record.get_id])
            ), extra_tags="html")
        else:
            message = _('It appears {username} has already been removed from your project space.')
            messages.success(request, message.format(username=user.username))

    return HttpResponseRedirect(
        reverse(ListWebUsersView.urlname, args=[domain]))


@always_allow_project_access
@require_can_edit_web_users
def undo_remove_web_user(request, domain, record_id):
    record = DomainRemovalRecord.get(record_id)
    record.undo()
    messages.success(request, 'You have successfully restored {username}.'.format(
        username=WebUser.get_by_user_id(record.user_id).username
    ))

    return HttpResponseRedirect(
        reverse(ListWebUsersView.urlname, args=[domain]))


# If any permission less than domain admin were allowed here, having that permission would give you the permission
# to change the permissions of your own role such that you could do anything, and would thus be equivalent to having
# domain admin permissions.
@json_error
@domain_admin_required
@require_POST
def post_user_role(request, domain):
    if not domain_has_privilege(domain, privileges.ROLE_BASED_ACCESS):
        return JsonResponse({})
    role_data = json.loads(request.body.decode('utf-8'))

    try:
        role = _update_role_from_view(domain, role_data)
    except ValueError as e:
        return JsonResponse({
            "message": str(e)
        }, status=400)

    response_data = role.to_json()
    user_count = get_role_user_count(domain, role.couch_id)
    response_data['hasUsersAssigned'] = user_count > 0
    return JsonResponse(response_data)


def _update_role_from_view(domain, role_data):
    landing_page = role_data["default_landing_page"]
    if landing_page:
        validate_landing_page(domain, landing_page)

    if (
        not domain_has_privilege(domain, privileges.RESTRICT_ACCESS_BY_LOCATION)
        and not role_data['permissions']['access_all_locations']
    ):
        # This shouldn't be possible through the UI, but as a safeguard...
        role_data['permissions']['access_all_locations'] = True

    if "_id" in role_data:
        try:
            role = SQLUserRole.objects.by_couch_id(role_data["_id"])
        except SQLUserRole.DoesNotExist:
            role = SQLUserRole()
        else:
            if role.domain != domain:
                raise Http404()
    else:
        role = SQLUserRole()

    role.domain = domain
    role.name = role_data["name"]
    role.default_landing_page = landing_page
    role.is_non_admin_editable = role_data["is_non_admin_editable"]
    role.save()

    permissions = Permissions.wrap(role_data["permissions"])
    permissions.normalize()
    role.set_permissions(permissions.to_list())

    assignable_by = role_data["assignable_by"]
    role.set_assignable_by_couch(assignable_by)
    return role


@domain_admin_required
@require_POST
def delete_user_role(request, domain):
    if not domain_has_privilege(domain, privileges.ROLE_BASED_ACCESS):
        return JsonResponse({})
    role_data = json.loads(request.body.decode('utf-8'))
    user_count = get_role_user_count(domain, role_data["_id"])
    if user_count:
        return JsonResponse({
            "message": ngettext(
                "Unable to delete role '{role}'. It has one user still assigned to it. "
                "Remove all users assigned to the role before deleting it.",
                "Unable to delete role '{role}'. It has {user_count} users still assigned to it. "
                "Remove all users assigned to the role before deleting it.",
                user_count
            ).format(role=role_data["name"], user_count=user_count)
        }, status=400)
    try:
        role = SQLUserRole.objects.by_couch_id(role_data["_id"], domain=domain)
    except SQLUserRole.DoesNotExist:
        return JsonResponse({})
    copy_id = role.couch_id
    role.delete()
    # return removed id in order to remove it from UI
    return JsonResponse({"_id": copy_id})


@always_allow_project_access
@require_POST
@require_can_edit_web_users
def delete_request(request, domain):
    DomainRequest.objects.get(id=request.POST['id']).delete()
    return JsonResponse({'status': 'ok'})


@always_allow_project_access
@require_POST
@require_can_edit_web_users
def check_sso_trust(request, domain):
    username = request.POST['username']
    is_trusted = IdentityProvider.does_domain_trust_user(domain, username)
    response = {
        'is_trusted': is_trusted,
    }
    if not is_trusted:
        response.update({
            'email_domain': get_email_domain_from_username(username),
            'idp_name': IdentityProvider.get_active_identity_provider_by_username(
                username
            ).name,
        })
    return JsonResponse(response)


class BaseManageWebUserView(BaseUserSettingsView):

    @method_decorator(always_allow_project_access)
    @method_decorator(require_can_edit_web_users)
    def dispatch(self, request, *args, **kwargs):
        return super(BaseManageWebUserView, self).dispatch(request, *args, **kwargs)

    @property
    def parent_pages(self):
        return [{
            'title': ListWebUsersView.page_title,
            'url': reverse(ListWebUsersView.urlname, args=[self.domain]),
        }]


class InviteWebUserView(BaseManageWebUserView):
    template_name = "users/invite_web_user.html"
    urlname = 'invite_web_user'
    page_title = ugettext_lazy("Invite Web User to Project")

    @property
    @memoized
    def invite_web_user_form(self):
        role_choices = get_editable_role_choices(self.domain, self.request.couch_user, allow_admin_role=True)
        loc = None
        domain_request = DomainRequest.objects.get(id=self.request_id) if self.request_id else None
        is_add_user = self.request_id is not None
        initial = {
            'email': domain_request.email if domain_request else None,
        }
        if 'location_id' in self.request.GET:
            from corehq.apps.locations.models import SQLLocation
            loc = SQLLocation.objects.get(location_id=self.request.GET.get('location_id'))
        if self.request.method == 'POST':
            current_users = [user.username for user in WebUser.by_domain(self.domain)]
            pending_invites = [di.email for di in Invitation.by_domain(self.domain)]
            return AdminInvitesUserForm(
                self.request.POST,
                excluded_emails=current_users + pending_invites,
                role_choices=role_choices,
                domain=self.domain,
                is_add_user=is_add_user,
            )
        return AdminInvitesUserForm(
            initial=initial,
            role_choices=role_choices,
            domain=self.domain,
            location=loc,
            is_add_user=is_add_user,
        )

    @property
    @memoized
    def request_id(self):
        if 'request_id' in self.request.GET:
            return self.request.GET.get('request_id')
        return None

    @property
    def page_context(self):
        return {
            'registration_form': self.invite_web_user_form,
        }

    def post(self, request, *args, **kwargs):
        if self.invite_web_user_form.is_valid():
            # If user exists and has already requested access, just add them to the project
            # Otherwise, send an invitation
            create_invitation = True
            data = self.invite_web_user_form.cleaned_data
            domain_request = DomainRequest.by_email(self.domain, data["email"])
            if domain_request is not None:
                domain_request.is_approved = True
                domain_request.save()
                user = CouchUser.get_by_username(domain_request.email)
                if user is not None:
                    domain_request.send_approval_email()
                    create_invitation = False
                    user.add_as_web_user(self.domain, role=data["role"],
                                         location_id=data.get("supply_point", None),
                                         program_id=data.get("program", None))
                messages.success(request, "%s added." % data["email"])
            else:
                track_workflow(request.couch_user.get_email(),
                               "Sent a project invitation",
                               {"Sent a project invitation": "yes"})
                send_hubspot_form(HUBSPOT_INVITATION_SENT_FORM, request)
                messages.success(request, "Invitation sent to %s" % data["email"])

            if create_invitation:
                data["invited_by"] = request.couch_user.user_id
                data["invited_on"] = datetime.utcnow()
                data["domain"] = self.domain
                invite = Invitation(**data)
                invite.save()
                invite.send_activation_email()

            # Ensure trust is established with Invited User's Identity Provider
            if not IdentityProvider.does_domain_trust_user(self.domain, data["email"]):
                idp = IdentityProvider.get_active_identity_provider_by_username(data["email"])
                idp.create_trust_with_domain(self.domain, self.request.user.username)

            return HttpResponseRedirect(reverse(
                ListWebUsersView.urlname,
                args=[self.domain]
            ))
        return self.get(request, *args, **kwargs)


class BaseUploadUser(BaseUserSettingsView):
    def post(self, request, *args, **kwargs):
        """View's dispatch method automatically calls this"""
        try:
            self.workbook = get_workbook(request.FILES.get('bulk_upload_file'))
        except WorkbookJSONError as e:
            messages.error(request, str(e))
            return self.get(request, *args, **kwargs)

        try:
            self.user_specs = self.workbook.get_worksheet(title='users')
        except WorksheetNotFound:
            try:
                self.user_specs = self.workbook.get_worksheet()
            except WorksheetNotFound:
                return HttpResponseBadRequest("Workbook has no worksheets")

        try:
            self.group_specs = self.workbook.get_worksheet(title='groups')
        except WorksheetNotFound:
            self.group_specs = []
        try:
            check_headers(self.user_specs, self.domain, is_web_upload=self.is_web_upload)
        except UserUploadError as e:
            messages.error(request, _(str(e)))
            return HttpResponseRedirect(reverse(self.urlname, args=[self.domain]))

        task_ref = expose_cached_download(payload=None, expiry=1 * 60 * 60, file_extension=None)
        if PARALLEL_USER_IMPORTS.enabled(self.domain) and not self.is_web_upload:
            if list(self.group_specs):
                messages.error(
                    request,
                    _("Groups are not allowed with parallel user import. Please upload them separately")
                )
                return HttpResponseRedirect(reverse(self.urlname, args=[self.domain]))

            task = parallel_user_import.delay(
                self.domain,
                list(self.user_specs),
                request.couch_user
            )
        else:
            upload_record = UserUploadRecord(
                domain=self.domain,
                user_id=request.couch_user.user_id
            )
            upload_record.save()
            task = import_users_and_groups.delay(
                self.domain,
                list(self.user_specs),
                list(self.group_specs),
                request.couch_user,
                upload_record.pk,
                self.is_web_upload
            )
        task_ref.set_task(task)
        if self.is_web_upload:
            return HttpResponseRedirect(
                reverse(
                    WebUserUploadStatusView.urlname,
                    args=[self.domain, task_ref.download_id]
                )
            )
        else:
            from corehq.apps.users.views.mobile import UserUploadStatusView
            return HttpResponseRedirect(
                reverse(
                    UserUploadStatusView.urlname,
                    args=[self.domain, task_ref.download_id]
                )
            )


class UploadWebUsers(BaseUploadUser):
    template_name = 'hqwebapp/bulk_upload.html'
    urlname = 'upload_web_users'
    page_title = ugettext_noop("Bulk Upload Web Users")
    is_web_upload = True

    @method_decorator(always_allow_project_access)
    @method_decorator(require_can_edit_web_users)
    @method_decorator(requires_privilege_with_fallback(privileges.BULK_USER_MANAGEMENT))
    def dispatch(self, request, *args, **kwargs):
        return super(UploadWebUsers, self).dispatch(request, *args, **kwargs)

    @property
    def page_context(self):
        request_params = self.request.GET if self.request.method == 'GET' else self.request.POST
        from corehq.apps.users.views.mobile import get_user_upload_context
        return get_user_upload_context(self.domain, request_params, "download_web_users", "web user", "web users")

    def post(self, request, *args, **kwargs):
        track_workflow(request.couch_user.get_email(), 'Bulk upload web users selected')
        return super(UploadWebUsers, self).post(request, *args, **kwargs)


class WebUserUploadStatusView(BaseManageWebUserView):
    urlname = 'web_user_upload_status'
    page_title = ugettext_noop('Web User Upload Status')

    def get(self, request, *args, **kwargs):
        context = super(WebUserUploadStatusView, self).main_context
        context.update({
            'domain': self.domain,
            'download_id': kwargs['download_id'],
            'poll_url': reverse(WebUserUploadJobPollView.urlname, args=[self.domain, kwargs['download_id']]),
            'title': _("Web User Upload Status"),
            'progress_text': _("Importing your data. This may take some time..."),
            'error_text': _("Problem importing data! Please try again or report an issue."),
            'next_url': reverse(ListWebUsersView.urlname, args=[self.domain]),
            'next_url_text': _("Return to manage web users"),
        })
        return render(request, 'hqwebapp/soil_status_full.html', context)

    def page_url(self):
        return reverse(self.urlname, args=self.args, kwargs=self.kwargs)


class UserUploadJobPollView(BaseUserSettingsView):

    def get(self, request, domain, download_id):
        try:
            context = get_download_context(download_id)
        except TaskFailedError:
            return HttpResponseServerError()

        context.update({
            'on_complete_short': _('Bulk upload complete.'),
            'on_complete_long': _(self.on_complete_long),
            'user_type': _(self.user_type),
        })

        context['result'] = BulkUploadResponseWrapper(context)
        return render(request, 'users/mobile/partials/user_upload_status.html', context)


class WebUserUploadJobPollView(UserUploadJobPollView, BaseManageWebUserView):
    urlname = "web_user_upload_job_poll"
    on_complete_long = 'Web Worker upload has finished'
    user_type = 'web users'

    @method_decorator(require_can_edit_web_users)
    def dispatch(self, request, *args, **kwargs):
        return super(WebUserUploadJobPollView, self).dispatch(request, *args, **kwargs)


@require_POST
@always_allow_project_access
@require_permission_to_edit_user
def make_phone_number_default(request, domain, couch_user_id):
    user = CouchUser.get_by_user_id(couch_user_id, domain)
    if not user.is_current_web_user(request) and not user.is_commcare_user():
        raise Http404()

    phone_number = request.POST['phone_number']
    if not phone_number:
        raise Http404('Must include phone number in request.')

    user.set_default_phone_number(phone_number)
    from corehq.apps.users.views.mobile import EditCommCareUserView
    redirect = reverse(EditCommCareUserView.urlname, args=[domain, couch_user_id])
    return HttpResponseRedirect(redirect)


@require_POST
@always_allow_project_access
@require_permission_to_edit_user
def delete_phone_number(request, domain, couch_user_id):
    user = CouchUser.get_by_user_id(couch_user_id, domain)
    if not user.is_current_web_user(request) and not user.is_commcare_user():
        raise Http404()

    phone_number = request.POST['phone_number']
    if not phone_number:
        raise Http404('Must include phone number in request.')

    user.delete_phone_number(phone_number)
    from corehq.apps.users.views.mobile import EditCommCareUserView
    redirect = reverse(EditCommCareUserView.urlname, args=[domain, couch_user_id])
    return HttpResponseRedirect(redirect)


@always_allow_project_access
@require_permission_to_edit_user
def verify_phone_number(request, domain, couch_user_id):
    """
    phone_number cannot be passed in the url due to special characters
    but it can be passed as %-encoded GET parameters
    """
    if 'phone_number' not in request.GET:
        raise Http404('Must include phone number in request.')
    phone_number = six.moves.urllib.parse.unquote(request.GET['phone_number'])
    user = CouchUser.get_by_user_id(couch_user_id, domain)

    try:
        result = initiate_sms_verification_workflow(user, phone_number)
    except BadSMSConfigException as error:
        messages.error(request, _('Bad SMS configuration: {error}').format(error=error))
    else:
        if result == VERIFICATION__ALREADY_IN_USE:
            messages.error(request, _('Cannot start verification workflow. Phone number is already in use.'))
        elif result == VERIFICATION__ALREADY_VERIFIED:
            messages.error(request, _('Phone number is already verified.'))
        elif result == VERIFICATION__RESENT_PENDING:
            messages.success(request, _('Verification message resent.'))
        elif result == VERIFICATION__WORKFLOW_STARTED:
            messages.success(request, _('Verification workflow started.'))

    from corehq.apps.users.views.mobile import EditCommCareUserView
    redirect = reverse(EditCommCareUserView.urlname, args=[domain, couch_user_id])
    return HttpResponseRedirect(redirect)


@always_allow_project_access
@require_superuser
@login_and_domain_required
def domain_accounts(request, domain, couch_user_id, template="users/domain_accounts.html"):
    context = _users_context(request, domain)
    couch_user = WebUser.get_by_user_id(couch_user_id, domain)
    if request.method == "POST" and 'domain' in request.POST:
        domain = request.POST['domain']
        couch_user.add_domain_membership(domain)
        couch_user.save()
        messages.success(request, 'Domain added')
    context.update({"user": request.user})
    return render(request, template, context)


@always_allow_project_access
@require_POST
@require_superuser
def add_domain_membership(request, domain, couch_user_id, domain_name):
    user = WebUser.get_by_user_id(couch_user_id, domain)
    if domain_name:
        user.add_domain_membership(domain_name)
        user.save()
    return HttpResponseRedirect(reverse("user_account", args=(domain, couch_user_id)))


@always_allow_project_access
@sensitive_post_parameters('new_password1', 'new_password2')
@login_and_domain_required
@location_safe
def change_password(request, domain, login_id):
    # copied from auth's password_change

    commcare_user = CommCareUser.get_by_user_id(login_id, domain)
    json_dump = {}
    if not commcare_user or not user_can_access_other_user(domain, request.couch_user, commcare_user):
        raise Http404()
    django_user = commcare_user.get_django_user()
    if request.method == "POST":
        form = SetUserPasswordForm(request.project, login_id, user=django_user, data=request.POST)
        if form.is_valid():
            form.save()
            json_dump['status'] = 'OK'
            form = SetUserPasswordForm(request.project, login_id, user='')
    else:
        form = SetUserPasswordForm(request.project, login_id, user=django_user)
    json_dump['formHTML'] = render_crispy_form(form)
    return HttpResponse(json.dumps(json_dump))


@httpdigest
@login_and_domain_required
def test_httpdigest(request, domain):
    return HttpResponse("ok")


@always_allow_project_access
@csrf_exempt
@require_POST
@require_superuser
def register_fcm_device_token(request, domain, couch_user_id, device_token):
    user = WebUser.get_by_user_id(couch_user_id)
    user.fcm_device_token = device_token
    user.save()
    return HttpResponse()<|MERGE_RESOLUTION|>--- conflicted
+++ resolved
@@ -763,19 +763,12 @@
         mobile_users[login_as_user].append(CommCareUser.wrap(hit))
 
     users = []
-<<<<<<< HEAD
-    for web_user in web_users:
-        users.append({
-            **_format_enterprise_user(domain, web_user),
-            'otherDomains': [m.domain for m in web_user.domain_memberships if m.domain != domain],
-=======
     allowed_domains = set(domains) - {domain}
     for web_user in web_users:
         other_domains = [m.domain for m in web_user.domain_memberships if m.domain in allowed_domains]
         users.append({
             **_format_enterprise_user(domain, web_user),
             'otherDomains': other_domains,
->>>>>>> ccd27008
             'loginAsUserCount': len(mobile_users[web_user.username]),
         })
         for mobile_user in sorted(mobile_users[web_user.username], key=lambda x: x.username):
@@ -792,7 +785,6 @@
         **pagination,
     })
 
-<<<<<<< HEAD
 
 # user may be either a WebUser or a CommCareUser
 def _format_enterprise_user(domain, user):
@@ -806,30 +798,11 @@
     }
 
 
-=======
-
-# user may be either a WebUser or a CommCareUser
-def _format_enterprise_user(domain, user):
-    membership = user.get_domain_membership(domain)
-    role = membership.role if membership else None
-    return {
-        'username': user.raw_username,
-        'name': user.full_name,
-        'id': user.get_id,
-        'role': role.name if role else None,
-    }
-
-
->>>>>>> ccd27008
 @always_allow_project_access
 @require_can_edit_or_view_web_users
 @require_GET
 def paginate_web_users(request, domain):
     web_users, pagination = _get_web_users(request, [domain])
-<<<<<<< HEAD
-=======
-    is_sso_toggle_enabled = toggles.ENTERPRISE_SSO.enabled_for_request(request)
->>>>>>> ccd27008
     web_users_fmt = [{
         'email': u.get_email(),
         'domain': domain,
