from couchdbkit.ext.django.schema import ListProperty
from django.test import SimpleTestCase, TestCase

import mock
from memoized import Memoized
from testil import eq

from corehq.apps.export.views.utils import user_can_view_deid_exports
from corehq.apps.users.decorators import get_permission_name
from corehq.apps.users.models import (
    DomainMembership,
    Permissions,
    UserRole,
    WebUser, PARAMETERIZED_PERMISSIONS,
)
from corehq.apps.users.permissions import DEID_EXPORT_PERMISSION, has_permission_to_view_report, \
    ODATA_FEED_PERMISSION


@mock.patch('corehq.apps.export.views.utils.domain_has_privilege',
            lambda domain, privilege: True)
class PermissionsHelpersTest(SimpleTestCase):

    @classmethod
    def setUpClass(cls):
        super(PermissionsHelpersTest, cls).setUpClass()
        cls.domain = 'export-permissions-test'
        cls.admin_domain = 'export-permissions-test-admin'
        cls.web_user = WebUser(username='temp@example.com', domains=[cls.domain, cls.admin_domain])
        cls.web_user.domain_memberships = [
            DomainMembership(domain=cls.domain, role_id='MYROLE'),
            DomainMembership(domain=cls.admin_domain, is_admin=True)
        ]
        cls.permissions = Permissions()

    def setUp(self):
        super(PermissionsHelpersTest, self).setUp()
        test_self = self

        def get_role(self, domain=None):
            return UserRole(
                domain=test_self.domain,
                permissions=test_self.permissions
            )

        assert hasattr(WebUser.has_permission, "get_cache"), "not memoized?"
        patches = [
            mock.patch.object(DomainMembership, 'role', property(get_role)),
            mock.patch.object(WebUser, 'get_role', get_role),
            mock.patch.object(WebUser, 'has_permission', WebUser.has_permission.__wrapped__),
        ]
        for patch in patches:
            patch.start()
            self.addCleanup(patch.stop)

    def tearDown(self):
        self.permissions = Permissions()
        super(PermissionsHelpersTest, self).tearDown()

    def test_deid_permission(self):
        self.assertFalse(user_can_view_deid_exports(self.domain, self.web_user))
        self.permissions = Permissions(view_report_list=[DEID_EXPORT_PERMISSION])
        self.assertTrue(
            self.permissions.has(get_permission_name(Permissions.view_report),
                                 data=DEID_EXPORT_PERMISSION))
        self.assertTrue(
            self.web_user.has_permission(
                self.domain, get_permission_name(Permissions.view_report),
                data=DEID_EXPORT_PERMISSION)
        )

        self.assertTrue(user_can_view_deid_exports(self.domain, self.web_user))

    def test_view_reports(self):
        self.assertFalse(self.web_user.can_view_reports(self.domain))
        self.permissions = Permissions(view_reports=True)
        self.assertTrue(self.web_user.can_view_reports(self.domain))

    def test_has_permission_to_view_report_all(self):
        self.assertFalse(has_permission_to_view_report(self.web_user, self.domain, ODATA_FEED_PERMISSION))
        self.permissions = Permissions(view_reports=True)
        self.assertTrue(has_permission_to_view_report(self.web_user, self.domain, ODATA_FEED_PERMISSION))

    def test_has_permission_to_view_report(self):
        self.assertFalse(has_permission_to_view_report(self.web_user, self.domain, ODATA_FEED_PERMISSION))
        self.permissions = Permissions(view_report_list=[ODATA_FEED_PERMISSION])
<<<<<<< HEAD
        self.assertTrue(has_permission_to_view_report(self.web_user, self.domain, ODATA_FEED_PERMISSION))

    @flag_enabled('RESTRICT_APP_RELEASE')
    def test_can_manage_releases_all(self):
        self.permissions = Permissions(manage_releases=False)    # manage_releases is True by default
        self.assertFalse(can_manage_releases(self.web_user, self.domain, "app_id"))
        self.permissions = Permissions()
        self.assertTrue(can_manage_releases(self.web_user, self.domain, "app_id"))

    @flag_enabled('RESTRICT_APP_RELEASE')
    def test_can_manage_releases(self):
        self.permissions = Permissions(manage_releases=False)  # manage_releases is True by default
        self.assertFalse(can_manage_releases(self.web_user, self.domain, "app_id"))
        self.permissions = Permissions(manage_releases=False, manage_releases_list=["app_id"])
        self.assertTrue(can_manage_releases(self.web_user, self.domain, "app_id"))

    @flag_enabled('RESTRICT_APP_RELEASE')
    def test_can_manage_releases_domain_admin(self):
        self.permissions = Permissions()
        self.assertTrue(can_manage_releases(self.web_user, self.domain, "app_id"))
        self.assertFalse(can_manage_releases(self.web_user, self.admin_domain, "app_id"))


def test_parameterized_permissions():
    list_names = set(PARAMETERIZED_PERMISSIONS.values())
    list_properties = {
        name for name, type_ in Permissions.properties().items()
        if isinstance(type_, ListProperty)
    }
    eq(list_names, list_properties)

    parameterized_perms = set(PARAMETERIZED_PERMISSIONS.keys())
    eq(set(), parameterized_perms - set(Permissions.properties()))
=======
        self.assertTrue(has_permission_to_view_report(self.web_user, self.domain, ODATA_FEED_PERMISSION))
>>>>>>> 272ed2a1
<|MERGE_RESOLUTION|>--- conflicted
+++ resolved
@@ -84,28 +84,7 @@
     def test_has_permission_to_view_report(self):
         self.assertFalse(has_permission_to_view_report(self.web_user, self.domain, ODATA_FEED_PERMISSION))
         self.permissions = Permissions(view_report_list=[ODATA_FEED_PERMISSION])
-<<<<<<< HEAD
         self.assertTrue(has_permission_to_view_report(self.web_user, self.domain, ODATA_FEED_PERMISSION))
-
-    @flag_enabled('RESTRICT_APP_RELEASE')
-    def test_can_manage_releases_all(self):
-        self.permissions = Permissions(manage_releases=False)    # manage_releases is True by default
-        self.assertFalse(can_manage_releases(self.web_user, self.domain, "app_id"))
-        self.permissions = Permissions()
-        self.assertTrue(can_manage_releases(self.web_user, self.domain, "app_id"))
-
-    @flag_enabled('RESTRICT_APP_RELEASE')
-    def test_can_manage_releases(self):
-        self.permissions = Permissions(manage_releases=False)  # manage_releases is True by default
-        self.assertFalse(can_manage_releases(self.web_user, self.domain, "app_id"))
-        self.permissions = Permissions(manage_releases=False, manage_releases_list=["app_id"])
-        self.assertTrue(can_manage_releases(self.web_user, self.domain, "app_id"))
-
-    @flag_enabled('RESTRICT_APP_RELEASE')
-    def test_can_manage_releases_domain_admin(self):
-        self.permissions = Permissions()
-        self.assertTrue(can_manage_releases(self.web_user, self.domain, "app_id"))
-        self.assertFalse(can_manage_releases(self.web_user, self.admin_domain, "app_id"))
 
 
 def test_parameterized_permissions():
@@ -117,7 +96,4 @@
     eq(list_names, list_properties)
 
     parameterized_perms = set(PARAMETERIZED_PERMISSIONS.keys())
-    eq(set(), parameterized_perms - set(Permissions.properties()))
-=======
-        self.assertTrue(has_permission_to_view_report(self.web_user, self.domain, ODATA_FEED_PERMISSION))
->>>>>>> 272ed2a1
+    eq(set(), parameterized_perms - set(Permissions.properties()))