import uuid
from xml.etree import cElementTree as ElementTree

from django.test import TestCase, override_settings

import mock

from casexml.apps.case.mock import (
    CaseBlock,
    CaseFactory,
    CaseIndex,
    CaseStructure,
)
from casexml.apps.case.tests.util import delete_all_cases, delete_all_xforms

from corehq.apps.domain.shortcuts import create_domain
from corehq.apps.hqcase.utils import submit_case_blocks
from corehq.apps.users.dbaccessors import delete_all_users
from corehq.apps.users.model_log import UserModelAction
from corehq.apps.users.models import CommCareUser, UserHistory
from corehq.apps.users.tasks import remove_indices_from_deleted_cases
from corehq.apps.users.util import SYSTEM_USER_ID
from corehq.form_processor.interfaces.dbaccessors import (
    CaseAccessors,
    FormAccessors,
)
from corehq.form_processor.models import UserArchivedRebuild
from corehq.form_processor.tests.utils import run_with_all_backends


class RetireUserTestCase(TestCase):

    @classmethod
    def setUpClass(cls):
        super(RetireUserTestCase, cls).setUpClass()
        cls.domain = 'test'
        cls.domain_object = create_domain(cls.domain)
        cls.domain_object.usercase_enabled = True
        cls.domain_object.save()

    @classmethod
    def tearDownClass(cls):
        cls.domain_object.delete()
        super(RetireUserTestCase, cls).tearDownClass()

    def setUp(self):
        super(RetireUserTestCase, self).setUp()
        delete_all_users()
        self.username = "fake-person@test.commcarehq.org"
        self.other_username = 'other-user@test.commcarehq.org'
        self.password = "s3cr3t"

        self.commcare_user = CommCareUser.create(self.domain, self.username, self.password, None, None)
        self.commcare_user.save()

        self.other_user = CommCareUser.create(self.domain, self.other_username, self.password, None, None)
        self.other_user.save()

    def tearDown(self):
        delete_all_users()
        delete_all_cases()
        delete_all_xforms()
        super(RetireUserTestCase, self).tearDown()

    @override_settings(UNIT_TESTING=False)
    def test_retire_missing_deleted_by(self):
        with self.assertRaisesMessage(ValueError, "Missing deleted_by"):
            self.commcare_user.retire(self.domain, deleted_by=None)

    def test_retire(self):
        deleted_via = "Test test"

        self.commcare_user.retire(self.domain, deleted_by=self.other_user, deleted_via=deleted_via)
<<<<<<< HEAD
        log_entry = UserHistory.objects.get(user_id=self.commcare_user.get_id,
                                            action=UserModelAction.DELETE.value)
        self.assertEqual(log_entry.domain, self.domain)
        self.assertEqual(log_entry.user_type, "CommCareUser")
        self.assertEqual(log_entry.changed_by, self.other_user.get_id)
        self.assertEqual(log_entry.details['changed_via'], deleted_via)
=======
        user_history = UserHistory.objects.get(user_id=self.commcare_user.get_id,
                                               action=UserModelAction.DELETE.value)
        self.assertEqual(user_history.domain, self.domain)
        self.assertEqual(user_history.user_type, "CommCareUser")
        self.assertEqual(user_history.changed_by, self.other_user.get_id)
        self.assertEqual(user_history.details['changed_via'], deleted_via)
>>>>>>> be1fedad

    @override_settings(UNIT_TESTING=False)
    def test_unretire_missing_unretired_by(self):
        with self.assertRaisesMessage(ValueError, "Missing unretired_by"):
            self.commcare_user.unretire(self.domain, unretired_by=None)

    @run_with_all_backends
    def test_unretire_user(self):
        case_ids = [uuid.uuid4().hex, uuid.uuid4().hex, uuid.uuid4().hex]

        caseblocks = []
        for i, case_id in enumerate(case_ids):
            owner_id = self.commcare_user._id

            caseblocks.append(CaseBlock.deprecated_init(
                create=True,
                case_id=case_id,
                owner_id=owner_id,
                user_id=owner_id,
            ).as_text())
        xform = submit_case_blocks(caseblocks, self.domain, user_id=owner_id)[0]

        self.commcare_user.retire(self.domain, deleted_by=None)
        cases = CaseAccessors(self.domain).get_cases(case_ids)
        self.assertTrue(all([c.is_deleted for c in cases]))
        self.assertEqual(len(cases), 3)
        form = FormAccessors(self.domain).get_form(xform.form_id)
        self.assertTrue(form.is_deleted)

        self.assertEqual(
            UserHistory.objects.filter(
                user_id=self.commcare_user.get_id,
                action=UserModelAction.CREATE.value
            ).count(),
            0
        )
        self.commcare_user.unretire(self.domain, unretired_by=self.other_user, unretired_via="Test")

<<<<<<< HEAD
        log_entry = UserHistory.objects.get(
            user_id=self.commcare_user.get_id,
            action=UserModelAction.CREATE.value
        )
        self.assertEqual(log_entry.domain, self.domain)
        self.assertEqual(log_entry.user_type, "CommCareUser")
        self.assertEqual(log_entry.changed_by, self.other_user.get_id)
        self.assertEqual(log_entry.details['changed_via'], "Test")
=======
        user_history = UserHistory.objects.get(
            user_id=self.commcare_user.get_id,
            action=UserModelAction.CREATE.value
        )
        self.assertEqual(user_history.domain, self.domain)
        self.assertEqual(user_history.user_type, "CommCareUser")
        self.assertEqual(user_history.changed_by, self.other_user.get_id)
        self.assertEqual(user_history.details['changed_via'], "Test")
>>>>>>> be1fedad

        cases = CaseAccessors(self.domain).get_cases(case_ids)
        self.assertFalse(all([c.is_deleted for c in cases]))
        self.assertEqual(len(cases), 3)
        form = FormAccessors(self.domain).get_form(xform.form_id)
        self.assertFalse(form.is_deleted)

    @run_with_all_backends
    def test_undelete_system_forms(self):
        case_ids = [uuid.uuid4().hex, uuid.uuid4().hex, uuid.uuid4().hex]

        # create 3 cases
        caseblocks = []
        for case_id in case_ids:
            owner_id = self.commcare_user._id

            caseblocks.append(CaseBlock.deprecated_init(
                create=True,
                case_id=case_id,
                owner_id=owner_id,
                user_id=owner_id,
            ).as_text())
        submit_case_blocks(caseblocks, self.domain, user_id=owner_id)[0]

        # submit a system form to update one, and another to update two
        caseblocks = [
            CaseBlock.deprecated_init(
                create=False,
                case_id=case_id,
                user_id=SYSTEM_USER_ID,
                update={'foo': 'bar'},
            ).as_text()
            for case_id in case_ids
        ]
        xform_1 = submit_case_blocks(caseblocks[:1], self.domain, user_id=SYSTEM_USER_ID)[0]
        xform_2 = submit_case_blocks(caseblocks[1:], self.domain, user_id=SYSTEM_USER_ID)[0]

        # Both forms should be deleted on `retire()`
        self.commcare_user.retire(self.domain, deleted_by=None)
        form_1 = FormAccessors(self.domain).get_form(xform_1.form_id)
        self.assertTrue(form_1.is_deleted)
        form_2 = FormAccessors(self.domain).get_form(xform_2.form_id)
        self.assertTrue(form_2.is_deleted)

        # Both forms should be undeleted on `unretire()`
        self.commcare_user.unretire(self.domain, unretired_by=None)
        form_1 = FormAccessors(self.domain).get_form(xform_1.form_id)
        self.assertFalse(form_1.is_deleted)
        form_2 = FormAccessors(self.domain).get_form(xform_2.form_id)
        self.assertFalse(form_2.is_deleted)

    @run_with_all_backends
    def test_deleted_indices_removed(self):
        factory = CaseFactory(
            self.domain,
            case_defaults={
                'user_id': self.commcare_user._id,
                'owner_id': self.commcare_user._id,
                'case_type': 'a-case',
                'create': True,
            },
        )
        # create a parent/child set of cases
        parent_id, child_id = [uuid.uuid4().hex for i in range(2)]
        child, parent = factory.create_or_update_case(CaseStructure(
            case_id=child_id,
            indices=[
                CaseIndex(CaseStructure(case_id=parent_id))
            ]
        ))
        # confirm the child has an index, and 1 form
        self.assertEqual(1, len(child.indices))
        self.assertEqual(parent_id, child.indices[0].referenced_id)
        self.assertEqual(1, len(child.xform_ids))

        # simulate parent deletion
        CaseAccessors(self.domain).soft_delete_cases([parent_id])

        # call the remove index task
        remove_indices_from_deleted_cases(self.domain, [parent_id])

        # check that the index is removed via a new form
        child = CaseAccessors(self.domain).get_case(child_id)
        self.assertEqual(1, len(child.indices))
        self.assertTrue(child.indices[0].is_deleted)
        self.assertEqual(2, len(child.xform_ids))

    @run_with_all_backends
    @mock.patch("casexml.apps.case.cleanup.rebuild_case_from_forms")
    def test_rebuild_cases_with_new_owner(self, rebuild_case):
        """
            If cases have a different owner to the person who submitted it
            rebuild it when the submitter is retired.
        """

        case_id = uuid.uuid4().hex
        caseblock = CaseBlock.deprecated_init(
            create=True,
            case_id=case_id,
            owner_id=self.commcare_user._id,
            user_id=self.commcare_user._id,
        )
        casexml = ElementTree.tostring(caseblock.as_xml(), encoding='utf-8').decode('utf-8')
        submit_case_blocks(casexml, self.domain, user_id=self.other_user._id)

        self.other_user.retire(self.domain, deleted_by=None)

        detail = UserArchivedRebuild(user_id=self.other_user.user_id)
        rebuild_case.assert_called_once_with(self.domain, case_id, detail)

    @run_with_all_backends
    @mock.patch("casexml.apps.case.cleanup.rebuild_case_from_forms")
    def test_dont_rebuild(self, rebuild_case):
        """ Don't rebuild cases that are owned by other users """

        case_id = uuid.uuid4().hex
        caseblock = CaseBlock.deprecated_init(
            create=True,
            case_id=case_id,
            owner_id=self.commcare_user._id,
            user_id=self.commcare_user._id,
        )
        casexml = ElementTree.tostring(caseblock.as_xml(), encoding='utf-8').decode('utf-8')
        submit_case_blocks(casexml, self.domain, user_id=self.commcare_user._id)

        self.other_user.retire(self.domain, deleted_by=None)

        self.assertEqual(rebuild_case.call_count, 0)

    @run_with_all_backends
    @mock.patch("casexml.apps.case.cleanup.rebuild_case_from_forms")
    def test_multiple_case_blocks_all_rebuilt(self, rebuild_case):
        """ Rebuild all cases in forms with multiple case blocks """

        case_ids = [uuid.uuid4().hex, uuid.uuid4().hex, uuid.uuid4().hex]

        caseblocks = [CaseBlock.deprecated_init(
            create=True,
            case_id=case_id,
            owner_id=self.commcare_user._id,
            user_id=self.commcare_user._id,
        ) for case_id in case_ids]
        casexmls = [ElementTree.tostring(caseblock.as_xml(), encoding='utf-8').decode('utf-8') for caseblock in caseblocks]
        submit_case_blocks(casexmls, self.domain, user_id=self.other_user._id)

        self.other_user.retire(self.domain, deleted_by=None)

        detail = UserArchivedRebuild(user_id=self.other_user.user_id)
        expected_call_args = [mock.call(self.domain, case_id, detail) for case_id in case_ids]

        self.assertEqual(rebuild_case.call_count, len(case_ids))
        self.assertItemsEqual(rebuild_case.call_args_list, expected_call_args)

    @run_with_all_backends
    @mock.patch("casexml.apps.case.cleanup.rebuild_case_from_forms")
    def test_multiple_case_blocks_some_deleted(self, rebuild_case):
        """ Don't rebuild deleted cases """

        case_ids = [uuid.uuid4().hex, uuid.uuid4().hex, uuid.uuid4().hex]

        for i, case_id in enumerate(case_ids):
            if i == 0:
                # only the first case is owned by the user getting retired
                owner_id = self.other_user._id
            else:
                owner_id = self.commcare_user._id

            caseblock = CaseBlock.deprecated_init(
                create=True,
                case_id=case_id,
                owner_id=owner_id,
                user_id=self.commcare_user._id,
            )
            submit_case_blocks(caseblock.as_text(), self.domain, user_id=self.other_user._id)

        self.other_user.retire(self.domain, deleted_by=None)

        detail = UserArchivedRebuild(user_id=self.other_user.user_id)
        expected_call_args = [mock.call(self.domain, case_id, detail) for case_id in case_ids[1:]]

        self.assertEqual(rebuild_case.call_count, len(case_ids) - 1)
        self.assertItemsEqual(rebuild_case.call_args_list, expected_call_args)

    @run_with_all_backends
    def test_all_case_forms_deleted(self):
        from corehq.apps.callcenter.sync_usercase import sync_usercase
        sync_usercase(self.commcare_user)

        usercase_id = self.commcare_user.get_usercase_id()

        # other user submits form against the case (should get deleted)
        caseblock = CaseBlock.deprecated_init(
            create=False,
            case_id=usercase_id,
        )
        submit_case_blocks(caseblock.as_text(), self.domain, user_id=self.other_user._id)

        case_ids = CaseAccessors(self.domain).get_case_ids_by_owners([self.commcare_user._id])
        self.assertEqual(1, len(case_ids))

        form_ids = FormAccessors(self.domain).get_form_ids_for_user(self.commcare_user._id)
        self.assertEqual(0, len(form_ids))

        usercase = self.commcare_user.get_usercase()
        self.assertEqual(2, len(usercase.xform_ids))

        self.commcare_user.retire(self.domain, deleted_by=None)

        for form_id in usercase.xform_ids:
            self.assertTrue(FormAccessors(self.domain).get_form(form_id).is_deleted)

        self.assertTrue(CaseAccessors(self.domain).get_case(usercase_id).is_deleted)

    @run_with_all_backends
    def test_forms_touching_live_case_not_deleted(self):
        case_id = uuid.uuid4().hex
        caseblock = CaseBlock.deprecated_init(
            create=True,
            case_id=case_id,
            owner_id=self.commcare_user._id,
            user_id=self.commcare_user._id,
        )
        xform, _ = submit_case_blocks(caseblock.as_text(), self.domain)

        # other user submits form against the case and another case not owned by the user
        # should NOT get deleted since this form touches a case that's still 'alive'
        double_case_xform, _ = submit_case_blocks([
            CaseBlock.deprecated_init(
                create=False,
                case_id=case_id,
            ).as_text(),
            CaseBlock.deprecated_init(
                create=True,
                case_id=uuid.uuid4().hex,
                owner_id=self.other_user._id,
                user_id=self.other_user._id,
            ).as_text()
        ], self.domain, user_id=self.other_user._id)

        self.commcare_user.retire(self.domain, deleted_by=None)

        self.assertTrue(FormAccessors(self.domain).get_form(xform.form_id).is_deleted)
        self.assertFalse(FormAccessors(self.domain).get_form(double_case_xform.form_id).is_deleted)

        # When the other user is deleted then the form should get deleted since it no-longer touches
        # any 'live' cases.
        self.other_user.retire(self.domain, deleted_by=None)
        self.assertTrue(FormAccessors(self.domain).get_form(double_case_xform.form_id).is_deleted)<|MERGE_RESOLUTION|>--- conflicted
+++ resolved
@@ -71,21 +71,12 @@
         deleted_via = "Test test"
 
         self.commcare_user.retire(self.domain, deleted_by=self.other_user, deleted_via=deleted_via)
-<<<<<<< HEAD
-        log_entry = UserHistory.objects.get(user_id=self.commcare_user.get_id,
-                                            action=UserModelAction.DELETE.value)
-        self.assertEqual(log_entry.domain, self.domain)
-        self.assertEqual(log_entry.user_type, "CommCareUser")
-        self.assertEqual(log_entry.changed_by, self.other_user.get_id)
-        self.assertEqual(log_entry.details['changed_via'], deleted_via)
-=======
         user_history = UserHistory.objects.get(user_id=self.commcare_user.get_id,
                                                action=UserModelAction.DELETE.value)
         self.assertEqual(user_history.domain, self.domain)
         self.assertEqual(user_history.user_type, "CommCareUser")
         self.assertEqual(user_history.changed_by, self.other_user.get_id)
         self.assertEqual(user_history.details['changed_via'], deleted_via)
->>>>>>> be1fedad
 
     @override_settings(UNIT_TESTING=False)
     def test_unretire_missing_unretired_by(self):
@@ -124,16 +115,6 @@
         )
         self.commcare_user.unretire(self.domain, unretired_by=self.other_user, unretired_via="Test")
 
-<<<<<<< HEAD
-        log_entry = UserHistory.objects.get(
-            user_id=self.commcare_user.get_id,
-            action=UserModelAction.CREATE.value
-        )
-        self.assertEqual(log_entry.domain, self.domain)
-        self.assertEqual(log_entry.user_type, "CommCareUser")
-        self.assertEqual(log_entry.changed_by, self.other_user.get_id)
-        self.assertEqual(log_entry.details['changed_via'], "Test")
-=======
         user_history = UserHistory.objects.get(
             user_id=self.commcare_user.get_id,
             action=UserModelAction.CREATE.value
@@ -142,7 +123,6 @@
         self.assertEqual(user_history.user_type, "CommCareUser")
         self.assertEqual(user_history.changed_by, self.other_user.get_id)
         self.assertEqual(user_history.details['changed_via'], "Test")
->>>>>>> be1fedad
 
         cases = CaseAccessors(self.domain).get_cases(case_ids)
         self.assertFalse(all([c.is_deleted for c in cases]))
