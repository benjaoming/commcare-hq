hqDefine('users/js/roles',[
    'jquery',
    'knockout',
    'hqwebapp/js/alert_user',
], function ($, ko, alertUser) {
    var RolesViewModel = function (o) {
        'use strict';
        var self, root;
        self = root = {};

        var UserRole = {
            wrap: function (data) {
                var cls = this;
                var self;

                data.reportPermissions = {
                    all: data.permissions.view_reports,
                    specific: ko.utils.arrayMap(root.reportOptions, function (report) {
                        return {
                            path: report.path,
                            slug: report.slug,
                            name: report.name,
                            value: data.permissions.view_report_list.indexOf(report.path) !== -1,
                        };
                    }),
                };

<<<<<<< HEAD
                data.manageAppReleasePermissions = {
                    all: data.permissions.manage_releases,
                    specific: ko.utils.arrayMap(root.appsList, function (app) {
                        return {
                            path: app._id,
                            name: app.name,
                            value: data.permissions.manage_releases_list.indexOf(app._id) !== -1,
=======
                data.webAppsPermissions = {
                    all: data.permissions.view_web_apps,
                    specific: ko.utils.arrayMap(root.webAppsList, function (app) {
                        return {
                            path: app._id,
                            name: app.name,
                            value: data.permissions.view_web_apps_list.indexOf(app._id) !== -1,
>>>>>>> 7f3a02e7
                        };
                    }),
                };

                data.manageRoleAssignments = {
                    all: data.is_non_admin_editable,
                    specific: ko.utils.arrayMap(o.nonAdminRoles, function (role) {
                        return {
                            path: role._id,
                            name: role.name,
                            value: data.assignable_by.indexOf(role._id) !== -1,
                        };
                    }),
                };

                self = ko.mapping.fromJS(data);
                self.reportPermissions.filteredSpecific = ko.computed(function () {
                    return ko.utils.arrayFilter(self.reportPermissions.specific(), function (report) {
                        return report.value();
                    });
                });
                self.unwrap = function () {
                    return cls.unwrap(self);
                };
                self.hasUsersAssigned = data.hasUsersAssigned;
                self.hasUnpermittedLocationRestriction = data.has_unpermitted_location_restriction || false;
                if (self.hasUnpermittedLocationRestriction) {
                    self.permissions.access_all_locations(true);
                }
                self.accessAreas = [
                    {
                        showOption: self.permissions.access_all_locations,
                        editPermission: self.permissions.edit_web_users,
                        viewPermission: self.permissions.view_web_users,
                        text: gettext("<strong>Web Users</strong> &mdash; invite new web users, manage account settings, remove membership"),
                        showEditCheckbox: true,
                        editCheckboxLabel: "edit-web-users-checkbox",
                        showViewCheckbox: true,
                        viewCheckboxLabel: "view-web-users-checkbox",
                        screenReaderEditAndViewText: gettext("Edit & View Mobile Workers"),
                        screenReaderViewOnlyText: gettext("View-Only Mobile Workers"),
                        showAllowCheckbox: false,
                        allowCheckboxText: null,
                        allowCheckboxId: null,
                        allowCheckboxPermission: null,
                    },
                    {
                        showOption: true,
                        editPermission: self.permissions.edit_commcare_users,
                        viewPermission: self.permissions.view_commcare_users,
                        text: gettext("<strong>Mobile Workers</strong> &mdash; create new accounts, manage account settings,deactivate or delete mobile workers."),
                        showEditCheckbox: true,
                        editCheckboxLabel: "edit-commcare-users-checkbox",
                        showViewCheckbox: true,
                        viewCheckboxLabel: "view-commcare-users-checkbox",
                        screenReaderEditAndViewText: gettext("Edit & View Web Users"),
                        screenReaderViewOnlyText: gettext("View-Only Web Users"),
                        showAllowCheckbox: false,
                        allowCheckboxText: null,
                        allowCheckboxId: null,
                        allowCheckboxPermission: null,
                    },
                    {
                        showOption: self.permissions.access_all_locations,
                        editPermission: self.permissions.edit_groups,
                        viewPermission: self.permissions.view_groups,
                        text: gettext("<strong>Groups</strong> &mdash; manage groups of mobile workers"),
                        showEditCheckbox: true,
                        editCheckboxLabel: "edit-groups-checkbox",
                        showViewCheckbox: true,
                        viewCheckboxLabel: "view-groups-checkbox",
                        screenReaderEditAndViewText: gettext("Edit & View Groups"),
                        screenReaderViewOnlyText: gettext("View-Only Web Groups"),
                        showAllowCheckbox: true,
                        allowCheckboxText: gettext("Allow changing group membership (requires edit groups)."),
                        allowCheckboxId: "edit-users-groups-checkbox",
                        allowCheckboxPermission: self.permissions.edit_users_in_groups,
                    },
                    {
                        showOption: true,
                        editPermission: self.permissions.edit_locations,
                        viewPermission: self.permissions.view_locations,
                        text: gettext("<strong>Locations</strong> &mdash; manage locations in the Organization's Hierarchy"),
                        showEditCheckbox: true,
                        editCheckboxLabel: "edit-locations-checkbox",
                        showViewCheckbox: true,
                        viewCheckboxLabel: "view-locations-checkbox",
                        screenReaderEditAndViewText: gettext("Edit & View Locations"),
                        screenReaderViewOnlyText: gettext("View-Only Web Locations"),
                        showAllowCheckbox: true,
                        allowCheckboxText: gettext("Allow changing workers at a location."),
                        allowCheckboxId: "edit-users-locations-checkbox",
                        allowCheckboxPermission: self.permissions.edit_users_in_locations,
                    },
                    {
                        showOption: true,
                        editPermission: self.permissions.edit_data,
                        viewPermission: null,
                        text: gettext("<strong>Data</strong> &mdash; view, export, and edit form and case data, reassign cases"),
                        showEditCheckbox: true,
                        editCheckboxLabel: "edit-data-checkbox",
                        showViewCheckbox: false,
                        viewCheckboxLabel: "view-data-checkbox",
                        screenReaderEditAndViewText: gettext("Edit & View Data"),
                        screenReaderViewOnlyText: null,
                        showAllowCheckbox: false,
                        allowCheckboxText: null,
                        allowCheckboxId: null,
                        allowCheckboxPermission: null,
                    },
                    {
                        showOption: root.webAppsPrivilege,
                        editPermission: self.permissions.access_web_apps,
                        viewPermission: null,
                        text: gettext("<strong>Web Apps</strong> &mdash; use Web Apps for online data entry"),
                        showEditCheckbox: true,
                        editCheckboxLabel: "edit-web-apps-checkbox",
                        showViewCheckbox: false,
                        viewCheckboxLabel: "view-web-apps-checkbox",
                        screenReaderEditAndViewText: gettext("Access Web Apps"),
                        screenReaderViewOnlyText: null,
                        showAllowCheckbox: false,
                        allowCheckboxText: null,
                        allowCheckboxId: null,
                        allowCheckboxPermission: null,
                    },
                    {
                        showOption: true,
                        editPermission: self.permissions.access_api,
                        viewPermission: null,
                        text: gettext("<strong>Access APIs</strong> &mdash; use CommCare HQ APIs to read and update data. Specific APIs may require additional permissions."),
                        showEditCheckbox: true,
                        editCheckboxLabel: "edit-apis-checkbox",
                        showViewCheckbox: false,
                        viewCheckboxLabel: "view-apis-checkbox",
                        screenReaderEditAndViewText: gettext("Access APIs"),
                        screenReaderViewOnlyText: null,
                        showAllowCheckbox: false,
                        allowCheckboxText: null,
                        allowCheckboxId: null,
                        allowCheckboxPermission: null,
                    },
                    {
                        showOption: self.permissions.access_all_locations,
                        editPermission: self.permissions.edit_apps,
                        viewPermission: self.permissions.view_apps,
                        text: gettext("<strong>Applications</strong> &mdash; modify or view the structure and configuration of all applications."),
                        showEditCheckbox: true,
                        editCheckboxLabel: "edit-apps-checkbox",
                        showViewCheckbox: true,
                        viewCheckboxLabel: "view-apps-checkbox",
                        screenReaderEditAndViewText: gettext("Edit & View Apps"),
                        screenReaderViewOnlyText: gettext("View-Only Applications"),
                        showAllowCheckbox: false,
                        allowCheckboxText: null,
                        allowCheckboxId: null,
                        allowCheckboxPermission: null,
                    },
                    {
                        showOption: self.permissions.access_all_locations,
                        editPermission: function () {return false;},
                        viewPermission: self.permissions.view_roles,
                        text: gettext("<strong>Roles &amp; Permissions</strong> &mdash; view web user and mobile worker roles &amp; permissions (only Admins can edit roles)"),
                        showEditCheckbox: false,
                        editCheckboxLabel: "edit-roles-checkbox",
                        showViewCheckbox: true,
                        viewCheckboxLabel: "view-roles-checkbox",
                        screenReaderEditAndViewText: null,
                        screenReaderViewOnlyText: gettext("View Roles and Permissions"),
                        showAllowCheckbox: false,
                        allowCheckboxText: null,
                        allowCheckboxId: null,
                        allowCheckboxPermission: null,
                    },
                    {
                        showOption: root.DataFileDownloadEnabled,
                        editPermission: self.permissions.edit_file_dropzone,
                        viewPermission: self.permissions.view_file_dropzone,
                        text: gettext("<strong>Dropzone</strong> &mdash; Upload and download files from the file Dropzone"),
                        showEditCheckbox: true,
                        editCheckboxLabel: "edit-dropzone-checkbox",
                        showViewCheckbox: true,
                        viewCheckboxLabel: "view-dropzone-checkbox",
                        screenReaderEditAndViewText: gettext("Edit & Download files from the Dropzone "),
                        screenReaderViewOnlyText: gettext("View-Only Dropzone"),
                        showAllowCheckbox: false,
                        allowCheckboxText: null,
                        allowCheckboxId: null,
                        allowCheckboxPermission: null,
                    },
                    {
                        showOption: root.ExportOwnershipEnabled,
                        editPermission: self.permissions.edit_shared_exports,
                        viewPermission: null,
                        text: gettext("<strong>Shared Exports</strong> &mdash; access and edit the content and structure of shared exports"),
                        showEditCheckbox: true,
                        editCheckboxLabel: "edit-shared-exports-checkbox",
                        showViewCheckbox: false,
                        viewCheckboxLabel: "view-shared-exports-checkbox",
                        screenReaderEditAndViewText: null,
                        screenReaderViewOnlyText: null,
                        showAllowCheckbox: false,
                        allowCheckboxText: null,
                        allowCheckboxId: null,
                        allowCheckboxPermission: null,
                    }];

                self.reports = [
                    {
                        visibilityRestraint: self.permissions.access_all_locations,
                        text: gettext("Create and Edit Reports"),
                        checkboxLabel: "create-and-edit-reports-checkbox",
                        checkboxPermission: self.permissions.edit_reports,
                        checkboxText: gettext("Allow role to create and edit reports in report builder."),
                    },
                    {
                        visibilityRestraint: true,
                        text: gettext("Access All Reports"),
                        checkboxLabel: "access-all-reports-checkbox",
                        checkboxPermission: self.reportPermissions.all,
                        checkboxText: gettext("Allow role to access all reports."),
                    }];

                return self;
            },
            unwrap: function (self) {
                var data = ko.mapping.toJS(self);

                if (data.name) {
                    data.name = data.name.trim();
                }

                data.permissions.view_report_list = ko.utils.arrayMap(ko.utils.arrayFilter(data.reportPermissions.specific, function (report) {
                    return report.value;
                }), function (report) {
                    return report.path;
                });
                data.permissions.view_reports = data.reportPermissions.all;

<<<<<<< HEAD
                data.permissions.manage_releases = data.manageAppReleasePermissions.all;
                data.permissions.manage_releases_list = ko.utils.arrayMap(ko.utils.arrayFilter(data.manageAppReleasePermissions.specific, function (app) {
=======
                data.permissions.view_web_apps = data.webAppsPermissions.all;
                data.permissions.view_web_apps_list = ko.utils.arrayMap(ko.utils.arrayFilter(data.webAppsPermissions.specific, function (app) {
>>>>>>> 7f3a02e7
                    return app.value;
                }), function (app) {
                    return app.path;
                });
                data.is_non_admin_editable = data.manageRoleAssignments.all;
                data.assignable_by = ko.utils.arrayMap(ko.utils.arrayFilter(data.manageRoleAssignments.specific, function (role) {
                    return role.value;
                }), function (role) {
                    return role.path;
                });
                return data;
            },
        };

        self.DataFileDownloadEnabled = o.DataFileDownloadEnabled;
        self.ExportOwnershipEnabled = o.ExportOwnershipEnabled;
        self.allowEdit = o.allowEdit;
        self.reportOptions = o.reportOptions;
<<<<<<< HEAD
        self.appsList = o.appsList;
=======
        self.webAppsList = o.webAppsList;
>>>>>>> 7f3a02e7
        self.canRestrictAccessByLocation = o.canRestrictAccessByLocation;
        self.landingPageChoices = o.landingPageChoices;
        self.webAppsPrivilege = o.webAppsPrivilege;
        self.getReportObject = function (path) {
            var i;
            for (i = 0; i < self.reportOptions.length; i++) {
                if (self.reportOptions[i].path === path) {
                    return self.reportOptions[i];
                }
            }
            return path;
        };

        self.userRoles = ko.observableArray(ko.utils.arrayMap(o.userRoles, function (userRole) {
            return UserRole.wrap(userRole);
        }));
        self.roleBeingEdited = ko.observable();
        self.roleBeingDeleted = ko.observable();
        self.defaultRole = UserRole.wrap(o.defaultRole);

        self.addOrReplaceRole = function (role) {
            var newRole = UserRole.wrap(role);
            var i;
            for (i = 0; i < self.userRoles().length; i++) {
                if (ko.utils.unwrapObservable(self.userRoles()[i]._id) === newRole._id()) {
                    self.userRoles.splice(i, 1, newRole);
                    return;
                }
            }
            self.userRoles.push(newRole);
        };

        self.removeRole = function (role) {
            var i;
            for (i = 0; i < self.userRoles().length; i++) {
                if (ko.utils.unwrapObservable(self.userRoles()[i]._id) === role._id) {
                    self.userRoles.splice(i, 1);
                    return;
                }
            }
        };

        self.setRoleBeingEdited = function (role) {
            var actionType = self.allowEdit ? gettext("Edit Role: ") : gettext("View Role: ");
            var title = role === self.defaultRole ? gettext("New Role") : actionType + role.name();
            var roleCopy = UserRole.wrap(UserRole.unwrap(role));
            roleCopy.modalTitle = title;
            self.roleBeingEdited(roleCopy);
        };
        self.unsetRoleBeingEdited = function () {
            self.roleBeingEdited(undefined);
        };
        self.setRoleBeingDeleted = function (role) {
            if (!role._id || !role.hasUsersAssigned) {
                var title = gettext("Delete Role: ") + role.name();
                var context = {role: role.name()};
                var modalConfirmation = _.template(gettext(
                    "Are you sure you want to delete the role <%- role %>?"
                ))(context);
                var roleCopy = UserRole.wrap(UserRole.unwrap(role));

                roleCopy.modalTitle = title;
                roleCopy.modalConfirmation = modalConfirmation;
                self.roleBeingDeleted(roleCopy);
                self.modalDeleteButton.state('save');
            }
        };
        self.unsetRoleBeingDeleted = function () {
            self.roleBeingDeleted(undefined);
        };
        self.modalDeleteButton = {
            state: ko.observable(),
            saveOptions: function () {
                return {
                    url: o.deleteUrl,
                    type: 'post',
                    data: JSON.stringify(UserRole.unwrap(self.roleBeingDeleted)),
                    dataType: 'json',
                    success: function (data) {
                        self.removeRole(data);
                        self.unsetRoleBeingDeleted();
                    },
                };
            },
        };
        self.submitNewRole = function () {
            // moved saveOptions inline
            $.ajax({
                method: 'POST',
                url: o.saveUrl,
                data: JSON.stringify(UserRole.unwrap(self.roleBeingEdited)),
                dataType: 'json',
                success: function (data) {
                    self.addOrReplaceRole(data);
                    self.unsetRoleBeingEdited();
                },
                error: function (response) {
                    alertUser.alert_user(response.responseJSON.message, 'danger');
                }
            });
        };

        return self;
    };

    return {
        initUserRoles: function ($element, o) {
            $element.each(function () {
                $element.koApplyBindings(RolesViewModel(o));
            });
        },
    };
});<|MERGE_RESOLUTION|>--- conflicted
+++ resolved
@@ -21,27 +21,6 @@
                             slug: report.slug,
                             name: report.name,
                             value: data.permissions.view_report_list.indexOf(report.path) !== -1,
-                        };
-                    }),
-                };
-
-<<<<<<< HEAD
-                data.manageAppReleasePermissions = {
-                    all: data.permissions.manage_releases,
-                    specific: ko.utils.arrayMap(root.appsList, function (app) {
-                        return {
-                            path: app._id,
-                            name: app.name,
-                            value: data.permissions.manage_releases_list.indexOf(app._id) !== -1,
-=======
-                data.webAppsPermissions = {
-                    all: data.permissions.view_web_apps,
-                    specific: ko.utils.arrayMap(root.webAppsList, function (app) {
-                        return {
-                            path: app._id,
-                            name: app.name,
-                            value: data.permissions.view_web_apps_list.indexOf(app._id) !== -1,
->>>>>>> 7f3a02e7
                         };
                     }),
                 };
@@ -280,18 +259,6 @@
                     return report.path;
                 });
                 data.permissions.view_reports = data.reportPermissions.all;
-
-<<<<<<< HEAD
-                data.permissions.manage_releases = data.manageAppReleasePermissions.all;
-                data.permissions.manage_releases_list = ko.utils.arrayMap(ko.utils.arrayFilter(data.manageAppReleasePermissions.specific, function (app) {
-=======
-                data.permissions.view_web_apps = data.webAppsPermissions.all;
-                data.permissions.view_web_apps_list = ko.utils.arrayMap(ko.utils.arrayFilter(data.webAppsPermissions.specific, function (app) {
->>>>>>> 7f3a02e7
-                    return app.value;
-                }), function (app) {
-                    return app.path;
-                });
                 data.is_non_admin_editable = data.manageRoleAssignments.all;
                 data.assignable_by = ko.utils.arrayMap(ko.utils.arrayFilter(data.manageRoleAssignments.specific, function (role) {
                     return role.value;
@@ -306,11 +273,6 @@
         self.ExportOwnershipEnabled = o.ExportOwnershipEnabled;
         self.allowEdit = o.allowEdit;
         self.reportOptions = o.reportOptions;
-<<<<<<< HEAD
-        self.appsList = o.appsList;
-=======
-        self.webAppsList = o.webAppsList;
->>>>>>> 7f3a02e7
         self.canRestrictAccessByLocation = o.canRestrictAccessByLocation;
         self.landingPageChoices = o.landingPageChoices;
         self.webAppsPrivilege = o.webAppsPrivilege;
