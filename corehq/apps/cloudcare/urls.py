from django.conf.urls import include, url

from corehq.apps.cloudcare.views import (
    EditCloudcareUserPermissionsView,
    FormplayerMain,
    FormplayerMainPreview,
    FormplayerPreviewSingleApp,
    LoginAsUsers,
    PreviewAppView,
    ReadableQuestions,
    default,
    form_context,
    report_formplayer_error,
)
from corehq.apps.hqwebapp.decorators import waf_allow

app_urls = [
    url(r'^view/(?P<app_id>[\w-]+)/modules-(?P<module_id>[\w-]+)/forms-(?P<form_id>[\w-]+)/context/$',
        form_context, name='cloudcare_form_context'),
    url(r'^v2/$', FormplayerMain.as_view(), name=FormplayerMain.urlname),
    url(r'^v2/preview/$', FormplayerMainPreview.as_view(), name=FormplayerMainPreview.urlname),
    url(
        r'^v2/preview/(?P<app_id>[\w-]+)/$',
        FormplayerPreviewSingleApp.as_view(),
        name=FormplayerPreviewSingleApp.urlname,
    ),
    url(r'^preview_app/(?P<app_id>[\w-]+)/$', PreviewAppView.as_view(), name=PreviewAppView.urlname),
    url(r'^report_formplayer_error', report_formplayer_error, name='report_formplayer_error')
]

api_urls = [
    url(r'^login_as/users/$', LoginAsUsers.as_view(), name=LoginAsUsers.urlname),
    url(r'^readable_questions/$', waf_allow('XSS_BODY')(ReadableQuestions.as_view()), name=ReadableQuestions.urlname),
]

# used in settings urls
settings_urls = [
    url(r'^app/', EditCloudcareUserPermissionsView.as_view(), name=EditCloudcareUserPermissionsView.urlname),
]

urlpatterns = [
    url(r'^$', default, name='cloudcare_default'),
    url(r'^apps/', include(app_urls)),
    url(r'^api/', include(api_urls)),
<<<<<<< HEAD
    url(r'^relogin/$', login_new_window, name='login_new_window'),
=======
>>>>>>> 08b8af4d
]


# This isn't strictly the appropriate place to put this,
# but we don't have similar functionality in formplayer, so it's easier for the time being

waf_allow('XSS_BODY', hard_code_pattern=r'^/formplayer/validate_form$')
waf_allow('XSS_BODY', hard_code_pattern=r'^/formplayer/new-form$')<|MERGE_RESOLUTION|>--- conflicted
+++ resolved
@@ -42,10 +42,6 @@
     url(r'^$', default, name='cloudcare_default'),
     url(r'^apps/', include(app_urls)),
     url(r'^api/', include(api_urls)),
-<<<<<<< HEAD
-    url(r'^relogin/$', login_new_window, name='login_new_window'),
-=======
->>>>>>> 08b8af4d
 ]
 
 
