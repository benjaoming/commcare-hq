if (!String.prototype.startsWith) {
    String.prototype.startsWith = function(searchString, position) {
        position = position || 0;
        return this.indexOf(searchString, position) === position;
    };
}

NProgress.configure({
    showSpinner: false,
});

var getLocalizedString = function (property, language) {
    // simple utility to localize a string based on a dict of 
    // language mappings.
    return localize(this.get(property), language);
};

var localize = function(obj, language) {
    var s = obj[language];
    if (!s) {
        for (var lang in obj) {
            if (obj.hasOwnProperty(lang) && obj[lang]) {
                s = obj[lang];
                break;
            }
        }
    }
    return s || localize.NOT_FOUND;
};
localize.NOT_FOUND = '?';

var getCloudCareUrl = function(urlRoot, appId, moduleId, formId, caseId) {
    var url = urlRoot;
    if (appId !== undefined) {
        url = url + "view/" + appId;
        if (moduleId !== undefined) {
            url = url + "/" + moduleId;
            if (formId !== undefined) {
                url = url + "/" + formId;
                if (caseId !== undefined) {
                    url = url + "/" + caseId;
                }
            }
        }  
    }
    return url;
};

var getFormUrl = function(urlRoot, appId, moduleId, formId, instanceId) {
    // TODO: make this cleaner
    var url = urlRoot + "view/" + appId + "/modules-" + moduleId + "/forms-" + formId + "/context/";
    if (instanceId) {
        url += '?instance_id=' + instanceId;
    }
    return url
};

var getFormEntryUrl = function (urlRoot, appId, moduleId, formId, caseId) {
    return urlRoot + getFormEntryPath(appId, moduleId, formId, caseId);
}
var getChildSelectUrl = function(urlRoot, appId, moduleId, formId, parentId){
    return urlRoot + getChildSelectPath(appId, moduleId, formId, parentId);
}
var getChildSelectPath = function(appId, moduleId, formId, parentId){
    return "view/" + appId + "/" + moduleId + "/" + formId + "/parent/" + parentId;
}

var getFormEntryPath = function(appId, moduleId, formId, caseId) {
    // TODO: make this cleaner
    var url = "view/" + appId + "/" + moduleId + "/" + formId;
    if (caseId) {
        url = url + '/case/' + caseId
    }
    url += "/enter/";
    return url;
};

var getSubmitUrl = function (urlRoot, appId) {
    // deprecated but still called from "touchforms-inline"
    // which is used to fill out forms from within case details view
    // use app.getSubmitUrl instead
    // todo: replace and remove
    return urlRoot + "/" + appId + "/";
};

var getCaseFilterUrl = function(urlRoot, appId, moduleId, special, parentId) {
    // TODO: make this cleaner
    var url = urlRoot + "module/" + appId + "/modules-" + moduleId + "/";
    if (parentId){
        url += "parent/" + parentId + "/";
    }
    if (special === 'task-list') {
        url += '?task-list=true';
    }
    return url
};

var getSessionContextUrl = function(sessionUrlRoot, session_id) {
    // TODO: make this cleaner
    return sessionUrlRoot + session_id;
};

var isParentField = function(field) {
    return field ? field.startsWith('parent/') : false;
};

var showError = function (message, location, autoHideTime) {
    if (message === undefined) {
        message = "sorry, there was an error";
    }
    _show(message, location, autoHideTime, "alert alert-danger");
};

var showSuccess = function (message, location, autoHideTime) {
    if (message === undefined) {
        message = "success";
    }
    _show(message, location, autoHideTime, "alert alert-success");
};

var _show = function (message, location, autoHideTime, classes) {
    var alert = $("<div />");
    alert.addClass(classes).text(message);
    alert.append($("<a />").addClass("close").attr("data-dismiss", "alert").html("&times;"));
    location.append(alert);
    if (autoHideTime) {
        alert.delay(autoHideTime).fadeOut(500);
    }
};

var showLoading = function (selector) {
    NProgress.start();
};

var tfLoading = function (selector) {
    showLoading();
};

var hideLoading = function (selector) {
    selector = selector || "#loading";
    $(selector).hide();
};

var tfLoadingComplete = function (isError) {
    hideLoading();
    if (isError) {
        showError(translatedStrings.errSaving, $('#cloudcare-notifications'));
    }
<<<<<<< HEAD

};

var tfSyncComplete = function (isError) {
    hideLoading();
    if (isError) {
        $('#save-indicator').text(translatedStrings.errSyncing).removeClass('alert-warning alert-success').addClass('alert-danger').show();
    } else {
        $('#save-indicator').text(translatedStrings.synced).removeClass('alert-warning alert-danger').addClass('alert-success').show();
    }

};
=======
}
>>>>>>> 17ff51ae

var hideLoading = function (selector) {
    NProgress.done();
};

var hideLoadingCallback = function () {
    hideLoading();
};<|MERGE_RESOLUTION|>--- conflicted
+++ resolved
@@ -146,8 +146,6 @@
     if (isError) {
         showError(translatedStrings.errSaving, $('#cloudcare-notifications'));
     }
-<<<<<<< HEAD
-
 };
 
 var tfSyncComplete = function (isError) {
@@ -157,11 +155,7 @@
     } else {
         $('#save-indicator').text(translatedStrings.synced).removeClass('alert-warning alert-danger').addClass('alert-success').show();
     }
-
 };
-=======
-}
->>>>>>> 17ff51ae
 
 var hideLoading = function (selector) {
     NProgress.done();
