--- conflicted
+++ resolved
@@ -235,10 +235,7 @@
                 'formplayer.' + Const.PREV_QUESTION,
                 'formplayer.' + Const.QUESTIONS_FOR_INDEX,
                 'formplayer.' + Const.FORMATTED_QUESTIONS,
-<<<<<<< HEAD
-=======
                 'formplayer.' + Const.CHANGE_LANG,
->>>>>>> 8937d064
             ].join(' '));
             $.subscribe('formplayer.' + Const.SUBMIT, function (e, form) {
                 self.submitForm(form);
@@ -267,12 +264,9 @@
             $.subscribe('formplayer.' + Const.FORMATTED_QUESTIONS, function (e, callback) {
                 self.getFormattedQuestions(callback);
             });
-<<<<<<< HEAD
-=======
             $.subscribe('formplayer.' + Const.CHANGE_LANG, function (e, lang) {
                 self.changeLang(lang);
             });
->>>>>>> 8937d064
         };
 
         self.loadForm = function ($form, initLang) {
@@ -411,19 +405,11 @@
                 Const.BLOCK_ALL);
         };
 
-<<<<<<< HEAD
-        self.switchLanguage = function (lang) {
-            this.serverRequest(
-                {
-                    'action': Const.SET_LANG,
-                    'lang': lang,
-=======
         self.changeLang = function (lang) {
             this.serverRequest(
                 {
                     'action': Const.CHANGE_LOCALE,
                     'locale': lang,
->>>>>>> 8937d064
                 },
                 function (resp) {
                     $.publish('session.reconcile', [resp, lang]);
