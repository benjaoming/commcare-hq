/*global Formplayer */

// IE compliance
if (!Array.prototype.indexOf) {
    Array.prototype.indexOf = function (e) {
        var ix = -1;
        for (var i = 0; i < this.length; i++) {
            if (this[i] === e) {
                ix = i;
                break;
            }
        }
        return ix;
    };
}

function TaskQueue() {
    this.queue = [];
}

/*
 * Executes the queue in a FIFO action. If name is supplied, will execute the first
 * task for that name.
 */
TaskQueue.prototype.execute = function(name) {
    var task,
        idx;
    if (name) {
        idx = _.indexOf(_.pluck(this.queue, 'name'), name);
        if (idx === -1) { return; }
        task = this.queue.splice(idx, 1)[0];
    } else {
        task = this.queue.shift();
    }
    if (!task) { return; }
    task.fn.apply(task.thisArg, task.parameters);
};

TaskQueue.prototype.addTask = function (name, fn, parameters, thisArg) {
    var task = { name: name, fn: fn, parameters: parameters, thisArg: thisArg };
    this.queue.push(task);
    return task;
};

TaskQueue.prototype.clearTasks = function(name) {
    var idx;
    if (name) {
        idx = _.indexOf(_.pluck(this.queue, 'name'), name);
        while (idx !== -1) {
            this.queue.splice(idx, 1);
            idx = _.indexOf(_.pluck(this.queue, 'name'), name);
        }
    } else {
        this.queue = [];
    }
};

function WebFormSession(params) {

    var self = this;
    self.taskQueue = new TaskQueue();
    self.formContext = params.formContext;
    self.domain = params.domain;
    self.username = params.username;
<<<<<<< HEAD
    self.debuggerEnabled = params.debuggerEnabled;
=======
    self.formplayerEnabled = params.formplayerEnabled;
>>>>>>> fb83d0ae
    self.post_url = params.post_url;
    self.displayOptions = params.displayOptions;
    self.restoreAs = params.restoreAs;

    if (params.form_uid) {
        self.formSpec = {type: 'form-name', val: params.form_uid};
    } else if (params.form_content) {
        self.formSpec = {type: 'form-content', val: params.form_content};
    } else if (params.form_url) {
        self.formSpec = {type: 'form-url', val: params.form_url};
    }

    self.applyListeners();

    self.resourceMap = params.resourceMap;
    self.session_id = params.session_id || null;
    self.instance_xml = params.instance_xml;
    self.session_data = params.session_data || {};
    self.answerCallback = params.answerCallback;
    if (!self.session_data.host) {
        self.session_data.host = window.location.protocol + '//' + window.location.host;
    }

    self.onsubmit = params.onsubmit;
    self.uses_sql_backend = params.uses_sql_backend || false;

    // onload/onlanginfo
    self.onload = params.onload;
    self.onLoading = params.onLoading;
    self.onLoadingComplete = params.onLoadingComplete;

    self.onerror = params.onerror;

    self.urls = {
        xform: params.xform_url,
    };


    self.blockingRequestInProgress = false;
    self.lastRequestHandled = -1;
    self.numPendingRequests = 0;

    // workaround for "forever loading" bugs...
    $(document).ajaxStop(function () {
        self.NUM_PENDING_REQUESTS = 0;
        self.blockingRequestInProgress = false;
    });
}

WebFormSession.prototype.load = function($form, initLang) {
    if (this.session_id) {
        this.resumeForm($form, this.session_id);
    } else {
        this.loadForm($form, initLang);
    }
};

WebFormSession.prototype.isOneQuestionPerScreen = function() {
    if (self.displayOptions === undefined) {
        return false;
    }
    return ko.utils.unwrapObservable(self.displayOptions.oneQuestionPerScreen);
};
/**
 * Sends a request to the touchforms server
 * @param {Object} requestParams - request parameters to be sent
 * @param {function} callback - function to be called on success
 * @param {boolean} blocking - whether the request should be blocking
 */
WebFormSession.prototype.serverRequest = function (requestParams, callback, blocking) {
    var self = this;
    var url = self.urls.xform;
    if (requestParams.action === Formplayer.Const.SUBMIT && self.NUM_PENDING_REQUESTS) {
        self.taskQueue.addTask(requestParams.action, self.serverRequest, arguments, self);
    }

    requestParams.form_context = self.formContext;
    requestParams.domain = self.domain;
    requestParams.username = self.username;
    requestParams.restoreAs = self.restoreAs;
    requestParams['session-id'] = self.session_id;
    // stupid hack for now to make up for both being used in different requests
    requestParams['session_id'] = self.session_id;
    requestParams['debuggerEnabled'] = self.debuggerEnabled;
    if (this.blockingRequestInProgress) {
        return;
    }
    this.blockingRequestInProgress = blocking;
    $.publish('session.block', blocking);

    this.numPendingRequests++;
    this.onLoading();

    $.ajax({
        type: 'POST',
        url: url + "/" + requestParams.action,
        data: JSON.stringify(requestParams),
        contentType: "application/json",
        dataType: "json",
        crossDomain: {crossDomain: true},
        xhrFields: {withCredentials: true},
        success: function(resp) {
            self.handleSuccess(resp, requestParams.action, callback);
        },
        error: function(resp, textStatus) {
            self.handleFailure(resp, requestParams.action, textStatus);
        },
    });
};

/*
 * Handles a successful request to touchforms.
 * @param {Object} response - touchforms response object
 * @param {function} callback - callback to be called if no errors occured
 */
WebFormSession.prototype.handleSuccess = function(resp, action, callback) {
    var self = this;
    if (resp.status === 'error' || resp.error) {
        self.onerror(resp);
    } else {
        // ignore responses older than the most-recently handled
        if (resp.seq_id && resp.seq_id < self.lastRequestHandled) {
            return;
        }
        self.lastRequestHandled = resp.seq_id;

        try {
            callback(resp);
        } catch (err) {
            console.error(err);
            self.onerror({message: Formplayer.Utils.touchformsError(err)});
        }
    }

    $.publish('session.block', false);
    this.blockingRequestInProgress = false;

    self.numPendingRequests--;
    if (self.numPendingRequests === 0) {
        self.onLoadingComplete();
        self.taskQueue.execute(Formplayer.Const.SUBMIT);
        // Remove any submission tasks that have been queued up from spamming the submit button
        self.taskQueue.clearTasks(Formplayer.Const.SUBMIT);
    }
};

WebFormSession.prototype.handleFailure = function(resp, action, textStatus) {
    var errorMessage;
    if (textStatus === 'timeout') {
        errorMessage = Formplayer.Errors.TIMEOUT_ERROR;
    } else if (resp.hasOwnProperty('responseJSON')) {
        errorMessage = Formplayer.Utils.touchformsError(resp.responseJSON.message);
    }
    this.onerror({
        human_readable_message: errorMessage
    });
    this.onLoadingComplete();
};

/*
 * Subscribes to form action events which then get directed to a response to touchforms
 */
WebFormSession.prototype.applyListeners = function() {
    var self = this;
    $.unsubscribe([
        'formplayer.' + Formplayer.Const.ANSWER,
        'formplayer.' + Formplayer.Const.DELETE_REPEAT,
        'formplayer.' + Formplayer.Const.NEW_REPEAT,
        'formplayer.' + Formplayer.Const.EVALUATE_XPATH,
        'formplayer.' + Formplayer.Const.SUBMIT,
        'formplayer.' + Formplayer.Const.NEXT_QUESTION,
        'formplayer.' + Formplayer.Const.PREV_QUESTION,
        'formplayer.' + Formplayer.Const.QUESTIONS_FOR_INDEX,
        'formplayer.' + Formplayer.Const.FORMATTED_QUESTIONS,
    ].join(' '));
    $.subscribe('formplayer.' + Formplayer.Const.SUBMIT, function(e, form) {
        self.submitForm(form);
    });
    $.subscribe('formplayer.' + Formplayer.Const.ANSWER, function(e, question) {
        self.answerQuestion(question);
    });
    $.subscribe('formplayer.' + Formplayer.Const.DELETE_REPEAT, function(e, group) {
        self.deleteRepeat(group);
    });
    $.subscribe('formplayer.' + Formplayer.Const.NEW_REPEAT, function(e, repeat) {
        self.newRepeat(repeat);
    });
    $.subscribe('formplayer.' + Formplayer.Const.EVALUATE_XPATH, function(e, xpath, callback) {
        self.evaluateXPath(xpath, callback);
    });
    $.subscribe('formplayer.' + Formplayer.Const.NEXT_QUESTION, function(e, opts) {
        self.nextQuestion(opts);
    });
    $.subscribe('formplayer.' + Formplayer.Const.PREV_QUESTION, function(e, opts) {
        self.prevQuestion(opts);
    });
    $.subscribe('formplayer.' + Formplayer.Const.QUESTIONS_FOR_INDEX, function(e, index) {
        self.getQuestionsForIndex(index);
    });
    $.subscribe('formplayer.' + Formplayer.Const.FORMATTED_QUESTIONS, function(e, callback) {
        self.getFormattedQuestions(callback);
    });
};

WebFormSession.prototype.loadForm = function($form, initLang) {
    var args = {
        'action': Formplayer.Const.NEW_FORM,
        'instance-content': this.instance_xml,
        'lang': initLang,
        'session-data': this.session_data,
        'domain': this.session_data.domain,
        'nav': 'fao',
        'uses_sql_backend': this.uses_sql_backend,
        'post_url': this.post_url,
        'oneQuestionPerScreen': this.isOneQuestionPerScreen(),
    };

    args[this.formSpec.type] = this.formSpec.val;

    // handle preloaders (deprecated) for backwards compatibilty
    if (args['session-data'] && args['session-data'].preloaders) {
        if (args['session-data'] === null) {
            args['session-data'] = {};
        }
        args['session-data'].preloaders = init_preloaders(args['session-data'].preloaders);
    }

    this.initForm(args, $form);
};

WebFormSession.prototype.resumeForm = function($form, session_id) {
    var args = {
        "action": Formplayer.Const.CURRENT
    };

    this.initForm(args, $form);
};

WebFormSession.prototype.answerQuestion = function(q) {
    var self = this;
    var ix = getIx(q);
    var answer = q.answer();
    var oneQuestionPerScreen = self.isOneQuestionPerScreen();

    this.serverRequest({
            'action': Formplayer.Const.ANSWER,
            'ix': ix,
            'answer': answer,
            'oneQuestionPerScreen': oneQuestionPerScreen,
        },
        function(resp) {
            $.publish('session.reconcile', [resp, q]);
            if (self.answerCallback !== undefined) {
                self.answerCallback(self.session_id);
            }
        });
};

WebFormSession.prototype.nextQuestion = function(opts) {
    this.serverRequest({
            'action': Formplayer.Const.NEXT_QUESTION,
        },
        function(resp) {
            opts.callback(parseInt(resp.currentIndex), resp.isAtFirstIndex, resp.isAtLastIndex);
            resp.title = opts.title;
            $.publish('session.reconcile', [resp, {}]);
        });
};

WebFormSession.prototype.prevQuestion = function(opts) {
    this.serverRequest({
            'action': Formplayer.Const.PREV_QUESTION,
        },
        function(resp) {
            opts.callback(parseInt(resp.currentIndex), resp.isAtFirstIndex, resp.isAtLastIndex);
            resp.title = opts.title;
            $.publish('session.reconcile', [resp, {}]);
        });
};

WebFormSession.prototype.getQuestionsForIndex = function(index) {
    this.serverRequest({
            'action': Formplayer.Const.QUESTIONS_FOR_INDEX,
            'ix': index,
        },
        function(resp) {
            $.publish('session.reconcile', [resp, {}]);
        });
};

WebFormSession.prototype.evaluateXPath = function(xpath, callback) {
    this.serverRequest({
            'action': Formplayer.Const.EVALUATE_XPATH,
            'xpath': xpath
        },
        function(resp) {
            callback(resp);
        });
};

WebFormSession.prototype.getFormattedQuestions = function(callback) {
    this.serverRequest({
        'action': Formplayer.Const.FORMATTED_QUESTIONS,
    },
    function(resp) {
        callback(resp);
    });
};

WebFormSession.prototype.newRepeat = function(repeat) {
    this.serverRequest({
            'action': Formplayer.Const.NEW_REPEAT,
            'ix': getIx(repeat)
        },
        function(resp) {
            $.publish('session.reconcile', [resp, repeat]);
        },
        true);
};

WebFormSession.prototype.deleteRepeat = function(repetition) {
    var juncture = getIx(repetition.parent);
    var rep_ix = +(repetition.rel_ix().replace('_',':').split(":").slice(-1)[0]);
    this.serverRequest({
            'action': Formplayer.Const.DELETE_REPEAT,
            'ix': rep_ix,
            'form_ix': juncture
        },
        function(resp) {
            $.publish('session.reconcile', [resp, repetition]);
        },
        true);
};

WebFormSession.prototype.switchLanguage = function(lang) {
    this.serverRequest({
            'action': Formplayer.Const.SET_LANG,
            'lang': lang
        },
        function(resp) {
            $.publish('session.reconcile', [resp, lang]);
        });
};

WebFormSession.prototype.submitForm = function(form) {
    var self = this,
        answers = {},
        accumulate_answers,
        prevalidated = true;

    accumulate_answers = function(o) {
        if (ko.utils.unwrapObservable(o.type) !== 'question') {
            if(o.hasOwnProperty("children")) {
                $.each(o.children(), function (i, val) {
                    accumulate_answers(val);
                });
            }
        } else {
            if (o.isValid()) {
                if(ko.utils.unwrapObservable(o.datatype) !== "info") {
                    answers[getIx(o)] = ko.utils.unwrapObservable(o.answer);
                }
            } else {
                prevalidated = false;
            }
        }
    };
    accumulate_answers(form);
    this.serverRequest({
            'action': Formplayer.Const.SUBMIT,
            'answers': answers,
            'prevalidated': prevalidated
        },
        function(resp) {
            if (resp.status == 'success') {
                form.submitting();
                self.onsubmit(resp);
            } else {
                $.each(resp.errors, function(ix, error) {
                    self.serverError(getForIx(form, ix), error);
                });
                alert('There are errors in this form; they must be corrected before the form can be submitted.');
            }
        },
        true);
};

WebFormSession.prototype.serverError = function(q, resp) {
    if (resp.type === "required") {
        q.serverError("An answer is required");
    } else if (resp.type === "constraint") {
        q.serverError(resp.reason || 'This answer is outside the allowed range.');
    }
};

WebFormSession.prototype.initForm = function(args, $form) {
    var self = this;
    this.serverRequest(args, function(resp) {
        self.renderFormXml(resp, $form, self.displayOptions);
        self.onload(self, resp);
    });
};

WebFormSession.prototype.renderFormXml = function (resp, $form) {
    var self = this;
    self.session_id = self.session_id || resp.session_id;
    self.form = Formplayer.Utils.initialRender(resp, self.resourceMap, $form);
};<|MERGE_RESOLUTION|>--- conflicted
+++ resolved
@@ -62,11 +62,8 @@
     self.formContext = params.formContext;
     self.domain = params.domain;
     self.username = params.username;
-<<<<<<< HEAD
     self.debuggerEnabled = params.debuggerEnabled;
-=======
     self.formplayerEnabled = params.formplayerEnabled;
->>>>>>> fb83d0ae
     self.post_url = params.post_url;
     self.displayOptions = params.displayOptions;
     self.restoreAs = params.restoreAs;
