/* eslint-env mocha */

describe('WebForm', function () {
    var Const = hqImport("cloudcare/js/form_entry/const");

    describe('TaskQueue', function () {
        var tq,
            taskOne,
            taskTwo;
        beforeEach(function () {
            tq = hqImport("cloudcare/js/form_entry/task_queue").TaskQueue();
            taskOne = sinon.spy();
            taskTwo = sinon.spy();
            tq.addTask('one', taskOne, [1,2,3]);
            tq.addTask('two', taskTwo, [5,6,7]);
        });

        it('Executes tasks in order', function () {
            tq.execute();
            assert.isTrue(taskOne.calledOnce);
            assert.isTrue(taskOne.calledWith(1, 2, 3));
            assert.isFalse(taskTwo.calledOnce);

            tq.execute();
            assert.isTrue(taskTwo.calledOnce);
            assert.isTrue(taskTwo.calledWith(5, 6, 7));
            assert.equal(tq.queue.length, 0);

            tq.execute(); // ensure no hard failure when no tasks in queue
        });

        it('Executes tasks by name', function () {
            tq.execute('two');
            assert.isFalse(taskOne.calledOnce);
            assert.isTrue(taskTwo.calledOnce);
            assert.equal(tq.queue.length, 1);

            tq.execute('cannot find me');
            assert.equal(tq.queue.length, 1);

            tq.execute();
            tq.execute();
        });

        it('Clears tasks by name', function () {
            tq.addTask('two', taskTwo, [5,6,7]);
            assert.equal(tq.queue.length, 3);

            tq.clearTasks('two');
            assert.equal(tq.queue.length, 1);

            tq.clearTasks();
            assert.equal(tq.queue.length, 0);
        });
    });

    describe('WebFormSession', function () {
        var server,
            params,
            Utils = hqImport("cloudcare/js/form_entry/utils"),
            WebFormSession = hqImport("cloudcare/js/form_entry/webformsession").WebFormSession;

        beforeEach(function () {
            // Setup HTML
            try {
                affix('input#submit');
                affix('#content');
            } catch (e) {
                // temporarily catch this error while we work out issues running
                // mocha tests with grunt-mocha. this passes fine in browser
            }

            // Setup Params object
            params = {
                form_url: window.location.host,
                onerror: sinon.spy(),
                onload: sinon.spy(),
                onsubmit: sinon.spy(),
                onLoading: sinon.spy(),
                onLoadingComplete: sinon.spy(),
                resourceMap: sinon.spy(),
                session_data: {},
                xform_url: 'http://xform.url/',
                action: 'dummy',
            };

            // Setup fake server
            server = sinon.fakeServer.create();
            server.respondWith(
                'POST',
                new RegExp(params.xform_url + '.*'),
                [
                    200,
                    { 'Content-Type': 'application/json' },
                    '{ "status": "success", "session_id": "my-session" }',
                ]
            );

            // Setup server constants
            window.XFORM_URL = 'dummy';

            // Setup stubs
            $.cookie = sinon.stub();
            sinon.stub(Utils, 'initialRender');
            sinon.stub(window, 'getIx').callsFake(function () { return 3; });
        });

        afterEach(function () {
            $('#submit').remove();
            try {
                server.restore();
            } catch (e) {
                // temporarily catch these errors while we work on issues with
                // running mocha tests with grunt-mocha. this passes fine in
                // the browser.
            }
            Utils.initialRender.restore();
            getIx.restore();
            $.unsubscribe();
        });

        it('Should queue requests', function () {
            var sess = WebFormSession(params);
            sess.serverRequest({}, sinon.spy(), false);

            sinon.spy(sess.taskQueue, 'execute');

            assert.isFalse(!!$('input#submit').prop('disabled'));
            assert.isFalse(sess.taskQueue.execute.calledOnce);
            server.respond();
            assert.isFalse(!!$('input#submit').prop('disabled'));
            assert.isTrue(sess.taskQueue.execute.calledOnce);
        });

        it('Should only subscribe once', function () {
            var spy = sinon.spy(),
                spy2 = sinon.spy(),
                sess = WebFormSession(params),
                sess2 = WebFormSession(params);

            sinon.stub(sess, 'newRepeat').callsFake(spy);
            sinon.stub(sess2, 'newRepeat').callsFake(spy2);

            $.publish('formplayer.' + Const.NEW_REPEAT, {});
            assert.isFalse(spy.calledOnce);
            assert.isTrue(spy2.calledOnce);
        });

        it('Should block requests', function () {
            var sess = WebFormSession(params);

            // First blocking request
            $.publish('formplayer.' + Const.NEW_REPEAT, {});

            assert.equal(sess.blockingStatus, Const.BLOCK_ALL);

            // Attempt another request
            $.publish('formplayer.' + Const.NEW_REPEAT, {});

            server.respond();

            assert.equal(sess.blockingStatus, Const.BLOCK_NONE);
            // One call to new-repeat
            assert.equal(server.requests.length, 1);
        });

        it('Should not block requests', function () {
            var sess = WebFormSession(params);

            // First blocking request
            $.publish('formplayer.' + Const.ANSWER, { answer: sinon.spy() });

            assert.equal(sess.blockingStatus, Const.BLOCK_SUBMIT);

            // Attempt another request
            $.publish('formplayer.' + Const.ANSWER, { answer: sinon.spy() });

            server.respond();

            assert.equal(sess.blockingStatus, Const.BLOCK_NONE);
            // two calls to answer
            assert.equal(server.requests.length, 2);

        });

        it('Should handle error in callback', function () {
            var sess = WebFormSession(params);

            sess.handleSuccess({}, 'action', sinon.stub().throws());

            assert.isTrue(sess.onerror.calledOnce);
        });

        it('Should handle error in response', function () {
            var sess = WebFormSession(params),
                cb = sinon.stub();

            sess.handleSuccess({ status: 'error' }, 'action', cb);

            assert.isTrue(sess.onerror.calledOnce);
            assert.isFalse(cb.calledOnce);
        });

        it('Should handle failure in ajax call', function () {
            var sess = WebFormSession(params);
            sess.handleFailure({ responseJSON: { message: 'error' } });

            assert.isTrue(sess.onerror.calledOnce);
        });

        it('Should handle timeout error', function () {
            var sess = WebFormSession(params);
            sess.handleFailure({}, 'action', 'timeout');

            assert.isTrue(sess.onerror.calledOnce);
            assert.isTrue(sess.onerror.calledWith({
<<<<<<< HEAD
                human_readable_message: hqImport("cloudcare/js/formplayer/errors").TIMEOUT_ERROR,
=======
                human_readable_message: hqImport("cloudcare/js/form_entry/errors").TIMEOUT_ERROR,
>>>>>>> 18e8ef8e
                is_html: false,
            }));
        });

        it('Should ensure session id is set', function () {
            var sess = WebFormSession(params);
            sess.loadForm($('div'), 'en');
            assert.equal(sess.session_id, null);

            server.respond();
            assert.equal(sess.session_id, 'my-session');
<<<<<<< HEAD
            sess.renderFormXml.restore();
=======
>>>>>>> 18e8ef8e
        });
    });
});<|MERGE_RESOLUTION|>--- conflicted
+++ resolved
@@ -214,11 +214,7 @@
 
             assert.isTrue(sess.onerror.calledOnce);
             assert.isTrue(sess.onerror.calledWith({
-<<<<<<< HEAD
-                human_readable_message: hqImport("cloudcare/js/formplayer/errors").TIMEOUT_ERROR,
-=======
                 human_readable_message: hqImport("cloudcare/js/form_entry/errors").TIMEOUT_ERROR,
->>>>>>> 18e8ef8e
                 is_html: false,
             }));
         });
@@ -230,10 +226,6 @@
 
             server.respond();
             assert.equal(sess.session_id, 'my-session');
-<<<<<<< HEAD
-            sess.renderFormXml.restore();
-=======
->>>>>>> 18e8ef8e
         });
     });
 });