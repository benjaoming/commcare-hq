/*global Marionette */

hqDefine("cloudcare/js/formplayer/menus/views", function () {
    var kissmetrics = hqImport("analytix/js/kissmetrix"),
        Constants = hqImport("cloudcare/js/formplayer/constants"),
        FormplayerFrontend = hqImport("cloudcare/js/formplayer/app"),
        Toggles = hqImport("hqwebapp/js/toggles"),
        Utils = hqImport("cloudcare/js/formplayer/utils/utils");

    var MenuView = Marionette.View.extend({
        tagName: function () {
            if (this.model.collection.layoutStyle === 'grid') {
                return 'div';
            } else {
                return 'tr';
            }
        },
        className: "formplayer-request",
        attributes: function () {
            var displayText = this.options.model.attributes.displayText;
            return {
                "role": "link",
                "tabindex": "0",
                "aria-label": displayText,
            };
        },
        events: {
            "click": "rowClick",
            "click .js-module-audio-play": "audioPlay",
            "click .js-module-audio-pause": "audioPause",
            "keydown": "rowKeyAction",
        },

        initialize: function (options) {
            this.menuIndex = options.menuIndex;
        },

        getTemplate: function () {
            var id = "#menu-view-row-template";
            if (this.model.collection.layoutStyle === Constants.LayoutStyles.GRID) {
                id = "#menu-view-grid-item-template";
            } else if (this.model.get('audioUri')) {
                id = "#menu-view-row-audio-template";
            }
            return _.template($(id).html() || "");
        },

        rowClick: function (e) {
            e.preventDefault();
            if (!($(e.originalEvent.srcElement).hasClass('js-module-audio-icon')
                || $(e.originalEvent.srcElement).hasClass('js-module-audio-play')
                || $(e.originalEvent.srcElement).hasClass('js-module-audio-pause'))
            ) {
                var model = this.model;
                FormplayerFrontend.trigger("menu:select", model.get('index'));
            }
        },
        audioPlay: function (e) {
            e.preventDefault();
            var $playBtn = $(e.originalEvent.srcElement).closest('.js-module-audio-play');
            var $pauseBtn = $playBtn.parent().find('.js-module-audio-pause');
            $pauseBtn.removeClass('hide');
            $playBtn.addClass('hide');
            var $audioElem = $playBtn.parent().find('.js-module-audio');
            if ($audioElem.data('isFirstPlay') !== 'yes') {
                $audioElem.data('isFirstPlay', 'yes');
                $audioElem.one('ended', function () {
                    $playBtn.removeClass('hide');
                    $pauseBtn.addClass('hide');
                    $audioElem.data('isFirstPlay', 'no');
                });
            }
            $audioElem.get(0).play();
        },
        audioPause: function (e) {
            e.preventDefault();
            var $pauseBtn = $(e.originalEvent.srcElement).closest('.js-module-audio-pause');
            $pauseBtn.parent().find('.js-module-audio-play').removeClass('hide');
            $pauseBtn.addClass('hide');
            $pauseBtn.parent().find('.js-module-audio').get(0).pause();
        },
        rowKeyAction: function (e) {
            if (e.keyCode === 13) {
                this.rowClick(e);
            }
        },
        templateContext: function () {
            var imageUri = this.options.model.get('imageUri');
            var audioUri = this.options.model.get('audioUri');
            var navState = this.options.model.get('navigationState');
            var appId = Utils.currentUrlToObject().appId;
            return {
                navState: navState,
                imageUrl: imageUri ? FormplayerFrontend.getChannel().request('resourceMap', imageUri, appId) : "",
                audioUrl: audioUri ? FormplayerFrontend.getChannel().request('resourceMap', audioUri, appId) : "",
                menuIndex: this.menuIndex,
            };
        },
    });

    var MenuListView = Marionette.CollectionView.extend({
        tagName: "div",
        childView: MenuView,
        childViewContainer: ".menus-container",
        getTemplate: function () {
            var id = "#menu-view-list-template";
            if (this.collection.layoutStyle === Constants.LayoutStyles.GRID) {
                id = "#menu-view-grid-template";
            }
            return _.template($(id).html() || "");
        },
        templateContext: function () {
            return {
                title: this.options.title,
                environment: FormplayerFrontend.getChannel().request('currentUser').environment,
            };
        },
        childViewOptions: function (model) {
            return {
                sessionId: this.options.sessionId,
                menuIndex: this.collection.indexOf(model),
            };
        },
    });

    // return the string grid-area attribute
    // takes the form of  [x-coord] / [y-Coord] / [width] / [height]
    var getGridAttributes = function (tile) {
        if (!tile) {
            return null;
        }
        var rowStart = tile.gridY + 1;
        var colStart = tile.gridX + 1;
        var rowEnd = rowStart + tile.gridHeight;
        var colEnd = colStart + tile.gridWidth;

        return rowStart + " / " + colStart + " / " +
            rowEnd + " / " + colEnd;
    };
    // generate the case tile's style block and insert
    var buildCellLayout = function (tiles, prefix) {
        var templateString,
            caseTileStyle,
            caseTileStyleTemplate,
            tileModels;

        tileModels = _.chain(tiles || [])
            .map(function (tile, idx) {
                if (tile === null || tile === undefined) {
                    return null;
                }
                return {
                    id: prefix + '-grid-style-' + idx,
                    gridStyle: getGridAttributes(tile),
                    fontStyle: tile.fontSize,
                };
            })
            .filter(function (tile) {
                return tile !== null;
            }).value();

        templateString = $("#cell-layout-style-template").html();
        caseTileStyleTemplate = _.template(templateString);
        caseTileStyle = caseTileStyleTemplate({
            models: tileModels,
        });
        return caseTileStyle;
    };

    // Dynamically generate the CSS style to display multiple tiles per line
    var buildCellContainerStyle = function (numRows, numColumns, numCasesPerRow) {
        var outerGridTemplateString,
            outerGridStyle,
            outerGridStyleTemplate,
            outerGridModel;

        var widthPercentage = 100 / numCasesPerRow;
        var widthHeightRatio = numRows / numColumns;
        var heightPercentage = widthPercentage * widthHeightRatio;

        outerGridModel = {
            widthPercentage: widthPercentage,
            heightPercentage: heightPercentage,
        };
        outerGridTemplateString = $("#cell-container-style-template").html();
        outerGridStyleTemplate = _.template(outerGridTemplateString);
        outerGridStyle = outerGridStyleTemplate({
            model: outerGridModel,
        });
        return outerGridStyle;
    };

    // Dynamically generate the CSS style for the grid polyfill to use for the case tile
    // useUniformUnits - true if the grid's cells should have the same height as width
    var buildCellGridStyle = function (numRows, numColumns, numCasesPerRow, useUniformUnits, prefix) {
        var templateString,
            view,
            template,
            model,
            widthPixels,
            heightPixels,
            fullWidth;

        fullWidth = 800;
        widthPixels = ((1 / numColumns) / numCasesPerRow) * fullWidth;
        if (useUniformUnits) {
            heightPixels = widthPixels;
        } else {
            heightPixels = widthPixels / 2;
        }

        model = {
            numRows: numRows,
            numColumns: numColumns,
            widthPixels: widthPixels,
            heightPixels: heightPixels,
            prefix: prefix,
        };
        templateString = $("#cell-grid-style-template").html();
        template = _.template(templateString);
        view = template({
            model: model,
        });
        return view;
    };

    var CaseView = Marionette.View.extend({
        tagName: "tr",
        template: _.template($("#case-view-item-template").html() || ""),

        ui: {
            selectRow: ".select-row-checkbox",
        },

        events: {
            "click": "rowClick",
            "keydown": "rowKeyAction",
            'click @ui.selectRow': 'selectRowAction',
            'keypress @ui.selectRow': 'selectRowAction',
        },

        initialize: function () {
            var self = this;
            self.isMultiSelect = this.options.isMultiSelect;
            FormplayerFrontend.on("multiSelect:updateCases", function (action, caseIds) {
                if (_.contains(caseIds, self.model.get('id'))) {
                    self.ui.selectRow.prop("checked", action === Constants.MULTI_SELECT_ADD);
                }
            });
        },

        className: "formplayer-request",

        attributes: function () {
            return {
                "tabindex": "0",
            };
        },

        rowClick: function (e) {
            if (!(e.target.classList.contains('module-case-list-column-checkbox') || e.target.classList.contains("select-row-checkbox"))) {
                e.preventDefault();
                FormplayerFrontend.trigger("menu:show:detail", this.model.get('id'), 0, this.isMultiSelect);
            }
        },

        rowKeyAction: function (e) {
            if (e.keyCode === 13) {
                this.rowClick(e);
            }
        },

        selectRowAction: function (e) {
            var action = e.target.checked ? Constants.MULTI_SELECT_ADD : Constants.MULTI_SELECT_REMOVE;
            FormplayerFrontend.trigger("multiSelect:updateCases", action, [this.model.get('id')]);
        },

        isChecked: function () {
            return this.ui.selectRow.prop("checked");
        },

        templateContext: function () {
            var appId = Utils.currentUrlToObject().appId;
            return {
                data: this.options.model.get('data'),
                styles: this.options.styles,
                isMultiSelect: this.options.isMultiSelect,
                resolveUri: function (uri) {
                    return FormplayerFrontend.getChannel().request('resourceMap', uri, appId);
                },
            };
        },
    });

    var CaseViewUnclickable = CaseView.extend({
        events: {},
        className: "",
        rowClick: function () {},
    });

    var CaseTileView = CaseView.extend({
        template: _.template($("#case-tile-view-item-template").html() || ""),
        templateContext: function () {
            var dict = CaseTileView.__super__.templateContext.apply(this, arguments);
            dict['prefix'] = this.options.prefix;
            return dict;
        },
    });

    var PersistentCaseTileView = CaseTileView.extend({
        rowClick: function (e) {
            e.preventDefault();
            if (this.options.hasInlineTile) {
                FormplayerFrontend.trigger("menu:show:detail", this.options.model.get('id'), 0, false, true);
            }
        },
    });

    var CaseListView = Marionette.CollectionView.extend({
        tagName: "div",
        template: _.template($("#case-view-list-template").html() || ""),

        childViewContainer: ".js-case-container",
        childView: CaseView,
        childViewOptions: function () {
            return {
                styles: this.options.styles,
                isMultiSelect: false,
            };
        },

        initialize: function (options) {
            var self = this;
            self.styles = options.styles;
            self.hasNoItems = options.collection.length === 0;
            self.redoLast = options.redoLast;
            if (sessionStorage.selectedValues !== undefined) {
                let parsedSelectedValues = JSON.parse(sessionStorage.selectedValues)[sessionStorage.queryKey];
                self.selectedCaseIds = parsedSelectedValues !== undefined && parsedSelectedValues !== '' ? parsedSelectedValues.split(',') : [];
            } else {
                self.selectedCaseIds = [];
            }
        },

        ui: {
            actionButton: '.case-list-action-button button',
            searchButton: '#case-list-search-button',
            searchTextBox: '.module-search-container',
            paginators: '.js-page',
            paginationGoButton: '#pagination-go-button',
            paginationGoTextBox: '.module-go-container',
            columnHeader: '.header-clickable',
            paginationGoText: '#goText',
            casesPerPageLimit: '.per-page-limit',
        },

        events: {
            'click @ui.actionButton': 'caseListAction',
            'click @ui.searchButton': 'caseListSearch',
            'click @ui.paginators': 'paginateAction',
            'click @ui.paginationGoButton': 'paginationGoAction',
            'click @ui.columnHeader': 'columnSortAction',
            'change @ui.casesPerPageLimit': 'onPerPageLimitChange',
            'keypress @ui.searchTextBox': 'searchTextKeyAction',
            'keypress @ui.paginationGoTextBox': 'paginationGoKeyAction',
            'keypress @ui.paginators': 'paginateKeyAction',
        },

        caseListAction: function (e) {
            var index = $(e.currentTarget).data().index,
                selection = "action " + index;
            if (selection === this.redoLast) {
                FormplayerFrontend.trigger("menu:select");
            } else {
                FormplayerFrontend.trigger("menu:select", selection);
            }
        },

        caseListSearch: function (e) {
            e.preventDefault();
            var searchText = $('#searchText').val();
            FormplayerFrontend.trigger("menu:search", searchText);
        },

        searchTextKeyAction: function (event) {
            // Pressing Enter in the search box activates it.
            if (event.which === 13 || event.keyCode === 13) {
                this.caseListSearch(event);
            }
        },

        paginateAction: function (e) {
            var pageSelection = $(e.currentTarget).data("id");
            FormplayerFrontend.trigger("menu:paginate", pageSelection, this.selectedCaseIds);
            kissmetrics.track.event("Accessibility Tracking - Pagination Interaction");
        },

        onPerPageLimitChange: function (e) {
            e.preventDefault();
            var casesPerPage = this.ui.casesPerPageLimit.val();
            FormplayerFrontend.trigger("menu:perPageLimit", casesPerPage, this.selectedCaseIds);
        },

        paginationGoAction: function (e) {
            e.preventDefault();
            var goText = Number(this.ui.paginationGoText.val());
            var pageNo = Utils.paginationGoPageNumber(goText, this.options.pageCount);
            FormplayerFrontend.trigger("menu:paginate", pageNo - 1, this.selectedCaseIds);
            kissmetrics.track.event("Accessibility Tracking - Pagination Go To Page Interaction");
        },

        paginateKeyAction: function (e) {
            // Pressing Enter on a pagination control activates it.
            if (event.which === 13 || event.keyCode === 13) {
                e.stopImmediatePropagation();
                this.paginateAction(e);
            }
        },

        paginationGoKeyAction: function (e) {
            // Pressing Enter in the go box activates it.
            if (event.which === 13 || event.keyCode === 13) {
                e.stopImmediatePropagation();
                this.paginationGoAction(e);
            }
        },

        columnSortAction: function (e) {
            var columnSelection = $(e.currentTarget).data("id") + 1;
            FormplayerFrontend.trigger("menu:sort", columnSelection);
        },

        _allCaseIds: function () {
            var caseIds = [];
            this.children.each(function (childView) {
                caseIds.push(childView.model.get('id'));
            });
            return caseIds;
        },

        continueAction: function () {
            FormplayerFrontend.trigger("menu:select", this.selectedCaseIds);
            if (/search_command\.m\d+/.test(sessionStorage.queryKey)) {
                kissmetrics.track.event('Completed Case Search', {
                    'Split Screen Case Search': Toggles.toggleEnabled('SPLIT_SCREEN_CASE_SEARCH'),
                });
            }
        },

        templateContext: function () {
            var paginateItems = Utils.paginateOptions(this.options.currentPage, this.options.pageCount);
            var casesPerPage = parseInt($.cookie("cases-per-page-limit")) || 10;
            return {
                startPage: paginateItems.startPage,
                title: this.options.title,
                headers: this.options.headers,
                widthHints: this.options.widthHints,
                actions: this.options.actions,
                currentPage: this.options.currentPage,
                endPage: paginateItems.endPage,
                pageCount: paginateItems.pageCount,
                rowRange: [10, 25, 50, 100],
                limit: casesPerPage,
                styles: this.options.styles,
                breadcrumbs: this.options.breadcrumbs,
                templateName: "case-list-template",
                useGrid: this.options.numEntitiesPerRow > 1,
                useTiles: false,
                hasNoItems: this.hasNoItems,
                sortIndices: this.options.sortIndices,
                selectedCaseIds: this.selectedCaseIds,
                isMultiSelect: false,
                columnSortable: function (index) {
                    return this.sortIndices.indexOf(index) > -1;
                },
                columnVisible: function (index) {
                    return !(this.widthHints && this.widthHints[index] === 0);
                },
                pageNumLabel: _.template(gettext("Page <%-num%>")),
            };
        },
    });

<<<<<<< HEAD
=======
    var MultiSelectCaseListView = CaseListView.extend({
        ui: function () {
            return _.extend(MultiSelectCaseListView.__super__.ui, {
                selectAllCheckbox: "#select-all-checkbox",
                continueButton: "#multi-select-continue-btn",
                continueButtonText: "#multi-select-btn-text",
            });
        },

        events: function () {
            return _.extend(MultiSelectCaseListView.__super__.events, {
                'click @ui.selectAllCheckbox': 'selectAllAction',
                'keypress @ui.selectAllCheckbox': 'selectAllAction',
                'click @ui.continueButton': 'continueAction',
                'keypress @ui.continueButton': 'continueAction',
            });
        },

        childViewOptions: function () {
            var options = MultiSelectCaseListView.__super__.childViewOptions.apply(this);
            options.isMultiSelect = true;
            return options;
        },

        initialize: function (options) {    // eslint-disable-line no-unused-vars
            MultiSelectCaseListView.__super__.initialize.apply(this, arguments);
            var self = this;
            FormplayerFrontend.on("multiSelect:updateCases", function (action, caseIds) {
                if (action === Constants.MULTI_SELECT_ADD) {
                    self.selectedCaseIds = _.union(self.selectedCaseIds, caseIds);
                } else {
                    self.selectedCaseIds = _.difference(self.selectedCaseIds, caseIds);
                }
                self.reconcileMultiSelectUI();
            });
        },

        templateContext: function () {
            var context = MultiSelectCaseListView.__super__.templateContext.apply(this);
            context.isMultiSelect = true;
            return context;
        },

        onRender: function () {
            this.reconcileMultiSelectUI();
        },

        selectAllAction: function (e) {
            var action = e.target.checked ? Constants.MULTI_SELECT_ADD : Constants.MULTI_SELECT_REMOVE;
            FormplayerFrontend.trigger("multiSelect:updateCases", action, this._allCaseIds());
        },

        reconcileMultiSelectUI: function () {
            var self = this;

            // Update states of row checkboxes
            self.children.each(function (childView) {
                childView.ui.selectRow.prop("checked", self.selectedCaseIds.indexOf(childView.model.id) !== -1);
            });

            // Update state of Continue button
            self.ui.continueButtonText.text(self.selectedCaseIds.length);
            self.ui.continueButton.prop("disabled", !self.selectedCaseIds.length);

            // Reconcile state of "select all" checkbox
            self.ui.selectAllCheckbox.prop("checked", !_.difference(self._allCaseIds(), self.selectedCaseIds).length);
        },
    });

    // this method takes current page number on which user has clicked and total possible pages
    // and calculate the range of page numbers (start and end) that has to be shown on pagination widget.
    var paginateOptions = function (currentPage, totalPages) {
        var maxPages = 5;
        // ensure current page isn't out of range
        if (currentPage < 1) {
            currentPage = 1;
        } else if (currentPage > totalPages) {
            currentPage = totalPages;
        }
        var startPage, endPage;
        if (totalPages <= maxPages) {
            // total pages less than max so show all pages
            startPage = 1;
            endPage = totalPages;
        } else {
            // total pages more than max so calculate start and end pages
            var maxPagesBeforeCurrentPage = Math.floor(maxPages / 2);
            var maxPagesAfterCurrentPage = Math.ceil(maxPages / 2) - 1;
            if (currentPage <= maxPagesBeforeCurrentPage) {
                // current page near the start
                startPage = 1;
                endPage = maxPages;
            } else if (currentPage + maxPagesAfterCurrentPage >= totalPages) {
                // current page near the end
                startPage = totalPages - maxPages + 1;
                endPage = totalPages;
            } else {
                // current page somewhere in the middle
                startPage = currentPage - maxPagesBeforeCurrentPage;
                endPage = currentPage + maxPagesAfterCurrentPage;
            }
        }
        return {
            startPage: startPage,
            endPage: endPage,
            pageCount: totalPages,
        };
    };

    var paginationGoPageNumber = function (pageNumber, pageCount) {
        if (pageNumber >= 1 && pageNumber <= pageCount) {
            return pageNumber;
        } else {
            return pageCount;
        }
    };

>>>>>>> dae91345
    // Return a two- or three-length array of case tile CSS styles
    //
    // styles[0] - the grid layout of the cells within a case list tile
    // styles[1] - the layout of the grid itself, IE how many rows/columns each tile should have and their size
    // styles[2] (optional) - If showing multiple cases per line, sets the style of how to layout the case tiles in the
    //                        outer grid
    var buildCaseTileStyles = function (tiles, numRows, numColumns, numEntitiesPerRow, useUniformUnits, prefix) {
        var cellLayoutStyle = buildCellLayout(tiles, prefix);
        var cellGridStyle = buildCellGridStyle(numRows,
            numColumns,
            numEntitiesPerRow,
            useUniformUnits,
            prefix);
        if (numEntitiesPerRow > 1) {
            var cellContainerStyle = buildCellContainerStyle(numRows, numColumns, numEntitiesPerRow);
            return [cellLayoutStyle, cellGridStyle, cellContainerStyle];
        } else {
            return [cellLayoutStyle, cellGridStyle];
        }
    };

    var CaseTileListView = CaseListView.extend({
        childView: CaseTileView,
        initialize: function (options) {
            CaseTileListView.__super__.initialize.apply(this, arguments);

            var numEntitiesPerRow = options.numEntitiesPerRow || 1;
            var numRows = options.maxHeight;
            var numColumns = options.maxWidth;
            var useUniformUnits = options.useUniformUnits;

            var caseTileStyles = buildCaseTileStyles(options.tiles, numRows, numColumns,
                numEntitiesPerRow, useUniformUnits, 'list');

            var gridPolyfillPath = FormplayerFrontend.getChannel().request('gridPolyfillPath');

            $("#list-cell-layout-style").html(caseTileStyles[0]).data("css-polyfilled", false);
            $("#list-cell-grid-style").html(caseTileStyles[1]).data("css-polyfilled", false);
            // If we have multiple cases per line, need to generate the outer grid style as well
            if (caseTileStyles.length > 2) {
                $("#list-cell-container-style").html(caseTileStyles[2]).data("css-polyfilled", false);
            }

            $.getScript(gridPolyfillPath);
        },

        childViewOptions: function () {
            var dict = CaseTileListView.__super__.childViewOptions.apply(this, arguments);
            dict.prefix = 'list';
            return dict;
        },

        templateContext: function () {
            var dict = CaseTileListView.__super__.templateContext.apply(this, arguments);
            dict.useTiles = true;
            return dict;
        },
    });

    var GridCaseTileViewItem = CaseTileView.extend({
        tagName: "div",
        className: "formplayer-request list-cell-container-style",
    });

    var GridCaseTileListView = CaseTileListView.extend({
        initialize: function () {
            GridCaseTileListView.__super__.initialize.apply(this, arguments);
        },
        childView: GridCaseTileViewItem,
    });

    var CaseListDetailView = CaseListView.extend({
        template: _.template($("#case-view-list-detail-template").html() || ""),
        childView: CaseViewUnclickable,
    });

    var BreadcrumbView = Marionette.View.extend({
        tagName: "li",
        template: _.template($("#breadcrumb-item-template").html() || ""),
        className: "breadcrumb-text",
        attributes: function () {
            return {
                "role": "link",
                "tabindex": "0",
            };
        },
        events: {
            "click": "crumbClick",
            "keydown": "crumbKeyAction",
        },

        crumbClick: function (e) {
            e.preventDefault();
            var crumbId = this.options.model.get('id');
            FormplayerFrontend.trigger("breadcrumbSelect", crumbId);
        },
        crumbKeyAction: function (e) {
            if (e.keyCode === 13) {
                this.crumbClick(e);
            }
        },
    });

    var BreadcrumbListView = Marionette.CollectionView.extend({
        tagName: "div",
        template: _.template($("#breadcrumb-list-template").html() || ""),
        childView: BreadcrumbView,
        childViewContainer: "ol",
        events: {
            'click .js-home': 'onClickHome',
            'keydown .js-home': 'onKeyActionHome',
        },
        onClickHome: function () {
            FormplayerFrontend.trigger('navigateHome');
        },
        onKeyActionHome: function (e) {
            if (e.keyCode === 13) {
                this.onClickHome();
            }
        },
    });

    var LanguageOptionView = Marionette.View.extend({
        tagName: "li",
        template: _.template($("#language-option-template").html() || ""),
        events: {
            'click': 'onChangeLang',
        },
        onChangeLang: function (e) {
            var lang = e.target.id;
            $.publish('formplayer.change_lang', lang);
        },
    });

    var FormMenuView = Marionette.CollectionView.extend({
        template: _.template($("#form-menu-template").html() || ""),
        tagName: 'li',
        childView: LanguageOptionView,
        childViewContainer: 'ul',
    });

    var DetailView = Marionette.View.extend({
        tagName: "tr",
        className: "",
        template: _.template($("#detail-view-item-template").html() || ""),
        templateContext: function () {
            var appId = Utils.currentUrlToObject().appId;
            return {
                resolveUri: function (uri) {
                    return FormplayerFrontend.getChannel().request('resourceMap', uri, appId);
                },
            };
        },
    });

    var DetailListView = Marionette.CollectionView.extend({
        tagName: "table",
        className: "table module-table module-table-case-detail",
        template: _.template($("#detail-view-list-template").html() || ""),
        childView: DetailView,
    });

    var DetailTabView = Marionette.View.extend({
        tagName: "li",
        className: function () {
            return this.options.model.get('active') ? 'active' : '';
        },
        template: _.template($("#detail-view-tab-item-template").html() || ""),
        events: {
            "click": "tabClick",
        },
        initialize: function (options) {
            this.index = options.model.get('id');
            this.active = options.model.get('active');
            this.onTabClick = options.onTabClick;
        },
        tabClick: function (e) {
            e.preventDefault();
            this.options.onTabClick(this.index);
        },
    });

    var DetailTabListView = Marionette.CollectionView.extend({
        tagName: "div",
        template: _.template($("#detail-view-tab-list-template").html() || ""),
        childView: DetailTabView,
        childViewContainer: "ul",
        childViewOptions: function () {
            return {
                onTabClick: this.options.onTabClick,
            };
        },
    });

    var CaseDetailFooterView = Marionette.View.extend({
        tagName: "div",
        className: "",
        events: {
            "click #select-case": "selectCase",
        },
        getTemplate: function () {
            var id = "#module-case-detail";
            if (this.isPersistentDetail) {
                return _.template("");
            } else if (this.isMultiSelect) {
                id = "#module-case-detail-multi-select";
            }
            return _.template($(id).html() || "");
        },
        initialize: function (options) {
            this.isPersistentDetail = options.model.get('isPersistentDetail');
            this.isMultiSelect = options.isMultiSelect;
            this.caseId = options.caseId;
        },
        selectCase: function () {
            if (this.isMultiSelect) {
                FormplayerFrontend.trigger("multiSelect:updateCases", Constants.MULTI_SELECT_ADD, [this.caseId]);
            } else {
                FormplayerFrontend.trigger("menu:select", this.caseId);
                if (/search_command\.m\d+/.test(sessionStorage.queryKey)) {
                    kissmetrics.track.event('Completed Case Search', {
                        'Split Screen Case Search': Toggles.toggleEnabled('SPLIT_SCREEN_CASE_SEARCH'),
                    });
                }
            }
        },
    });

    return {
        buildCaseTileStyles: buildCaseTileStyles,
        BreadcrumbListView: function (options) {
            return new BreadcrumbListView(options);
        },
        FormMenuView: function (options) {
            return new FormMenuView(options);
        },
        CaseDetailFooterView: function (options) {
            return new CaseDetailFooterView(options);
        },
        CaseListDetailView: function (options) {
            return new CaseListDetailView(options);
        },
        CaseListView: function (options) {
            return new CaseListView(options);
        },
        CaseTileListView: function (options) {
            return new CaseTileListView(options);
        },
        DetailListView: function (options) {
            return new DetailListView(options);
        },
        DetailTabListView: function (options) {
            return new DetailTabListView(options);
        },
        GridCaseTileListView: function (options) {
            return new GridCaseTileListView(options);
        },
        MenuListView: function (options) {
            return new MenuListView(options);
        },
        MultiSelectCaseListView: function (options) {
            return new MultiSelectCaseListView(options);
        },
        PersistentCaseTileView: function (options) {
            return new PersistentCaseTileView(options);
        },
    };
})
;<|MERGE_RESOLUTION|>--- conflicted
+++ resolved
@@ -481,8 +481,6 @@
         },
     });
 
-<<<<<<< HEAD
-=======
     var MultiSelectCaseListView = CaseListView.extend({
         ui: function () {
             return _.extend(MultiSelectCaseListView.__super__.ui, {
@@ -552,55 +550,6 @@
         },
     });
 
-    // this method takes current page number on which user has clicked and total possible pages
-    // and calculate the range of page numbers (start and end) that has to be shown on pagination widget.
-    var paginateOptions = function (currentPage, totalPages) {
-        var maxPages = 5;
-        // ensure current page isn't out of range
-        if (currentPage < 1) {
-            currentPage = 1;
-        } else if (currentPage > totalPages) {
-            currentPage = totalPages;
-        }
-        var startPage, endPage;
-        if (totalPages <= maxPages) {
-            // total pages less than max so show all pages
-            startPage = 1;
-            endPage = totalPages;
-        } else {
-            // total pages more than max so calculate start and end pages
-            var maxPagesBeforeCurrentPage = Math.floor(maxPages / 2);
-            var maxPagesAfterCurrentPage = Math.ceil(maxPages / 2) - 1;
-            if (currentPage <= maxPagesBeforeCurrentPage) {
-                // current page near the start
-                startPage = 1;
-                endPage = maxPages;
-            } else if (currentPage + maxPagesAfterCurrentPage >= totalPages) {
-                // current page near the end
-                startPage = totalPages - maxPages + 1;
-                endPage = totalPages;
-            } else {
-                // current page somewhere in the middle
-                startPage = currentPage - maxPagesBeforeCurrentPage;
-                endPage = currentPage + maxPagesAfterCurrentPage;
-            }
-        }
-        return {
-            startPage: startPage,
-            endPage: endPage,
-            pageCount: totalPages,
-        };
-    };
-
-    var paginationGoPageNumber = function (pageNumber, pageCount) {
-        if (pageNumber >= 1 && pageNumber <= pageCount) {
-            return pageNumber;
-        } else {
-            return pageCount;
-        }
-    };
-
->>>>>>> dae91345
     // Return a two- or three-length array of case tile CSS styles
     //
     // styles[0] - the grid layout of the cells within a case list tile
