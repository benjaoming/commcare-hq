/*global DOMPurify, Marionette */

hqDefine("cloudcare/js/formplayer/menus/views/query", function () {
    var FormplayerFrontend = hqImport("cloudcare/js/formplayer/app");

    var QueryView = Marionette.View.extend({
        tagName: "tr",
        className: "formplayer-request",
        template: _.template($("#query-view-item-template").html() || ""),

        templateContext: function () {
            var imageUri = this.options.model.get('imageUri'),
                audioUri = this.options.model.get('audioUri'),
                appId = this.model.collection.appId,
                initialValue = this.options.model.get('value');

            // Initial values are sent from formplayer as strings, but dropdowns expect an integer
            if (initialValue && this.options.model.get('input') === "select1") {
                initialValue = parseInt(initialValue);
            }

            return {
                imageUrl: imageUri ? FormplayerFrontend.getChannel().request('resourceMap', imageUri, appId) : "",
                audioUrl: audioUri ? FormplayerFrontend.getChannel().request('resourceMap', audioUri, appId) : "",
                value: initialValue,
            };
        },

        ui: {
            valueDropdown: 'select.query-field',
        },

        modelEvents: {
            'change': 'render',
        },

        onRender: function () {
            this.ui.valueDropdown.selectWoo({
                allowClear: true,
                placeholder: " ",   // required for allowClear to work
                escapeMarkup: function (m) { return DOMPurify.sanitize(m); },
            });
        },
    });

    var QueryListView = Marionette.CollectionView.extend({
        tagName: "div",
        template: _.template($("#query-view-list-template").html() || ""),
        childView: QueryView,
        childViewContainer: "tbody",

        initialize: function (options) {
            this.parentModel = options.collection.models;
        },

        templateContext: function () {
            return {
                title: this.options.title,
            };
        },

        ui: {
            submitButton: '#query-submit-button',
            valueDropdown: 'select.query-field',
        },

        events: {
            'change @ui.valueDropdown': 'changeDropdown',
            'click @ui.submitButton': 'submitAction',
        },

        getAnswers: function () {
            var $fields = $(".query-field"),
                answers = {},
                model = this.parentModel;
            $fields.each(function (index) {
                if (this.value !== '') {
                    answers[model[index].get('id')] = this.value;
                }
            });
            return answers;
        },

        changeDropdown: function (e) {
            e.preventDefault();
            var self = this;
            var $fields = $(".query-field");

            // If there aren't at least two dropdowns, there are no dependencies
            if ($fields.filter("select").length < 2) {
                return;
            }

            var Util = hqImport("cloudcare/js/formplayer/utils/util");
            var urlObject = Util.currentUrlToObject();
            urlObject.setQueryData(this.getAnswers(), false);
            var fetchingPrompts = FormplayerFrontend.getChannel().request("app:select:menus", urlObject);
            $.when(fetchingPrompts).done(function (response) {
                for (var i = 0; i < response.models.length; i++) {
                    var choices = response.models[i].get('itemsetChoices');
                    if (choices) {
                        var $field = $($fields.get(i)),
<<<<<<< HEAD
                            value = parseInt($field.val());
                        $field.selectWoo('close');    // force close dropdown, the set below can interfere with this when clearing selection
=======
                            value = parseInt(response.models[i].get('value'));
                        $field.select2('close');    // force close dropdown, the set below can interfere with this when clearing selection
>>>>>>> de6336c6
                        self.collection.models[i].set({
                            itemsetChoices: choices,
                            value: value,
                        });
                        $field.trigger('change.selectWoo');
                    }
                }
            });
        },

        submitAction: function (e) {
            e.preventDefault();
            FormplayerFrontend.trigger("menu:query", this.getAnswers());
        },
    });

    return function (data) {
        return new QueryListView(data);
    };
});<|MERGE_RESOLUTION|>--- conflicted
+++ resolved
@@ -100,13 +100,8 @@
                     var choices = response.models[i].get('itemsetChoices');
                     if (choices) {
                         var $field = $($fields.get(i)),
-<<<<<<< HEAD
-                            value = parseInt($field.val());
+                            value = parseInt(response.models[i].get('value'));
                         $field.selectWoo('close');    // force close dropdown, the set below can interfere with this when clearing selection
-=======
-                            value = parseInt(response.models[i].get('value'));
-                        $field.select2('close');    // force close dropdown, the set below can interfere with this when clearing selection
->>>>>>> de6336c6
                         self.collection.models[i].set({
                             itemsetChoices: choices,
                             value: value,
