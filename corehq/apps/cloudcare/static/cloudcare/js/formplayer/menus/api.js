<<<<<<< HEAD
/*global Formplayer */

=======
>>>>>>> 18e8ef8e
/**
 * Backbone model for listing and selecting CommCare menus (modules, forms, and cases)
 */

hqDefine("cloudcare/js/formplayer/menus/api", function () {
    var FormplayerFrontend = hqImport("cloudcare/js/formplayer/app");

    var API = {
        queryFormplayer: function (params, route) {
            var user = FormplayerFrontend.getChannel().request('currentUser'),
                lastRecordedLocation = FormplayerFrontend.getChannel().request('lastRecordedLocation'),
                timezoneOffsetMillis = (new Date()).getTimezoneOffset() * 60 * 1000 * -1,
                formplayerUrl = user.formplayer_url,
                displayOptions = user.displayOptions || {},
                defer = $.Deferred(),
                options,
                menus;

            $.when(FormplayerFrontend.getChannel().request("appselect:apps")).done(function (appCollection) {
                if (!params.preview) {
                    // Make sure the user has access to the app
                    if (!appCollection.find(function (app) {
                        return app.id === params.appId || app.get('copy_of') === params.copyOf;
                    })) {
                        FormplayerFrontend.trigger(
                            'showError',
                            gettext('Permission Denied')
                        );
                        FormplayerFrontend.trigger('navigateHome');
                        defer.reject();
                    }
                }

                options = {
                    success: function (parsedMenus, response) {
                        if (response.status === 'retry') {
                            FormplayerFrontend.trigger('retry', response, function () {
                                var newOptionsData = JSON.stringify($.extend(true, { mustRestore: true }, JSON.parse(options.data)));
                                menus.fetch($.extend(true, {}, options, { data: newOptionsData }));
                            }, gettext('Waiting for server progress'));
                        } else if (_.has(response, 'exception')) {
                            FormplayerFrontend.trigger('clearProgress');
                            FormplayerFrontend.trigger(
                                'showError',
                                response.exception || hqImport("cloudcare/js/formplayer/constants").GENERIC_ERROR,
                                response.type === 'html'
                            );

                            var currentUrl = FormplayerFrontend.getCurrentRoute();
                            if (FormplayerFrontend.lastError === currentUrl) {
                                FormplayerFrontend.lastError = null;
                                FormplayerFrontend.trigger('navigateHome');
                            } else {
                                FormplayerFrontend.lastError = currentUrl;
                                FormplayerFrontend.trigger('navigation:back');
                            }

                        } else {
                            FormplayerFrontend.trigger('clearProgress');
                            defer.resolve(parsedMenus);
                            // Only configure menu debugger if we didn't get a form entry response
                            if (!(response.session_id)) {
                                FormplayerFrontend.trigger('configureDebugger');
                            }
                        }
                    },
                    error: function (_, response) {
                        if (response.status === 423) {
                            FormplayerFrontend.trigger(
                                'showError',
<<<<<<< HEAD
                                hqImport("cloudcare/js/formplayer/errors").LOCK_TIMEOUT_ERROR
=======
                                hqImport("cloudcare/js/form_entry/errors").LOCK_TIMEOUT_ERROR
>>>>>>> 18e8ef8e
                            );
                        } else if (response.status === 401) {
                            FormplayerFrontend.trigger(
                                'showError',
                                hqImport("cloudcare/js/form_entry/utils").reloginErrorHtml(),
                                true
                            );
                        } else {
                            FormplayerFrontend.trigger(
                                'showError',
                                gettext('Unable to connect to form playing service. ' +
                                        'Please report an issue if you continue to see this message.')
                            );
                        }
                        defer.reject();
                    },
                };
                options.data = JSON.stringify({
                    "username": user.username,
                    "restoreAs": user.restoreAs,
                    "domain": user.domain,
                    "app_id": params.appId,
                    "locale": displayOptions.language,
                    "selections": params.steps,
                    "offset": params.page * 10,
                    "search_text": params.search,
                    "menu_session_id": params.sessionId,
                    "query_dictionary": params.queryDict,
                    "installReference": params.installReference,
                    "oneQuestionPerScreen": displayOptions.oneQuestionPerScreen,
                    "isPersistent": params.isPersistent,
                    "useLiveQuery": user.useLiveQuery,
                    "sortIndex": params.sortIndex,
                    "preview": params.preview,
                    "geo_location": lastRecordedLocation,
                    "tz_offset_millis": timezoneOffsetMillis,
                });
                options.url = formplayerUrl + '/' + route;

                menus = hqImport("cloudcare/js/formplayer/menus/collections")();

                if (Object.freeze) {
                    Object.freeze(options);
                }
                menus.fetch($.extend(true, {}, options));
            });

            return defer.promise();
        },
    };

    FormplayerFrontend.getChannel().reply("app:select:menus", function (options) {
        var isInitial = options.isInitial;
        return API.queryFormplayer(options, isInitial ? 'navigate_menu_start' : 'navigate_menu');
    });

    FormplayerFrontend.getChannel().reply("entity:get:details", function (options, isPersistent) {
        options.isPersistent = isPersistent;
        options.preview = FormplayerFrontend.currentUser.displayOptions.singleAppMode;
        return API.queryFormplayer(options, 'get_details');
    });

    return 1;
});
<|MERGE_RESOLUTION|>--- conflicted
+++ resolved
@@ -1,8 +1,3 @@
-<<<<<<< HEAD
-/*global Formplayer */
-
-=======
->>>>>>> 18e8ef8e
 /**
  * Backbone model for listing and selecting CommCare menus (modules, forms, and cases)
  */
@@ -73,11 +68,7 @@
                         if (response.status === 423) {
                             FormplayerFrontend.trigger(
                                 'showError',
-<<<<<<< HEAD
-                                hqImport("cloudcare/js/formplayer/errors").LOCK_TIMEOUT_ERROR
-=======
                                 hqImport("cloudcare/js/form_entry/errors").LOCK_TIMEOUT_ERROR
->>>>>>> 18e8ef8e
                             );
                         } else if (response.status === 401) {
                             FormplayerFrontend.trigger(
