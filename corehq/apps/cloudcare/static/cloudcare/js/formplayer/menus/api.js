/**
 * Backbone model for listing and selecting CommCare menus (modules, forms, and cases)
 */

hqDefine("cloudcare/js/formplayer/menus/api", function () {
    var FormplayerFrontend = hqImport("cloudcare/js/formplayer/app"),
        Utils = hqImport("cloudcare/js/formplayer/utils/utils");

    var API = {
        queryFormplayer: function (params, route) {
            var user = FormplayerFrontend.getChannel().request('currentUser'),
                lastRecordedLocation = FormplayerFrontend.getChannel().request('lastRecordedLocation'),
                timezoneOffsetMillis = (new Date()).getTimezoneOffset() * 60 * 1000 * -1,
                tzFromBrowser = Intl.DateTimeFormat().resolvedOptions().timeZone,
                formplayerUrl = user.formplayer_url,
                displayOptions = user.displayOptions || {},
                defer = $.Deferred(),
                options,
                menus;

            $.when(FormplayerFrontend.getChannel().request("appselect:apps")).done(function (appCollection) {
                if (!params.preview) {
                    // Make sure the user has access to the app
                    if (!appCollection.find(function (app) {
                        return app.id === params.appId || app.get('copy_of') === params.copyOf;
                    })) {
                        FormplayerFrontend.trigger(
                            'showError',
                            gettext('Permission Denied')
                        );
                        FormplayerFrontend.trigger('navigateHome');
                        defer.reject();
                    }
                }

                options = {
                    success: function (parsedMenus, response) {
                        if (response.status === 'retry') {
                            FormplayerFrontend.trigger('retry', response, function () {
                                var newOptionsData = JSON.stringify($.extend(true, { mustRestore: true }, JSON.parse(options.data)));
                                menus.fetch($.extend(true, {}, options, { data: newOptionsData }));
                            }, gettext('Waiting for server progress'));
                        } else if (_.has(response, 'exception')) {
                            FormplayerFrontend.trigger('clearProgress');
                            FormplayerFrontend.trigger(
                                'showError',
                                response.exception,
                                response.type === 'html'
                            );

                            var currentUrl = FormplayerFrontend.getCurrentRoute();
                            if (FormplayerFrontend.lastError === currentUrl) {
                                FormplayerFrontend.lastError = null;
                                FormplayerFrontend.trigger('navigateHome');
                            } else {
                                FormplayerFrontend.lastError = currentUrl;
                                FormplayerFrontend.trigger('navigation:back');
                            }
                            defer.reject();

                        } else {
                            if (response.smartLinkRedirect) {
                                if (user.environment === hqImport("cloudcare/js/formplayer/constants").PREVIEW_APP_ENVIRONMENT) {
                                    FormplayerFrontend.trigger('showSuccess', gettext("You have selected a case in a different domain. App Preview does not support this feature.", 5000));
                                    FormplayerFrontend.trigger('navigateHome');
                                    return;
                                }

                                // Drop last selection to avoid redirect loop if user presses back in the future
<<<<<<< HEAD
                                Util.doUrlAction(urlObject => {
                                    return urlObject.popSelection();
                                }, true);
=======
                                var urlObject = Utils.currentUrlToObject();
                                urlObject.setSelections(_.initial(urlObject.selections || []));
                                Utils.setUrlToObject(urlObject, true);
>>>>>>> b59e8743

                                console.log("Redirecting to " + response.smartLinkRedirect);
                                document.location = response.smartLinkRedirect;
                                return;
                            }
                            Util.updateUrlFromResponse(parsedMenus);

                            FormplayerFrontend.trigger('clearProgress');
                            defer.resolve(parsedMenus);
                            // Only configure menu debugger if we didn't get a form entry response
                            if (!(response.session_id)) {
                                FormplayerFrontend.trigger('configureDebugger');
                            }
                        }
                    },
                    error: function (_, response) {
                        if (response.status === 423) {
                            FormplayerFrontend.trigger(
                                'showError',
                                hqImport("cloudcare/js/form_entry/errors").LOCK_TIMEOUT_ERROR
                            );
                        } else if (response.status === 401) {
                            FormplayerFrontend.trigger(
                                'showError',
                                hqImport("cloudcare/js/form_entry/utils").reloginErrorHtml(),
                                true
                            );
                        } else {
                            FormplayerFrontend.trigger(
                                'showError',
                                gettext('Unable to connect to form playing service. ' +
                                        'Please report an issue if you continue to see this message.')
                            );
                        }
<<<<<<< HEAD
                        Util.doUrlAction(urlObject => {
                            return urlObject.popSelection();
                        });
=======
                        var urlObject = Utils.currentUrlToObject();
                        if (urlObject.selections) {
                            urlObject.selections.pop();
                            Utils.setUrlToObject(urlObject);
                        }
>>>>>>> b59e8743
                        defer.reject();
                    },
                };
                var casesPerPage = parseInt($.cookie("cases-per-page-limit")) || 10;
                options.data = JSON.stringify({
                    "username": user.username,
                    "restoreAs": user.restoreAs,
                    "domain": user.domain,
                    "app_id": params.appId,
                    "endpoint_id": params.endpointId,
                    "endpoint_args": params.endpointArgs,
                    "locale": displayOptions.language,
                    "selections": params.selections,
                    "offset": params.page * casesPerPage,
                    "search_text": params.search,
                    "menu_session_id": params.sessionId,
                    "query_data": params.queryData,
                    "cases_per_page": casesPerPage,
                    "oneQuestionPerScreen": displayOptions.oneQuestionPerScreen,
                    "isPersistent": params.isPersistent,
                    "sortIndex": params.sortIndex,
                    "preview": params.preview,
                    "geo_location": lastRecordedLocation,
                    "tz_offset_millis": timezoneOffsetMillis,
                    "tz_from_browser": tzFromBrowser,
                    "selected_values": params.selectedValues,
                });
                options.url = formplayerUrl + '/' + route;

                menus = hqImport("cloudcare/js/formplayer/menus/collections")();

                if (Object.freeze) {
                    Object.freeze(options);
                }
                menus.fetch($.extend(true, {}, options));
            });

            return defer.promise();
        },
    };

    FormplayerFrontend.getChannel().reply("app:select:menus", function (options) {
        if (sessionStorage.selectedValues !== undefined) {
            const currentSelectedValues = JSON.parse(sessionStorage.selectedValues)[sessionStorage.queryKey];
            options.selectedValues = currentSelectedValues !== undefined && currentSelectedValues !== '' ? currentSelectedValues.split(',') : undefined;
        }
        if (!options.endpointId) {
            return API.queryFormplayer(options, options.isInitial ? "navigate_menu_start" : "navigate_menu");
        }

        var progressView = hqImport("cloudcare/js/formplayer/layout/views/progress_bar")({
            progressMessage: gettext("Switching project spaces..."),
        });
        FormplayerFrontend.regions.getRegion('loadingProgress').show(progressView);

        var user = FormplayerFrontend.getChannel().request('currentUser');
        if (options.forceLoginAs && !user.restoreAs) {
            // Workflow requires a mobile user, likely because we're trying to access
            // a session endpoint as a web user. If user isn't logged in as, send them
            // to Login As and save the current request options for when that's done.
            FormplayerFrontend.trigger("setLoginAsNextOptions", options);
            FormplayerFrontend.trigger("restore_as:list");

            // Caller expects a menu response, return a fake one
            return {abort: true};
        }

        // If an endpoint is provided, first claim any cases it references, then navigate
        return API.queryFormplayer(options, "get_endpoint");
    });

    FormplayerFrontend.getChannel().reply("entity:get:details", function (options, isPersistent) {
        options.isPersistent = isPersistent;
        options.preview = FormplayerFrontend.currentUser.displayOptions.singleAppMode;
        return API.queryFormplayer(options, 'get_details');
    });

    return API;
});
<|MERGE_RESOLUTION|>--- conflicted
+++ resolved
@@ -67,21 +67,15 @@
                                 }
 
                                 // Drop last selection to avoid redirect loop if user presses back in the future
-<<<<<<< HEAD
-                                Util.doUrlAction(urlObject => {
+                                Utils.doUrlAction(urlObject => {
                                     return urlObject.popSelection();
                                 }, true);
-=======
-                                var urlObject = Utils.currentUrlToObject();
-                                urlObject.setSelections(_.initial(urlObject.selections || []));
-                                Utils.setUrlToObject(urlObject, true);
->>>>>>> b59e8743
 
                                 console.log("Redirecting to " + response.smartLinkRedirect);
                                 document.location = response.smartLinkRedirect;
                                 return;
                             }
-                            Util.updateUrlFromResponse(parsedMenus);
+                            Utils.updateUrlFromResponse(parsedMenus);
 
                             FormplayerFrontend.trigger('clearProgress');
                             defer.resolve(parsedMenus);
@@ -110,17 +104,9 @@
                                         'Please report an issue if you continue to see this message.')
                             );
                         }
-<<<<<<< HEAD
-                        Util.doUrlAction(urlObject => {
+                        Utils.doUrlAction(urlObject => {
                             return urlObject.popSelection();
                         });
-=======
-                        var urlObject = Utils.currentUrlToObject();
-                        if (urlObject.selections) {
-                            urlObject.selections.pop();
-                            Utils.setUrlToObject(urlObject);
-                        }
->>>>>>> b59e8743
                         defer.reject();
                     },
                 };
