--- conflicted
+++ resolved
@@ -110,10 +110,7 @@
             return {
                 data: this.options.model.get('data'),
                 styles: this.options.styles,
-<<<<<<< HEAD
                 tiles: this.options.tiles,
-=======
->>>>>>> 28ead785
                 resolveUri: function (uri) {
                     return FormplayerFrontend.request('resourceMap', uri, appId);
                 },
