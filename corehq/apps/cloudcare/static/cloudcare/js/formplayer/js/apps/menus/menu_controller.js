/*global FormplayerFrontend */

FormplayerFrontend.module("AppSelect.MenuList", function (MenuList, FormplayerFrontend, Backbone, Marionette, $, _) {
    MenuList.Controller = {
        selectMenu: function (app_id, select_list) {

            var fetchingApps = FormplayerFrontend.request("app:select:menus", app_id, select_list);

            $.when(fetchingApps).done(function (options) {
                var menuListView;
                if (options.type === "commands") {
                    menuListView = new MenuList.MenuListView({
                        collection: options,
                        title: options.title,
                    });
                    FormplayerFrontend.regions.main.show(menuListView.render());
                }
                else if (options.type === "entities") {
                    menuListView = new MenuList.CaseListView({
                        collection: options,
                        title: options.title,
                    });
<<<<<<< HEAD
                    FormplayerFrontend.regions.main.show(menuListView.render());
=======
                } else{
                    //TODO: error handle this, we didn't recognize the JSON resposne
>>>>>>> 0674a6b2
                }
            });
        },

        showDetail: function (model) {
            var headers = model.options.model.attributes.detail.headers;
            var details = model.options.model.attributes.detail.details;
            var detailModel = [];
            // we need to map the details and headers JSON to a list for a Backbone Collection
            for(var i = 0; i < headers.length; i++){
                var obj = {};
                obj.data = details[i];
                obj.header = headers[i];
                obj.id = i;
                detailModel.push(obj);
            }
            var lst = _.map(detailModel, function(val) {
                return {id: val.id, data: val.data, header: val.header};
            });

            var detailCollection = new Backbone.Collection();
            detailCollection.reset(lst);
            var menuListView = new MenuList.DetailListView({
                collection: detailCollection,
            });
            $('#my-modal-body').html(menuListView.render().el);
            $('#myModal').modal('toggle');
        },
    };
});<|MERGE_RESOLUTION|>--- conflicted
+++ resolved
@@ -20,12 +20,9 @@
                         collection: options,
                         title: options.title,
                     });
-<<<<<<< HEAD
                     FormplayerFrontend.regions.main.show(menuListView.render());
-=======
                 } else{
                     //TODO: error handle this, we didn't recognize the JSON resposne
->>>>>>> 0674a6b2
                 }
             });
         },
