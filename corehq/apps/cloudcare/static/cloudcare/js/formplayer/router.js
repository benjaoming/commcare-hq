/* global Backbone, Marionette */
hqDefine("cloudcare/js/formplayer/router", function () {
    var Util = hqImport("cloudcare/js/formplayer/utils/util");
    var Router = Marionette.AppRouter.extend({
        appRoutes: {
            "apps": "listApps", // list all apps available to this user
            "single_app/:id": "singleApp", // Show app in phone mode (SingleAppView)
            "home/:id": "landingPageApp", // Show app in landing page mode (LandingPageAppView)
            "sessions": "listSessions", //list all this user's current sessions (incomplete forms)
            "sessions/:id": "getSession",
            "restore_as/:page/:query": "listUsers",
            "restore_as/:page/": "listUsers",
            "restore_as": "listUsers",
            "settings": "listSettings",
            ":session": "listMenus",  // Default route
        },
    });


    var FormplayerFrontend = hqImport("cloudcare/js/formplayer/app"),
        appsController = hqImport("cloudcare/js/formplayer/apps/controller"),
        menusController = hqImport("cloudcare/js/formplayer/menus/controller"),
        sessionsController = hqImport("cloudcare/js/formplayer/sessions/controller"),
        usersController = hqImport("cloudcare/js/formplayer/users/controller");
    var API = {
        listApps: function () {
            FormplayerFrontend.regions.getRegion('breadcrumb').empty();
            Util.setStickyQueryInputs({});
            appsController.listApps();
        },
        singleApp: function (appId) {
            var user = FormplayerFrontend.getChannel().request('currentUser');
            FormplayerFrontend.regions.getRegion('breadcrumb').empty();
            user.previewAppId = appId;
            appsController.singleApp(appId);
        },
        landingPageApp: function (appId) {
            appsController.landingPageApp(appId);
        },
        selectApp: function (appId, isInitial) {
            menusController.selectMenu({
                'appId': appId,
                'isInitial': isInitial,
            });
        },
        listMenus: function (sessionObject) {
            var urlObject = Util.CloudcareUrl.fromJson(
                Util.encodedUrlToObject(sessionObject || Backbone.history.getFragment())
            );
            if (!urlObject.appId) {
                // We can't do any menu navigation without an appId
                FormplayerFrontend.trigger("apps:list");
            } else {
                menusController.selectMenu(urlObject);
            }
        },
        listUsers: function (page, query) {
            FormplayerFrontend.trigger("clearForm");
            page = parseInt(page);
            if (_.isNaN(page)) {
                page = 1;
            }
            usersController.listUsers(page, query);
        },
        listSettings: function () {
            appsController.listSettings();
        },
        showDetail: function (caseId, detailTabIndex, isPersistent, isMultiSelect) {
            menusController.selectDetail(caseId, detailTabIndex, isPersistent, isMultiSelect);
        },
        listSessions: function (pageNumber, pageSize) {
            sessionsController.listSessions(pageNumber, pageSize);
        },
        getSession: function (sessionId) {
            FormplayerFrontend.getChannel().request("getSession", sessionId);
        },
        /**
         * renderResponse
         *
         * Takes a response from a successfully submitted form and routes
         * the application to the correct screen. In normal circumstances,
         * the response is a menu response since the user is navigating to
         * module list or home screen. When linking forms, the response will
         * be a form response which will route to a new form.
         */
        renderResponse: function (response) {
             if (response.notification) {
                FormplayerFrontend.trigger("handleNotification", response.notification);
             }

            // When the response gets parsed, it will automatically trigger form
            // entry if it is a form response.
            let menuCollection = hqImport("cloudcare/js/formplayer/menus/collections")(
                response,
                { parse: true }
            );
            // Need to get URL fragment again since fetch might have updated it
            Util.setUrlToObject(Util.currentUrlToObject());

            menusController.showMenu(menuCollection);
        },
    };
    API = hqImport("cloudcare/js/formplayer/middleware").apply(API);

    FormplayerFrontend.on("apps:currentApp", function () {
        const urlObject = Util.doUrlAction(urlObject => {
            urlObject.clearExceptApp();
        });
        API.selectApp(urlObject.appId);
    });

    FormplayerFrontend.on("apps:list", function () {
        FormplayerFrontend.navigate("apps");
        API.listApps();
    });

    FormplayerFrontend.on("app:select", function (appId) {
        var urlObject = new Util.CloudcareUrl({'appId': appId});
        Util.setUrlToObject(urlObject);
        API.selectApp(appId, true);
    });

    FormplayerFrontend.on('app:singleApp', function (appId) {
        FormplayerFrontend.navigate("/single_app/" + appId);
        API.singleApp(appId);
    });

    FormplayerFrontend.on('app:landingPageApp', function (appId) {
        FormplayerFrontend.navigate("/home/" + appId);
        API.landingPageApp(appId);
    });

    FormplayerFrontend.on("menu:select", function (index) {
        Util.doUrlAction(urlObject => {
            if (index === undefined) {
                urlObject.setQueryData(null, false, true);
            } else {
                urlObject.addSelection(index);
            }
        });
        API.listMenus();
    });

<<<<<<< HEAD
    FormplayerFrontend.on("menu:paginate", function (page) {
        Util.doUrlAction(urlObject => {
            urlObject.setPage(page);
        });
=======
    FormplayerFrontend.on("menu:paginate", function (page, selections) {
        var selectedValues = (sessionStorage.selectedValues !== undefined) ? JSON.parse(sessionStorage.selectedValues) : {};
        selectedValues[sessionStorage.queryKey] = selections.join(',');
        sessionStorage.selectedValues = JSON.stringify(selectedValues);
        var urlObject = Util.currentUrlToObject();
        urlObject.setPage(page);
        Util.setUrlToObject(urlObject);
>>>>>>> 455a37ff
        API.listMenus();
    });

    FormplayerFrontend.on("menu:perPageLimit", function (casesPerPage) {
        Util.doUrlAction(urlObject => {
            urlObject.setCasesPerPage(casesPerPage);
        });
        Util.savePerPageLimitCookie('cases', casesPerPage);
        API.listMenus();
    });

    FormplayerFrontend.on("menu:sort", function (newSortIndex) {
        Util.doUrlAction(urlObject => {
            var currentSortIndex = urlObject.sortIndex;
            // If the column index is the same as already loaded, reverse the sort
            if (newSortIndex === Math.abs(currentSortIndex)) {
                newSortIndex = -1 * currentSortIndex;
            }
            urlObject.setSort(newSortIndex);
        });
        API.listMenus();
    });

    FormplayerFrontend.on("menu:search", function (search) {
        Util.doUrlAction(urlObject => {
            urlObject.setSearch(search);
        });
        API.listMenus();
    });

    FormplayerFrontend.on("menu:query", function (queryDict) {
        Util.doUrlAction(urlObject => {
            urlObject.setQueryData(queryDict, true);
        });
        API.listMenus();
    });

    FormplayerFrontend.on('restore_as:list', function () {
        FormplayerFrontend.navigate("/restore_as");
        API.listUsers();
    });

    FormplayerFrontend.on('settings:list', function () {
        FormplayerFrontend.navigate("/settings");
        API.listSettings();
    });

    FormplayerFrontend.on("menu:show:detail", function (caseId, detailTabIndex, isMultiSelect, isPersistent) {
        API.showDetail(caseId, detailTabIndex, isPersistent, isMultiSelect);
    });

    FormplayerFrontend.on("sessions", function (pageNumber, pageSize) {
        FormplayerFrontend.navigate("/sessions", pageNumber, pageSize);
        API.listSessions(pageNumber, pageSize);
    });

    FormplayerFrontend.on("getSession", function (sessionId) {
        FormplayerFrontend.navigate("/sessions/" + sessionId);
        API.getSession(sessionId);
    });

    FormplayerFrontend.on("renderResponse", function (menuResponse) {
        API.renderResponse(menuResponse);
    });

    FormplayerFrontend.on("breadcrumbSelect", function (index) {
        FormplayerFrontend.trigger("clearForm");
        const urlObject = Util.doUrlAction(urlObject => {
            urlObject.spliceSelections(index);
        });
        var options = {
            'appId': urlObject.appId,
            'selections': urlObject.selections,
            'queryData': urlObject.queryData,
        };
        hqImport("cloudcare/js/formplayer/menus/controller").selectMenu(options);
    });

    return {
        start: function () {
            return new Router({
                controller: API,
            });
        },
    };
});<|MERGE_RESOLUTION|>--- conflicted
+++ resolved
@@ -141,20 +141,13 @@
         API.listMenus();
     });
 
-<<<<<<< HEAD
-    FormplayerFrontend.on("menu:paginate", function (page) {
-        Util.doUrlAction(urlObject => {
-            urlObject.setPage(page);
-        });
-=======
     FormplayerFrontend.on("menu:paginate", function (page, selections) {
         var selectedValues = (sessionStorage.selectedValues !== undefined) ? JSON.parse(sessionStorage.selectedValues) : {};
         selectedValues[sessionStorage.queryKey] = selections.join(',');
         sessionStorage.selectedValues = JSON.stringify(selectedValues);
-        var urlObject = Util.currentUrlToObject();
-        urlObject.setPage(page);
-        Util.setUrlToObject(urlObject);
->>>>>>> 455a37ff
+        Util.doUrlAction(urlObject => {
+            urlObject.setPage(page);
+        });
         API.listMenus();
     });
 
