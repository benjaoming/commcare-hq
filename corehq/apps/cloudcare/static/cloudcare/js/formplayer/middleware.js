<<<<<<< HEAD
hqDefine("cloudcare/js/formplayer/middleware", [
    'jquery',
    'underscore',
    'cloudcare/js/formplayer/app',
    'cloudcare/js/formplayer/users/models',
], function (
    $,
    _,
    FormplayerFrontend,
    UsersModels
) {
    var logRouteMiddleware = function (name) {
        window.console.log('User navigated to ' + name);
    };
=======
hqDefine("cloudcare/js/formplayer/middleware", function () {
    var FormplayerFrontend = hqImport("cloudcare/js/formplayer/app");

>>>>>>> 65a3ca24
    var clearFormMiddleware = function () {
        FormplayerFrontend.trigger("clearForm");
    };
    var navigationMiddleware = function () {
        FormplayerFrontend.trigger("navigation");
        $(window).scrollTop(0);
    };
    var clearVersionInfo = function () {
        FormplayerFrontend.trigger('setVersionInfo', '');
    };
    var clearBreadcrumbMiddleware = function () {
        FormplayerFrontend.trigger('clearBreadcrumbs');
    };
    var setScrollableMaxHeight = function () {
        var maxHeight,
            user = UsersModels.getCurrentUser(),
            restoreAsBannerHeight = 0;

        if (user.restoreAs) {
            restoreAsBannerHeight = FormplayerFrontend.regions.getRegion('restoreAsBanner').$el.height();
        }
        maxHeight = ($(window).height() -
            FormplayerFrontend.regions.getRegion('breadcrumb').$el.height() -
            restoreAsBannerHeight);

        $('.scrollable-container').css('max-height', maxHeight + 'px');
        $('.form-scrollable-container').css({
            'min-height': maxHeight + 'px',
            'max-height': maxHeight + 'px',
        });
    };

    var self = {};

    self.middlewares = [
        clearFormMiddleware,
        navigationMiddleware,
        clearVersionInfo,
        setScrollableMaxHeight,
        clearBreadcrumbMiddleware,
    ];

    self.apply = function (api) {
        var wrappedApi = {};
        _.each(api, function (value, key) {
            wrappedApi[key] = function () {
                _.each(self.middlewares, function (fn) {
                    fn.call(null, key);
                });
                return value.apply(null, arguments);
            };
        });
        return wrappedApi;
    };

    return self;
});<|MERGE_RESOLUTION|>--- conflicted
+++ resolved
@@ -1,4 +1,3 @@
-<<<<<<< HEAD
 hqDefine("cloudcare/js/formplayer/middleware", [
     'jquery',
     'underscore',
@@ -10,14 +9,6 @@
     FormplayerFrontend,
     UsersModels
 ) {
-    var logRouteMiddleware = function (name) {
-        window.console.log('User navigated to ' + name);
-    };
-=======
-hqDefine("cloudcare/js/formplayer/middleware", function () {
-    var FormplayerFrontend = hqImport("cloudcare/js/formplayer/app");
-
->>>>>>> 65a3ca24
     var clearFormMiddleware = function () {
         FormplayerFrontend.trigger("clearForm");
     };
