hqDefine('cloudcare/js/utils', [
    'jquery',
    'underscore',
    'hqwebapp/js/initial_page_data',
    'integration/js/hmac_callout',
    "cloudcare/js/formplayer/constants",
    "cloudcare/js/formplayer/users/models",
    'nprogress/nprogress',
    'eonasdan-bootstrap-datetimepicker/build/js/bootstrap-datetimepicker.min',  // for $.datetimepicker
], function (
    $,
    _,
    initialPageData,
    HMACCallout,
    constants,
    UsersModels,
    NProgress
) {
    if (!String.prototype.startsWith) {
        String.prototype.startsWith = function (searchString, position) {
            position = position || 0;
            return this.indexOf(searchString, position) === position;
        };
    }

    NProgress.configure({
        showSpinner: false,
    });

    var getFormUrl = function (urlRoot, appId, moduleId, formId, instanceId) {
        var url = urlRoot + "view/" + appId + "/modules-" + moduleId + "/forms-" + formId + "/context/";
        if (instanceId) {
            url += '?instance_id=' + instanceId;
        }
        return url;
    };

    var getSubmitUrl = function (urlRoot, appId) {
        // deprecated but still called from "touchforms-inline"
        // which is used to fill out forms from within case details view
        // use app.getSubmitUrl instead
        // todo: replace and remove
        return urlRoot + "/" + appId + "/";
    };

    var showError = function (message, $el, reportToHq) {
        message = getErrorMessage(message);
        _show(message, $el, null, "alert alert-danger");
        if (reportToHq === undefined || reportToHq) {
            reportFormplayerErrorToHQ({
                type: 'show_error_notification',
                message: message,
            });
        }
    };

    var showWarning = function (message, $el) {
        if (message === undefined) {
            return;
        }
        _show(message, $el, null, "alert alert-danger");
    };

    var showHTMLError = function (message, $el, autoHideTime, reportToHq) {
        var htmlMessage = message = getErrorMessage(message);
        var $container = _show(message, $el, autoHideTime, "alert alert-danger", true);
        try {
            message = $container.text();  // pull out just the text the user sees
            message = message.replace(/\s+/g, ' ').trim();
        } catch (e) {
            // leave the message as at came in if there's an issue parsing text from the container
        }
        if (reportToHq === undefined || reportToHq) {
            reportFormplayerErrorToHQ({
                type: 'show_error_notification',
                message: message,
                htmlMessage: htmlMessage,
            });
        }
    };

    var getErrorMessage = function (message) {
        message = message || constants.GENERIC_ERROR;
        const originalLen = message.length;
        message = message.substr(0, 500);
        if (message.length < originalLen) {
            message += " ...";
        }
        return message;
    };

    var showSuccess = function (message, $el, autoHideTime, isHTML) {
        if (message === undefined) {
            message = "Success";
        }
        return _show(message, $el, autoHideTime, "alert alert-success", isHTML);
    };

    var _show = function (message, $el, autoHideTime, classes, isHTML) {
        var $container = $("<div />"),
            $alertDialog;
        $container.addClass(classes);
        if (isHTML) {
            $container.html(message);
        } else {
            $container.text(message);
        }
        // HTML errors may already have an alert dialog
        $alertDialog = $container.hasClass("alert") ? $container : $container.find('.alert');
        try {
            $alertDialog
                .prepend(
                    $("<a />")
                        .addClass("close")
                        .attr("data-dismiss", "alert")
                        .html("&times;")
                );
        } catch (e) {
            // escaping a DOM-related error from running mocha tests using grunt
            // in the command line. This passes just fine in the browser but
            // breaks only when travis runs it.
        }
        $el.append($container);
        if (autoHideTime) {
            $container.delay(autoHideTime).fadeOut(500);
        }
        return $container;
    };

    var showLoading = function () {
        NProgress.start();
    };

    var formplayerLoading = function () {
        showLoading();
    };

    var formplayerLoadingComplete = function (isError, message) {
        hideLoading();
        if (isError) {
            showError(message || gettext('Error saving!'), $('#cloudcare-notifications'));
        }
    };

    var formplayerSyncComplete = function (isError) {
        hideLoading();
        if (isError) {
            showError(
                gettext('Could not sync user data. Please report an issue if this persists.'),
                $('#cloudcare-notifications')
            );
        } else {
            showSuccess(gettext('User Data successfully synced.'), $('#cloudcare-notifications'), 5000);
        }
    };

    var clearUserDataComplete = function (isError) {
        hideLoading();
        if (isError) {
            showError(
                gettext('Could not clear user data. Please report an issue if this persists.'),
                $('#cloudcare-notifications')
            );
        } else {
            showSuccess(gettext('User data successfully cleared.'), $('#cloudcare-notifications'), 5000);
        }
    };

    var breakLocksComplete = function (isError, message) {
        hideLoading();
        if (isError) {
            showError(
                gettext('Error breaking locks. Please report an issue if this persists.'),
                $('#cloudcare-notifications')
            );
        } else {
            showSuccess(message, $('#cloudcare-notifications'), 5000);
        }
    };

    var hideLoading = function () {
        NProgress.done();
    };

    function getSentryMessage(data) {
        // replace IDs with a placeholder
        let message = data.message;
        if (message) {
            message = message.replace("/[a-f0-9-]{7,}/gi", "[...]");
        } else {
            message = "Unknown Error";
        }
        return "[WebApps] " + message;
    }

    var reportFormplayerErrorToHQ = function (data) {
<<<<<<< HEAD
        try {
            var cloudcareEnv = UsersModels.getCurrentUser().environment;
            if (!data.cloudcareEnv) {
                data.cloudcareEnv = cloudcareEnv || 'unknown';
=======
        hqRequire(["cloudcare/js/formplayer/app"], function (FormplayerFrontend) {
            try {
                var cloudcareEnv = FormplayerFrontend.getChannel().request('currentUser').environment;
                if (!data.cloudcareEnv) {
                    data.cloudcareEnv = cloudcareEnv || 'unknown';
                }

                const sentryData = _.omit(data, "type", "htmlMessage");
                Sentry.captureMessage(getSentryMessage(data), {
                    tags: {
                        errorType: data.type,
                    },
                    extra: sentryData,
                });

                $.ajax({
                    type: 'POST',
                    url: initialPageData.reverse('report_formplayer_error'),
                    data: JSON.stringify(data),
                    contentType: "application/json",
                    dataType: "json",
                    success: function () {
                        window.console.info('Successfully reported error: ' + JSON.stringify(data));
                    },
                    error: function () {
                        window.console.error('Failed to report error: ' + JSON.stringify(data));
                    },
                });
            } catch (e) {
                window.console.error(
                    "reportFormplayerErrorToHQ failed hard and there is nowhere " +
                    "else to report this error: " + JSON.stringify(data),
                    e
                );
>>>>>>> 65a3ca24
            }
            $.ajax({
                type: 'POST',
                url: initialPageData.reverse('report_formplayer_error'),
                data: JSON.stringify(data),
                contentType: "application/json",
                dataType: "json",
                success: function () {
                    window.console.info('Successfully reported error: ' + JSON.stringify(data));
                },
                error: function () {
                    window.console.error('Failed to report error: ' + JSON.stringify(data));
                },
            });
        } catch (e) {
            window.console.error(
                "reportFormplayerErrorToHQ failed hard and there is nowhere " +
                "else to report this error: " + JSON.stringify(data),
                e
            );
        }
    };

    function chainedRenderer(matcher, transform, target) {
        return function (tokens, idx, options, env, self) {
            var hIndex = tokens[idx].attrIndex('href');
            var matched = false;
            if (hIndex >= 0) {
                var href =  tokens[idx].attrs[hIndex][1];
                if (matcher(href)) {
                    transform(href, hIndex, tokens[idx]);
                    matched = true;
                }
            }
            if (matched) {
                var aIndex = tokens[idx].attrIndex('target');

                if (aIndex < 0) {
                    tokens[idx].attrPush(['target', target]); // add new attribute
                } else {
                    tokens[idx].attrs[aIndex][1] = target;    // replace value of existing attr
                }
            }
            return matched;
        };
    }

    var addDelegatedClickDispatch = function (linkTarget, linkDestination) {
        document.addEventListener('click', function (event) {
            if (event.target.target === linkTarget) {
                linkDestination(event.target);
                event.preventDefault();
            }
        }, true);
    };

    var injectMarkdownAnchorTransforms = function () {
        if (window.mdAnchorRender) {
            var renderers = [];

            if (initialPageData.get('dialer_enabled')) {
                renderers.push(chainedRenderer(
                    function (href) { return href.startsWith("tel://"); },
                    function (href, hIndex, anchor) {
                        var callout = href.substring("tel://".length);
                        var url = initialPageData.reverse("dialer_view");
                        anchor.attrs[hIndex][1] = url + "?callout_number=" + callout;
                    },
                    "dialer"
                ));
            }

            if (initialPageData.get('gaen_otp_enabled')) {
                renderers.push(chainedRenderer(
                    function (href) { return href.startsWith("cchq://passthrough/gaen_otp/"); },
                    function (href, hIndex, anchor) {
                        var params = href.substring("cchq://passthrough/gaen_otp/".length);
                        var url = initialPageData.reverse("gaen_otp_view");
                        anchor.attrs[hIndex][1] = url + params;
                    },
                    "gaen_otp"
                ));
                addDelegatedClickDispatch('gaen_otp',
                    function (element) {
                        HMACCallout.unsignedCallout(element, 'otp_view', true);
                    });
            }

            if (initialPageData.get('hmac_root_url')) {
                renderers.push(chainedRenderer(
                    function (href) { return href.startsWith(initialPageData.get('hmac_root_url')); },
                    function () {},
                    "hmac_callout"
                ));
                addDelegatedClickDispatch('hmac_callout',
                    function (element) {
                        HMACCallout.signedCallout(element);
                    });
            }

            window.mdAnchorRender = function (tokens, idx, options, env, self) {
                renderers.forEach(function (r) {
                    r(tokens, idx, options, env, self);
                });
                return self.renderToken(tokens, idx, options);
            };
        }
    };

    /**
     *  Convert two-digit year to four-digit year.
     *  Differs from JavaScript's two-year parsing to better match CommCare,
     *  where most dates are either DOBs or EDDs.
     *
     *  Input is a string. If input looks like it has a two-digit year (MM.DD.YY, D/M/YY, etc.),
     *  replace the year with a four-digit year that is within the range:
     *    currentYear - 90 <= inputYear <= currentYear + 10
     *  Otherwise, return the input string.
     */
    var convertTwoDigitYear = function (inputDate) {
        var parts = inputDate.split(/\D/);
        if (parts.length === 3 && parts.join("").length <= 6) {
            var inputYear = parts[2];
            if (inputYear.length === 2) {
                inputYear = Math.floor(new Date().getFullYear() / 100) + inputYear;
                if (inputYear > new Date().getFullYear() + 10) {
                    inputYear -= 100;
                }
                inputDate = [parts[0], parts[1], inputYear].join("-");
            }
        }
        return inputDate;
    };

    var initDateTimePicker = function ($el, extraOptions) {
        if (!$el.length) {
            return;
        }

        extraOptions = extraOptions || {};
        $el.datetimepicker(_.extend({
            useCurrent: false,
            showClear: true,
            showClose: true,
            showTodayButton: true,
            debug: true,
            extraFormats: ["MM/DD/YYYY", "MM/DD/YY"],
            icons: {
                today: 'glyphicon glyphicon-calendar',
            },
            tooltips: {     // use default text, but enable translations
                today: gettext('Go to today'),
                clear: gettext('Clear selection'),
                close: gettext('Close the picker'),
                selectMonth: gettext('Select Month'),
                prevMonth: gettext('Previous Month'),
                nextMonth: gettext('Next Month'),
                selectYear: gettext('Select Year'),
                prevYear: gettext('Previous Year'),
                nextYear: gettext('Next Year'),
                selectDecade: gettext('Select Decade'),
                prevDecade: gettext('Previous Decade'),
                nextDecade: gettext('Next Decade'),
                prevCentury: gettext('Previous Century'),
                nextCentury: gettext('Next Century'),
                pickHour: gettext('Pick Hour'),
                incrementHour: gettext('Increment Hour'),
                decrementHour: gettext('Decrement Hour'),
                pickMinute: gettext('Pick Minute'),
                incrementMinute: gettext('Increment Minute'),
                decrementMinute: gettext('Decrement Minute'),
                pickSecond: gettext('Pick Second'),
                incrementSecond: gettext('Increment Second'),
                decrementSecond: gettext('Decrement Second'),
                togglePeriod: gettext('Toggle Period'),
                selectTime: gettext('Select Time'),
            },
        }, extraOptions));

        var picker = $el.data("DateTimePicker");
        picker.parseInputDate(function (dateString) {
            if (!moment.isMoment(dateString) || dateString instanceof Date) {
                dateString = convertTwoDigitYear(dateString);
            }
            if (extraOptions.parseInputDate) {
                return extraOptions.parseInputDate(dateString);
            }
            let dateObj = picker.getMoment(dateString);     // undocumented/private datetimepicker function
            return dateObj.isValid() ? dateObj : "";
        });

        $el.on("focusout", function () {
            picker.hide();
        });
    };

    return {
        convertTwoDigitYear: convertTwoDigitYear,
        initDateTimePicker: initDateTimePicker,
        getFormUrl: getFormUrl,
        getSubmitUrl: getSubmitUrl,
        showError: showError,
        showWarning: showWarning,
        showHTMLError: showHTMLError,
        showSuccess: showSuccess,
        clearUserDataComplete: clearUserDataComplete,
        breakLocksComplete: breakLocksComplete,
        formplayerLoading: formplayerLoading,
        formplayerLoadingComplete: formplayerLoadingComplete,
        formplayerSyncComplete: formplayerSyncComplete,
        reportFormplayerErrorToHQ: reportFormplayerErrorToHQ,
        injectMarkdownAnchorTransforms: injectMarkdownAnchorTransforms,
    };
});<|MERGE_RESOLUTION|>--- conflicted
+++ resolved
@@ -194,48 +194,20 @@
     }
 
     var reportFormplayerErrorToHQ = function (data) {
-<<<<<<< HEAD
         try {
             var cloudcareEnv = UsersModels.getCurrentUser().environment;
             if (!data.cloudcareEnv) {
                 data.cloudcareEnv = cloudcareEnv || 'unknown';
-=======
-        hqRequire(["cloudcare/js/formplayer/app"], function (FormplayerFrontend) {
-            try {
-                var cloudcareEnv = FormplayerFrontend.getChannel().request('currentUser').environment;
-                if (!data.cloudcareEnv) {
-                    data.cloudcareEnv = cloudcareEnv || 'unknown';
-                }
-
-                const sentryData = _.omit(data, "type", "htmlMessage");
-                Sentry.captureMessage(getSentryMessage(data), {
-                    tags: {
-                        errorType: data.type,
-                    },
-                    extra: sentryData,
-                });
-
-                $.ajax({
-                    type: 'POST',
-                    url: initialPageData.reverse('report_formplayer_error'),
-                    data: JSON.stringify(data),
-                    contentType: "application/json",
-                    dataType: "json",
-                    success: function () {
-                        window.console.info('Successfully reported error: ' + JSON.stringify(data));
-                    },
-                    error: function () {
-                        window.console.error('Failed to report error: ' + JSON.stringify(data));
-                    },
-                });
-            } catch (e) {
-                window.console.error(
-                    "reportFormplayerErrorToHQ failed hard and there is nowhere " +
-                    "else to report this error: " + JSON.stringify(data),
-                    e
-                );
->>>>>>> 65a3ca24
-            }
+            }
+
+            const sentryData = _.omit(data, "type", "htmlMessage");
+            Sentry.captureMessage(getSentryMessage(data), {
+                tags: {
+                    errorType: data.type,
+                },
+                extra: sentryData,
+            });
+
             $.ajax({
                 type: 'POST',
                 url: initialPageData.reverse('report_formplayer_error'),
