{% load hq_shared_tags %}
{% load i18n %}

<script type="text/template" id="query-view-list-template">
  <form>
    <p><h2><%- title %></h2></p>
    <table class="table table-hover table-striped table-bordered">
      <tbody>
      </tbody>
    </table>
    <button class="btn btn-default" type="submit" id="query-submit-button">
      <div>{% trans "Submit" %}</div>
    </button>
  </form>
</script>

<script type="text/template" id="query-view-item-template">
  <td class="col-sm-2">
    <div><%- text ? text : "" %></div>
  </td>
  <td class="col-sm-2">
    <% if (input == "select1") { %>
      <select class="query-field form-control">
        <option value=""></option>
        <% for (var i = 0; i < itemsetChoices.length; i++) { %>
<<<<<<< HEAD
          <option value="<%= i %>" <% if (value == itemsetChoices[i]) { %>selected<% } %>><%- itemsetChoices[i] %></option>
=======
          <option value="<%= i %>" <% if (value === i) { %>selected<% } %>>
            <%- itemsetChoices[i] %>
          </option>
>>>>>>> 5b38c459
        <% } %>
      <select>
    <% } else { %>
      <input type="text" class="query-field form-control" value="<%- value %>">
    <% } %>
  </td>
</script><|MERGE_RESOLUTION|>--- conflicted
+++ resolved
@@ -23,13 +23,9 @@
       <select class="query-field form-control">
         <option value=""></option>
         <% for (var i = 0; i < itemsetChoices.length; i++) { %>
-<<<<<<< HEAD
-          <option value="<%= i %>" <% if (value == itemsetChoices[i]) { %>selected<% } %>><%- itemsetChoices[i] %></option>
-=======
           <option value="<%= i %>" <% if (value === i) { %>selected<% } %>>
             <%- itemsetChoices[i] %>
           </option>
->>>>>>> 5b38c459
         <% } %>
       <select>
     <% } else { %>
