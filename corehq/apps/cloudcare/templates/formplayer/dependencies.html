--- conflicted
+++ resolved
@@ -84,16 +84,14 @@
   <script src="{% static 'cloudcare/js/formplayer/router.js' %}"></script>
 
 {% endcompress %}
-<<<<<<< HEAD
 
-=======
 {% compress css %}
   <link type="text/less"
         rel="stylesheet"
         media="all"
         href="{% static 'cloudcare/less/markdown-table.less' %}"/>
 {% endcompress %}
->>>>>>> 2238bf4c
+
   <link
     rel="stylesheet"
     href="{% static '@mapbox/mapbox-gl-geocoder/dist/mapbox-gl-geocoder.css' %}"
