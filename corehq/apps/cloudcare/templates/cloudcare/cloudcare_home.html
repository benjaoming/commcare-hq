--- conflicted
+++ resolved
@@ -18,12 +18,6 @@
 
 {% block js %} {{ block.super }}
     <script src="{% static 'hqwebapp/js/lib/jquery.textchange.min.js' %}"></script>
-<<<<<<< HEAD
-    <script type="text/javascript" src="{% new_static 'style/lib/Datatables-1.10.9/media/js/jquery.dataTables.js' %}"></script>
-=======
-    <script src="{% static 'style/lib/Datatables-1.10.9/media/js/jquery.dataTables.js' %}"></script>
-
->>>>>>> 55483280
     <script src="{% static 'hqwebapp/js/ui-element.js' %}"></script>
     <script src="{% static 'case/js/cheapxml.js' %}"></script>
     <script src="{% static 'case/js/casexml.js' %}"></script>
