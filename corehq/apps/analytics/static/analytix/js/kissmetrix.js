/* globals _kmq */

var _kmq = window._kmq = _kmq || [];

hqDefine('analytix/js/kissmetrix', [
    'underscore',
    'analytix/js/initial',
    'analytix/js/logging',
    'analytix/js/utils',
], function (
    _,
    initialAnalytics,
    logging,
    utils
) {
    'use strict';
    var _get = initialAnalytics.getFn('kissmetrics'),
<<<<<<< HEAD
        _abTests = initialAnalytics.getAbTests('kissmetrics'),
        _allAbTests = {},
        _logger,
        _ready;
=======
        _global = initialAnalytics.getFn('global'),
        _allAbTests = {},
        _init = {},
        logger;
>>>>>>> 64e719fb

    window.dataLayer = window.dataLayer || [];

    /**
     * Push data to _kmq by command type.
     * @param {string} commandName
     * @param {object} properties
     * @param {function|undefined} callbackFn - optional
     * @param {string|undefined} eventName - optional
     */
    var _kmqPushCommand = function (commandName, properties, callbackFn, eventName) {
        _ready.done(function() {
            var command, data;
            command = _.compact([commandName, eventName, properties, callbackFn]);
            _kmq.push(command);
            data = {
                event: 'km_' + commandName,
            };
            if (eventName) data.km_event = eventName;
            if (properties) data.km_property = properties;
            window.dataLayer.push(data);
            _logger.verbose.log(command, ['window._kmq.push', 'window.dataLayer.push', '_kmqPushCommand', commandName]);
        }).fail(function() {
            callbackFn();
        });
    };

<<<<<<< HEAD
    $(function () {
        var apiId = _get('apiId'),
            scriptUrls = [
                '//i.kissmetrics.com/i.js',
                '//doug1izaerwt3.cloudfront.net/' + apiId + '.1.js',
            ];

        _logger = logging.getLoggerForApi('Kissmetrics');
        _ready = utils.initApi(apiId, scriptUrls, _logger, function() {
            // Identify user and HQ instance
            // This needs to happen before any events are sent or any traits are set
            var username = _get('username');
            if (username) {
                identify(username);
                var traits = {
                    'is_dimagi': _get('isDimagi'),
                    'hq_instance': _get('hqInstance'),
                };
                identifyTraits(traits);
=======
    var __init__ = function () {
        logger = logging.getLoggerForApi('Kissmetrics');
        _init.apiId = _get('apiId');
        logger.verbose.log(_init.apiId || "NONE SET", "API ID");

        // Initialize Kissmetrics
        if (_init.apiId) {
            _addKissmetricsScript('//i.kissmetrics.com/i.js');
            _addKissmetricsScript('//doug1izaerwt3.cloudfront.net/' + _init.apiId + '.1.js');
        }

        // Identify user and HQ instance
        // This needs to happen before any events are sent or any traits are set
        var username = _get('username');
        if (username) {
            identify(username);
            var traits = {
                'is_dimagi': _get('isDimagi'),
                'hq_instance': _get('hqInstance'),
            };
            identifyTraits(traits);
        }

        // Initialize Kissmetrics AB Tests
        var abTests = initialAnalytics.getAbTests('kissmetrics');
        _.each(abTests, function (ab, testName) {
            var test = {};
            testName = _.last(testName.split('.'));
            if (_.isObject(ab) && ab.version) {
                test[ab.name || testName] = ab.version;
                logger.debug.log(test, ["AB Test", "New Test: " + testName]);
                _kmqPushCommand('set', test);
                _.extend(_allAbTests, test);
>>>>>>> 64e719fb
            }

            // Initialize Kissmetrics AB Tests
            _.each(_abTests, function (ab, testName) {
                var test = {};
                testName = _.last(testName.split('.'));
                if (_.isObject(ab) && ab.version) {
                    test[ab.name || testName] = ab.version;
                    _logger.debug.log(test, ["AB Test", "New Test: " + testName]);
                    _kmqPushCommand('set', test);
                    _.extend(_allAbTests, test);
                }
            });
        });
    });

    /**
     * Identifies the current user
     * @param {string} identity - A unique ID to identify the session. Typically the user's email address.
     */
    var identify = function (identity) {
        _ready.done(function() {
            _logger.debug.log(arguments, 'Identify');
            _kmqPushCommand('identify', identity);
        });
    };

    /**
     * Sets traits for the current user
     * @param {object} traits - an object of traits
     * @param {function} callbackFn - (optional) callback function
     * @param {integer} timeout - (optional) timeout in milliseconds
     */
    var identifyTraits = function (traits, callbackFn, timeout) {
        _ready.done(function() {
            _logger.debug.log(_logger.fmt.labelArgs(["Traits", "Callback Function", "Timeout"], arguments), 'Identify Traits (Set)');
            callbackFn = utils.createSafeCallback(callbackFn, timeout);
            _kmqPushCommand('set', traits, callbackFn);
        }).fail(function() {
            if (_.isFunction(callbackFn)) {
                callbackFn();
            }
        });
    };

    /**
     * Records an event and its properties
     * @param {string} name - Name of event to be tracked
     * @param {object} properties - (optional) Properties related to the event being tracked
     * @param {function} callbackFn - (optional) Function to be called after the event is tracked.
     * @param {integer} timeout - (optional) Timeout for safe callback
     */
    var trackEvent = function (name, properties, callbackFn, timeout) {
        _ready.done(function() {
            _logger.debug.log(arguments, 'RECORD EVENT');
            callbackFn = utils.createSafeCallback(callbackFn, timeout);
            _kmqPushCommand('record', properties, callbackFn, name);
        }).fail(function() {
            if (_.isFunction(callbackFn)) {
                callbackFn();
            }
        });
    };

    /**
     * Tags an HTML element to record an event when its clicked
     * @param {string} selector - The ID or class of the element to track.
     * @param {string} name - The name of the event to record.
     * @param {object} properties - optional Properties related to the event being recorded.
     */
    var internalClick = function (selector, name, properties) {
        _ready.done(function() {
            _logger.debug.log(_logger.fmt.labelArgs(["Selector", "Name", "Properties"], arguments), 'Track Internal Click');
            _kmqPushCommand('trackClick', properties, undefined, name);
        });
    };

    /**
     * Tags a link that takes someone to another domain and provides enough time to record an event when the link is clicked, before being redirected.
     * @param {string} selector - The ID or class of the element to track.
     * @param {string} name - The name of the event to record.
     * @param {object} properties - optional Properties related to the event being recorded.
     */
    var trackOutboundLink = function (selector, name, properties) {
        _ready.done(function() {
            _logger.debug.log(_logger.fmt.labelArgs(["Selector", "Name", "Properties"], arguments), 'Track Click on Outbound Link');
            _kmqPushCommand('trackClickOnOutboundLink', properties, undefined, name);
        });
    };

    /**
     * Fetches value for a given AB Test.
     * @param testSlug
     * @returns {*|{}}
     */
    var getAbTest = function (testSlug) {
        return _allAbTests[testSlug];
    };

    return {
        identify: identify,
        identifyTraits: identifyTraits,
        track: {
            event: trackEvent,
            internalClick: internalClick,
            outboundLink: trackOutboundLink,
        },
        getAbTest: getAbTest,
    };
});<|MERGE_RESOLUTION|>--- conflicted
+++ resolved
@@ -15,17 +15,9 @@
 ) {
     'use strict';
     var _get = initialAnalytics.getFn('kissmetrics'),
-<<<<<<< HEAD
-        _abTests = initialAnalytics.getAbTests('kissmetrics'),
         _allAbTests = {},
         _logger,
         _ready;
-=======
-        _global = initialAnalytics.getFn('global'),
-        _allAbTests = {},
-        _init = {},
-        logger;
->>>>>>> 64e719fb
 
     window.dataLayer = window.dataLayer || [];
 
@@ -53,7 +45,6 @@
         });
     };
 
-<<<<<<< HEAD
     $(function () {
         var apiId = _get('apiId'),
             scriptUrls = [
@@ -73,45 +64,11 @@
                     'hq_instance': _get('hqInstance'),
                 };
                 identifyTraits(traits);
-=======
-    var __init__ = function () {
-        logger = logging.getLoggerForApi('Kissmetrics');
-        _init.apiId = _get('apiId');
-        logger.verbose.log(_init.apiId || "NONE SET", "API ID");
-
-        // Initialize Kissmetrics
-        if (_init.apiId) {
-            _addKissmetricsScript('//i.kissmetrics.com/i.js');
-            _addKissmetricsScript('//doug1izaerwt3.cloudfront.net/' + _init.apiId + '.1.js');
-        }
-
-        // Identify user and HQ instance
-        // This needs to happen before any events are sent or any traits are set
-        var username = _get('username');
-        if (username) {
-            identify(username);
-            var traits = {
-                'is_dimagi': _get('isDimagi'),
-                'hq_instance': _get('hqInstance'),
-            };
-            identifyTraits(traits);
-        }
-
-        // Initialize Kissmetrics AB Tests
-        var abTests = initialAnalytics.getAbTests('kissmetrics');
-        _.each(abTests, function (ab, testName) {
-            var test = {};
-            testName = _.last(testName.split('.'));
-            if (_.isObject(ab) && ab.version) {
-                test[ab.name || testName] = ab.version;
-                logger.debug.log(test, ["AB Test", "New Test: " + testName]);
-                _kmqPushCommand('set', test);
-                _.extend(_allAbTests, test);
->>>>>>> 64e719fb
             }
 
             // Initialize Kissmetrics AB Tests
-            _.each(_abTests, function (ab, testName) {
+            var abTests = initialAnalytics.getAbTests('kissmetrics');
+            _.each(abTests, function (ab, testName) {
                 var test = {};
                 testName = _.last(testName.split('.'));
                 if (_.isObject(ab) && ab.version) {
