import os
from datetime import datetime
from distutils.version import LooseVersion

from django.conf import settings
from django.http import (
    Http404,
    HttpResponse,
    HttpResponseBadRequest,
    JsonResponse,
)
from django.utils.translation import ugettext as _
from django.views.decorators.csrf import csrf_exempt
from django.views.decorators.http import require_GET, require_POST

from couchdbkit import ResourceConflict
from iso8601 import iso8601
from tastypie.http import HttpTooManyRequests
from urllib.parse import unquote

from casexml.apps.case.cleanup import claim_case, get_first_claim
from casexml.apps.case.fixtures import CaseDBFixture
from casexml.apps.case.models import CommCareCase
from casexml.apps.phone.restore import (
    RestoreCacheSettings,
    RestoreConfig,
    RestoreParams,
)
from dimagi.utils.decorators.profile import profile_dump
from dimagi.utils.logging import notify_exception
from dimagi.utils.parsing import string_to_utc_datetime

from corehq import toggles
from corehq.apps.app_manager.dbaccessors import (
    get_app_cached,
    get_latest_released_app_version,
)
from corehq.apps.app_manager.models import GlobalAppConfig
from corehq.apps.builds.utils import get_default_build_spec
from corehq.apps.case_search.filter_dsl import CaseFilterError, TooManyRelatedCasesError
from corehq.apps.case_search.utils import CaseSearchCriteria, get_related_cases
from corehq.apps.domain.decorators import (
    check_domain_migration,
    mobile_auth,
    mobile_auth_or_formplayer,
)
from corehq.apps.domain.models import Domain
from corehq.apps.es.case_search import flatten_result
from corehq.apps.locations.permissions import location_safe
from corehq.apps.ota.decorators import require_mobile_access
from corehq.apps.ota.rate_limiter import rate_limit_restore
from corehq.apps.users.models import CouchUser, UserReportingMetadataStaging
from corehq.const import ONE_DAY, OPENROSA_VERSION_MAP
from corehq.form_processor.exceptions import CaseNotFound
from corehq.form_processor.utils.xform import adjust_text_to_datetime
from corehq.middleware import OPENROSA_VERSION_HEADER
from corehq.util.quickcache import quickcache

from .models import DeviceLogRequest, MobileRecoveryMeasure, SerialIdBucket
from .utils import (
    demo_user_restore_response,
    get_restore_user,
    handle_401_response,
    is_permitted_to_restore,
)

PROFILE_PROBABILITY = float(os.getenv('COMMCARE_PROFILE_RESTORE_PROBABILITY', 0))
PROFILE_LIMIT = os.getenv('COMMCARE_PROFILE_RESTORE_LIMIT')
PROFILE_LIMIT = int(PROFILE_LIMIT) if PROFILE_LIMIT is not None else 1


@location_safe
@handle_401_response
@mobile_auth_or_formplayer
@require_mobile_access
@check_domain_migration
def restore(request, domain, app_id=None):
    """
    We override restore because we have to supply our own
    user model (and have the domain in the url)
    """
    if rate_limit_restore(domain):
        return HttpTooManyRequests()

    response, timing_context = get_restore_response(
        domain, request.couch_user, app_id, **get_restore_params(request, domain))
    return response


@location_safe
@mobile_auth
@check_domain_migration
def search(request, domain):
    return app_aware_search(request, domain, None)


@location_safe
@mobile_auth
@check_domain_migration
def app_aware_search(request, domain, app_id):
    """
    Accepts search criteria as GET params, e.g. "https://www.commcarehq.org/a/domain/phone/search/?a=b&c=d"
<<<<<<< HEAD
        Daterange can be specified in the format __range__YYYY-MM-DD__YYYY-MM-DD, which is
            used by App manager case-search feature
=======
        Daterange can be specified in the format __range__YYYY-MM-DD__YYYY-MM-DD
>>>>>>> 28b2f0bb
        Multiple values can be specified for a param, which will be searched with OR operator

    Returns results as a fixture with the same structure as a casedb instance.


    """
    criteria = {k: v[0] if len(v) == 1 else v for k, v in request.GET.lists()}
    try:
        case_type = criteria.pop('case_type')
    except KeyError:
        return HttpResponse('Search request must specify case type', status=400)

    try:
        case_search_criteria = CaseSearchCriteria(domain, case_type, criteria)
    except TooManyRelatedCasesError:
        return HttpResponse(_('Search has too many results. Please try a more specific search.'), status=400)
    except CaseFilterError as e:
        # This is an app building error, notify so we can track
        notify_exception(request, str(e), details=dict(
            exception_type=type(e),
        ))
        return HttpResponse(str(e), status=400)
    search_es = case_search_criteria.search_es

    try:
        hits = search_es.run().raw_hits
    except Exception as e:
        notify_exception(request, str(e), details=dict(
            exception_type=type(e),
        ))
        return HttpResponse(status=500)

    # Even if it's a SQL domain, we just need to render the hits as cases, so CommCareCase.wrap will be fine
    cases = [CommCareCase.wrap(flatten_result(result, include_score=True)) for result in hits]
    if app_id:
        cases.extend(get_related_cases(domain, app_id, case_type, cases))

    fixtures = CaseDBFixture(cases).fixture
    return HttpResponse(fixtures, content_type="text/xml; charset=utf-8")


@location_safe
@csrf_exempt
@require_POST
@mobile_auth
@check_domain_migration
def claim(request, domain):
    """
    Allows a user to claim a case that they don't own.
    """
    as_user = unquote(request.POST.get('commcare_login_as', ''))
    as_user_obj = CouchUser.get_by_username(as_user) if as_user else None
    restore_user = get_restore_user(domain, request.couch_user, as_user_obj)

    case_id = unquote(request.POST.get('case_id', ''))
    if not case_id:
        return HttpResponse('A case_id is required', status=400)

    try:
        if get_first_claim(domain, restore_user.user_id, case_id):
            return HttpResponse('You have already claimed that {}'.format(request.POST.get('case_type', 'case')),
                                status=409)

        claim_case(domain, restore_user.user_id, case_id,
                   host_type=unquote(request.POST.get('case_type', '')),
                   host_name=unquote(request.POST.get('case_name', '')),
                   device_id=__name__ + ".claim")
    except CaseNotFound:
        return HttpResponse('The case "{}" you are trying to claim was not found'.format(case_id),
                            status=410)
    return HttpResponse(status=200)


def get_restore_params(request, domain):
    """
    Given a request, get the relevant restore parameters out with sensible defaults
    """
    # not a view just a view util
    try:
        openrosa_headers = getattr(request, 'openrosa_headers', {})
        openrosa_version = openrosa_headers[OPENROSA_VERSION_HEADER]
    except KeyError:
        openrosa_version = request.GET.get('openrosa_version', None)
    if isinstance(openrosa_version, bytes):
        openrosa_version = openrosa_version.decode('utf-8')

    skip_fixtures = (
        toggles.SKIP_FIXTURES_ON_RESTORE.enabled(
            domain, namespace=toggles.NAMESPACE_DOMAIN
        ) or request.GET.get('skip_fixtures') == 'true'
    )

    return {
        'since': request.GET.get('since'),
        'version': request.GET.get('version', "2.0"),
        'state': request.GET.get('state'),
        'items': request.GET.get('items') == 'true',
        'as_user': request.GET.get('as'),
        'overwrite_cache': request.GET.get('overwrite_cache') == 'true',
        'openrosa_version': openrosa_version,
        'device_id': request.GET.get('device_id'),
        'user_id': request.GET.get('user_id'),
        'case_sync': request.GET.get('case_sync'),
        'skip_fixtures': skip_fixtures,
        'auth_type': getattr(request, 'auth_type', None),
    }


@profile_dump('commcare_ota_get_restore_response.prof', probability=PROFILE_PROBABILITY, limit=PROFILE_LIMIT)
def get_restore_response(domain, couch_user, app_id=None, since=None, version='1.0',
                         state=None, items=False, force_cache=False,
                         cache_timeout=None, overwrite_cache=False,
                         as_user=None, device_id=None, user_id=None,
                         openrosa_version=None, case_sync=None,
                         skip_fixtures=False, auth_type=None):
    """
    :param domain: Domain being restored from
    :param couch_user: User performing restore
    :param app_id: App ID of the app making the request
    :param since: ID of current sync log used to generate incremental sync
    :param version: Version of the sync response required
    :param state: Hash value of the current database of cases on the device for consistency checking
    :param items: Include item count if True
    :param force_cache: Force response to be cached
    :param cache_timeout: Override the default cache timeout of 1 hour.
    :param overwrite_cache: Ignore cached response if True
    :param as_user: Username of user to generate restore for (if different from current user)
    :param device_id: ID of device performing restore
    :param user_id: ID of user performing restore (used in case of deleted user with same username)
    :param openrosa_version:
    :param case_sync: Override default case sync algorithm
    :param skip_fixtures: Do not include fixtures in sync payload
    :param auth_type: The type of auth that was used to authenticate the request.
        Used to determine if the request is coming from an actual user or as part of some automation.
    :return: Tuple of (http response, timing context or None)
    """

    if user_id and user_id != couch_user.user_id:
        # sync with a user that has been deleted but a new
        # user was created with the same username and password
        from couchforms.openrosa_response import get_simple_response_xml
        from couchforms.openrosa_response import ResponseNature
        response = get_simple_response_xml(
            'Attempt to sync with invalid user.',
            ResponseNature.OTA_RESTORE_ERROR
        )
        return HttpResponse(response, content_type="text/xml; charset=utf-8", status=412), None

    is_demo_restore = couch_user.is_commcare_user() and couch_user.is_demo_user
    if is_demo_restore:
        # if user is in demo-mode, return demo restore
        return demo_user_restore_response(couch_user), None

    uses_login_as = bool(as_user)
    as_user_obj = CouchUser.get_by_username(as_user) if uses_login_as else None
    if uses_login_as and not as_user_obj:
        msg = _('Invalid restore as user {}').format(as_user)
        return HttpResponse(msg, status=401), None
    is_permitted, message = is_permitted_to_restore(
        domain,
        couch_user,
        as_user_obj,
    )
    if not is_permitted:
        return HttpResponse(message, status=401), None

    restore_user = get_restore_user(domain, couch_user, as_user_obj)
    if not restore_user:
        return HttpResponse('Could not find user', status=404), None

    project = Domain.get_by_name(domain)
    async_restore_enabled = (
        toggles.ASYNC_RESTORE.enabled(domain)
        and openrosa_version
        and LooseVersion(openrosa_version) >= LooseVersion(OPENROSA_VERSION_MAP['ASYNC_RESTORE'])
    )

    # Ensure fixtures are included if sync is full rather than incremental
    if not since:
        skip_fixtures = False

    app = get_app_cached(domain, app_id) if app_id else None
    restore_config = RestoreConfig(
        project=project,
        restore_user=restore_user,
        params=RestoreParams(
            sync_log_id=since,
            version=version,
            state_hash=state,
            include_item_count=items,
            app=app,
            device_id=device_id,
            openrosa_version=openrosa_version,
        ),
        cache_settings=RestoreCacheSettings(
            force_cache=force_cache or async_restore_enabled,
            cache_timeout=cache_timeout,
            overwrite_cache=overwrite_cache
        ),
        is_async=async_restore_enabled,
        case_sync=case_sync,
        skip_fixtures=skip_fixtures,
        auth_type=auth_type
    )
    return restore_config.get_response(), restore_config.timing_context


@mobile_auth
@require_GET
def heartbeat(request, domain, app_build_id):
    """
    An endpoint for CommCare mobile to get latest CommCare APK and app version
        info. (Should serve from cache as it's going to be busy view)

    'app_build_id' (that comes from URL) can be id of any version of the app
    'app_id' (urlparam) is usually id of an app that is not a copy
        mobile simply needs it to be resent back in the JSON, and doesn't
        need any validation on it. This is pulled from @uniqueid from profile.xml
    """
    app_id = request.GET.get('app_id', '')
    build_profile_id = request.GET.get('build_profile_id', '')
    master_app_id = app_id
    try:
        info = GlobalAppConfig.get_latest_version_info(domain, app_id, build_profile_id)
    except (Http404, AssertionError):
        # If it's not a valid master app id, find it by talking to couch
        app = get_app_cached(domain, app_build_id)
        notify_exception(request, 'Received an invalid heartbeat request')
        master_app_id = app.origin_id if app else None
        info = GlobalAppConfig.get_latest_version_info(domain, app.origin_id, build_profile_id)

    info["app_id"] = app_id
    if master_app_id:
        if not toggles.SKIP_UPDATING_USER_REPORTING_METADATA.enabled(domain):
            update_user_reporting_data(app_build_id, app_id, build_profile_id, request.couch_user, request)

    if _should_force_log_submission(request):
        info['force_logs'] = True
    return JsonResponse(info)


def update_user_reporting_data(app_build_id, app_id, build_profile_id, couch_user, request):
    def _safe_int(val):
        try:
            return int(val)
        except:
            pass

    app_version = _safe_int(request.GET.get('app_version', ''))
    device_id = request.GET.get('device_id', '')
    last_sync_time = request.GET.get('last_sync_time', '')
    num_unsent_forms = _safe_int(request.GET.get('num_unsent_forms', ''))
    num_quarantined_forms = _safe_int(request.GET.get('num_quarantined_forms', ''))
    commcare_version = request.GET.get('cc_version', '')
    # if mobile cannot determine app version it sends -1
    if app_version == -1:
        app_version = None
    try:
        last_sync = adjust_text_to_datetime(last_sync_time)
    except iso8601.ParseError:
        try:
            last_sync = string_to_utc_datetime(last_sync_time)
        except (ValueError, OverflowError):
            last_sync = None

    if settings.USER_REPORTING_METADATA_BATCH_ENABLED:
        UserReportingMetadataStaging.add_heartbeat(
            request.domain, couch_user._id, app_id, app_build_id, last_sync, device_id,
            app_version, num_unsent_forms, num_quarantined_forms, commcare_version, build_profile_id
        )
    else:
        record = UserReportingMetadataStaging(domain=request.domain, user_id=couch_user._id, app_id=app_id,
            build_id=app_build_id, sync_date=last_sync, device_id=device_id, app_version=app_version,
            num_unsent_forms=num_unsent_forms, num_quarantined_forms=num_quarantined_forms,
            commcare_version=commcare_version, build_profile_id=build_profile_id,
            last_heartbeat=datetime.utcnow(), modified_on=datetime.utcnow())
        try:
            record.process_record(couch_user)
        except ResourceConflict:
            # https://sentry.io/dimagi/commcarehq/issues/521967014/
            couch_user = CouchUser.get(couch_user.user_id)
            record.process_record(couch_user)


def _should_force_log_submission(request):
    return DeviceLogRequest.is_pending(
        request.domain,
        request.couch_user.username
    )


@location_safe
@mobile_auth
@require_GET
def get_next_id(request, domain):
    bucket_id = request.GET.get('pool_id')
    session_id = request.GET.get('session_id')
    if bucket_id is None:
        return HttpResponseBadRequest("You must provide a pool_id parameter")
    return HttpResponse(SerialIdBucket.get_next(domain, bucket_id, session_id))


@quickcache(['domain', 'app_id'], timeout=ONE_DAY)
def get_recovery_measures_cached(domain, app_id):
    return [measure.to_mobile_json() for measure in
            MobileRecoveryMeasure.objects.filter(domain=domain, app_id=app_id)]


# Note: this endpoint does not require authentication
@location_safe
@require_GET
@toggles.MOBILE_RECOVERY_MEASURES.required_decorator()
def recovery_measures(request, domain, build_id):
    app_id = get_app_cached(domain, build_id).origin_id
    response = {
        "latest_apk_version": get_default_build_spec().version,
        "latest_ccz_version": get_latest_released_app_version(domain, app_id),
        "app_id": request.GET.get('app_id'),  # passed through unchanged
    }
    measures = get_recovery_measures_cached(domain, app_id)
    if measures:
        response["recovery_measures"] = measures
    return JsonResponse(response)<|MERGE_RESOLUTION|>--- conflicted
+++ resolved
@@ -100,12 +100,7 @@
 def app_aware_search(request, domain, app_id):
     """
     Accepts search criteria as GET params, e.g. "https://www.commcarehq.org/a/domain/phone/search/?a=b&c=d"
-<<<<<<< HEAD
-        Daterange can be specified in the format __range__YYYY-MM-DD__YYYY-MM-DD, which is
-            used by App manager case-search feature
-=======
         Daterange can be specified in the format __range__YYYY-MM-DD__YYYY-MM-DD
->>>>>>> 28b2f0bb
         Multiple values can be specified for a param, which will be searched with OR operator
 
     Returns results as a fixture with the same structure as a casedb instance.
