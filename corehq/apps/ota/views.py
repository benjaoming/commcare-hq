import os
from datetime import datetime
from distutils.version import LooseVersion

from django.conf import settings
from django.http import (
    Http404,
    HttpResponse,
    HttpResponseBadRequest,
    JsonResponse,
)
from django.utils.translation import ugettext as _
from django.views.decorators.csrf import csrf_exempt
from django.views.decorators.http import require_GET, require_POST

from couchdbkit import ResourceConflict
from iso8601 import iso8601
from tastypie.http import HttpTooManyRequests

from casexml.apps.case.cleanup import claim_case, get_first_claim
from casexml.apps.case.fixtures import CaseDBFixture
from casexml.apps.case.models import CommCareCase
from casexml.apps.phone.restore import (
    RestoreCacheSettings,
    RestoreConfig,
    RestoreParams,
)
from dimagi.utils.decorators.profile import profile_dump
from dimagi.utils.logging import notify_exception
from dimagi.utils.parsing import string_to_utc_datetime

from corehq import toggles
from corehq.apps.app_manager.dbaccessors import (
    get_app_cached,
    get_latest_released_app_version,
)
from corehq.apps.app_manager.models import GlobalAppConfig
from corehq.apps.builds.utils import get_default_build_spec
from corehq.apps.case_search.models import QueryMergeException
from corehq.apps.case_search.utils import CaseSearchCriteria
from corehq.apps.domain.decorators import (
    check_domain_migration,
    mobile_auth,
    mobile_auth_or_formplayer,
)
from corehq.apps.domain.models import Domain
from corehq.apps.es.case_search import flatten_result
from corehq.apps.locations.permissions import location_safe
from corehq.apps.ota.decorators import require_mobile_access
from corehq.apps.ota.rate_limiter import rate_limit_restore
from corehq.apps.users.models import CouchUser, UserReportingMetadataStaging
from corehq.const import ONE_DAY, OPENROSA_VERSION_MAP
from corehq.form_processor.exceptions import CaseNotFound
from corehq.form_processor.utils.xform import adjust_text_to_datetime
from corehq.middleware import OPENROSA_VERSION_HEADER
from corehq.util.quickcache import quickcache
from custom.icds.view_utils import check_app_access

from .models import DeviceLogRequest, MobileRecoveryMeasure, SerialIdBucket
from .utils import (
    demo_user_restore_response,
    get_restore_user,
    handle_401_response,
    is_permitted_to_restore,
)

PROFILE_PROBABILITY = float(os.getenv('COMMCARE_PROFILE_RESTORE_PROBABILITY', 0))
PROFILE_LIMIT = os.getenv('COMMCARE_PROFILE_RESTORE_LIMIT')
PROFILE_LIMIT = int(PROFILE_LIMIT) if PROFILE_LIMIT is not None else 1


@location_safe
@handle_401_response
@mobile_auth_or_formplayer
@require_mobile_access
@check_domain_migration
def restore(request, domain, app_id=None):
    """
    We override restore because we have to supply our own
    user model (and have the domain in the url)
    """
    if rate_limit_restore(domain):
        return HttpTooManyRequests()

    response, timing_context = get_restore_response(
        domain, request.couch_user, app_id, **get_restore_params(request))
    return response


@location_safe
@mobile_auth
@check_domain_migration
def search(request, domain):
    """
    Accepts search criteria as GET params, e.g. "https://www.commcarehq.org/a/domain/phone/search/?a=b&c=d"
    Returns results as a fixture with the same structure as a casedb instance.
    """
    criteria = request.GET.dict()
    try:
        case_type = criteria.pop('case_type')
    except KeyError:
        return HttpResponse('Search request must specify case type', status=400)
    try:
        case_search_criteria = CaseSearchCriteria(domain, case_type, criteria)
        search_es = case_search_criteria.search_es
    except QueryMergeException as e:
        return _handle_query_merge_exception(request, e)
    try:
        hits = search_es.run().raw_hits
    except Exception as e:
        return _handle_es_exception(request, e, case_search_criteria.query_addition_debug_details)

    # Even if it's a SQL domain, we just need to render the hits as cases, so CommCareCase.wrap will be fine
    cases = [CommCareCase.wrap(flatten_result(result, include_score=True)) for result in hits]
    fixtures = CaseDBFixture(cases).fixture
    return HttpResponse(fixtures, content_type="text/xml; charset=utf-8")


def _handle_query_merge_exception(request, exception):
    notify_exception(request, str(exception), details=dict(
        exception_type=type(exception),
        original_query=getattr(exception, "original_query", None),
        query_addition=getattr(exception, "query_addition", None)
    ))
    return HttpResponse(status=500)


def _handle_es_exception(request, exception, query_addition_debug_details):
    notify_exception(request, str(exception), details=dict(
        exception_type=type(exception),
        **query_addition_debug_details
    ))
    return HttpResponse(status=500)


@location_safe
@csrf_exempt
@require_POST
@mobile_auth
@check_domain_migration
def claim(request, domain):
    """
    Allows a user to claim a case that they don't own.
    """
    as_user = request.POST.get('commcare_login_as', None)
    as_user_obj = CouchUser.get_by_username(as_user) if as_user else None
    restore_user = get_restore_user(domain, request.couch_user, as_user_obj)

    case_id = request.POST.get('case_id', None)
    if case_id is None:
        return HttpResponse('A case_id is required', status=400)

    try:
        if get_first_claim(domain, restore_user.user_id, case_id):
            return HttpResponse('You have already claimed that {}'.format(request.POST.get('case_type', 'case')),
                                status=409)

        claim_case(domain, restore_user.user_id, case_id,
                   host_type=request.POST.get('case_type'),
                   host_name=request.POST.get('case_name'),
                   device_id=__name__ + ".claim")
    except CaseNotFound:
        return HttpResponse('The case "{}" you are trying to claim was not found'.format(case_id),
                            status=410)
    return HttpResponse(status=200)


def get_restore_params(request):
    """
    Given a request, get the relevant restore parameters out with sensible defaults
    """
    # not a view just a view util
    try:
        openrosa_headers = getattr(request, 'openrosa_headers', {})
        openrosa_version = openrosa_headers[OPENROSA_VERSION_HEADER]
    except KeyError:
        openrosa_version = request.GET.get('openrosa_version', None)
    if isinstance(openrosa_version, bytes):
        openrosa_version = openrosa_version.decode('utf-8')

    return {
        'since': request.GET.get('since'),
        'version': request.GET.get('version', "2.0"),
        'state': request.GET.get('state'),
        'items': request.GET.get('items') == 'true',
        'as_user': request.GET.get('as'),
        'overwrite_cache': request.GET.get('overwrite_cache') == 'true',
        'openrosa_version': openrosa_version,
        'device_id': request.GET.get('device_id'),
        'user_id': request.GET.get('user_id'),
        'case_sync': request.GET.get('case_sync'),
    }


@profile_dump('commcare_ota_get_restore_response.prof', probability=PROFILE_PROBABILITY, limit=PROFILE_LIMIT)
def get_restore_response(domain, couch_user, app_id=None, since=None, version='1.0',
                         state=None, items=False, force_cache=False,
                         cache_timeout=None, overwrite_cache=False,
                         as_user=None, device_id=None, user_id=None,
                         openrosa_version=None,
                         case_sync=None):
    """
    :param domain: Domain being restored from
    :param couch_user: User performing restore
    :param app_id: App ID of the app making the request
    :param since: ID of current sync log used to generate incremental sync
    :param version: Version of the sync response required
    :param state: Hash value of the current database of cases on the device for consistency checking
    :param items: Include item count if True
    :param force_cache: Force response to be cached
    :param cache_timeout: Override the default cache timeout of 1 hour.
    :param overwrite_cache: Ignore cached response if True
    :param as_user: Username of user to generate restore for (if different from current user)
    :param device_id: ID of device performing restore
    :param user_id: ID of user performing restore (used in case of deleted user with same username)
    :param openrosa_version:
    :param case_sync: Override default case sync algorithm
    :return: Tuple of (http response, timing context or None)
    """

    if user_id and user_id != couch_user.user_id:
        # sync with a user that has been deleted but a new
        # user was created with the same username and password
        from couchforms.openrosa_response import get_simple_response_xml
        from couchforms.openrosa_response import ResponseNature
        response = get_simple_response_xml(
            'Attempt to sync with invalid user.',
            ResponseNature.OTA_RESTORE_ERROR
        )
        return HttpResponse(response, content_type="text/xml; charset=utf-8", status=412), None

    is_demo_restore = couch_user.is_commcare_user() and couch_user.is_demo_user
    if is_demo_restore:
        # if user is in demo-mode, return demo restore
        return demo_user_restore_response(couch_user), None

    uses_login_as = bool(as_user)
    as_user_obj = CouchUser.get_by_username(as_user) if uses_login_as else None
    if uses_login_as and not as_user_obj:
        msg = _('Invalid restore as user {}').format(as_user)
        return HttpResponse(msg, status=401), None
    is_permitted, message = is_permitted_to_restore(
        domain,
        couch_user,
        as_user_obj,
    )
    if not is_permitted:
        return HttpResponse(message, status=401), None

    restore_user = get_restore_user(domain, couch_user, as_user_obj)
    if not restore_user:
        return HttpResponse('Could not find user', status=404), None

    project = Domain.get_by_name(domain)
    async_restore_enabled = (
        toggles.ASYNC_RESTORE.enabled(domain)
        and openrosa_version
        and LooseVersion(openrosa_version) >= LooseVersion(OPENROSA_VERSION_MAP['ASYNC_RESTORE'])
    )

    app = get_app_cached(domain, app_id) if app_id else None

    error_msg, status_code = check_app_access(domain, couch_user, app)
    if error_msg:
        return HttpResponse(_(error_msg), status=status_code), None
    restore_config = RestoreConfig(
        project=project,
        restore_user=restore_user,
        params=RestoreParams(
            sync_log_id=since,
            version=version,
            state_hash=state,
            include_item_count=items,
            app=app,
            device_id=device_id,
            openrosa_version=openrosa_version,
        ),
        cache_settings=RestoreCacheSettings(
            force_cache=force_cache or async_restore_enabled,
            cache_timeout=cache_timeout,
            overwrite_cache=overwrite_cache
        ),
        is_async=async_restore_enabled,
        case_sync=case_sync,
    )
    return restore_config.get_response(), restore_config.timing_context


@mobile_auth
@require_GET
def heartbeat(request, domain, app_build_id):
    """
    An endpoint for CommCare mobile to get latest CommCare APK and app version
        info. (Should serve from cache as it's going to be busy view)

    'app_build_id' (that comes from URL) can be id of any version of the app
    'app_id' (urlparam) is usually id of an app that is not a copy
        mobile simply needs it to be resent back in the JSON, and doesn't
        need any validation on it. This is pulled from @uniqueid from profile.xml
    """
    app_id = request.GET.get('app_id', '')
    build_profile_id = request.GET.get('build_profile_id', '')

<<<<<<< HEAD
    info = {"app_id": app_id}
    config = GlobalAppConfig.by_app_id(domain, app_id)

    def _get_version_info(app_config):
        return {
            "latest_apk_version": config.get_latest_apk_version(),
            "latest_ccz_version": config.get_latest_app_version(build_profile_id),
        }

    app = get_app_cached(domain, app_build_id)
=======
>>>>>>> 9dd31793
    try:
        info = GlobalAppConfig.get_latest_version_info(domain, app_id, build_profile_id)
    except (Http404, AssertionError):
        # If it's not a valid master app id, find it by talking to couch
        notify_exception(request, 'Received an invalid heartbeat request')
<<<<<<< HEAD
        config = GlobalAppConfig.by_app_id(domain, app.master_id)
        version_info = _get_version_info(config)
=======
        app = get_app_cached(domain, app_build_id)
        info = GlobalAppConfig.get_latest_version_info(domain, app.master_id, build_profile_id)
>>>>>>> 9dd31793

    info["app_id"] = app_id

    error_in_access = check_app_access(domain, request.couch_user, app)
    if not toggles.SKIP_UPDATING_USER_REPORTING_METADATA.enabled(domain) and not error_in_access[0]:
        update_user_reporting_data(app_build_id, app_id, build_profile_id, request.couch_user, request)

    if _should_force_log_submission(request):
        info['force_logs'] = True
    return JsonResponse(info)


def update_user_reporting_data(app_build_id, app_id, build_profile_id, couch_user, request):
    def _safe_int(val):
        try:
            return int(val)
        except:
            pass

    app_version = _safe_int(request.GET.get('app_version', ''))
    device_id = request.GET.get('device_id', '')
    last_sync_time = request.GET.get('last_sync_time', '')
    num_unsent_forms = _safe_int(request.GET.get('num_unsent_forms', ''))
    num_quarantined_forms = _safe_int(request.GET.get('num_quarantined_forms', ''))
    commcare_version = request.GET.get('cc_version', '')
    # if mobile cannot determine app version it sends -1
    if app_version == -1:
        app_version = None
    try:
        last_sync = adjust_text_to_datetime(last_sync_time)
    except iso8601.ParseError:
        try:
            last_sync = string_to_utc_datetime(last_sync_time)
        except (ValueError, OverflowError):
            last_sync = None

    if settings.USER_REPORTING_METADATA_BATCH_ENABLED:
        UserReportingMetadataStaging.add_heartbeat(
            request.domain, couch_user._id, app_id, app_build_id, last_sync, device_id,
            app_version, num_unsent_forms, num_quarantined_forms, commcare_version, build_profile_id
        )
    else:
        record = UserReportingMetadataStaging(domain=request.domain, user_id=couch_user._id, app_id=app_id,
            build_id=app_build_id, sync_date=last_sync, device_id=device_id, app_version=app_version,
            num_unsent_forms=num_unsent_forms, num_quarantined_forms=num_quarantined_forms,
            commcare_version=commcare_version, build_profile_id=build_profile_id,
            last_heartbeat=datetime.utcnow(), modified_on=datetime.utcnow())
        try:
            record.process_record(couch_user)
        except ResourceConflict:
            # https://sentry.io/dimagi/commcarehq/issues/521967014/
            couch_user = CouchUser.get(couch_user.user_id)
            record.process_record(couch_user)


def _should_force_log_submission(request):
    return DeviceLogRequest.is_pending(
        request.domain,
        request.couch_user.username
    )


@location_safe
@mobile_auth
@require_GET
def get_next_id(request, domain):
    bucket_id = request.GET.get('pool_id')
    session_id = request.GET.get('session_id')
    if bucket_id is None:
        return HttpResponseBadRequest("You must provide a pool_id parameter")
    return HttpResponse(SerialIdBucket.get_next(domain, bucket_id, session_id))


@quickcache(['domain', 'app_id'], timeout=ONE_DAY)
def get_recovery_measures_cached(domain, app_id):
    return [measure.to_mobile_json() for measure in
            MobileRecoveryMeasure.objects.filter(domain=domain, app_id=app_id)]


# Note: this endpoint does not require authentication
@location_safe
@require_GET
@toggles.MOBILE_RECOVERY_MEASURES.required_decorator()
def recovery_measures(request, domain, build_id):
    app_id = get_app_cached(domain, build_id).master_id
    response = {
        "latest_apk_version": get_default_build_spec().version,
        "latest_ccz_version": get_latest_released_app_version(domain, app_id),
        "app_id": request.GET.get('app_id'),  # passed through unchanged
    }
    measures = get_recovery_measures_cached(domain, app_id)
    if measures:
        response["recovery_measures"] = measures
    return JsonResponse(response)<|MERGE_RESOLUTION|>--- conflicted
+++ resolved
@@ -301,31 +301,13 @@
     app_id = request.GET.get('app_id', '')
     build_profile_id = request.GET.get('build_profile_id', '')
 
-<<<<<<< HEAD
-    info = {"app_id": app_id}
-    config = GlobalAppConfig.by_app_id(domain, app_id)
-
-    def _get_version_info(app_config):
-        return {
-            "latest_apk_version": config.get_latest_apk_version(),
-            "latest_ccz_version": config.get_latest_app_version(build_profile_id),
-        }
-
     app = get_app_cached(domain, app_build_id)
-=======
->>>>>>> 9dd31793
     try:
         info = GlobalAppConfig.get_latest_version_info(domain, app_id, build_profile_id)
     except (Http404, AssertionError):
         # If it's not a valid master app id, find it by talking to couch
         notify_exception(request, 'Received an invalid heartbeat request')
-<<<<<<< HEAD
-        config = GlobalAppConfig.by_app_id(domain, app.master_id)
-        version_info = _get_version_info(config)
-=======
-        app = get_app_cached(domain, app_build_id)
         info = GlobalAppConfig.get_latest_version_info(domain, app.master_id, build_profile_id)
->>>>>>> 9dd31793
 
     info["app_id"] = app_id
 
