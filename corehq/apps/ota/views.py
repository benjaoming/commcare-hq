from distutils.version import LooseVersion
from django.urls import reverse
from django.shortcuts import redirect
from django.utils.decorators import method_decorator
from django.utils.translation import ugettext_noop
from django.views.decorators.csrf import csrf_exempt
from django.views.decorators.http import require_POST

from dimagi.utils.logging import notify_exception
from django_prbac.utils import has_privilege
from casexml.apps.case.cleanup import claim_case, get_first_claim
from casexml.apps.case.fixtures import CaseDBFixture
from casexml.apps.case.models import CommCareCase
from casexml.apps.case.xml import V2
from corehq import toggles, privileges
from corehq.const import OPENROSA_VERSION_MAP, OPENROSA_DEFAULT_VERSION
from corehq.middleware import OPENROSA_VERSION_HEADER
from corehq.apps.app_manager.dbaccessors import get_app
from corehq.apps.case_search.models import CaseSearchConfig, merge_queries, CaseSearchQueryAddition, \
    SEARCH_QUERY_ADDITION_KEY, QueryMergeException
from corehq.apps.domain.decorators import (
    domain_admin_required,
    login_or_digest_or_basic_or_apikey,
    check_domain_migration,
    login_or_digest_or_basic_or_apikey_or_token,
)
from corehq.util.datadog.gauges import datadog_counter, datadog_gauge
from corehq.apps.domain.models import Domain
from corehq.apps.domain.views import DomainViewMixin, EditMyProjectSettingsView
from corehq.apps.es.case_search import CaseSearchES, flatten_result
from corehq.apps.hqwebapp.views import BaseSectionPageView
from corehq.apps.ota.forms import PrimeRestoreCacheForm, AdvancedPrimeRestoreCacheForm
from corehq.apps.ota.tasks import queue_prime_restore
from corehq.apps.users.models import CouchUser, CommCareUser
from corehq.apps.locations.permissions import location_safe
from corehq.form_processor.exceptions import CaseNotFound
from corehq.pillows.mappings.case_search_mapping import CASE_SEARCH_MAX_RESULTS
from corehq.util.view_utils import json_error
from dimagi.utils.decorators.memoized import memoized
from casexml.apps.phone.restore import RestoreConfig, RestoreParams, RestoreCacheSettings
from django.http import HttpResponse
from soil import MultipleTaskDownload

from .utils import (
    demo_user_restore_response, get_restore_user, is_permitted_to_restore,
    handle_401_response, update_device_id)


@location_safe
@json_error
@handle_401_response
@login_or_digest_or_basic_or_apikey_or_token()
@check_domain_migration
def restore(request, domain, app_id=None):
    """
    We override restore because we have to supply our own
    user model (and have the domain in the url)
    """
<<<<<<< HEAD
    update_device_id(request.couch_user, request.GET.get('device_id'))
    response, timing_context = get_restore_response(domain, request.couch_user, app_id, **get_restore_params(request))
=======
    couch_user = CouchUser.from_django_user_include_anonymous(domain, request.user)
    assert couch_user is not None, 'No couch user to use for restore'
    if toggles.ENIKSHAY.enabled(domain):
        update_device_id(couch_user, request.GET.get('device_id'))
    response, timing_context = get_restore_response(domain, couch_user, app_id, **get_restore_params(request))
>>>>>>> 32938efa
    tags = [
        u'domain:{}'.format(domain),
        u'status_code:{}'.format(response.status_code),
    ]
    datadog_counter('commcare.restores.count', tags=tags)
    if timing_context is not None:
        for timer in timing_context.to_list(exclude_root=True):
            # Only record leaf nodes so we can sum to get the total
            if timer.is_leaf_node:
                datadog_gauge(
                    'commcare.restores.timings',
                    timer.duration,
                    tags=tags + [u'segment:{}'.format(timer.name)],
                )

    return response


@location_safe
@json_error
@login_or_digest_or_basic_or_apikey()
@check_domain_migration
def search(request, domain):
    """
    Accepts search criteria as GET params, e.g. "https://www.commcarehq.org/a/domain/phone/search/?a=b&c=d"
    Returns results as a fixture with the same structure as a casedb instance.
    """
    criteria = request.GET.dict()
    try:
        case_type = criteria.pop('case_type')
    except KeyError:
        return HttpResponse('Search request must specify case type', status=400)
    try:
        include_closed = criteria.pop('include_closed')
    except KeyError:
        include_closed = False

    search_es = (CaseSearchES()
                 .domain(domain)
                 .case_type(case_type)
                 .size(CASE_SEARCH_MAX_RESULTS))

    if include_closed != 'True':
        search_es = search_es.is_closed(False)

    try:
        config = CaseSearchConfig.objects.get(domain=domain)
    except CaseSearchConfig.DoesNotExist as e:
        from corehq.util.soft_assert import soft_assert
        _soft_assert = soft_assert(
            to="{}@{}.com".format('frener', 'dimagi'),
            notify_admins=False, send_to_ops=False
        )
        _soft_assert(False, u"Someone in domain: {} tried accessing case search without a config".format(domain), e)
        config = CaseSearchConfig(domain=domain)

    query_addition_id = criteria.pop(SEARCH_QUERY_ADDITION_KEY, None)

    fuzzies = config.config.get_fuzzy_properties_for_case_type(case_type)
    for key, value in criteria.items():
        search_es = search_es.case_property_query(key, value, fuzzy=(key in fuzzies))

    query_addition_debug_details = {}
    try:
        search_es = _add_case_search_addition(
            request, domain, search_es, query_addition_id, query_addition_debug_details
        )
    except QueryMergeException as e:
        return _handle_query_merge_exception(request, e)
    try:
        results = search_es.values()
    except Exception as e:
        return _handle_es_exception(request, e, query_addition_debug_details)

    # Even if it's a SQL domain, we just need to render the results as cases, so CommCareCase.wrap will be fine
    cases = [CommCareCase.wrap(flatten_result(result)) for result in results]
    fixtures = CaseDBFixture(cases).fixture
    return HttpResponse(fixtures, content_type="text/xml")


def _add_case_search_addition(request, domain, search_es, query_addition_id, query_addition_debug_details):
    if query_addition_id:
        query_addition = CaseSearchQueryAddition.objects.get(id=query_addition_id, domain=domain)
        query_addition_debug_details['original_query'] = search_es.get_query()
        query_addition_debug_details['query_addition'] = query_addition.query_addition
        new_query = merge_queries(search_es.get_query(), query_addition.query_addition)
        query_addition_debug_details['new_query'] = new_query
        search_es = search_es.set_query(new_query)
    return search_es


def _handle_query_merge_exception(request, exception):
    notify_exception(request, exception.message, details=dict(
        exception_type=type(exception),
        original_query=getattr(exception, "original_query", None),
        query_addition=getattr(exception, "query_addition", None)
    ))
    return HttpResponse(status=500)


def _handle_es_exception(request, exception, query_addition_debug_details):
    notify_exception(request, exception, details=dict(
        exception_type=type(exception),
        **query_addition_debug_details
    ))
    return HttpResponse(status=500)


@location_safe
@csrf_exempt
@require_POST
@json_error
@login_or_digest_or_basic_or_apikey()
@check_domain_migration
def claim(request, domain):
    """
    Allows a user to claim a case that they don't own.
    """
    as_user = request.POST.get('commcare_login_as', None)
    restore_user = get_restore_user(domain, request.couch_user, as_user)

    case_id = request.POST.get('case_id', None)
    if case_id is None:
        return HttpResponse('A case_id is required', status=400)

    try:
        if (
            request.session.get('last_claimed_case_id') == case_id or
            get_first_claim(domain, restore_user.user_id, case_id)
        ):
            return HttpResponse('You have already claimed that {}'.format(request.POST.get('case_type', 'case')),
                                status=409)

        claim_case(domain, restore_user.user_id, case_id,
                   host_type=request.POST.get('case_type'), host_name=request.POST.get('case_name'))
    except CaseNotFound:
        return HttpResponse('The case "{}" you are trying to claim was not found'.format(case_id),
                            status=410)
    request.session['last_claimed_case_id'] = case_id
    return HttpResponse(status=200)


def get_restore_params(request):
    """
    Given a request, get the relevant restore parameters out with sensible defaults
    """
    # not a view just a view util
    try:
        openrosa_headers = getattr(request, 'openrosa_headers', {})
        openrosa_version = openrosa_headers[OPENROSA_VERSION_HEADER]
    except KeyError:
        openrosa_version = request.GET.get('openrosa_version', OPENROSA_DEFAULT_VERSION)

    return {
        'since': request.GET.get('since'),
        'version': request.GET.get('version', "1.0"),
        'state': request.GET.get('state'),
        'items': request.GET.get('items') == 'true',
        'as_user': request.GET.get('as'),
        'has_data_cleanup_privelege': has_privilege(request, privileges.DATA_CLEANUP),
        'overwrite_cache': request.GET.get('overwrite_cache') == 'true',
        'openrosa_version': openrosa_version,
    }


def get_restore_response(domain, couch_user, app_id=None, since=None, version='1.0',
                         state=None, items=False, force_cache=False,
                         cache_timeout=None, overwrite_cache=False,
                         force_restore_mode=None,
                         as_user=None,
                         has_data_cleanup_privelege=False,
                         openrosa_version=OPENROSA_DEFAULT_VERSION):
    # not a view just a view util
    is_permitted, message = is_permitted_to_restore(
        domain,
        couch_user,
        as_user,
        has_data_cleanup_privelege,
    )
    if not is_permitted:
        return HttpResponse(message, status=401), None

    if couch_user.is_commcare_user() and couch_user.is_demo_user:
        # if user is in demo-mode, return demo restore
        return demo_user_restore_response(couch_user), None

    restore_user = get_restore_user(domain, couch_user, as_user)
    if not restore_user:
        return HttpResponse('Could not find user', status=404), None

    project = Domain.get_by_name(domain)
    app = get_app(domain, app_id) if app_id else None
    async_restore_enabled = (
        toggles.ASYNC_RESTORE.enabled(domain) and
        LooseVersion(openrosa_version) >= LooseVersion(OPENROSA_VERSION_MAP['ASYNC_RESTORE'])
    )
    restore_config = RestoreConfig(
        project=project,
        restore_user=restore_user,
        params=RestoreParams(
            sync_log_id=since,
            version=version,
            state_hash=state,
            include_item_count=items,
            app=app,
        ),
        cache_settings=RestoreCacheSettings(
            force_cache=force_cache or async_restore_enabled,
            cache_timeout=cache_timeout,
            overwrite_cache=overwrite_cache
        ),
        async=async_restore_enabled
    )
    return restore_config.get_response(), restore_config.timing_context


class PrimeRestoreCacheView(BaseSectionPageView, DomainViewMixin):
    page_title = ugettext_noop("Speed up 'Sync with Server'")
    section_name = ugettext_noop("Project Settings")
    urlname = 'prime_restore_cache'
    template_name = "ota/prime_restore_cache.html"

    @method_decorator(domain_admin_required)
    @method_decorator(toggles.PRIME_RESTORE.required_decorator())
    def dispatch(self, *args, **kwargs):
        return super(PrimeRestoreCacheView, self).dispatch(*args, **kwargs)

    @property
    def main_context(self):
        main_context = super(PrimeRestoreCacheView, self).main_context
        main_context.update({
            'domain': self.domain,
        })
        main_context.update({
            'is_project_settings': True,
        })
        return main_context

    @property
    @memoized
    def page_url(self):
        if self.urlname:
            return reverse(self.urlname, args=[self.domain])

    @property
    @memoized
    def section_url(self):
        return reverse(EditMyProjectSettingsView.urlname, args=[self.domain])

    @property
    @memoized
    def form(self):
        if self.request.method == 'POST':
            return PrimeRestoreCacheForm(self.request.POST)
        return PrimeRestoreCacheForm()

    @property
    def page_context(self):
        return {
            'form': self.form,
        }

    def post(self, request, *args, **kwargs):
        if self.form.is_valid():
            return self.form_valid()
        return self.get(request, *args, **kwargs)

    def form_valid(self):
        res = queue_prime_restore(
            self.domain,
            CommCareUser.ids_by_domain(self.domain),
            version=V2,
            cache_timeout_hours=24,
            overwrite_cache=True,
            check_cache_only=False
        )
        download = MultipleTaskDownload()
        download.set_task(res)
        download.save()

        return redirect('hq_soil_download', self.domain, download.download_id)


class AdvancedPrimeRestoreCacheView(PrimeRestoreCacheView):
    template_name = "ota/advanced_prime_restore_cache.html"
    urlname = 'advanced_prime_restore_cache'

    @property
    @memoized
    def form(self):
        if self.request.method == 'POST':
            return AdvancedPrimeRestoreCacheForm(self.request.POST)
        return AdvancedPrimeRestoreCacheForm()

    def form_valid(self):
        if self.form.cleaned_data['all_users']:
            user_ids = CommCareUser.ids_by_domain(self.domain)
        else:
            user_ids = self.form.user_ids

        res = queue_prime_restore(
            self.domain,
            user_ids,
            version=V2,
            cache_timeout_hours=24,
            overwrite_cache=self.form.cleaned_data['overwrite_cache'],
            check_cache_only=self.form.cleaned_data['check_cache_only']
        )
        download = MultipleTaskDownload()
        download.set_task(res)
        download.save()

        return redirect('hq_soil_download', self.domain, download.download_id)<|MERGE_RESOLUTION|>--- conflicted
+++ resolved
@@ -56,16 +56,9 @@
     We override restore because we have to supply our own
     user model (and have the domain in the url)
     """
-<<<<<<< HEAD
-    update_device_id(request.couch_user, request.GET.get('device_id'))
+    if toggles.ENIKSHAY.enabled(domain):
+        update_device_id(request.couch_user, request.GET.get('device_id'))
     response, timing_context = get_restore_response(domain, request.couch_user, app_id, **get_restore_params(request))
-=======
-    couch_user = CouchUser.from_django_user_include_anonymous(domain, request.user)
-    assert couch_user is not None, 'No couch user to use for restore'
-    if toggles.ENIKSHAY.enabled(domain):
-        update_device_id(couch_user, request.GET.get('device_id'))
-    response, timing_context = get_restore_response(domain, couch_user, app_id, **get_restore_params(request))
->>>>>>> 32938efa
     tags = [
         u'domain:{}'.format(domain),
         u'status_code:{}'.format(response.status_code),
