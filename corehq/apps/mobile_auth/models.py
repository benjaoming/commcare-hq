--- conflicted
+++ resolved
@@ -15,7 +15,6 @@
     return generate_aes_key().decode('utf-8')
 
 
-<<<<<<< HEAD
 class MobileAuthKeyRecord(models.Model):
     """
 
@@ -23,11 +22,7 @@
     (from https://github.com/dimagi/commcare/wiki/CentralAuthAPI)
 
     """
-    uuid = models.UUIDField(primary_key=True, db_index=True, default=_default_uuid, db_column='id')
-=======
-class SQLMobileAuthKeyRecord(SyncSQLToCouchMixin, models.Model):
     id = models.UUIDField(primary_key=True, default=_default_uuid)
->>>>>>> 5ad2323c
     domain = models.CharField(max_length=126, null=False, db_index=True)
     user_id = models.CharField(max_length=255, null=False, db_index=True)
 
@@ -36,26 +31,6 @@
     type = models.CharField(null=False, max_length=32, choices=[('AES256', 'AES256')], default='AES256')
     key = models.CharField(null=False, max_length=127, default=_default_key)
 
-<<<<<<< HEAD
-=======
-    class Meta:
-        db_table = "mobile_auth_mobileauthkeyrecord"
-
-    _migration_couch_id_name = "id"
-
-    @property
-    def uuid(self):
-        return self.id
-
-    @classmethod
-    def _migration_get_couch_model_class(cls):
-        return MobileAuthKeyRecord
-
-    @classmethod
-    def _migration_get_fields(cls):
-        return ["domain", "user_id", "valid", "expires", "type", "key"]
-
->>>>>>> 5ad2323c
     @classmethod
     def key_for_time(cls, domain, user_id, now):
         return cls.objects.filter(domain=domain, user_id=user_id, valid__lte=now).order_by('-valid').first()