--- conflicted
+++ resolved
@@ -2,8 +2,5 @@
 from .test_location_types import *
 from .test_locations import *
 from .test_products_at_location import *
-<<<<<<< HEAD
 from .test_site_code import *
-=======
-from .test_location_set import *
->>>>>>> 9b5412bf
+from .test_location_set import *