{% extends "hqwebapp/base_section.html" %}
{% load hq_shared_tags %}
{% load i18n %}

{% requirejs_main 'locations/js/location_types' %}

{% block page_content %}
  {% initial_page_data 'location_types' location_types %}
  {% initial_page_data 'commtrack_enabled' commtrack_enabled %}
  <div class="row">
    <div class="col-sm-8">
      <h2>{% trans "Organization Levels" %}</h2>
      <p>
        {% blocktrans %}
          Organization Levels allow you to configure the different types of
          locations within your project (districts, facilities, front line
          workers, etc.). Locations can own data and cases, view child
          location's data or simply be used for aggregation. Once you've
          defined your organization structure types, you'll be able to define
          the organization structure for your project. Learn more about
          Organizations on our <a href="https://help.commcarehq.org/display/commcarepublic/Organizations">Help Site</a>.
        {% endblocktrans %}
      </p>
    </div>
  </div>
  <form id="settings" class="form form-horizontal" method="post">
    {% csrf_token %}
    <fieldset>
      <div class="col-sm-12">
        <div class="form-group">
          <button type="submit" class="btn btn-default pull-right" disabled>
            {% trans "Save" %}
          </button>
          <button type="button" class="btn btn-primary" data-bind="click: new_loctype">
            <i class="fa fa-plus"></i> {% trans "New Organization Level" %}
          </button>
          <hr />
          <div class="pull-right">
            <label>
              <input type="checkbox" data-bind="checked:advanced_mode"/>
              {% trans "Advanced mode" %}
            </label>
          </div>
          <div class="alert alert-danger" style="display: none"
               data-bind="visible: loc_types_error">
            {% trans "Organization Levels cannot be their own ancestors." %}
          </div>
          <table class="table table-striped table-bordered">
            <thead>
            <tr>
              <th>{% trans "Organization Level" %}</th>
              <th>
                {% trans "Parent Level" %}
                <span class="hq-help-template"
                      data-title="{% trans "Parent Type" %}"
                      data-content="{% blocktrans %}
                                              This controls which parent this organization level
                                              must have. You can use this to setup a organization
                                              level that can have different types of children.
                                          {% endblocktrans %}">
                                    </span>
              </th>
              <th data-bind="visible: advanced_mode">
                {% trans "Type Code" %}
              </th>
              <th data-bind="visible: advanced_mode">
                {% trans "Level to expand from" %}
                <span class="hq-help-template"
                      data-title="{% trans "Level to expand from" %}"
                      data-content="{% blocktrans %}
                                                        <p>When directly accessing locations in your app, this controls the level below which all possible locations are available.</p>
                                                        <p>The default is to make the user's location's ancestors and all descendants available</p>
                                          {% endblocktrans %}">
                                    </span>
              </th>
              <th data-bind="visible: advanced_mode">
                {% trans "Level to expand to" %}
                <span class="hq-help-template"
                      data-title="{% trans "Level to expand to" %}"
                      data-content="{% blocktrans %}
                                                        <p>When directly accessing locations in your app, this controls the depth of locations available.</p>
                                                        <p>This can reduce the sync size and time - for example, a user at the State level may not need to see all Cities in that state.</p>
                                                        <p>The default is to make the user's location's ancestors and all descendants available.</p>
                                          {% endblocktrans %}">
                                    </span>
              </th>
              <th data-bind="visible: advanced_mode">
                {% trans "Include without expanding" %}
                <span class="hq-help-template"
                      data-title="{% trans "Include without expanding" %}"
                      data-content="{% blocktrans %}
                                                        <p>Force sync all locations of this level and their ancestors.</p>
                                                        <p>This is useful if you require some high level information in your app, like all the state names, but don't want to sync all the descendants of that location</p>
                                          {% endblocktrans %}">
                                    </span>
              </th>
              <th data-bind="visible: advanced_mode">
                {% trans "Include only" %}
                <span class="hq-help-template"
                      data-title="{% trans "Include only" %}"
                      data-content="{% blocktrans %}
                                              <p>Include only locations of the specified types.</p>
                                              <p>Every type you select must also have its parent included.</p>
                                          {% endblocktrans %}">
                                    </span>
              </th>
<<<<<<< HEAD
=======
              {% if commtrack_enabled %}
                <th>
                  {% trans "Tracks Stock" %}
                  <span class="hq-help-template"
                        data-title="{% trans "Tracks Stock" %}"
                        data-content="{% blocktrans %}
                                        Does this location keep inventory and track stock?
                                        Note that changing this property will update all
                                        locations of this level accordingly.
                                      {% endblocktrans %}">
                  </span>
                </th>
              {% endif %}
>>>>>>> 9eb868b8
              <th>
                {% trans "Owns Cases" %}
                <span class="hq-help-template"
                      data-title="{% trans "Owns Cases" %}"
                      data-content="{% blocktrans %}
                                              <p>Determines if locations at this level should own cases;
                                              this will allow sharing of cases among any users assigned to a
                                              location at this level.</p>
                                              <p>In order for this to work, you need to make sure you have enabled
                                              Case Sharing in your App settings.
                                              Please see the <a href='https://confluence.dimagi.com/display/commcarepublic/Case+Sharing' target='_blank'>help site</a>
                                              for more details.</p>
                                          {% endblocktrans %}">
                                    </span>
              </th>
              <th>
                {% trans "View Child Data" %}
                <span class="hq-help-template"
                      data-title="{% trans "View Child Data" %}"
                      data-content="{% blocktrans %}
                                              <p>Indicates if users assigned to this level should be able to see and update cases owned by levels below them.</p>
                                              <p>In order for this to work, you need to make sure you have enabled
                                              Case Sharing in your App settings.
                                              Please see the <a href='https://confluence.dimagi.com/display/commcarepublic/Case+Sharing' target='_blank'>help site</a>
                                              for more details.</p>
                                          {% endblocktrans %}">
                                    </span>
              </th>
              <th></th>
            </tr>
            </thead>
            <tbody data-bind="foreach: loc_types">
            <tr data-bind="bind_element: Object()">
              <td class="form-group" data-bind="css: { 'has-error': name_error() || duplicate_name_error() }">
                <input class="loctype_name form-control" data-bind="value: name" type="text" />
                <div class="help-block" data-bind="visible: name_error">
                  {% trans "Required" %}
                </div>
                <div class="help-block" data-bind="visible: duplicate_name_error">
                  {% trans "This field must be unique" %}
                </div>
              </td>
              <td class="form-group">
                <select class="form-control"
                        data-bind="options: $root.loc_type_options($data),
                                                   optionsText: 'name',
                                                   optionsValue: 'pk',
                                                   value: parent_type,
                                                   optionsCaption: '\u2013top level\u2013'">
                </select>
              </td>
              <td class="form-group" data-bind="visible: $parent.advanced_mode,
                                                              css: { 'has-error': duplicate_code_error }">
                <input class="form-control typecode" data-bind="value: code" type="text" />
                <div class="help-block" data-bind="visible: duplicate_code_error">
                  {% trans "This field must be unique" %}
                </div>
              </td>
              <td class="form-group" data-bind="visible: $parent.advanced_mode">
                <select class="form-control"
                        data-bind="options: $data.expand_from_options(),
                                                   optionsText: 'name',
                                                   optionsValue: 'pk',
                                                   value: expand_from,
                                                   optionsCaption: '\u2013{%trans 'default'%} (' + name() + ')\u2013'">
                </select>
              </td>
              <td class="form-group" data-bind="visible: $parent.advanced_mode">
                <select class="form-control"
                        data-bind="options: $data.expand_to_options().children,
                                                   optionsText: 'name',
                                                   optionsValue: 'pk',
                                                   value: expand_to,
                                                   optionsCaption: '\u2013{%trans 'default'%} (' + $data.expand_to_options().leaf.name() + ')\u2013'">
                </select>
              </td>
              <td class="form-group" data-bind="visible: $parent.advanced_mode">
                <select class="form-control"
                        data-bind="options: $data.include_without_expanding_options(),
                                                   optionsText: 'name',
                                                   optionsValue: 'pk',
                                                   value: include_without_expanding,
                                                   optionsCaption: '\u2013{%trans 'none' %}\u2013'">
                </select>
              </td>
              <td class="form-group" data-bind="visible: $parent.advanced_mode">
                <select multiple="true" class="include-only form-control"
                        data-bind="options: $data.include_only_options(),
                                                   optionsText: 'name',
                                                   optionsValue: 'pk',
                                                   selectedOptions: include_only,
                                                   optionsCaption: '\u2013{%trans 'all' %}\u2013'">
                </select>
              </td>
              {% if commtrack_enabled %}
                <td>
                  <input data-bind="checked: tracks_stock" type="checkbox" />
                </td>
              {% endif %}
              <td>
                <input data-bind="checked: shares_cases" type="checkbox" />
              </td>
              <td>
                <input data-bind="checked: view_descendants" type="checkbox" />
              </td>
              <td>
                <button type="button" class="btn btn-danger" data-bind="click: $root.remove_loctype">
                  <i class="fa fa-trash"></i> {% trans "Remove" %}
                </button>
              </td>
            </tr>
            </tbody>
          </table>
        </div>
      </div>
    </fieldset>
    <input name="json" type="hidden" data-bind="value: json_payload" />
  </form>

{% endblock %}<|MERGE_RESOLUTION|>--- conflicted
+++ resolved
@@ -104,8 +104,6 @@
                                           {% endblocktrans %}">
                                     </span>
               </th>
-<<<<<<< HEAD
-=======
               {% if commtrack_enabled %}
                 <th>
                   {% trans "Tracks Stock" %}
@@ -119,7 +117,6 @@
                   </span>
                 </th>
               {% endif %}
->>>>>>> 9eb868b8
               <th>
                 {% trans "Owns Cases" %}
                 <span class="hq-help-template"
