--- conflicted
+++ resolved
@@ -43,12 +43,7 @@
     login_and_domain_required,
 )
 
-<<<<<<< HEAD
-from corehq.apps.export.utils import get_default_export_settings_for_user
-=======
-from corehq.apps.accounting.utils.subscription import get_account_or_404
 from corehq.apps.export.utils import get_default_export_settings_for_domain
->>>>>>> 9f179fab
 from corehq.apps.hqwebapp.views import CRUDPaginatedViewMixin
 from corehq.const import USER_DATE_FORMAT
 
@@ -118,24 +113,13 @@
 @require_enterprise_admin
 @login_and_domain_required
 def enterprise_settings(request, domain):
-<<<<<<< HEAD
-    export_settings = get_default_export_settings_for_user(request.user.username, domain)
+    export_settings = get_default_export_settings_for_domain(domain)
 
     if request.method == 'POST':
         form = EnterpriseSettingsForm(request.POST, domain=domain, account=request.account,
                                       username=request.user.username, export_settings=export_settings)
     else:
-        form = EnterpriseSettingsForm(domain=domain, account=request.account, username=request.user.username,
-=======
-    account = get_account_or_404(request, domain)
-    export_settings = get_default_export_settings_for_domain(domain)
-
-    if request.method == 'POST':
-        form = EnterpriseSettingsForm(request.POST, domain=domain, account=account,
->>>>>>> 9f179fab
-                                      export_settings=export_settings)
-    else:
-        form = EnterpriseSettingsForm(domain=domain, account=account, export_settings=export_settings)
+        form = EnterpriseSettingsForm(domain=domain, account=request.account, export_settings=export_settings)
 
     context = {
         'account': request.account,
@@ -155,15 +139,8 @@
 @login_and_domain_required
 @require_POST
 def edit_enterprise_settings(request, domain):
-<<<<<<< HEAD
-    export_settings = get_default_export_settings_for_user(request.user.username, domain)
-    form = EnterpriseSettingsForm(request.POST, username=request.user.username, domain=domain,
-                                  account=request.account, export_settings=export_settings)
-=======
-    account = get_account_or_404(request, domain)
     export_settings = get_default_export_settings_for_domain(domain)
-    form = EnterpriseSettingsForm(request.POST, domain=domain, account=account, export_settings=export_settings)
->>>>>>> 9f179fab
+    form = EnterpriseSettingsForm(request.POST, domain=domain, account=request.account, export_settings=export_settings)
 
     if form.is_valid():
         form.save(request.account)
