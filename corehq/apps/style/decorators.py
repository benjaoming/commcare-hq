from functools import wraps
from corehq.apps.style.utils import set_bootstrap_version3
from crispy_forms.utils import set_template_pack


def use_bootstrap3(view_func):
    """Use this decorator on the dispatch method of a TemplateView subclass
    to enable Bootstrap3 features for the included template. This makes sure
    that all crispy forms are in Boostrap3 mode, for instance.

    Example:

    @use_bootstrap3
    def dispatch(self, request, *args, **kwargs):
        return super(MyView, self).dispatch(request, *args, **kwargs)
    """
    @wraps(view_func)
    def _wrapped(class_based_view, request, *args, **kwargs):
        # set bootstrap version in thread local
        set_bootstrap_version3()
        # set crispy forms template in thread local
        set_template_pack('bootstrap3')
        return view_func(class_based_view, request, *args, **kwargs)
    return _wrapped


def use_select2(view_func):
    """Use this decorator on the dispatch method of a TemplateView subclass
    to enable the inclusion of the select2 js library at the base template.

    Example:

    @use_select2
    def dispatch(self, request, *args, **kwargs):
        return super(MyView, self).dispatch(request, *args, **kwargs)
    """
    @wraps(view_func)
    def _wrapped(class_based_view, request, *args, **kwargs):
        request.use_select2 = True
        return view_func(class_based_view, request, *args, **kwargs)
    return _wrapped


def use_select2_v4(view_func):
    """Use this decorator on the dispatch method of a TemplateView subclass
    to enable the inclusion of the 4.0 Version of select2 js library at
    the base template. (4.0 is still in testing phase)

    Example:

    @use_select2_v4
    def dispatch(self, request, *args, **kwargs):
        return super(MyView, self).dispatch(request, *args, **kwargs)
    """
    @wraps(view_func)
    def _wrapped(class_based_view, request, *args, **kwargs):
        request.use_select2_v4 = True
        return view_func(class_based_view, request, *args, **kwargs)
    return _wrapped


def use_knockout_js(view_func):
    """Use this decorator on the dispatch method of a TemplateView subclass
    to enable the inclusion of the knockout_js library at the base template
    level.

    Example:

    @use_knockout_js
    def dispatch(self, request, *args, **kwargs):
        return super(MyView, self).dispatch(request, *args, **kwargs)
    """
    @wraps(view_func)
    def _wrapped(class_based_view, request, *args, **kwargs):
        request.use_knockout_js = True
        return view_func(class_based_view, request, *args, **kwargs)
    return _wrapped


def upgrade_knockout_js(view_func):
    """Use this decorator on the dispatch method of a TemplateView subclass
    to enable the inclusion of the knockout_js 3.1 library at the base template
    level, for bootstrap 2 templates (during phase out).

    Example:

    @upgrade_knockout_js
    def dispatch(self, request, *args, **kwargs):
        return super(MyView, self).dispatch(request, *args, **kwargs)
    """
    @wraps(view_func)
    def _wrapped(class_based_view, request, *args, **kwargs):
        request.upgrade_knockout_js = True
        return view_func(class_based_view, request, *args, **kwargs)
    return _wrapped


def use_nvd3(view_func):
    """Use this decorator on the dispatch method of a TemplateView subclass
    to enable the inclusion of the nvd3 library at the base template
    level. nvd3 is a library of charts for d3.

    Example:

    @use_nvd3
    def dispatch(self, request, *args, **kwargs):
        return super(MyView, self).dispatch(request, *args, **kwargs)
    """
    @wraps(view_func)
    def _wrapped(class_based_view, request, *args, **kwargs):
        request.use_nvd3 = True
        return view_func(class_based_view, request, *args, **kwargs)
    return _wrapped


def use_daterangepicker(view_func):
    """Use this decorator on the dispatch method of a TemplateView subclass
    to enable the inclusion of the daterangepicker library at the base template
    level.

    Example:

    @use_daterangepicker
    def dispatch(self, request, *args, **kwargs):
        return super(MyView, self).dispatch(request, *args, **kwargs)
    """
    @wraps(view_func)
    def _wrapped(class_based_view, request, *args, **kwargs):
        request.use_daterangepicker = True
        return view_func(class_based_view, request, *args, **kwargs)
    return _wrapped


<<<<<<< HEAD
def use_datatables(view_func):
    """Use this decorator on the dispatch method of a TemplateView subclass
    to enable the inclusion of the datatables library at the base template
=======
def use_jquery_ui(view_func):
    """Use this decorator on the dispatch method of a TemplateView subclass
    to enable the inclusion of the jquery-ui library at the base template
>>>>>>> a2263f53
    level.

    Example:

<<<<<<< HEAD
    @use_datatables
=======
    @use_jquery_ui
>>>>>>> a2263f53
    def dispatch(self, request, *args, **kwargs):
        return super(MyView, self).dispatch(request, *args, **kwargs)
    """
    @wraps(view_func)
    def _wrapped(class_based_view, request, *args, **kwargs):
<<<<<<< HEAD
        request.use_datatables = True
=======
        request.use_jquery_ui = True
>>>>>>> a2263f53
        return view_func(class_based_view, request, *args, **kwargs)
    return _wrapped<|MERGE_RESOLUTION|>--- conflicted
+++ resolved
@@ -131,33 +131,36 @@
     return _wrapped
 
 
-<<<<<<< HEAD
 def use_datatables(view_func):
     """Use this decorator on the dispatch method of a TemplateView subclass
     to enable the inclusion of the datatables library at the base template
-=======
-def use_jquery_ui(view_func):
-    """Use this decorator on the dispatch method of a TemplateView subclass
-    to enable the inclusion of the jquery-ui library at the base template
->>>>>>> a2263f53
     level.
 
     Example:
 
-<<<<<<< HEAD
     @use_datatables
-=======
-    @use_jquery_ui
->>>>>>> a2263f53
     def dispatch(self, request, *args, **kwargs):
         return super(MyView, self).dispatch(request, *args, **kwargs)
     """
     @wraps(view_func)
     def _wrapped(class_based_view, request, *args, **kwargs):
-<<<<<<< HEAD
         request.use_datatables = True
-=======
+        return view_func(class_based_view, request, *args, **kwargs)
+    return _wrapped
+
+
+def use_jquery_ui(view_func):
+    """Use this decorator on the dispatch method of a TemplateView subclass
+    to enable the inclusion of the jquery-ui library at the base template
+    level.
+
+    Example:
+    @use_jquery_ui
+    def dispatch(self, request, *args, **kwargs):
+        return super(MyView, self).dispatch(request, *args, **kwargs)
+    """
+    @wraps(view_func)
+    def _wrapped(class_based_view, request, *args, **kwargs):
         request.use_jquery_ui = True
->>>>>>> a2263f53
         return view_func(class_based_view, request, *args, **kwargs)
     return _wrapped