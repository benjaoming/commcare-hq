{% load i18n %}
{% load hq_shared_tags %}
{% if request.user.is_authenticated %}
    <div class="modal fade" id="modalReportIssue">
        <div class="modal-dialog">
            <form id="hqwebapp-bugReportForm"
                  action="{% url "bug_report" %}"
                  method="post"
                  enctype="multipart/form-data"
                  role="form">
                {% csrf_token %}
                <input type="hidden" id="bug-report-url" name="url"/>
                <input type="hidden" id="bug-report-username" name="username" value="{{ user.username }}"/>
                <input type="hidden" id="bug-report-domain" name="domain" value="{{ domain }}"/>
                <input type="hidden" id="bug-report-app_id" name="app_id" value="{{ app.id }}"/>
            <div class="modal-content">
                <div class="modal-header">
                    <button type="button" class="close" data-dismiss="modal"><span aria-hidden="true">&times;</span><span class="sr-only">{% trans 'Close' %}</span></button>
                    <h4 class="modal-title">{% trans "Report an Issue with CommCare HQ" %}</h4>
                </div>
                <div class="modal-body">
                    <div class="form-horizontal">
                        <div class="form-group" id="bug-report-subject-form-group">
                            <label for="bug-report-subject"
                                   class="col-sm-3 control-label">{% trans "Short Description" %}</label>
                            <div class="col-sm-9">
                                <input type="text"
                                       class="form-control"
                                       name="subject"
                                       id="bug-report-subject"
                                       placeholder="{% trans 'One Sentence Description of Issue' %}">
                                <span class="label label-danger hide">
                                        <i class="fa fa-warning"></i> {% trans 'Please give us some information about the issue' %}
                                </span>
                            </div>
                        </div>
                        <div class="form-group">
                            <label for="bug-report-message"
                                   class="col-sm-3 control-label">{% trans "Full Description" %}</label>
                            <div class="col-sm-9">
                                <textarea name="message"
                                          class="form-control"
                                          id="bug-report-message"
                                          rows="3"
                                          placeholder="{% trans "Please try to include as much information as possible." %}"></textarea>
                            </div>
                        </div>

                        {% if request.couch_user.is_commcare_user %}
                        <div class="form-group" id="bug-report-email-form-group">
                            <label class="col-sm-3 control-label" for="bug-report-email">{% trans "Email" %}
                            </label>
                            <div class="col-sm-9">
                                <input type="text"
                                       name="email"
                                       class="form-control"
                                       id="bug-report-email">
                                <p class="help-block">
                                    {% blocktrans %}
                                        Please enter your email here so that we can follow up with you regarding this issue
                                    {% endblocktrans %}
                                    <span class="label label-danger hide">
                                        <i class="fa fa-warning"></i> {% trans 'Incorrect Format' %}
                                    </span>
                                </p>
                            </div>
                        </div>
                        {% endif %}

                        <div class="form-group" id="bug-report-cc-form-group">
                            <label for="bug-report-cc"
                                   class="col-sm-3 control-label">{% trans "Other recipients (optional)" %}</label>
                            <div class="col-sm-9">
                                <input type="text"
                                       name="cc"
                                       class="form-control"
                                       id="bug-report-cc"
                                       placeholder="ex: admin@commcarehq.org, test@commcarehq.org" />
                                <p class="help-block">
                                    {% blocktrans %}
                                        Comma-separated email addresses of others you want to notify about this issue.
                                    {% endblocktrans %}
                                    <span class="label label-danger hide">
                                        <i class="fa fa-warning"></i> {% trans 'Incorrect Format' %}
                                    </span>
                                </p>
                            </div>
                        </div>
                        <div class="form-group">
                            <label for="bug-report-file"
                                   class="col-sm-3 control-label">{% trans 'Upload file' %}</label>
                            <div class="col-sm-9">
                                <input type="file" id="bug-report-file" name="report_issue"/>
                                <p class="help-block">
                                    <i class="fa fa-warning"></i>
                                    {% blocktrans %}
                                        Do not upload a file containing individually identifiable data.
                                    {% endblocktrans %}
                                </p>
                            </div>
                        </div>
                    </div>
                </div>
                <div class="modal-footer">
                    <button type="button" class="btn btn-default" data-dismiss="modal">{% trans 'Cancel' %}</button>
                    <button type="submit"
                            class="btn btn-primary"
                            id="bug-report-cancel"
                            data-loading-text="{% trans "Submitting Report..." %}"
                            data-error-text="{% trans "Failed. Retry Issue Submission" %}"
                            data-success-text="{% trans "Success! Back to CommCare HQ" %}">
                        {% trans "Submit Report" %}
                    </button>
                </div>
            </div>
            </form>
        </div>
    </div>
    {% addtoblock js-inline %}
<<<<<<< HEAD
    <script type="text/javascript">
=======
    <script>
>>>>>>> 202cf28a
        $(window).load(function(){
            $('#modalTrial30Day').modal('show');
        });
    </script>
    {% endaddtoblock %}
{% endif %}<|MERGE_RESOLUTION|>--- conflicted
+++ resolved
@@ -117,11 +117,7 @@
         </div>
     </div>
     {% addtoblock js-inline %}
-<<<<<<< HEAD
-    <script type="text/javascript">
-=======
     <script>
->>>>>>> 202cf28a
         $(window).load(function(){
             $('#modalTrial30Day').modal('show');
         });
