// FORM ACTIONS from TWBS 2
// ------------

[ng\:cloak],[ng-cloak],.ng-cloak{
  display:none !important
}

.form-actions {
  padding: (@line-height-base * @font-size-base - 1px) 0px @line-height-base * @font-size-base;
  margin-top: @line-height-base * 1em;
  margin-bottom: 0;
  background-color: @navbar-default-bg;
  border-top: 1px solid @legend-border-color;
  .border-bottom-radius(@border-radius-base);
  .clearfix(); // Adding clearfix to allow for .pull-right button containers
  .controls {
     padding-left: 8px;
  }
  .btn-default {
    background-color: lighten(@cc-bg, 3%);
  }
  .btn {
    margin-left: 5px;
    &:first-child {
      margin-left: 0;
    }
  }
}

legend .subtext {
  font-size: .8em;
  color: lighten(@cc-text, 40%);
  padding-bottom: 5px;
}

.daterangepickerwidget {
  width: auto;
  display: inline-block;
}

.daterangepicker {
  .ranges li {
    background-color: @cc-bg !important;
    color: @cc-light-cool-accent-low !important;
    border: none !important;
    line-height: 30px;
    &:hover {
      background-color: @cc-light-cool-accent-mid !important;
      color: #ffffff !important;
    }
  }

  .ranges li.active {
    background-color: @cc-light-cool-accent-low !important;
    color: #ffffff !important;
  }

  .range_inputs {
    button {
      line-height: 25px;
      font-size: 12px;
    }
  }
  .applyBtn {
    background-color: @cc-neutral-low;
    color: #ffffff;
    position: relative;
    margin-bottom: 5px;
    &:hover {
      background-color: @cc-att-pos-mid;
    }
  }
  .cancelBtn {
    background-color: @cc-bg;
  }
}

.ui-widget-header select{
  color: @cc-text;
}

.controls-multiple {
  .select2, .select2-container {
    margin-left: 10px;
    margin-bottom: 3px;
  }

  .form-group {
    margin-bottom: 0;
  }

  .form-inline .form-group {
    margin: 0 10px 5px 0;
  }
}

// Static width for select2 widgets, which otherwise grow too large on form view's case management tab
.case-config-select2s(@width) {
    .select2-container {
        width: @width;

        // Fix firefox bug in select 2 v3.5.2
        // https://github.com/select2/select2/issues/2078
        display: inline-block !important;
    }

    // This needs a static width so that text-overflow: ellipsis will work in Firefox.
    // Unusually specific selector to override select2's width: auto rule.
    > .select2-choice > .select2-chosen {
        width: @width - 35px;
    }
}

#case-config-ko, #usercase-config-ko {
<<<<<<< HEAD
    .case-config-select2s(100%);

    .property-description {
        width: 210px;
        white-space: nowrap;
        overflow: hidden;
        text-overflow: ellipsis;
        display: inline-block;
=======
    @select2Width: 210px;

    .case-config-select2s(@select2Width);

    .wide-select2s {
        .case-config-select2s(@select2Width * 1.5);
>>>>>>> 71ab0ada
    }
}

// hack to fix issues with placeholder not showing up fully
// !important is necessary because this is overriding an inline style set by select2 javascript
.select2-container {
    .select2-search-field {
        width: 100% !important;
    }
    
    .select2-input {
        width: 100% !important;
    }
}

.checkbox-table-cell {
  margin: 0;
  font-size: 20px;
  cursor: pointer;
  input {
    cursor: pointer;
  }
}

.form-horizontal .form-group label.checkbox {
  margin-left: 20px;
  font-weight: normal;
  line-height: 18px;
  input {
    vertical-align: top;
    margin-top: 3px;
  }
}

.form-horizontal .controls label.radio {
  margin-left: 20px;
  line-height: 22px;
  font-weight: normal;
}

.form-control-text {
  margin-top: 8px;
  line-height: @line-height-computed;
}

.form-horizontal .form-group .checkbox > div > label {
  padding-left: 30px;
  line-height: @line-height-computed;
  > input {
    vertical-align: top;
    margin-top: 1px;
  }
}

.form-horizontal .form-group > div .row {
  select {
    margin-left: 20px;
  }
  .ui-multiselect {
    margin-left: 20px;
  }
}
.form-horizontal .form-group > .controls-multiple > .row {
  margin-left: -5px;
}
.form-horizontal .form-group > .controls-multiple .form-group {
  margin: 0;
  padding: 0;
}

.form-horizontal .date-range-picker {
  margin-left: 0px;
}

.langcode-container {
    position: relative;
}

.langcode-input {
    position: absolute;
    top: 6px;
    right: 15px;
}

textarea.vertical-resize {
    resize: vertical;
}

.ko-inline-edit {
    &.inline {
        display: inline-block;
    }

    .hq-help {
        margin: 3px 5px 0 5px;
    }

    .read-only {
        padding: 8px;
        .clearfix();

        &:hover {
            cursor: pointer;
            background-color: @cc-bg;
            border-radius: 4px;
        }

        i {
            color: @cc-neutral-hi;
            display: inline-block;
            margin-left: 5px;
            margin-top: 2px;
        }
    }

    .read-write {
        .form-group {
            margin-left: 0;
            margin-right: 0;
        }
        .langcode-container.has-lang {
            input, textarea {
                padding-right: 45px;
            }
        }
    }
}

table .ko-inline-edit .read-only:hover {
    background-color: @cc-neutral-hi;
}<|MERGE_RESOLUTION|>--- conflicted
+++ resolved
@@ -112,23 +112,20 @@
 }
 
 #case-config-ko, #usercase-config-ko {
-<<<<<<< HEAD
-    .case-config-select2s(100%);
+    @select2Width: 210px;
+
+    .case-config-select2s(@select2Width);
+
+    .wide-select2s {
+      .case-config-select2s(@select2Width * 1.5);
+    }
 
     .property-description {
-        width: 210px;
-        white-space: nowrap;
-        overflow: hidden;
-        text-overflow: ellipsis;
-        display: inline-block;
-=======
-    @select2Width: 210px;
-
-    .case-config-select2s(@select2Width);
-
-    .wide-select2s {
-        .case-config-select2s(@select2Width * 1.5);
->>>>>>> 71ab0ada
+      width: @select2Width;
+      white-space: nowrap;
+      overflow: hidden;
+      text-overflow: ellipsis;
+      display: inline-block;
     }
 }
 
