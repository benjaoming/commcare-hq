--- conflicted
+++ resolved
@@ -18,7 +18,6 @@
   }
 }
 
-<<<<<<< HEAD
 .daterangepickerwidget {
   width: auto;
   display: inline-block;
@@ -70,10 +69,10 @@
   .form-group {
     margin-bottom: 0;
   }
-=======
+}
+
 legend .subtext {
   font-size: .8em;
   color: lighten(@cc-text, 40%);
   padding-bottom: 5px;
->>>>>>> 6b5c8740
 }