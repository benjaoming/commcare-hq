--- conflicted
+++ resolved
@@ -124,11 +124,6 @@
     status.save()
 
 
-<<<<<<< HEAD
-def _get_file_path(app, include_multimedia_files, include_index_files, build_profile_id,
-                   download_targeted_version):
-    if settings.SHARED_DRIVE_CONF.transfer_enabled:
-=======
 @task(serializer='pickle')
 def build_application_zip_v2(include_multimedia_files, include_index_files, domain, app_id,
                              download_id, build_profile_id=None, compress_zip=False, filename="commcare.zip",
@@ -138,22 +133,9 @@
                                  build_profile_id, compress_zip, filename, download_targeted_version)
 
 
-@task(serializer='pickle')
-def build_application_zip(include_multimedia_files, include_index_files, app,
-                          download_id, build_profile_id=None, compress_zip=False, filename="commcare.zip",
-                          download_targeted_version=False):
-    from corehq.apps.hqmedia.views import iter_app_files
-
-    DownloadBase.set_progress(build_application_zip, 0, 100)
-    initial_progress = 10   # early on indicate something is happening
-    file_progress = 50.0    # arbitrarily say building files takes half the total time
-
-    errors = []
-    compression = zipfile.ZIP_DEFLATED if compress_zip else zipfile.ZIP_STORED
-
-    use_transfer = settings.SHARED_DRIVE_CONF.transfer_enabled
-    if use_transfer:
->>>>>>> 410718fa
+def _get_file_path(app, include_multimedia_files, include_index_files, build_profile_id,
+                   download_targeted_version):
+    if settings.SHARED_DRIVE_CONF.transfer_enabled:
         fpath = os.path.join(settings.SHARED_DRIVE_CONF.transfer_dir, "{}{}{}{}{}".format(
             app._id,
             'mm' if include_multimedia_files else '',
@@ -167,53 +149,6 @@
         dummy, fpath = tempfile.mkstemp()
     return fpath
 
-<<<<<<< HEAD
-=======
-    DownloadBase.set_progress(build_application_zip, initial_progress, 100)
-
-    if not (os.path.isfile(fpath) and use_transfer):  # Don't rebuild the file if it is already there
-        files, errors, file_count = iter_app_files(
-            app, include_multimedia_files, include_index_files, build_profile_id,
-            download_targeted_version=download_targeted_version,
-        )
-
-        if toggles.CAUTIOUS_MULTIMEDIA.enabled(app.domain):
-            manifest = json.dumps({
-                'include_multimedia_files': include_multimedia_files,
-                'include_index_files': include_index_files,
-                'download_id': download_id,
-                'build_profile_id': build_profile_id,
-                'compress_zip': compress_zip,
-                'filename': filename,
-                'download_targeted_version': download_targeted_version,
-                'app': app.to_json(),
-            }, indent=4)
-            files = itertools.chain(files, [('manifest.json', manifest)])
-
-        file_cache = {}
-        with open(fpath, 'wb') as tmp:
-            with zipfile.ZipFile(tmp, "w") as z:
-                progress = initial_progress
-                for path, data in files:
-                    # don't compress multimedia files
-                    extension = os.path.splitext(path)[1]
-                    file_compression = zipfile.ZIP_STORED if extension in MULTIMEDIA_EXTENSIONS else compression
-                    z.writestr(path, data, file_compression)
-                    progress += file_progress / file_count
-                    DownloadBase.set_progress(build_application_zip, progress, 100)
-                    if extension not in MULTIMEDIA_EXTENSIONS:
-                        file_cache[path] = data
-
-        if toggles.LOCALE_ID_INTEGRITY.enabled(app.domain):
-            locale_errors = find_missing_locale_ids_in_ccz(file_cache)
-            if locale_errors:
-                errors.extend(locale_errors)
-                notify_exception(
-                    None,
-                    message="CCZ missing locale ids from default/app_strings.txt",
-                    details={'domain': app.domain, 'app_id': app.id, 'errors': locale_errors}
-                )
->>>>>>> 410718fa
 
 def _build_ccz_files(build, build_profile_id, include_multimedia_files, include_index_files,
                      download_id, compress_zip, filename, download_targeted_version):
@@ -279,20 +214,23 @@
         file_cache = _zip_files_for_ccz(fpath, files, current_progress, file_progress, file_count, compression,
                                         task)
         if toggles.LOCALE_ID_INTEGRITY.enabled(build.domain):
-            errors.extend(find_missing_locale_ids_in_ccz(file_cache))
+            locale_errors = find_missing_locale_ids_in_ccz(file_cache)
+            if locale_errors:
+                errors.extend(locale_errors)
+                notify_exception(
+                    None,
+                    message="CCZ missing locale ids from default/app_strings.txt",
+                    details={'domain': build.domain, 'app_id': build.id, 'errors': locale_errors}
+                )
         if include_index_files and include_multimedia_files:
-<<<<<<< HEAD
-            errors.extend(check_ccz_multimedia_integrity(build.domain, fpath))
-=======
-            multimedia_errors = check_ccz_multimedia_integrity(app.domain, fpath)
+            multimedia_errors = check_ccz_multimedia_integrity(build.domain, fpath)
             errors.extend(multimedia_errors)
             if multimedia_errors:
                 notify_exception(
                     None,
                     message="CCZ missing multimedia files",
-                    details={'domain': app.domain, 'app_id': app.id, 'errors': multimedia_errors}
+                    details={'domain': build.domain, 'app_id': build.id, 'errors': multimedia_errors}
                 )
->>>>>>> 410718fa
 
         if errors:
             os.remove(fpath)
