--- conflicted
+++ resolved
@@ -100,11 +100,7 @@
     "util.ComplaintBounceMeta",
     "util.PermanentBounceMeta",
     "util.TransientBounceEmail",
-<<<<<<< HEAD
-    "users.Permission",
     "abdm.ABDMUser",
-=======
->>>>>>> 3687ed76
 }
 
 # TODO: determine which of these should not be ignored
