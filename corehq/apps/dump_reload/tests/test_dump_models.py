--- conflicted
+++ resolved
@@ -137,12 +137,8 @@
     "registry.RegistryGrant",
     "registry.RegistryInvitation",
     "reminders.EmailUsage",
-<<<<<<< HEAD
     "reports.TableauServer",
     "reports.TableauVisualization",
-=======
-    "reports.ReportsSidebarOrdering",
->>>>>>> a3f94392
     "saved_reports.ScheduledReportLog",
     "saved_reports.ScheduledReportsCheckpoint",
     "scheduling.MigratedReminder",
