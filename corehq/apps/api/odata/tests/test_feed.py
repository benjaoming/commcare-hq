from __future__ import absolute_import
from __future__ import unicode_literals

import json

from django.test import TestCase
from django.urls import reverse

from elasticsearch.exceptions import ConnectionError

from corehq.apps.api.odata.tests.utils import (
    OdataTestMixin,
    generate_api_key_from_web_user,
<<<<<<< HEAD
)
from corehq.apps.api.resources.v0_5 import ODataCommCareCaseResource, ODataXFormInstanceResource
from corehq.apps.domain.models import Domain
=======
)
from corehq.apps.api.resources.v0_5 import (
    ODataCaseFromExportInstanceResource,
    ODataCommCareCaseResource,
    ODataXFormInstanceResource,
)
from corehq.apps.domain.models import Domain
from corehq.apps.export.models import CaseExportInstance, TableConfiguration
>>>>>>> 4bfef56a
from corehq.elastic import get_es_new
from corehq.pillows.mappings.case_mapping import CASE_INDEX_INFO
from corehq.pillows.mappings.xform_mapping import XFORM_INDEX_INFO
from corehq.util.elastic import ensure_index_deleted
from corehq.util.test_utils import flag_enabled, trap_extra_setup
from pillowtop.es_utils import initialize_index_and_mapping


class TestCaseOdataFeed(TestCase, OdataTestMixin):

    @classmethod
    def setUpClass(cls):
        super(TestCaseOdataFeed, cls).setUpClass()
        cls._set_up_class()
        cls._setup_accounting()

    @classmethod
    def tearDownClass(cls):
        cls._teardownclass()
        cls._teardown_accounting()
        super(TestCaseOdataFeed, cls).tearDownClass()

    def test_no_credentials(self):
        response = self.client.get(self.view_url)
        self.assertEqual(response.status_code, 404)

    def test_wrong_password(self):
        wrong_credentials = self._get_basic_credentials(self.web_user.username, 'wrong_password')
        response = self._execute_query(wrong_credentials)
        self.assertEqual(response.status_code, 404)

    def test_wrong_domain(self):
        other_domain = Domain(name='other_domain')
        other_domain.save()
        self.addCleanup(other_domain.delete)

        correct_credentials = self._get_correct_credentials()
        response = self.client.get(
            self._odata_feed_url_by_domain(other_domain.name),
            HTTP_AUTHORIZATION='Basic ' + correct_credentials,
        )
        self.assertEqual(response.status_code, 404)

    def test_missing_feature_flag(self):
        correct_credentials = self._get_correct_credentials()
        response = self._execute_query(correct_credentials)
        self.assertEqual(response.status_code, 404)

    def test_request_succeeded(self):
        self._test_request_succeeded()

    @flag_enabled('ODATA')
    def _test_request_succeeded(self):
        with trap_extra_setup(ConnectionError):
            elasticsearch_instance = get_es_new()
            initialize_index_and_mapping(elasticsearch_instance, CASE_INDEX_INFO)
        self.addCleanup(self._ensure_case_index_deleted)

        self.web_user.set_role(self.domain.name, 'admin')
        self.web_user.save()

        correct_credentials = self._get_correct_credentials()
        response = self._execute_query(correct_credentials)
        self.assertEqual(response.status_code, 200)

    @property
    def view_url(self):
        return self._odata_feed_url_by_domain(self.domain.name)

    @staticmethod
    def _odata_feed_url_by_domain(domain_name):
        return reverse(
            'api_dispatch_detail',
            kwargs={
                'domain': domain_name,
                'api_name': 'v0.5',
                'resource_name': ODataCommCareCaseResource._meta.resource_name,
                'pk': 'my_case_type',
            }
        )

    @staticmethod
    def _ensure_case_index_deleted():
        ensure_index_deleted(CASE_INDEX_INFO.index)


class TestCaseOdataFeedUsingApiKey(TestCaseOdataFeed):

    @classmethod
    def setUpClass(cls):
        super(TestCaseOdataFeedUsingApiKey, cls).setUpClass()
        cls.api_key = generate_api_key_from_web_user(cls.web_user)

    @classmethod
    def _get_correct_credentials(cls):
        return TestCaseOdataFeedUsingApiKey._get_basic_credentials(cls.web_user.username, cls.api_key.key)


@flag_enabled('TWO_FACTOR_SUPERUSER_ROLLOUT')
class TestCaseOdataFeedWithTwoFactorUsingApiKey(TestCaseOdataFeedUsingApiKey):
    pass


class TestFormOdataFeed(TestCase, OdataTestMixin):

    @classmethod
    def setUpClass(cls):
        super(TestFormOdataFeed, cls).setUpClass()
        cls._set_up_class()
        cls._setup_accounting()

    @classmethod
    def tearDownClass(cls):
        cls._teardownclass()
        cls._teardown_accounting()
        super(TestFormOdataFeed, cls).tearDownClass()

    def test_no_credentials(self):
        response = self.client.get(self.view_url)
        self.assertEqual(response.status_code, 404)

    def test_wrong_password(self):
        wrong_credentials = self._get_basic_credentials(self.web_user.username, 'wrong_password')
        response = self._execute_query(wrong_credentials)
        self.assertEqual(response.status_code, 404)

    def test_wrong_domain(self):
        other_domain = Domain(name='other_domain')
        other_domain.save()
        self.addCleanup(other_domain.delete)

        correct_credentials = self._get_correct_credentials()
        response = self.client.get(
            self._odata_feed_url_by_domain(other_domain.name),
            HTTP_AUTHORIZATION='Basic ' + correct_credentials,
        )
        self.assertEqual(response.status_code, 404)

    def test_missing_feature_flag(self):
        correct_credentials = self._get_correct_credentials()
        response = self._execute_query(correct_credentials)
        self.assertEqual(response.status_code, 404)
<<<<<<< HEAD

=======

    def test_request_succeeded(self):
        self._test_request_succeeded()

    @flag_enabled('ODATA')
    def _test_request_succeeded(self):
        with trap_extra_setup(ConnectionError):
            elasticsearch_instance = get_es_new()
            initialize_index_and_mapping(elasticsearch_instance, XFORM_INDEX_INFO)
        self.addCleanup(self._ensure_xform_index_deleted)

        self.web_user.set_role(self.domain.name, 'admin')
        self.web_user.save()

        correct_credentials = self._get_correct_credentials()
        response = self._execute_query(correct_credentials)
        self.assertEqual(response.status_code, 200)
        self.assertEqual(
            json.loads(response.content.decode('utf-8')),
            {
                '@odata.context': 'http://localhost:8000/a/test_domain/api/v0.5/odata/Forms/my_app_id/$metadata#my_xmlns',
                'value': []
            }
        )

    @property
    def view_url(self):
        return self._odata_feed_url_by_domain(self.domain.name)

    @staticmethod
    def _odata_feed_url_by_domain(domain_name):
        return reverse(
            'api_dispatch_detail',
            kwargs={
                'domain': domain_name,
                'api_name': 'v0.5',
                'resource_name': ODataXFormInstanceResource._meta.resource_name,
                'pk': 'my_app_id/my_xmlns',
            }
        )

    @staticmethod
    def _ensure_xform_index_deleted():
        ensure_index_deleted(XFORM_INDEX_INFO.index)


class TestFormOdataFeedUsingApiKey(TestFormOdataFeed):

    @classmethod
    def setUpClass(cls):
        super(TestFormOdataFeedUsingApiKey, cls).setUpClass()
        cls.api_key = generate_api_key_from_web_user(cls.web_user)

    @classmethod
    def _get_correct_credentials(cls):
        return TestFormOdataFeedUsingApiKey._get_basic_credentials(cls.web_user.username, cls.api_key.key)


@flag_enabled('TWO_FACTOR_SUPERUSER_ROLLOUT')
class TestFormOdataFeedWithTwoFactorUsingApiKey(TestFormOdataFeedUsingApiKey):
    pass


class TestCaseOdataFeedFromExportInstance(TestCase, OdataTestMixin):

    @classmethod
    def setUpClass(cls):
        super(TestCaseOdataFeedFromExportInstance, cls).setUpClass()
        cls._set_up_class()
        cls._setup_accounting()

    @classmethod
    def tearDownClass(cls):
        cls._teardownclass()
        cls._teardown_accounting()
        super(TestCaseOdataFeedFromExportInstance, cls).tearDownClass()

    def test_no_credentials(self):
        with flag_enabled('ODATA'):
            response = self.client.get(self.view_url)
        self.assertEqual(response.status_code, 401)

    def test_wrong_password(self):
        wrong_credentials = self._get_basic_credentials(self.web_user.username, 'wrong_password')
        with flag_enabled('ODATA'):
            response = self._execute_query(wrong_credentials)
        self.assertEqual(response.status_code, 401)

    def test_wrong_domain(self):
        other_domain = Domain(name='other_domain')
        other_domain.save()
        self.addCleanup(other_domain.delete)

        correct_credentials = self._get_correct_credentials()
        with flag_enabled('ODATA'):
            response = self.client.get(
                self._odata_feed_url_by_domain(other_domain.name),
                HTTP_AUTHORIZATION='Basic ' + correct_credentials,
            )
        self.assertEqual(response.status_code, 401)

    def test_missing_feature_flag(self):
        correct_credentials = self._get_correct_credentials()
        response = self._execute_query(correct_credentials)
        self.assertEqual(response.status_code, 404)

>>>>>>> 4bfef56a
    def test_request_succeeded(self):
        self._test_request_succeeded()

    @flag_enabled('ODATA')
    def _test_request_succeeded(self):
        with trap_extra_setup(ConnectionError):
            elasticsearch_instance = get_es_new()
            initialize_index_and_mapping(elasticsearch_instance, XFORM_INDEX_INFO)
        self.addCleanup(self._ensure_xform_index_deleted)

        self.web_user.set_role(self.domain.name, 'admin')
        self.web_user.save()

        export_config = CaseExportInstance(
            _id='config_id',
            tables=[TableConfiguration(columns=[])],
        )
        export_config.save()
        self.addCleanup(export_config.delete)

        correct_credentials = self._get_correct_credentials()
<<<<<<< HEAD
        response = self._execute_query(correct_credentials)
        self.assertEqual(response.status_code, 200)
        self.assertEqual(
            json.loads(response.content.decode('utf-8')),
            {
                '@odata.context': 'http://localhost:8000/a/test_domain/api/v0.5/odata/Forms/my_app_id/$metadata#my_xmlns',
=======
        with flag_enabled('ODATA'):
            response = self._execute_query(correct_credentials)
        self.assertEqual(response.status_code, 200)
        self.assertEqual(response['Content-Type'], 'application/json; charset=utf-8')
        self.assertEqual(response['OData-Version'], '4.0')
        self.assertEqual(
            json.loads(response.content.decode('utf-8')),
            {
                '@odata.context': 'http://localhost:8000/a/test_domain/api/v0.5/odata/cases/$metadata#config_id',
>>>>>>> 4bfef56a
                'value': []
            }
        )

    @property
    def view_url(self):
        return self._odata_feed_url_by_domain(self.domain.name)

    @staticmethod
    def _odata_feed_url_by_domain(domain_name):
        return reverse(
            'api_dispatch_detail',
            kwargs={
                'domain': domain_name,
                'api_name': 'v0.5',
<<<<<<< HEAD
                'resource_name': ODataXFormInstanceResource._meta.resource_name,
                'pk': 'my_app_id/my_xmlns',
=======
                'resource_name': ODataCaseFromExportInstanceResource._meta.resource_name,
                'pk': 'config_id',
>>>>>>> 4bfef56a
            }
        )

    @staticmethod
<<<<<<< HEAD
    def _ensure_xform_index_deleted():
        ensure_index_deleted(XFORM_INDEX_INFO.index)


class TestFormOdataFeedUsingApiKey(TestFormOdataFeed):

    @classmethod
    def setUpClass(cls):
        super(TestFormOdataFeedUsingApiKey, cls).setUpClass()
=======
    def _ensure_case_index_deleted():
        ensure_index_deleted(CASE_INDEX_INFO.index)


class TestCaseOdataFeedFromExportInstanceUsingApiKey(TestCaseOdataFeedFromExportInstance):

    @classmethod
    def setUpClass(cls):
        super(TestCaseOdataFeedFromExportInstanceUsingApiKey, cls).setUpClass()
>>>>>>> 4bfef56a
        cls.api_key = generate_api_key_from_web_user(cls.web_user)

    @classmethod
    def _get_correct_credentials(cls):
        return TestFormOdataFeedUsingApiKey._get_basic_credentials(cls.web_user.username, cls.api_key.key)


@flag_enabled('TWO_FACTOR_SUPERUSER_ROLLOUT')
<<<<<<< HEAD
class TestFormOdataFeedWithTwoFactorUsingApiKey(TestFormOdataFeedUsingApiKey):
=======
class TestCaseOdataFeedFromExportInstanceWithTwoFactorUsingApiKey(TestCaseOdataFeedFromExportInstanceUsingApiKey):
>>>>>>> 4bfef56a
    pass<|MERGE_RESOLUTION|>--- conflicted
+++ resolved
@@ -11,11 +11,6 @@
 from corehq.apps.api.odata.tests.utils import (
     OdataTestMixin,
     generate_api_key_from_web_user,
-<<<<<<< HEAD
-)
-from corehq.apps.api.resources.v0_5 import ODataCommCareCaseResource, ODataXFormInstanceResource
-from corehq.apps.domain.models import Domain
-=======
 )
 from corehq.apps.api.resources.v0_5 import (
     ODataCaseFromExportInstanceResource,
@@ -24,7 +19,6 @@
 )
 from corehq.apps.domain.models import Domain
 from corehq.apps.export.models import CaseExportInstance, TableConfiguration
->>>>>>> 4bfef56a
 from corehq.elastic import get_es_new
 from corehq.pillows.mappings.case_mapping import CASE_INDEX_INFO
 from corehq.pillows.mappings.xform_mapping import XFORM_INDEX_INFO
@@ -167,9 +161,6 @@
         correct_credentials = self._get_correct_credentials()
         response = self._execute_query(correct_credentials)
         self.assertEqual(response.status_code, 404)
-<<<<<<< HEAD
-
-=======
 
     def test_request_succeeded(self):
         self._test_request_succeeded()
@@ -276,16 +267,11 @@
         response = self._execute_query(correct_credentials)
         self.assertEqual(response.status_code, 404)
 
->>>>>>> 4bfef56a
     def test_request_succeeded(self):
-        self._test_request_succeeded()
-
-    @flag_enabled('ODATA')
-    def _test_request_succeeded(self):
         with trap_extra_setup(ConnectionError):
             elasticsearch_instance = get_es_new()
-            initialize_index_and_mapping(elasticsearch_instance, XFORM_INDEX_INFO)
-        self.addCleanup(self._ensure_xform_index_deleted)
+            initialize_index_and_mapping(elasticsearch_instance, CASE_INDEX_INFO)
+        self.addCleanup(self._ensure_case_index_deleted)
 
         self.web_user.set_role(self.domain.name, 'admin')
         self.web_user.save()
@@ -298,14 +284,6 @@
         self.addCleanup(export_config.delete)
 
         correct_credentials = self._get_correct_credentials()
-<<<<<<< HEAD
-        response = self._execute_query(correct_credentials)
-        self.assertEqual(response.status_code, 200)
-        self.assertEqual(
-            json.loads(response.content.decode('utf-8')),
-            {
-                '@odata.context': 'http://localhost:8000/a/test_domain/api/v0.5/odata/Forms/my_app_id/$metadata#my_xmlns',
-=======
         with flag_enabled('ODATA'):
             response = self._execute_query(correct_credentials)
         self.assertEqual(response.status_code, 200)
@@ -315,7 +293,6 @@
             json.loads(response.content.decode('utf-8')),
             {
                 '@odata.context': 'http://localhost:8000/a/test_domain/api/v0.5/odata/cases/$metadata#config_id',
->>>>>>> 4bfef56a
                 'value': []
             }
         )
@@ -331,28 +308,12 @@
             kwargs={
                 'domain': domain_name,
                 'api_name': 'v0.5',
-<<<<<<< HEAD
-                'resource_name': ODataXFormInstanceResource._meta.resource_name,
-                'pk': 'my_app_id/my_xmlns',
-=======
                 'resource_name': ODataCaseFromExportInstanceResource._meta.resource_name,
                 'pk': 'config_id',
->>>>>>> 4bfef56a
-            }
-        )
-
-    @staticmethod
-<<<<<<< HEAD
-    def _ensure_xform_index_deleted():
-        ensure_index_deleted(XFORM_INDEX_INFO.index)
-
-
-class TestFormOdataFeedUsingApiKey(TestFormOdataFeed):
-
-    @classmethod
-    def setUpClass(cls):
-        super(TestFormOdataFeedUsingApiKey, cls).setUpClass()
-=======
+            }
+        )
+
+    @staticmethod
     def _ensure_case_index_deleted():
         ensure_index_deleted(CASE_INDEX_INFO.index)
 
@@ -362,7 +323,6 @@
     @classmethod
     def setUpClass(cls):
         super(TestCaseOdataFeedFromExportInstanceUsingApiKey, cls).setUpClass()
->>>>>>> 4bfef56a
         cls.api_key = generate_api_key_from_web_user(cls.web_user)
 
     @classmethod
@@ -371,9 +331,5 @@
 
 
 @flag_enabled('TWO_FACTOR_SUPERUSER_ROLLOUT')
-<<<<<<< HEAD
-class TestFormOdataFeedWithTwoFactorUsingApiKey(TestFormOdataFeedUsingApiKey):
-=======
 class TestCaseOdataFeedFromExportInstanceWithTwoFactorUsingApiKey(TestCaseOdataFeedFromExportInstanceUsingApiKey):
->>>>>>> 4bfef56a
     pass