--- conflicted
+++ resolved
@@ -219,11 +219,7 @@
         user_history = UserHistory.objects.get(action=UserModelAction.UPDATE.value,
                                                user_id=user._id)
         self.assertDictEqual(
-<<<<<<< HEAD
-            user_history.details['changes'],
-=======
             user_history.changes,
->>>>>>> 9c7ceecd
             {
                 'email': 'tlast@example.org',
                 'language': 'pol',
@@ -236,13 +232,6 @@
                 }
             }
         )
-<<<<<<< HEAD
-        self.assertEqual(user_history.message, "Removed phone number 50253311398. "
-                                               "Added phone number 50253311399. Added phone number 50253314588. "
-                                               f"Groups: {group.name}[{group.get_id}]. "
-                                               "Password reset")
-        self.assertEqual(user_history.details['changed_via'], USER_CHANGE_VIA_API)
-=======
         self.assertEqual(
             set(user_history.change_messages['phone_numbers']['add_phone_numbers']['phone_numbers']),
             {'50253311399', '50253314588'}
@@ -266,7 +255,6 @@
             {'reset_password': {}}
         )
         self.assertEqual(user_history.changed_via, USER_CHANGE_VIA_API)
->>>>>>> 9c7ceecd
 
     def test_update_profile_conflict(self):
 
@@ -538,23 +526,13 @@
         user_history = UserHistory.objects.get(action=UserModelAction.UPDATE.value,
                                                user_id=user._id)
         self.assertDictEqual(
-<<<<<<< HEAD
-            user_history.details['changes'],
-=======
             user_history.changes,
->>>>>>> 9c7ceecd
             {
                 'email': 'admin@example.com',
                 'last_name': 'Admin',
                 'first_name': 'Joe'
             }
         )
-<<<<<<< HEAD
-        self.assertTrue("Removed phone number 9799999999" in user_history.message)
-        self.assertTrue("Added phone number 9999999999" in user_history.message)
-        self.assertTrue("Added phone number 9899999999" in user_history.message)
-        self.assertEqual(user_history.details['changed_via'], USER_CHANGE_VIA_API)
-=======
         self.assertEqual(
             set(user_history.change_messages['phone_numbers']['add_phone_numbers']['phone_numbers']),
             {'9999999999', '9899999999'}
@@ -564,7 +542,6 @@
             {'9799999999'}
         )
         self.assertEqual(user_history.changed_via, USER_CHANGE_VIA_API)
->>>>>>> 9c7ceecd
 
     def _delete_user(self, username):
         user = WebUser.get_by_username(username)
