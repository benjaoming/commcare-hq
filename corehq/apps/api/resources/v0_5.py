from __future__ import absolute_import
from __future__ import unicode_literals

from collections import namedtuple
from itertools import chain

import six
from django.conf.urls import url
from django.contrib.auth.models import User
from django.forms import ValidationError
from django.http import Http404, HttpResponse, HttpResponseNotFound
from django.urls import reverse
from six.moves import map
from tastypie import fields
from tastypie import http
from tastypie.authentication import ApiKeyAuthentication
from tastypie.authorization import ReadOnlyAuthorization
from tastypie.bundle import Bundle
from tastypie.exceptions import BadRequest, ImmediateHttpResponse, NotFound
from tastypie.http import HttpForbidden, HttpUnauthorized
from tastypie.resources import convert_post_to_patch, ModelResource, Resource
from tastypie.utils import dict_strip_unicode_keys

from casexml.apps.stock.models import StockTransaction
from corehq import privileges, toggles
from corehq.apps.accounting.utils import domain_has_privilege
<<<<<<< HEAD
from corehq.apps.api.odata.serializers import ODataCommCareCaseSerializer, ODataXFormInstanceSerializer
=======
from corehq.apps.api.odata.serializers import (
    ODataCaseFromExportInstanceSerializer,
    ODataCommCareCaseSerializer,
    ODataXFormInstanceSerializer,
)
>>>>>>> 4bfef56a
from corehq.apps.api.odata.views import add_odata_headers
from corehq.apps.api.resources.auth import RequirePermissionAuthentication, AdminAuthentication, \
    ODataAuthentication
from corehq.apps.api.resources.meta import CustomResourceMeta
from corehq.apps.api.util import get_obj
from corehq.apps.app_manager.models import Application
from corehq.apps.domain.forms import clean_password
from corehq.apps.domain.models import Domain
from corehq.apps.es import UserES
from corehq.apps.export.models import CaseExportInstance
from corehq.apps.groups.models import Group
from corehq.apps.reports.analytics.esaccessors import get_case_types_for_domain_es
from corehq.apps.sms.util import strip_plus
from corehq.apps.userreports.columns import UCRExpandDatabaseSubcolumn
from corehq.apps.userreports.models import ReportConfiguration, \
    StaticReportConfiguration, report_config_id_is_static
from corehq.apps.userreports.reports.data_source import ConfigurableReportDataSource
from corehq.apps.userreports.reports.view import query_dict_to_dict, \
    get_filter_values
from corehq.apps.users.dbaccessors.all_commcare_users import get_all_user_id_username_pairs_by_domain
from corehq.apps.users.models import CommCareUser, WebUser, Permissions, CouchUser, UserRole
from corehq.apps.users.util import raw_username
from corehq.util import get_document_or_404
from corehq.util.couch import get_document_or_not_found, DocumentNotFound
from phonelog.models import DeviceReportEntry
from . import HqBaseResource, DomainSpecificResourceMixin
from . import v0_1, v0_4, CouchResourceMixin
from .pagination import NoCountingPaginator, DoesNothingPaginator

MOCK_BULK_USER_ES = None


def user_es_call(domain, q, fields, size, start_at):
    query = (UserES()
             .domain(domain)
             .fields(fields)
             .size(size)
             .start(start_at))
    if q is not None:
        query.set_query({"query_string": {"query": q}})
    return query.run().hits


def _set_role_for_bundle(kwargs, bundle):
    # check for roles associated with the domain
    domain_roles = UserRole.by_domain_and_name(kwargs['domain'], bundle.data.get('role'))
    if domain_roles:
        qualified_role_id = domain_roles[0].get_qualified_id()
        bundle.obj.set_role(kwargs['domain'], qualified_role_id)
    else:
        # check for preset roles and now create them for the domain
        permission_preset_name = UserRole.get_preset_permission_by_name(bundle.data.get('role'))
        if permission_preset_name:
            bundle.obj.set_role(kwargs['domain'], permission_preset_name)

class BulkUserResource(HqBaseResource, DomainSpecificResourceMixin):
    """
    A read-only user data resource based on elasticsearch.
    Supported Params: limit offset q fields
    """
    type = "bulk-user"
    id = fields.CharField(attribute='id', readonly=True, unique=True)
    email = fields.CharField(attribute='email')
    username = fields.CharField(attribute='username', unique=True)
    first_name = fields.CharField(attribute='first_name', null=True)
    last_name = fields.CharField(attribute='last_name', null=True)
    phone_numbers = fields.ListField(attribute='phone_numbers', null=True)

    @staticmethod
    def to_obj(user):
        '''
        Takes a flat dict and returns an object
        '''
        if '_id' in user:
            user['id'] = user.pop('_id')
        return namedtuple('user', list(user))(**user)

    class Meta(CustomResourceMeta):
        authentication = RequirePermissionAuthentication(Permissions.edit_commcare_users)
        list_allowed_methods = ['get']
        detail_allowed_methods = ['get']
        object_class = object
        resource_name = 'bulk-user'

    def dehydrate(self, bundle):
        fields = bundle.request.GET.getlist('fields')
        data = {}
        if not fields:
            return bundle
        for field in fields:
            data[field] = bundle.data[field]
        bundle.data = data
        return bundle

    def obj_get_list(self, bundle, **kwargs):
        request_fields = bundle.request.GET.getlist('fields')
        for field in request_fields:
            if field not in self.fields:
                raise BadRequest('{0} is not a valid field'.format(field))

        params = bundle.request.GET
        param = lambda p: params.get(p, None)
        fields = list(self.fields)
        fields.remove('id')
        fields.append('_id')
        fn = MOCK_BULK_USER_ES or user_es_call
        users = fn(
            domain=kwargs['domain'],
            q=param('q'),
            fields=fields,
            size=param('limit'),
            start_at=param('offset'),
        )
        return list(map(self.to_obj, users))

    def detail_uri_kwargs(self, bundle_or_obj):
        return {
            'pk': get_obj(bundle_or_obj).id
        }


class CommCareUserResource(v0_1.CommCareUserResource):

    class Meta(v0_1.CommCareUserResource.Meta):
        detail_allowed_methods = ['get', 'put', 'delete']
        list_allowed_methods = ['get', 'post']
        always_return_data = True

    def serialize(self, request, data, format, options=None):
        if not isinstance(data, dict) and request.method == 'POST':
            data = {'id': data.obj._id}
        return self._meta.serializer.serialize(data, format, options)

    def get_resource_uri(self, bundle_or_obj=None, url_name='api_dispatch_detail'):
        if bundle_or_obj is None:
            return super(CommCareUserResource, self).get_resource_uri(bundle_or_obj, url_name)
        elif isinstance(bundle_or_obj, Bundle):
            obj = bundle_or_obj.obj
        else:
            obj = bundle_or_obj

        return reverse('api_dispatch_detail', kwargs=dict(resource_name=self._meta.resource_name,
                                                          domain=obj.domain,
                                                          api_name=self._meta.api_name,
                                                          pk=obj._id))

    def _update(self, bundle):
        should_save = False
        for key, value in bundle.data.items():
            if getattr(bundle.obj, key, None) != value:
                if key == 'phone_numbers':
                    bundle.obj.phone_numbers = []
                    for idx, phone_number in enumerate(bundle.data.get('phone_numbers', [])):

                        bundle.obj.add_phone_number(strip_plus(phone_number))
                        if idx == 0:
                            bundle.obj.set_default_phone_number(strip_plus(phone_number))
                        should_save = True
                elif key == 'groups':
                    bundle.obj.set_groups(bundle.data.get("groups", []))
                    should_save = True
                elif key in ['email', 'username']:
                    setattr(bundle.obj, key, value.lower())
                    should_save = True
                elif key == 'password':
                    domain = Domain.get_by_name(bundle.obj.domain)
                    if domain.strong_mobile_passwords:
                        try:
                            clean_password(bundle.data.get("password"))
                        except ValidationError as e:
                            if not hasattr(bundle.obj, 'errors'):
                                bundle.obj.errors = []
                            bundle.obj.errors.append(six.text_type(e))
                            return False
                    bundle.obj.set_password(bundle.data.get("password"))
                    should_save = True
                else:
                    setattr(bundle.obj, key, value)
                    should_save = True
        return should_save

    def obj_create(self, bundle, request=None, **kwargs):
        try:
            bundle.obj = CommCareUser.create(
                domain=kwargs['domain'],
                username=bundle.data['username'].lower(),
                password=bundle.data['password'],
                email=bundle.data.get('email', '').lower(),
            )
            del bundle.data['password']
            self._update(bundle)
            bundle.obj.save()
        except Exception:
            if bundle.obj._id:
                bundle.obj.retire()
            try:
                django_user = bundle.obj.get_django_user()
            except User.DoesNotExist:
                pass
            else:
                django_user.delete()
        return bundle

    def obj_update(self, bundle, **kwargs):
        bundle.obj = CommCareUser.get(kwargs['pk'])
        assert bundle.obj.domain == kwargs['domain']
        if self._update(bundle):
            assert bundle.obj.domain == kwargs['domain']
            bundle.obj.save()
            return bundle
        else:
            raise BadRequest(''.join(chain.from_iterable(bundle.obj.errors)))

    def obj_delete(self, bundle, **kwargs):
        user = CommCareUser.get(kwargs['pk'])
        if user:
            user.retire()
        return ImmediateHttpResponse(response=http.HttpAccepted())

class WebUserResource(v0_1.WebUserResource):

    class Meta(v0_1.WebUserResource.Meta):
        detail_allowed_methods = ['get', 'put', 'delete']
        list_allowed_methods = ['get', 'post']
        always_return_data = True

    def serialize(self, request, data, format, options=None):
        if not isinstance(data, dict) and request.method == 'POST':
            data = {'id': data.obj._id}
        return self._meta.serializer.serialize(data, format, options)

    def dispatch(self, request_type, request, **kwargs):
        """
        Override dispatch to check for proper params for user create : role and admin permissions
        """
        if request.method == 'POST':
            details = self._meta.serializer.deserialize(request.body)
            if details.get('is_admin', False):
                if self._admin_assigned_another_role(details):
                    raise BadRequest("An admin can have only one role : Admin")
            else:
                if not details.get('role', None):
                    raise BadRequest("Please assign role for non admin user")
                elif self._invalid_user_role(request, details):
                    raise BadRequest("Invalid User Role %s" % details.get('role', None))

        return super(WebUserResource, self).dispatch(request_type, request, **kwargs)

    def get_resource_uri(self, bundle_or_obj=None, url_name='api_dispatch_detail'):
        if isinstance(bundle_or_obj, Bundle):
            domain = bundle_or_obj.request.domain
            obj = bundle_or_obj.obj
        elif bundle_or_obj is None:
            return None

        return reverse('api_dispatch_detail', kwargs=dict(resource_name=self._meta.resource_name,
                                                          domain=domain,
                                                          api_name=self._meta.api_name,
                                                          pk=obj._id))

    def _update(self, bundle):
        should_save = False
        for key, value in bundle.data.items():
            if getattr(bundle.obj, key, None) != value:
                if key == 'phone_numbers':
                    bundle.obj.phone_numbers = []
                    for idx, phone_number in enumerate(bundle.data.get('phone_numbers', [])):
                        bundle.obj.add_phone_number(strip_plus(phone_number))
                        if idx == 0:
                            bundle.obj.set_default_phone_number(strip_plus(phone_number))
                        should_save = True
                elif key in ['email', 'username']:
                    setattr(bundle.obj, key, value.lower())
                    should_save = True
                else:
                    setattr(bundle.obj, key, value)
                    should_save = True
        return should_save

    def obj_create(self, bundle, request=None, **kwargs):
        try:
            self._meta.domain = kwargs['domain']
            bundle.obj = WebUser.create(
                domain=kwargs['domain'],
                username=bundle.data['username'].lower(),
                password=bundle.data['password'],
                email=bundle.data.get('email', '').lower(),
                is_admin=bundle.data.get('is_admin', False)
            )
            del bundle.data['password']
            self._update(bundle)
            # is_admin takes priority over role
            if not bundle.obj.is_admin and bundle.data.get('role'):
                _set_role_for_bundle(kwargs, bundle)
            bundle.obj.save()
        except Exception:
            bundle.obj.delete()
        return bundle

    def obj_update(self, bundle, **kwargs):
        bundle.obj = WebUser.get(kwargs['pk'])
        assert kwargs['domain'] in bundle.obj.domains
        if self._update(bundle):
            assert kwargs['domain'] in bundle.obj.domains
            bundle.obj.save()
        return bundle

    def _invalid_user_role(self, request, details):
        return details.get('role') not in UserRole.preset_and_domain_role_names(request.domain)

    def _admin_assigned_another_role(self, details):
        # default value Admin since that will be assigned later anyway since is_admin is True
        return details.get('role', 'Admin') != 'Admin'

class AdminWebUserResource(v0_1.UserResource):
    domains = fields.ListField(attribute='domains')

    def obj_get(self, bundle, **kwargs):
        return WebUser.get(kwargs['pk'])

    def obj_get_list(self, bundle, **kwargs):
        if 'username' in bundle.request.GET:
            return [WebUser.get_by_username(bundle.request.GET['username'])]
        return [WebUser.wrap(u) for u in UserES().web_users().run().hits]

    class Meta(WebUserResource.Meta):
        authentication = AdminAuthentication()
        detail_allowed_methods = ['get']
        list_allowed_methods = ['get']


class GroupResource(v0_4.GroupResource):

    class Meta(v0_4.GroupResource.Meta):
        detail_allowed_methods = ['get', 'put', 'delete']
        list_allowed_methods = ['get', 'post', 'patch']
        always_return_data = True

    def serialize(self, request, data, format, options=None):
        if not isinstance(data, dict):
            if 'error_message' in data.data:
                data = {'error_message': data.data['error_message']}
            elif request.method == 'POST':
                data = {'id': data.obj._id}
        return self._meta.serializer.serialize(data, format, options)

    def patch_list(self, request=None, **kwargs):
        """
        Exactly copied from https://github.com/toastdriven/django-tastypie/blob/v0.9.14/tastypie/resources.py#L1466
        (BSD licensed) and modified to pass the kwargs to `obj_create` and support only create method
        """
        request = convert_post_to_patch(request)
        deserialized = self.deserialize(request, request.body, format=request.META.get('CONTENT_TYPE', 'application/json'))

        collection_name = self._meta.collection_name
        if collection_name not in deserialized:
            raise BadRequest("Invalid data sent: missing '%s'" % collection_name)

        if len(deserialized[collection_name]) and 'put' not in self._meta.detail_allowed_methods:
            raise ImmediateHttpResponse(response=http.HttpMethodNotAllowed())

        bundles_seen = []
        status = http.HttpAccepted
        for data in deserialized[collection_name]:

            data = self.alter_deserialized_detail_data(request, data)
            bundle = self.build_bundle(data=dict_strip_unicode_keys(data), request=request)
            try:

                self.obj_create(bundle=bundle, **self.remove_api_resource_names(kwargs))
            except AssertionError as e:
                status = http.HttpBadRequest
                bundle.data['_id'] = six.text_type(e)
            bundles_seen.append(bundle)

        to_be_serialized = [bundle.data['_id'] for bundle in bundles_seen]
        return self.create_response(request, to_be_serialized, response_class=status)

    def post_list(self, request, **kwargs):
        """
        Exactly copied from https://github.com/toastdriven/django-tastypie/blob/v0.9.14/tastypie/resources.py#L1314
        (BSD licensed) and modified to catch Exception and not returning traceback
        """
        deserialized = self.deserialize(request, request.body, format=request.META.get('CONTENT_TYPE', 'application/json'))
        deserialized = self.alter_deserialized_detail_data(request, deserialized)
        bundle = self.build_bundle(data=dict_strip_unicode_keys(deserialized), request=request)
        try:
            updated_bundle = self.obj_create(bundle, **self.remove_api_resource_names(kwargs))
            location = self.get_resource_uri(updated_bundle)

            if not self._meta.always_return_data:
                return http.HttpCreated(location=location)
            else:
                updated_bundle = self.full_dehydrate(updated_bundle)
                updated_bundle = self.alter_detail_data_to_serialize(request, updated_bundle)
                return self.create_response(request, updated_bundle, response_class=http.HttpCreated, location=location)
        except AssertionError as e:
            bundle.data['error_message'] = six.text_type(e)
            return self.create_response(request, bundle, response_class=http.HttpBadRequest)

    def _update(self, bundle):
        should_save = False
        for key, value in bundle.data.items():
            if key == 'name' and getattr(bundle.obj, key, None) != value:
                if not Group.by_name(bundle.obj.domain, value):
                    setattr(bundle.obj, key, value or '')
                    should_save = True
                else:
                    raise Exception("A group with this name already exists")
            if key == 'users' and getattr(bundle.obj, key, None) != value:
                users_to_add = set(value) - set(bundle.obj.users)
                users_to_remove = set(bundle.obj.users) - set(value)
                for user in users_to_add:
                    bundle.obj.add_user(user)
                    should_save = True
                for user in users_to_remove:
                    bundle.obj.remove_user(user)
                    should_save = True
            elif getattr(bundle.obj, key, None) != value:
                setattr(bundle.obj, key, value)
                should_save = True
        return should_save

    def get_resource_uri(self, bundle_or_obj=None, url_name='api_dispatch_detail'):
        if bundle_or_obj is None:
            return super(GroupResource, self).get_resource_uri(bundle_or_obj, url_name)
        elif isinstance(bundle_or_obj, Bundle):
            obj = bundle_or_obj.obj
        else:
            obj = bundle_or_obj
        return reverse('api_dispatch_detail', kwargs=dict(resource_name=self._meta.resource_name,
                                                          domain=obj.domain,
                                                          api_name=self._meta.api_name,
                                                          pk=obj._id))

    def obj_create(self, bundle, request=None, **kwargs):
        if not Group.by_name(kwargs['domain'], bundle.data.get("name")):
            bundle.obj = Group(bundle.data)
            bundle.obj.name = bundle.obj.name or ''
            bundle.obj.domain = kwargs['domain']
            bundle.obj.save()
            for user in bundle.obj.users:
                CommCareUser.get(user).set_groups([bundle.obj._id])
        else:
            raise AssertionError("A group with name %s already exists" % bundle.data.get("name"))
        return bundle

    def obj_update(self, bundle, **kwargs):
        bundle.obj = Group.get(kwargs['pk'])
        assert bundle.obj.domain == kwargs['domain']
        if self._update(bundle):
            assert bundle.obj.domain == kwargs['domain']
            bundle.obj.save()
        return bundle

    def obj_delete(self, bundle, **kwargs):
        group = self.obj_get(bundle, **kwargs)
        group.soft_delete()
        return bundle

class DomainAuthorization(ReadOnlyAuthorization):

    def __init__(self, domain_key='domain', *args, **kwargs):
        self.domain_key = domain_key

    def read_list(self, object_list, bundle):
        return object_list.filter(**{self.domain_key: bundle.request.domain})


class DeviceReportResource(HqBaseResource, ModelResource):

    class Meta(object):
        queryset = DeviceReportEntry.objects.all()
        list_allowed_methods = ['get']
        detail_allowed_methods = ['get']
        resource_name = 'device-log'
        authentication = RequirePermissionAuthentication(Permissions.edit_data)
        authorization = DomainAuthorization()
        paginator_class = NoCountingPaginator
        filtering = {
            # this is needed for the domain filtering but any values passed in via the URL get overridden
            "domain": ('exact',),
            "date": ('exact', 'gt', 'gte', 'lt', 'lte', 'range'),
            "user_id": ('exact',),
            "username": ('exact',),
            "type": ('exact',),
            "xform_id": ('exact',),
            "device_id": ('exact',),
        }


class StockTransactionResource(HqBaseResource, ModelResource):

    class Meta(object):
        queryset = StockTransaction.objects.all()
        list_allowed_methods = ['get']
        detail_allowed_methods = ['get']
        resource_name = 'stock_transaction'
        authentication = RequirePermissionAuthentication(Permissions.view_reports)
        paginator_class = NoCountingPaginator
        authorization = DomainAuthorization(domain_key='report__domain')

        filtering = {
            "case_id": ('exact',),
            "section_id": ('exact'),
        }

        fields = ['case_id', 'product_id', 'type', 'section_id', 'quantity', 'stock_on_hand']
        include_resource_uri = False

    def build_filters(self, filters=None):
        orm_filters = super(StockTransactionResource, self).build_filters(filters)
        if 'start_date' in filters:
            orm_filters['report__date__gte'] = filters['start_date']
        if 'end_date' in filters:
            orm_filters['report__date__lte'] = filters['end_date']
        return orm_filters

    def dehydrate(self, bundle):
        bundle.data['product_name'] = bundle.obj.sql_product.name
        bundle.data['transaction_date'] = bundle.obj.report.date
        return bundle


ConfigurableReportData = namedtuple("ConfigurableReportData", [
    "data", "columns", "id", "domain", "total_records", "get_params", "next_page"
])


class ConfigurableReportDataResource(HqBaseResource, DomainSpecificResourceMixin):
    """
    A resource that replicates the behavior of the ajax part of the
    ConfigurableReportView view.
    """
    data = fields.ListField(attribute="data", readonly=True)
    columns = fields.ListField(attribute="columns", readonly=True)
    total_records = fields.IntegerField(attribute="total_records", readonly=True)
    next_page = fields.CharField(attribute="next_page", readonly=True)

    LIMIT_DEFAULT = 50
    LIMIT_MAX = 50

    def _get_start_param(self, bundle):
        try:
            start = int(bundle.request.GET.get('offset', 0))
            if start < 0:
                raise ValueError
        except (ValueError, TypeError):
            raise BadRequest("start must be a positive integer.")
        return start

    def _get_limit_param(self, bundle):
        try:
            limit = int(bundle.request.GET.get('limit', self.LIMIT_DEFAULT))
            if limit < 0:
                raise ValueError
        except (ValueError, TypeError):
            raise BadRequest("limit must be a positive integer.")

        if limit > self.LIMIT_MAX:
            raise BadRequest("Limit may not exceed {}.".format(self.LIMIT_MAX))
        return limit

    def _get_next_page(self, domain, id_, start, limit, total_records, get_query_dict):
        if total_records > start + limit:
            start += limit
            new_get_params = get_query_dict.copy()
            new_get_params["offset"] = start
            # limit has not changed, but it may not have been present in get params before.
            new_get_params["limit"] = limit
            return reverse('api_dispatch_detail', kwargs=dict(
                api_name=self._meta.api_name,
                resource_name=self._meta.resource_name,
                domain=domain,
                pk=id_,
            )) + "?" + new_get_params.urlencode()
        else:
            return ""

    def _get_report_data(self, report_config, domain, start, limit, get_params):
        report = ConfigurableReportDataSource.from_spec(report_config)

        string_type_params = [
            filter.name
            for filter in report_config.ui_filters
            if getattr(filter, 'datatype', 'string') == "string"
        ]
        filter_values = get_filter_values(
            report_config.ui_filters,
            query_dict_to_dict(get_params, domain, string_type_params)
        )
        report.set_filter_values(filter_values)

        page = list(report.get_data(start=start, limit=limit))

        columns = []
        for column in report.columns:
            simple_column = {
                "header": column.header,
                "slug": column.slug,
            }
            if isinstance(column, UCRExpandDatabaseSubcolumn):
                simple_column['expand_column_value'] = column.expand_value
            columns.append(simple_column)

        total_records = report.get_total_records()
        return page, columns, total_records

    def obj_get(self, bundle, **kwargs):
        domain = kwargs['domain']
        pk = kwargs['pk']
        start = self._get_start_param(bundle)
        limit = self._get_limit_param(bundle)

        report_config = self._get_report_configuration(pk, domain)
        page, columns, total_records = self._get_report_data(
            report_config, domain, start, limit, bundle.request.GET)

        return ConfigurableReportData(
            data=page,
            columns=columns,
            total_records=total_records,
            id=report_config._id,
            domain=domain,
            get_params=bundle.request.GET,
            next_page=self._get_next_page(
                domain,
                report_config._id,
                start,
                limit,
                total_records,
                bundle.request.GET,
            )
        )

    def _get_report_configuration(self, id_, domain):
        """
        Fetch the required ReportConfiguration object
        :param id_: The id of the ReportConfiguration
        :param domain: The domain of the ReportConfiguration
        :return: A ReportConfiguration
        """
        try:
            if report_config_id_is_static(id_):
                return StaticReportConfiguration.by_id(id_, domain=domain)
            else:
                return get_document_or_not_found(ReportConfiguration, domain, id_)
        except DocumentNotFound:
            raise NotFound

    def detail_uri_kwargs(self, bundle_or_obj):
        return {
            'domain': get_obj(bundle_or_obj).domain,
            'pk': get_obj(bundle_or_obj).id,
        }

    def get_resource_uri(self, bundle_or_obj=None, url_name='api_dispatch_list'):
        uri = super(ConfigurableReportDataResource, self).get_resource_uri(bundle_or_obj, url_name)
        if bundle_or_obj is not None and uri:
            get_params = get_obj(bundle_or_obj).get_params.copy()
            if "offset" not in get_params:
                get_params["offset"] = 0
            if "limit" not in get_params:
                get_params["limit"] = self.LIMIT_DEFAULT
            uri += "?{}".format(get_params.urlencode())
        return uri

    class Meta(CustomResourceMeta):
        list_allowed_methods = []
        detail_allowed_methods = ["get"]


class SimpleReportConfigurationResource(CouchResourceMixin, HqBaseResource, DomainSpecificResourceMixin):
    id = fields.CharField(attribute='get_id', readonly=True, unique=True)
    title = fields.CharField(readonly=True, attribute="title", null=True)
    filters = fields.ListField(readonly=True)
    columns = fields.ListField(readonly=True)

    def dehydrate_filters(self, bundle):
        obj_filters = bundle.obj.filters
        return [{
            "type": f["type"],
            "datatype": f["datatype"],
            "slug": f["slug"]
        } for f in obj_filters]

    def dehydrate_columns(self, bundle):
        obj_columns = bundle.obj.columns
        return [{
            "column_id": c['column_id'],
            "display": c['display'],
            "type": c["type"],
        } for c in obj_columns]

    def obj_get(self, bundle, **kwargs):
        domain = kwargs['domain']
        pk = kwargs['pk']
        try:
            report_configuration = get_document_or_404(ReportConfiguration, domain, pk)
        except Http404 as e:
            raise NotFound(six.text_type(e))
        return report_configuration

    def obj_get_list(self, bundle, **kwargs):
        domain = kwargs['domain']
        return ReportConfiguration.by_domain(domain)

    def detail_uri_kwargs(self, bundle_or_obj):
        return {
            'domain': get_obj(bundle_or_obj).domain,
            'pk': get_obj(bundle_or_obj)._id,
        }

    class Meta(CustomResourceMeta):
        list_allowed_methods = ["get"]
        detail_allowed_methods = ["get"]
        paginator_class = DoesNothingPaginator


UserDomain = namedtuple('UserDomain', 'domain_name project_name')
UserDomain.__new__.__defaults__ = ('', '')


class UserDomainsResource(Resource):
    domain_name = fields.CharField(attribute='domain_name')
    project_name = fields.CharField(attribute='project_name')

    class Meta(object):
        resource_name = 'user_domains'
        authentication = ApiKeyAuthentication()
        object_class = UserDomain
        include_resource_uri = False

    def dispatch_list(self, request, **kwargs):
        try:
            return super(UserDomainsResource, self).dispatch_list(request, **kwargs)
        except ImmediateHttpResponse as immediate_http_response:
            if isinstance(immediate_http_response.response, HttpUnauthorized):
                raise ImmediateHttpResponse(
                    response=HttpUnauthorized(
                        content='Username or API Key is incorrect', content_type='text/plain'
                    )
                )
            else:
                raise

    def obj_get_list(self, bundle, **kwargs):
        return self.get_object_list(bundle.request)

    def get_object_list(self, request):
        couch_user = CouchUser.from_django_user(request.user)
        results = []
        for domain in couch_user.get_domains():
            if not domain_has_privilege(domain, privileges.ZAPIER_INTEGRATION):
                continue
            domain_object = Domain.get_by_name(domain)
            results.append(UserDomain(
                domain_name=domain_object.name,
                project_name=domain_object.hr_name or domain_object.name
            ))
        return results


Form = namedtuple('Form', 'form_xmlns form_name')
Form.__new__.__defaults__ = ('', '')


class DomainForms(Resource):
    """
    Returns: list of forms for a given domain with form name formatted for display in Zapier
    """
    form_xmlns = fields.CharField(attribute='form_xmlns')
    form_name = fields.CharField(attribute='form_name')

    class Meta(object):
        resource_name = 'domain_forms'
        authentication = ApiKeyAuthentication()
        object_class = Form
        include_resource_uri = False
        allowed_methods = ['get']

    def obj_get_list(self, bundle, **kwargs):
        application_id = bundle.request.GET.get('application_id')
        if not application_id:
            raise NotFound('application_id parameter required')

        domain = kwargs['domain']
        couch_user = CouchUser.from_django_user(bundle.request.user)
        if not domain_has_privilege(domain, privileges.ZAPIER_INTEGRATION) or not couch_user.is_member_of(domain):
            raise ImmediateHttpResponse(
                HttpForbidden('You are not allowed to get list of forms for this domain')
            )

        results = []
        application = Application.get(docid=application_id)
        if not application:
            return []
        forms_objects = application.get_forms(bare=False)

        for form_object in forms_objects:
            form = form_object['form']
            module = form_object['module']
            form_name = '{} > {} > {}'.format(application.name, module.default_name(), form.default_name())
            results.append(Form(form_xmlns=form.xmlns, form_name=form_name))
        return results

# Zapier requires id and name; case_type has no obvious id, placeholder inserted instead.
CaseType = namedtuple('CaseType', 'case_type placeholder')
CaseType.__new__.__defaults__ = ('', '')


class DomainCases(Resource):
    """
    Returns: list of case types for a domain

    Note: only returns case types for which at least one case has been made
    """
    placeholder = fields.CharField(attribute='placeholder')
    case_type = fields.CharField(attribute='case_type')

    class Meta(object):
        resource_name = 'domain_cases'
        authentication = ApiKeyAuthentication()
        object_class = CaseType
        include_resource_uri = False
        allowed_methods = ['get']

    def obj_get_list(self, bundle, **kwargs):
        domain = kwargs['domain']
        couch_user = CouchUser.from_django_user(bundle.request.user)
        if not domain_has_privilege(domain, privileges.ZAPIER_INTEGRATION) or not couch_user.is_member_of(domain):
            raise ImmediateHttpResponse(
                HttpForbidden('You are not allowed to get list of case types for this domain')
            )

        case_types = get_case_types_for_domain_es(domain)
        results = [CaseType(case_type=case_type) for case_type in case_types]
        return results


UserInfo = namedtuple('UserInfo', 'user_id user_name')
UserInfo.__new__.__defaults__ = ('', '')


class DomainUsernames(Resource):
    """
    Returns: list of usernames for a domain.
    """
    user_id = fields.CharField(attribute='user_id')
    user_name = fields.CharField(attribute='user_name')

    class Meta(object):
        resource_name = 'domain_usernames'
        authentication = ApiKeyAuthentication()
        object_class = User
        include_resource_uri = False
        allowed_methods = ['get']

    def obj_get_list(self, bundle, **kwargs):
        domain = kwargs['domain']

        couch_user = CouchUser.from_django_user(bundle.request.user)
        if not domain_has_privilege(domain, privileges.ZAPIER_INTEGRATION) or not couch_user.is_member_of(domain):
            raise ImmediateHttpResponse(
                HttpForbidden('You are not allowed to get list of usernames for this domain')
            )
        user_ids_username_pairs = get_all_user_id_username_pairs_by_domain(domain)

        results = [UserInfo(user_id=user_pair[0], user_name=raw_username(user_pair[1]))
                   for user_pair in user_ids_username_pairs]
        return results


ODATA_CASE_RESOURCE_NAME = 'Cases'


class ODataCommCareCaseResource(v0_4.CommCareCaseResource):

    case_type = None

    def dispatch(self, request_type, request, **kwargs):
        if not toggles.ODATA.enabled_for_request(request):
            raise ImmediateHttpResponse(response=HttpResponseNotFound('Feature flag not enabled.'))
        self.case_type = kwargs['case_type']
        return super(ODataCommCareCaseResource, self).dispatch(request_type, request, **kwargs)

    def determine_format(self, request):
        # json only
        return 'application/json'

    def create_response(self, request, data, response_class=HttpResponse, **response_kwargs):
        # populate the domain which is required by the serializer
        data['domain'] = request.domain
        data['case_type'] = self.case_type
        data['api_path'] = request.path
        response = super(ODataCommCareCaseResource, self).create_response(request, data, response_class,
                                                                          **response_kwargs)
        # adds required odata headers to the returned response
        return add_odata_headers(response)

    def obj_get_list(self, bundle, domain, **kwargs):
        elastic_query_set = super(ODataCommCareCaseResource, self).obj_get_list(bundle, domain, **kwargs)
        elastic_query_set.payload['filter']['and'].append({'term': {'type.exact': self.case_type}})
        return elastic_query_set

    class Meta(v0_4.CommCareCaseResource.Meta):
        authentication = ODataAuthentication(Permissions.edit_data)
        resource_name = 'odata/{}'.format(ODATA_CASE_RESOURCE_NAME)
        serializer = ODataCommCareCaseSerializer()
        max_limit = 10000  # This is for experimental purposes only.  TODO: set to a better value soon after testing

    def prepend_urls(self):
        return [
            url(r"^(?P<resource_name>%s)/(?P<case_type>[\w\d_.-]+)/$" % self._meta.resource_name,
                self.wrap_view('dispatch_list'))
        ]


ODATA_XFORM_INSTANCE_RESOURCE_NAME = 'Forms'


class ODataXFormInstanceResource(v0_4.XFormInstanceResource):

    xmlns = None

    def dispatch(self, request_type, request, **kwargs):
        if not toggles.ODATA.enabled_for_request(request):
            raise ImmediateHttpResponse(response=HttpResponseNotFound('Feature flag not enabled.'))
        self.app_id = kwargs['app_id']
        self.xmlns = kwargs['xmlns']
        return super(ODataXFormInstanceResource, self).dispatch(request_type, request, **kwargs)

    def determine_format(self, request):
        # json only
        return 'application/json'

    def create_response(self, request, data, response_class=HttpResponse, **response_kwargs):
        data['domain'] = request.domain
        data['app_id'] = self.app_id
        data['xmlns'] = self.xmlns
        data['api_path'] = request.path
        response = super(ODataXFormInstanceResource, self).create_response(
            request, data, response_class, **response_kwargs)
        return add_odata_headers(response)

<<<<<<< HEAD
    def obj_get_list(self, bundle, domain, **kwargs):
=======
    def obj_get_list(self, bundle, domain, **kwargs):  # TODO and test
>>>>>>> 4bfef56a
        elastic_query_set = super(ODataXFormInstanceResource, self).obj_get_list(bundle, domain, **kwargs)
        full_xmlns = 'http://openrosa.org/formdesigner/' + kwargs['xmlns']
        elastic_query_set.payload['filter']['and'].append({'term': {'xmlns.exact': full_xmlns}})
        return elastic_query_set

    class Meta(v0_4.XFormInstanceResource.Meta):
        authentication = ODataAuthentication(Permissions.edit_data)
        resource_name = 'odata/{}'.format(ODATA_XFORM_INSTANCE_RESOURCE_NAME)
        serializer = ODataXFormInstanceSerializer()
        max_limit = 10000  # This is for experimental purposes only.  TODO: set to a better value soon after testing

    def prepend_urls(self):
        return [
            url(r"^(?P<resource_name>%s)/(?P<app_id>[\w\d_.-]+)/(?P<xmlns>[\w\d_.-]+)" % self._meta.resource_name,
                self.wrap_view('dispatch_list'))
<<<<<<< HEAD
        ]
=======
        ]


class ODataCaseFromExportInstanceResource(v0_4.CommCareCaseResource):

    config_id = None

    def dispatch(self, request_type, request, **kwargs):
        if not toggles.ODATA.enabled_for_request(request):
            raise ImmediateHttpResponse(response=HttpResponseNotFound('Feature flag not enabled.'))
        self.config_id = kwargs['config_id']
        return super(ODataCaseFromExportInstanceResource, self).dispatch(request_type, request, **kwargs)

    def create_response(self, request, data, response_class=HttpResponse, **response_kwargs):
        data['domain'] = request.domain
        data['config_id'] = self.config_id
        data['api_path'] = request.path
        response = super(ODataCaseFromExportInstanceResource, self).create_response(
            request, data, response_class, **response_kwargs)
        return add_odata_headers(response)

    def obj_get_list(self, bundle, domain, **kwargs):
        config = CaseExportInstance.get(self.config_id)
        elastic_query_set = super(ODataCaseFromExportInstanceResource, self).obj_get_list(bundle, domain, **kwargs)
        elastic_query_set.payload['filter']['and'].append({'term': {'type.exact': config.case_type}})
        return elastic_query_set

    class Meta(v0_4.CommCareCaseResource.Meta):
        authentication = ODataAuthentication(Permissions.edit_data)
        resource_name = 'odata/cases'
        serializer = ODataCaseFromExportInstanceSerializer()

    def prepend_urls(self):
        return [
            url(r"^(?P<resource_name>%s)/(?P<config_id>[\w\d_.-]+)" % self._meta.resource_name,
                self.wrap_view('dispatch_list'))
        ]

    def determine_format(self, request):
        # Results should be sent as JSON
        return 'application/json'
>>>>>>> 4bfef56a
<|MERGE_RESOLUTION|>--- conflicted
+++ resolved
@@ -24,15 +24,11 @@
 from casexml.apps.stock.models import StockTransaction
 from corehq import privileges, toggles
 from corehq.apps.accounting.utils import domain_has_privilege
-<<<<<<< HEAD
-from corehq.apps.api.odata.serializers import ODataCommCareCaseSerializer, ODataXFormInstanceSerializer
-=======
 from corehq.apps.api.odata.serializers import (
     ODataCaseFromExportInstanceSerializer,
     ODataCommCareCaseSerializer,
     ODataXFormInstanceSerializer,
 )
->>>>>>> 4bfef56a
 from corehq.apps.api.odata.views import add_odata_headers
 from corehq.apps.api.resources.auth import RequirePermissionAuthentication, AdminAuthentication, \
     ODataAuthentication
@@ -978,11 +974,7 @@
             request, data, response_class, **response_kwargs)
         return add_odata_headers(response)
 
-<<<<<<< HEAD
-    def obj_get_list(self, bundle, domain, **kwargs):
-=======
     def obj_get_list(self, bundle, domain, **kwargs):  # TODO and test
->>>>>>> 4bfef56a
         elastic_query_set = super(ODataXFormInstanceResource, self).obj_get_list(bundle, domain, **kwargs)
         full_xmlns = 'http://openrosa.org/formdesigner/' + kwargs['xmlns']
         elastic_query_set.payload['filter']['and'].append({'term': {'xmlns.exact': full_xmlns}})
@@ -998,9 +990,6 @@
         return [
             url(r"^(?P<resource_name>%s)/(?P<app_id>[\w\d_.-]+)/(?P<xmlns>[\w\d_.-]+)" % self._meta.resource_name,
                 self.wrap_view('dispatch_list'))
-<<<<<<< HEAD
-        ]
-=======
         ]
 
 
@@ -1041,5 +1030,4 @@
 
     def determine_format(self, request):
         # Results should be sent as JSON
-        return 'application/json'
->>>>>>> 4bfef56a
+        return 'application/json'