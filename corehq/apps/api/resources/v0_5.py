--- conflicted
+++ resolved
@@ -1,27 +1,18 @@
-<<<<<<< HEAD
-from django.core.exceptions import ObjectDoesNotExist, MultipleObjectsReturned
-from django.core.urlresolvers import reverse
 from tastypie import http
-from tastypie import fields
-from tastypie.bundle import Bundle
 from tastypie.exceptions import BadRequest, ImmediateHttpResponse
 from tastypie.resources import convert_post_to_patch
 from tastypie.utils import dict_strip_unicode_keys
-from corehq.apps.api.resources import v0_1, v0_4
-=======
+
 from collections import namedtuple
 
 from django.core.urlresolvers import reverse
 
 from tastypie import fields
 from tastypie.bundle import Bundle
-from tastypie.exceptions import BadRequest
-from tastypie.validation import Validation
-
->>>>>>> b056ebe7
+
 from corehq.apps.groups.models import Group
 from corehq.apps.sms.util import strip_plus
-from corehq.apps.users.models import CommCareUser, WebUser, CouchUser
+from corehq.apps.users.models import CommCareUser, WebUser
 from corehq.elastic import es_wrapper
 
 from . import v0_1, v0_4
