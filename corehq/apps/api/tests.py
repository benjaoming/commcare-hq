--- conflicted
+++ resolved
@@ -740,16 +740,12 @@
                                                    content_type='application/json')
         self.assertEqual(response.status_code, 201)
         user_back = WebUser.get_by_username("test_1234")
-        self.addCleanup(user_back.delete)
         self.assertEqual(user_back.username, "test_1234")
         self.assertEqual(user_back.first_name, "Joe")
         self.assertEqual(user_back.last_name, "Admin")
         self.assertEqual(user_back.email, "admin@example.com")
-<<<<<<< HEAD
         self.assertTrue(user_back.is_domain_admin(self.domain.name))
         user_back.delete()
-=======
->>>>>>> 88bf01bc
 
     def test_create_with_preset_role(self):
         user_json = deepcopy(self.default_user_json)
@@ -763,7 +759,6 @@
         self.assertEqual(user_back.role, 'Field Implementer')
         user_back.delete()
 
-<<<<<<< HEAD
     def test_create_with_custom_role(self):
         new_user_role = UserRole.get_or_create_with_permissions(
             self.domain.name, Permissions(edit_apps=True, view_reports=True), 'awesomeness')
@@ -787,26 +782,6 @@
                                                    failure_code=400)
         self.assertEqual(response.status_code, 400)
         self.assertEqual(response.content, '{"error": "An admin can have only one role : Admin"}')
-=======
-        user = WebUser.create(domain=self.domain.name, username="test", password="qwer1234")
-        self.addCleanup(user.delete)
-
-        user_json = {
-            "email": "admin@example.com",
-            "first_name": "Joe",
-            "is_admin": True,
-            "last_name": "Admin",
-            "permissions": {
-                "edit_apps": True,
-                "edit_commcare_users": True,
-                "edit_data": True,
-                "edit_web_users": True,
-                "view_reports": True
-            },
-            "phone_numbers": [],
-            "role": "admin"
-        }
->>>>>>> 88bf01bc
 
     def test_create_with_invalid_non_admin_role(self):
         user_json = deepcopy(self.default_user_json)
@@ -832,6 +807,7 @@
 
     def test_update(self):
         user = WebUser.create(domain=self.domain.name, username="test", password="qwer1234")
+        self.addCleanup(user.delete)
         user_json = deepcopy(self.default_user_json)
         user_json.pop('username')
         backend_id = user._id
