--- conflicted
+++ resolved
@@ -61,22 +61,6 @@
     ]
 
 
-<<<<<<< HEAD
-class DefaultConsumptionGenerationCache(GenerationCache):
-    generation_key = '#gen#default_consumption#'
-    doc_types = ['DefaultConsumption']
-    views = [
-        'consumption/consumption_index',
-=======
-class InvitationGenerationCache(GenerationCache):
-    generation_key = '#gen#invitation#'
-    doc_types = ['Invitation']
-    views = [
-        'users/open_invitations_by_email',
->>>>>>> 7a69abd9
-    ]
-
-
 class UserReportsDataSourceCache(GenerationCache):
     generation_key = '#gen#userreports#datasource#'
     doc_types = ['DataSourceConfiguration']
