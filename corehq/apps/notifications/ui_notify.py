--- conflicted
+++ resolved
@@ -143,12 +143,9 @@
 BULK_DOWNLOAD_WEB_USERS = StaticUINotify(
     'bulk_download_web_users_nov2020',
     ends_on=datetime(2021, 5, 18),
-<<<<<<< HEAD
-=======
 )
 
 MULTI_DOMAIN_DOWNLOAD_MOBILE_WORKERS = StaticUINotify(
     'multi_domain_download_mobile_workers_nov2020',
     ends_on=datetime(2021, 5, 28),
->>>>>>> 942f1332
 )