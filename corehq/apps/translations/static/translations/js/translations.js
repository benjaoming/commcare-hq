--- conflicted
+++ resolved
@@ -36,20 +36,6 @@
                         } else {
                             that.key.$edit_view.focus();
                         }
-<<<<<<< HEAD
-                    } else {
-                        that.key.$edit_view.focus();
-                    }
-                }).css({cursor: 'pointer'}).attr('title', gettext("Add Translation")).hide();
-                this.$error = $('<span></span>').addClass('label label-danger');
-                this.ui = $('<div/>').addClass("row").addClass("form-group");
-                $('<div/>').addClass("col-sm-3").append(this.key.ui).appendTo(this.ui);
-                $('<div/>').addClass("col-sm-3").append(this.value.ui).appendTo(this.ui);
-                $('<div/>').addClass("col-sm-1").append(this.$delete).append(this.$add).appendTo(this.ui);
-                $('<div/>').addClass("col-sm-5").append(this.$error).appendTo(this.ui);
-                this.ui = $('<div/>').append(this.ui);
-                this.$error.hide();
-=======
                     }).css({cursor: 'pointer'}).attr('title', gettext("Add Translation")).hide();
                     this.$error = $('<span></span>').addClass('label label-danger');
                     this.ui = $('<div/>').addClass("row").addClass("form-group");
@@ -58,8 +44,7 @@
                     $('<div/>').addClass("col-sm-1").append(this.$delete).append(this.$add).appendTo(this.ui);
                     $('<div/>').addClass("col-sm-5").append(this.$error).appendTo(this.ui);
                     this.ui = $('<div/>').append(this.ui);
-                    this.$error.hide()
->>>>>>> edf3deab
+                    this.$error.hide();
 
                     var helperFunction = function () {
                         if (that.solid) {
@@ -167,25 +152,14 @@
             }
         }
 
-<<<<<<< HEAD
-    translation_ui.saveButton = hqImport("hqwebapp/js/main").initSaveButton({
-        unsavedMessage: gettext("You have unsaved user interface translations."),
-        save: function () {
-            translation_ui.save();
-        }
-    });
-    translation_ui.$home.prepend(translation_ui.saveButton.ui);
-    translation_ui.$home.append($home);
-=======
         translation_ui.saveButton = hqImport("hqwebapp/js/main").initSaveButton({
             unsavedMessage: gettext("You have unsaved user interface translations."),
             save: function () {
-                translation_ui.save()
+                translation_ui.save();
             }
         });
         translation_ui.$home.prepend(translation_ui.saveButton.ui);
         translation_ui.$home.append($home);
->>>>>>> edf3deab
 
         translation_ui.translate = function (key) {
             return translation_ui.translations[key].value.val();
@@ -298,19 +272,12 @@
                     }
                 }
             }
-            return error
+            return error;
         }
-<<<<<<< HEAD
-        return error;
-    };
-    translation_ui.render();
-};
-=======
         translation_ui.render();
     };
 
     return {
         makeTranslationUI: mk_translation_ui,
     };
-});
->>>>>>> edf3deab
+});