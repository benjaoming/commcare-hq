--- conflicted
+++ resolved
@@ -22,16 +22,11 @@
 from corehq.apps.user_importer.tasks import import_users_and_groups
 from corehq.apps.users.dbaccessors import delete_all_users
 from corehq.apps.users.models import (
-<<<<<<< HEAD
-    CommCareUser, UserRole, WebUser, Invitation
-=======
     CommCareUser,
-    DomainPermissionsMirror,
     Invitation,
     UserHistory,
     UserRole,
     WebUser,
->>>>>>> b72f9f91
 )
 from corehq.apps.users.views.mobile.custom_data_fields import UserFieldsView
 from corehq.const import USER_CHANGE_VIA_BULK_IMPORTER
