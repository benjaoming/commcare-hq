from copy import deepcopy

from django.contrib.admin.models import LogEntry
from django.test import TestCase

from mock import mock, patch

from corehq.apps.accounting.tests.utils import DomainSubscriptionMixin
from corehq.apps.commtrack.tests.util import make_loc
from corehq.apps.custom_data_fields.models import (
    PROFILE_SLUG,
    CustomDataFieldsDefinition,
    CustomDataFieldsProfile,
    Field,
)
from corehq.apps.domain.models import Domain
from corehq.apps.user_importer.importer import (
    create_or_update_commcare_users_and_groups,
)
from corehq.apps.user_importer.models import UserUploadRecord
from corehq.apps.user_importer.tasks import import_users_and_groups
from corehq.apps.users.dbaccessors import delete_all_users
from corehq.apps.users.models import (
    CommCareUser,
    DomainPermissionsMirror,
    Invitation,
    SQLUserRole,
    UserHistory,
    WebUser,
)
from corehq.apps.users.model_log import UserModelAction
from corehq.apps.users.views.mobile.custom_data_fields import UserFieldsView
from corehq.const import USER_CHANGE_VIA_BULK_IMPORTER
from corehq.extensions.interface import disable_extensions


class TestMobileUserBulkUpload(TestCase, DomainSubscriptionMixin):
    @classmethod
    def setUpClass(cls):
        super().setUpClass()
        delete_all_users()
        cls.domain_name = 'mydomain'
        cls.domain = Domain.get_or_create_with_name(name=cls.domain_name)
        cls.other_domain = Domain.get_or_create_with_name(name='other-domain')
        cls.uploading_user = WebUser.create(cls.domain_name, "admin@xyz.com", 'password', None, None,
                                            is_superuser=True)

        cls.role = SQLUserRole.create(cls.domain.name, 'edit-apps')
        cls.other_role = SQLUserRole.create(cls.domain.name, 'admin')
        cls.patcher = patch('corehq.apps.user_importer.tasks.UserUploadRecord')
        cls.patcher.start()

        cls.definition = CustomDataFieldsDefinition(domain=cls.domain_name,
                                                    field_type=UserFieldsView.field_type)
        cls.definition.save()
        cls.definition.set_fields([
            Field(
                slug='key',
                is_required=False,
                label='Key',
                regex='^[A-G]',
                regex_msg='Starts with A-G',
            ),
            Field(
                slug='mode',
                is_required=False,
                label='Mode',
                choices=['major', 'minor']
            ),
        ])
        cls.definition.save()
        cls.profile = CustomDataFieldsProfile(
            name='melancholy',
            fields={'mode': 'minor'},
            definition=cls.definition,
        )
        cls.profile.save()

    @classmethod
    def tearDownClass(cls):
        cls.domain.delete()
        cls.other_domain.delete()
        cls.patcher.stop()
        cls.definition.delete()
        super().tearDownClass()

    def tearDown(self):
        Invitation.objects.all().delete()
        delete_all_users()

    @property
    def user(self):
        return CommCareUser.get_by_username('{}@{}.commcarehq.org'.format(
            'hello',
            self.domain.name))

    def _get_spec(self, delete_keys=None, **kwargs):
        spec = {
            'username': 'hello',
            'name': 'Another One',
            'language': None,
            'is_active': 'True',
            'phone-number': '23424123',
            'password': 123,
            'email': None
        }
        if delete_keys:
            for key in delete_keys:
                spec.pop(key)
        spec.update(kwargs)
        return spec

    def test_upload_with_missing_user_id(self):
        import_users_and_groups(
            self.domain.name,
            [self._get_spec(user_id='missing')],
            [],
            self.uploading_user,
            mock.MagicMock(),
            False
        )

        self.assertIsNone(self.user)

    @patch('corehq.apps.user_importer.importer.domain_has_privilege', lambda x, y: True)
    def test_location_not_list(self):
        self.setup_locations()

        # location_code can also just be string instead of array for single location assignmentss
        import_users_and_groups(
            self.domain.name,
            [self._get_spec(location_code=self.loc1.site_code)],
            [],
            self.uploading_user,
            mock.MagicMock(),
            False
        )
        self.assertEqual(self.user.location_id, self.loc1._id)
        self.assertEqual(self.user.location_id, self.user.metadata.get('commcare_location_id'))
        # multiple locations
        self.assertListEqual([self.loc1._id], self.user.assigned_location_ids)

        user_history = UserHistory.objects.get(action=UserModelAction.CREATE.value,
                                               user_id=self.user.get_id,
                                               changed_by=self.uploading_user.get_id)
        self.assertTrue("Assigned locations: ['loc1']" in user_history.message)
        self.assertTrue("Primary location: loc1" in user_history.message)
        self.assertEqual(user_history.details['changes']['assigned_location_ids'],
                         [self.loc1.get_id])
        self.assertEqual(user_history.details['changes']['location_id'], self.loc1.get_id)
        self.assertEqual(user_history.details['changed_via'], USER_CHANGE_VIA_BULK_IMPORTER)

    @patch('corehq.apps.user_importer.importer.domain_has_privilege', lambda x, y: True)
    def test_location_unknown_site_code(self):
        self.setup_locations()

        # location_code should be an array of multiple excel columns
        # with self.assertRaises(UserUploadError):
        result = create_or_update_commcare_users_and_groups(
            self.domain.name,
            [self._get_spec(location_code='unknownsite')],
            self.uploading_user
        )
        self.assertEqual(len(result["rows"]), 1)

    @patch('corehq.apps.user_importer.importer.domain_has_privilege', lambda x, y: True)
    def test_location_add(self):
        self.setup_locations()
        import_users_and_groups(
            self.domain.name,
            [self._get_spec(location_code=[a.site_code for a in [self.loc1, self.loc2]])],
            [],
            self.uploading_user,
            mock.MagicMock(),
            False
        )
        # first location should be primary location
        self.assertEqual(self.user.location_id, self.loc1._id)
        self.assertEqual(self.user.location_id, self.user.metadata.get('commcare_location_id'))
        # multiple locations
        self.assertListEqual([l._id for l in [self.loc1, self.loc2]], self.user.assigned_location_ids)
        # non-primary location
        self.assertTrue(self.loc2._id in self.user.metadata.get('commcare_location_ids'))

        user_history = UserHistory.objects.get(action=UserModelAction.CREATE.value,
                                               user_id=self.user.get_id,
                                               changed_by=self.uploading_user.get_id)
        self.assertTrue("Assigned locations: ['loc1', 'loc2']" in user_history.message)
        self.assertTrue("Primary location: loc1" in user_history.message)
        self.assertEqual(user_history.details['changes']['assigned_location_ids'],
                         [self.loc1.get_id, self.loc2.get_id])
        self.assertEqual(user_history.details['changes']['location_id'], self.loc1.get_id)
        self.assertEqual(user_history.details['changed_via'], USER_CHANGE_VIA_BULK_IMPORTER)

    @patch('corehq.apps.user_importer.importer.domain_has_privilege', lambda x, y: True)
    def test_location_remove(self):
        self.setup_locations()
        # first assign both locations
        import_users_and_groups(
            self.domain.name,
            [self._get_spec(location_code=[a.site_code for a in [self.loc1, self.loc2]])],
            [],
            self.uploading_user,
            mock.MagicMock(),
            False
        )

        user_history = UserHistory.objects.get(action=UserModelAction.CREATE.value,
                                               user_id=self.user.get_id,
                                               changed_by=self.uploading_user.get_id)
        self.assertTrue("Assigned locations: ['loc1', 'loc2']" in user_history.message)
        self.assertTrue("Primary location: loc1" in user_history.message)
        self.assertEqual(user_history.details['changes']['location_id'], self.loc1.get_id)
        self.assertEqual(user_history.details['changes']['assigned_location_ids'],
                         [self.loc1.get_id, self.loc2.get_id])
        self.assertEqual(user_history.details['changed_via'], USER_CHANGE_VIA_BULK_IMPORTER)

        # deassign all locations
        import_users_and_groups(
            self.domain.name,
            [self._get_spec(location_code=[], user_id=self.user._id)],
            [],
            self.uploading_user,
            mock.MagicMock(),
            False
        )

        # user should have no locations
        self.assertEqual(self.user.location_id, None)
        self.assertEqual(self.user.metadata.get('commcare_location_id'), None)
        self.assertListEqual(self.user.assigned_location_ids, [])

        user_history = UserHistory.objects.get(action=UserModelAction.UPDATE.value,
                                               user_id=self.user.get_id,
                                               changed_by=self.uploading_user.get_id)
        # no message for any location change
        self.assertFalse("location" in user_history.message)
        self.assertEqual(user_history.details['changes']['assigned_location_ids'], [])
        self.assertEqual(user_history.details['changes']['location_id'], None)
        self.assertEqual(user_history.details['changed_via'], USER_CHANGE_VIA_BULK_IMPORTER)

    @patch('corehq.apps.user_importer.importer.domain_has_privilege', lambda x, y: True)
    def test_primary_location_replace(self):
        self.setup_locations()
        # first assign to loc1
        create_or_update_commcare_users_and_groups(
            self.domain.name,
            [self._get_spec(location_code=[a.site_code for a in [self.loc1, self.loc2]])],
            self.uploading_user
        )

        # user's primary location should be loc1
        self.assertEqual(self.user.location_id, self.loc1._id)
        self.assertEqual(self.user.metadata.get('commcare_location_id'), self.loc1._id)
        self.assertEqual(self.user.metadata.get('commcare_location_ids'), " ".join([self.loc1._id, self.loc2._id]))
        self.assertListEqual(self.user.assigned_location_ids, [self.loc1._id, self.loc2._id])

        user_history = UserHistory.objects.get(action=UserModelAction.CREATE.value,
                                               user_id=self.user.get_id,
                                               changed_by=self.uploading_user.get_id)
        self.assertEqual(user_history.message, "Assigned locations: ['loc1', 'loc2']. Primary location: loc1")
        self.assertEqual(user_history.details['changes']['location_id'], self.loc1._id)
        self.assertEqual(user_history.details['changes']['assigned_location_ids'],
                         [self.loc1.get_id, self.loc2.get_id])
        self.assertEqual(user_history.details['changed_via'], USER_CHANGE_VIA_BULK_IMPORTER)

        # reassign to loc2
        create_or_update_commcare_users_and_groups(
            self.domain.name,
            [self._get_spec(location_code=[self.loc2.site_code], user_id=self.user._id)],
            self.uploading_user
        )

        # user's location should now be loc2
        self.assertEqual(self.user.location_id, self.loc2._id)
        self.assertEqual(self.user.metadata.get('commcare_location_ids'), self.loc2._id)
        self.assertEqual(self.user.metadata.get('commcare_location_id'), self.loc2._id)
        self.assertListEqual(self.user.assigned_location_ids, [self.loc2._id])

        user_history = UserHistory.objects.get(action=UserModelAction.UPDATE.value,
                                               user_id=self.user.get_id,
                                               changed_by=self.uploading_user.get_id)
        self.assertTrue("Assigned locations: ['loc2']" in user_history.message)
        self.assertTrue("Primary location: loc2" in user_history.message)
        self.assertEqual(user_history.details['changes']['assigned_location_ids'], [self.loc2.get_id])
        self.assertEqual(user_history.details['changes']['location_id'], self.loc2._id)
        self.assertEqual(user_history.details['changed_via'], USER_CHANGE_VIA_BULK_IMPORTER)

    @patch('corehq.apps.user_importer.importer.domain_has_privilege', lambda x, y: True)
    def test_location_replace(self):
        self.setup_locations()

        # first assign to loc1
        create_or_update_commcare_users_and_groups(
            self.domain.name,
            [self._get_spec(location_code=[self.loc1.site_code])],
            self.uploading_user
        )

        user_history = UserHistory.objects.get(action=UserModelAction.CREATE.value,
                                               user_id=self.user.get_id,
                                               changed_by=self.uploading_user.get_id)
        self.assertEqual(user_history.message, "Assigned locations: ['loc1']. Primary location: loc1")
        self.assertEqual(user_history.details['changes']['location_id'], self.loc1._id)
        self.assertEqual(user_history.details['changes']['assigned_location_ids'], [self.loc1.get_id])
        self.assertEqual(user_history.details['changed_via'], USER_CHANGE_VIA_BULK_IMPORTER)

        # reassign to loc2
        create_or_update_commcare_users_and_groups(
            self.domain.name,
            [self._get_spec(location_code=[self.loc2.site_code], user_id=self.user._id)],
            self.uploading_user
        )

        # user's location should now be loc2
        self.assertEqual(self.user.location_id, self.loc2._id)
        self.assertEqual(self.user.metadata.get('commcare_location_id'), self.loc2._id)
        self.assertListEqual(self.user.assigned_location_ids, [self.loc2._id])

        user_history = UserHistory.objects.get(action=UserModelAction.UPDATE.value,
                                               user_id=self.user.get_id,
                                               changed_by=self.uploading_user.get_id)
        self.assertTrue("Assigned locations: ['loc2']" in user_history.message)
        self.assertTrue("Primary location: loc2" in user_history.message)
        self.assertEqual(user_history.details['changes']['location_id'], self.loc2._id)
        self.assertEqual(user_history.details['changes']['assigned_location_ids'], [self.loc2.get_id])
        self.assertEqual(user_history.details['changed_via'], USER_CHANGE_VIA_BULK_IMPORTER)

    def setup_locations(self):
        self.loc1 = make_loc('loc1', type='state', domain=self.domain_name)
        self.loc2 = make_loc('loc2', type='state', domain=self.domain_name)

    def test_numeric_user_name(self):
        """
        Test that bulk upload doesn't choke if the user's name is a number
        """
        import_users_and_groups(
            self.domain.name,
            [self._get_spec(name=1234)],
            [],
            self.uploading_user,
            mock.MagicMock(),
            False
        )
        self.assertEqual(self.user.full_name, "1234")

    def test_empty_user_name(self):
        """
        This test confirms that a name of None doesn't set the users name to
        "None" or anything like that.
        """
        import_users_and_groups(
            self.domain.name,
            [self._get_spec(name=None)],
            [],
            self.uploading_user,
            mock.MagicMock(),
            False
        )
        self.assertEqual(self.user.full_name, "")

    def test_metadata(self):
        # Set metadata
        import_users_and_groups(
            self.domain.name,
            [self._get_spec(data={'key': 'F#'})],
            [],
            self.uploading_user,
            mock.MagicMock(),
            False
        )
        self.assertEqual(self.user.metadata, {'commcare_project': 'mydomain', 'key': 'F#'})

        # Update metadata
        import_users_and_groups(
            self.domain.name,
            [self._get_spec(data={'key': 'Bb'}, user_id=self.user._id)],
            [],
            self.uploading_user,
            mock.MagicMock(),
            False
        )
        self.assertEqual(self.user.metadata, {'commcare_project': 'mydomain', 'key': 'Bb'})

        # Clear metadata
        import_users_and_groups(
            self.domain.name,
            [self._get_spec(data={'key': ''}, user_id=self.user._id)],
            [],
            self.uploading_user,
            mock.MagicMock(),
            False
        )
        self.assertEqual(self.user.metadata, {'commcare_project': 'mydomain'})

        # Allow falsy but non-blank values
        import_users_and_groups(
            self.domain.name,
            [self._get_spec(data={'play_count': 0}, user_id=self.user._id)],
            [],
            self.uploading_user,
            mock.MagicMock(),
            False
        )
        self.assertEqual(self.user.metadata, {'commcare_project': 'mydomain', 'play_count': 0})

    def test_uncategorized_data(self):
        # Set data
        import_users_and_groups(
            self.domain.name,
            [self._get_spec(uncategorized_data={'tempo': 'presto'})],
            [],
            self.uploading_user,
            mock.MagicMock(),
            False
        )
        self.assertEqual(self.user.metadata, {'commcare_project': 'mydomain', 'tempo': 'presto'})

        # Update data
        import_users_and_groups(
            self.domain.name,
            [self._get_spec(uncategorized_data={'tempo': 'andante'}, user_id=self.user._id)],
            [],
            self.uploading_user,
            mock.MagicMock(),
            False
        )
        self.assertEqual(self.user.metadata, {'commcare_project': 'mydomain', 'tempo': 'andante'})

        # Clear metadata
        import_users_and_groups(
            self.domain.name,
            [self._get_spec(uncategorized_data={'tempo': ''}, user_id=self.user._id)],
            [],
            self.uploading_user,
            mock.MagicMock(),
            False
        )
        self.assertEqual(self.user.metadata, {'commcare_project': 'mydomain'})

    def test_uncategorized_data_clear(self):
        import_users_and_groups(
            self.domain.name,
            [self._get_spec(data={'tempo': 'andante'})],
            [],
            self.uploading_user,
            mock.MagicMock(),
            False
        )
        self.assertEqual(self.user.metadata, {'commcare_project': 'mydomain', 'tempo': 'andante'})

        import_users_and_groups(
            self.domain.name,
            [self._get_spec(data={'tempo': ''}, user_id=self.user._id)],
            [],
            self.uploading_user,
            mock.MagicMock(),
            False
        )
        self.assertEqual(self.user.metadata, {'commcare_project': 'mydomain'})

    @patch('corehq.apps.user_importer.importer.domain_has_privilege', lambda x, y: True)
    def test_metadata_ignore_system_fields(self):
        self.setup_locations()
        import_users_and_groups(
            self.domain.name,
            [self._get_spec(data={'key': 'F#'}, location_code=self.loc1.site_code)],
            [],
            self.uploading_user,
            mock.MagicMock(),
            False
        )
        self.assertEqual(self.user.metadata, {
            'commcare_project': 'mydomain',
            'commcare_location_id': self.loc1.location_id,
            'commcare_location_ids': self.loc1.location_id,
            'commcare_primary_case_sharing_id': self.loc1.location_id,
            'key': 'F#',
        })

        import_users_and_groups(
            self.domain.name,
            [self._get_spec(user_id=self.user.user_id, data={'key': 'G#'}, location_code=self.loc1.site_code)],
            [],
            self.uploading_user,
            mock.MagicMock(),
            False
        )
        self.assertEqual(self.user.metadata, {
            'commcare_project': 'mydomain',
            'key': 'G#',
            'commcare_location_id': self.loc1.location_id,
            'commcare_location_ids': self.loc1.location_id,
            'commcare_primary_case_sharing_id': self.loc1.location_id,
        })

    def test_metadata_profile(self):
        import_users_and_groups(
            self.domain.name,
            [self._get_spec(data={'key': 'F#', PROFILE_SLUG: self.profile.id})],
            [],
            self.uploading_user,
            mock.MagicMock(),
            False
        )
        self.assertEqual(self.user.metadata, {
            'commcare_project': 'mydomain',
            'key': 'F#',
            'mode': 'minor',
            PROFILE_SLUG: self.profile.id,
        })

    def test_metadata_profile_redundant(self):
        import_users_and_groups(
            self.domain.name,
            [self._get_spec(data={PROFILE_SLUG: self.profile.id, 'mode': 'minor'})],
            [],
            self.uploading_user,
            mock.MagicMock(),
            False
        )
        self.assertEqual(self.user.metadata, {
            'commcare_project': 'mydomain',
            'mode': 'minor',
            PROFILE_SLUG: self.profile.id,
        })
        # Profile fields shouldn't actually be added to user_data
        self.assertEqual(self.user.user_data, {
            'commcare_project': 'mydomain',
            PROFILE_SLUG: self.profile.id,
        })

    def test_metadata_profile_blank(self):
        import_users_and_groups(
            self.domain.name,
            [self._get_spec(data={PROFILE_SLUG: self.profile.id, 'mode': ''})],
            [],
            self.uploading_user,
            mock.MagicMock(),
            False
        )
        self.assertEqual(self.user.metadata, {
            'commcare_project': 'mydomain',
            'mode': 'minor',
            PROFILE_SLUG: self.profile.id,
        })

    def test_metadata_profile_conflict(self):
        rows = import_users_and_groups(
            self.domain.name,
            [self._get_spec(data={PROFILE_SLUG: self.profile.id, 'mode': 'major'})],
            [],
            self.uploading_user,
            mock.MagicMock(),
            False
        )['messages']['rows']
        self.assertEqual(rows[0]['flag'], "metadata properties conflict with profile: mode")

    def test_metadata_profile_unknown(self):
        bad_id = self.profile.id + 100
        rows = import_users_and_groups(
            self.domain.name,
            [self._get_spec(data={PROFILE_SLUG: bad_id})],
            [],
            self.uploading_user,
            mock.MagicMock(),
            False
        )['messages']['rows']
        self.assertEqual(rows[0]['flag'], "Could not find profile with id {}".format(bad_id))

    def test_upper_case_email(self):
        """
        Ensure that bulk upload throws a proper error when the email has caps in it
        """
        email = 'IlOvECaPs@gmaiL.Com'
        import_users_and_groups(
            self.domain.name,
            [self._get_spec(email=email)],
            [],
            self.uploading_user,
            mock.MagicMock(),
            False
        )
        self.assertEqual(self.user.email, email.lower())

    def test_set_role(self):
        import_users_and_groups(
            self.domain.name,
            [self._get_spec(role=self.role.name)],
            [],
            self.uploading_user,
            mock.MagicMock(),
            False
        )
        self.assertEqual(self.user.get_role(self.domain_name).name, self.role.name)

<<<<<<< HEAD
    def test_tracking_new_commcare_user(self):
=======
    def test_tracking_updates(self):
>>>>>>> 857f30ab
        self.assertEqual(
            UserHistory.objects.filter(
                action=UserModelAction.CREATE.value, changed_by=self.uploading_user.get_id).count(),
            0
        )
        import_users_and_groups(
            self.domain.name,
            [self._get_spec(role=self.role.name)],
            [],
            self.uploading_user,
            mock.MagicMock(),
            False
        )

        # create
<<<<<<< HEAD
        created_user = self.user
=======
        created_user = CommCareUser.get_by_username("hello@mydomain.commcarehq.org")
>>>>>>> 857f30ab
        self.assertEqual(
            LogEntry.objects.filter(action_flag=UserModelAction.CREATE.value).count(),
            0
        )  # deprecated
<<<<<<< HEAD
        log_entry = UserHistory.objects.get(action=UserModelAction.CREATE.value,
                                            changed_by=self.uploading_user.get_id)
        self.assertEqual(log_entry.domain, self.domain.name)
        self.assertEqual(log_entry.user_type, "CommCareUser")
        self.assertEqual(log_entry.user_id, created_user.get_id)
        self.assertEqual(log_entry.details['changed_via'], USER_CHANGE_VIA_BULK_IMPORTER)
        self.assertEqual(log_entry.details['changes']['username'], created_user.username)
        self.assertEqual(log_entry.message, f"Role: {self.role.name}[{self.role.get_id}]")

    def test_tracking_update_to_existing_commcare_user(self):
        CommCareUser.create(self.domain_name, f"hello@{self.domain.name}.commcarehq.org", "*******",
                            created_by=None, created_via=None)
        import_users_and_groups(
            self.domain.name,
            [self._get_spec(
                password="skyfall",
                name="James Bond",
                language='hin',
                email="hello@gmail.org",
                is_active=False,
                data={'post': 'SE'},
                role=self.role.name,
                user_id=self.user._id,
            )],
            [],
            self.uploading_user,
            mock.MagicMock(),
            False
        )
        user_history = UserHistory.objects.get(action=UserModelAction.UPDATE.value,
                                               changed_by=self.uploading_user.get_id)
        self.assertDictEqual(
            user_history.details['changes'],
            {
                'first_name': 'James',
                'last_name': 'Bond',
                'language': 'hin',
                'email': 'hello@gmail.org',
                'is_active': False,
                'user_data': {'commcare_project': 'mydomain', 'post': 'SE'}
            }
        )
        self.assertEqual(
            user_history.message,
            f"Password Reset. Added phone number 23424123. Role: {self.role.name}[{self.role.get_id}]"
        )
=======
        user_history = UserHistory.objects.get(action=UserModelAction.CREATE.value,
                                               changed_by=self.uploading_user.get_id)
        self.assertEqual(user_history.domain, self.domain.name)
        self.assertEqual(user_history.user_type, "CommCareUser")
        self.assertEqual(user_history.user_id, created_user.get_id)
        self.assertEqual(user_history.details['changed_via'], USER_CHANGE_VIA_BULK_IMPORTER)
        self.assertEqual(user_history.details['changes']['username'], created_user.username)

        # update
        user_history = UserHistory.objects.get(action=UserModelAction.UPDATE.value,
                                               changed_by=self.uploading_user.get_id)
        self.assertEqual(
            user_history.details,
            {
                'changes': {
                    'role': self.role.get_qualified_id()
                },
                'changed_via': USER_CHANGE_VIA_BULK_IMPORTER
            }
        )
        self.assertEqual(user_history.message, f"role: {self.role.name}")
>>>>>>> 857f30ab

    def test_blank_is_active(self):
        import_users_and_groups(
            self.domain.name,
            [self._get_spec(is_active='')],
            [],
            self.uploading_user,
            mock.MagicMock(),
            False
        )
        self.assertTrue(self.user.is_active)

    def test_update_user_no_username(self):
        import_users_and_groups(
            self.domain.name,
            [self._get_spec()],
            [],
            self.uploading_user,
            mock.MagicMock(),
            False
        )
        self.assertIsNotNone(self.user)

        import_users_and_groups(
            self.domain.name,
            [self._get_spec(user_id=self.user._id, username='')],
            [],
            self.uploading_user,
            mock.MagicMock(),
            False
        )

    def test_update_user_numeric_username(self):
        import_users_and_groups(
            self.domain.name,
            [self._get_spec(username=123)],
            [],
            self.uploading_user,
            mock.MagicMock(),
            False
        )
        self.assertIsNotNone(
            CommCareUser.get_by_username('{}@{}.commcarehq.org'.format('123', self.domain.name))
        )

    def test_upload_with_unconfirmed_account(self):
        import_users_and_groups(
            self.domain.name,
            [self._get_spec(delete_keys=['is_active'], is_account_confirmed='False')],
            [],
            self.uploading_user,
            mock.MagicMock(),
            False
        )
        user = self.user
        self.assertIsNotNone(user)
        self.assertEqual(False, user.is_active)
        self.assertEqual(False, user.is_account_confirmed)

    @mock.patch('corehq.apps.user_importer.importer.send_account_confirmation_if_necessary')
    def test_upload_with_unconfirmed_account_send_email(self, mock_account_confirm_email):
        import_users_and_groups(
            self.domain.name,
            [
                self._get_spec(
                    username='with_email',
                    delete_keys=['is_active'],
                    is_account_confirmed='False',
                    send_confirmation_email='True',
                ),
                self._get_spec(
                    username='no_email',
                    delete_keys=['is_active'],
                    is_account_confirmed='False',
                    send_confirmation_email='False',
                ),
                self._get_spec(
                    username='email_missing',
                    delete_keys=['is_active'],
                    is_account_confirmed='False',
                ),
            ],
            [],
            self.uploading_user,
            mock.MagicMock(),
            False
        )
        self.assertEqual(mock_account_confirm_email.call_count, 1)
        self.assertEqual('with_email', mock_account_confirm_email.call_args[0][0].raw_username)

    @mock.patch('corehq.apps.user_importer.importer.Invitation.send_activation_email')
    def test_upload_invite_web_user(self, mock_send_activation_email):
        import_users_and_groups(
            self.domain.name,
            [
                self._get_spec(
                    web_user='a@a.com',
                    is_account_confirmed='False',
                    send_confirmation_email='True',
                    role=self.role.name
                )
            ],
            [],
            self.uploading_user,
            mock.MagicMock(),
            False
        )
        self.assertEqual(mock_send_activation_email.call_count, 1)

        # only one entry for the mobile worker created
        user_history = UserHistory.objects.get(changed_by=self.uploading_user.get_id)
        self.assertEqual(user_history.user_id, self.user.get_id)
        self.assertEqual(user_history.action, UserModelAction.CREATE.value)

    @mock.patch('corehq.apps.user_importer.importer.Invitation')
    def test_upload_add_web_user(self, mock_invitation_class):
        username = 'a@a.com'
        web_user = WebUser.create(self.other_domain.name, username, 'password', None, None)
        mock_invite = mock_invitation_class.return_value
        import_users_and_groups(
            self.domain.name,
            [self._get_spec(web_user='a@a.com', is_account_confirmed='True', role=self.role.name)],
            [],
            self.uploading_user,
            mock.MagicMock(),
            False
        )
        web_user = WebUser.get_by_username(username)
        self.assertFalse(mock_invite.send_activation_email.called)
        self.assertTrue(web_user.is_member_of(self.domain.name))

        # History record for the web user getting added as web user
        user_history = UserHistory.objects.get(action=UserModelAction.UPDATE.value,
                                               user_id=web_user.get_id,
                                               changed_by=self.uploading_user.get_id)
        self.assertEqual(user_history.message, "Added as web user")
        self.assertEqual(user_history.details['changes'], {})
        self.assertEqual(user_history.details['changed_via'], USER_CHANGE_VIA_BULK_IMPORTER)

    def test_upload_edit_web_user(self):
        username = 'a@a.com'
        web_user = WebUser.create(self.domain.name, username, 'password', None, None)
        import_users_and_groups(
            self.domain.name,
            [self._get_spec(web_user='a@a.com', role=self.role.name)],
            [],
            self.uploading_user,
            mock.MagicMock(),
            False
        )
        web_user = WebUser.get_by_username(username)
        self.assertEqual(web_user.get_role(self.domain.name).name, self.role.name)

        user_history = UserHistory.objects.get(action=UserModelAction.UPDATE.value,
                                               user_id=web_user.get_id,
                                               changed_by=self.uploading_user.get_id)
        self.assertEqual(user_history.message, f"Role: {self.role.name}[{self.role.get_id}]")
        self.assertEqual(user_history.details['changes'], {})
        self.assertEqual(user_history.details['changed_via'], USER_CHANGE_VIA_BULK_IMPORTER)

    def test_remove_web_user(self):
        username = 'a@a.com'
        web_user = WebUser.create(self.domain.name, username, 'password', None, None)
        import_users_and_groups(
            self.domain.name,
            [self._get_spec(web_user='a@a.com', remove_web_user='True')],
            [],
            self.uploading_user,
            mock.MagicMock(),
            False
        )
        web_user = WebUser.get_by_username(username)
        self.assertFalse(web_user.is_member_of(self.domain.name))

        user_history = UserHistory.objects.get(action=UserModelAction.UPDATE.value,
                                               user_id=web_user.get_id,
                                               changed_by=self.uploading_user.get_id)
        self.assertEqual(user_history.message, "Removed from domain")
        self.assertEqual(user_history.details['changes'], {})
        self.assertEqual(user_history.details['changed_via'], USER_CHANGE_VIA_BULK_IMPORTER)

    def test_multi_domain(self):
        dm = DomainPermissionsMirror(source=self.domain.name, mirror=self.other_domain.name)
        dm.save()
        import_users_and_groups(
            self.domain.name,
            [self._get_spec(username=123, domain=self.other_domain.name)],
            [],
            self.uploading_user,
            mock.MagicMock(),
            False
        )
        commcare_user = CommCareUser.get_by_username('{}@{}.commcarehq.org'.format('123', self.other_domain.name))
        self.assertIsNotNone(commcare_user)

        # logged under correct domain
        user_history = UserHistory.objects.get(changed_by=self.uploading_user.get_id)
        self.assertEqual(user_history.domain, self.domain.name)
        self.assertEqual(user_history.user_id, commcare_user.get_id)
        self.assertEqual(user_history.action, UserModelAction.CREATE.value)

    @mock.patch('corehq.apps.user_importer.importer.Invitation.send_activation_email')
    def test_update_pending_user_role(self, mock_send_activation_email):
        import_users_and_groups(
            self.domain.name,
            [
                self._get_spec(
                    web_user='a@a.com',
                    is_account_confirmed='False',
                    send_confirmation_email='True',
                    role=self.role.name
                )
            ],
            [],
            self.uploading_user,
            mock.MagicMock(),
            False
        )
        self.assertEqual(mock_send_activation_email.call_count, 1)
        self.assertEqual(self.user.get_role(self.domain_name).name, self.role.name)
        self.assertEqual(Invitation.by_email('a@a.com')[0].role.split(":")[1], self.role.get_id)

        # only one entry for mobile user create, none for corresponding web user
        user_history = UserHistory.objects.get(changed_by=self.uploading_user.get_id)
        self.assertEqual(user_history.user_id, self.user.get_id)
        self.assertEqual(user_history.action, UserModelAction.CREATE.value)

        added_user_id = self.user._id
        import_users_and_groups(
            self.domain.name,
            [
                self._get_spec(
                    web_user='a@a.com',
                    user_id=added_user_id,
                    is_account_confirmed='False',
                    send_confirmation_email='True',
                    role=self.other_role.name
                )
            ],
            [],
            self.uploading_user,
            mock.MagicMock(),
            False
        )
        self.assertEqual(mock_send_activation_email.call_count, 1)  # invite only sent once
        self.assertEqual(len(Invitation.by_email('a@a.com')), 1)  # only one invite associated with user
        self.assertEqual(self.user.get_role(self.domain.name).name, self.other_role.name)
        self.assertEqual(Invitation.by_email('a@a.com')[0].role, self.other_role.get_qualified_id())

        # one more added just for commcare user update, none for corresponding web user
        user_historys = list(UserHistory.objects.filter(changed_by=self.uploading_user.get_id))
        self.assertEqual(len(user_historys), 2)
        last_entry = user_historys[1]
        self.assertEqual(last_entry.user_id, self.user.user_id)
        self.assertEqual(last_entry.action, UserModelAction.UPDATE.value)


class TestUserBulkUploadStrongPassword(TestCase, DomainSubscriptionMixin):
    @classmethod
    def setUpClass(cls):
        super().setUpClass()
        cls.patcher = patch('corehq.apps.user_importer.tasks.UserUploadRecord')
        cls.patcher.start()
        cls.domain_name = 'mydomain'
        cls.domain = Domain(name=cls.domain_name)
        cls.domain.strong_mobile_passwords = True
        cls.domain.save()
        cls.uploading_user = WebUser.create(cls.domain_name, "admin@xyz.com", 'password', None, None,
                                            is_superuser=True)

    @classmethod
    def tearDownClass(cls):
        cls.domain.delete()
        cls.patcher.stop()
        super().tearDownClass()

    def setUp(self):
        super(TestUserBulkUploadStrongPassword, self).setUp()
        delete_all_users()
        self.user_specs = [{
            'username': 'tswift',
            'user_id': '1989',
            'name': 'Taylor Swift',
            'language': None,
            'is_active': 'True',
            'phone-number': '8675309',
            'password': 'TaylorSwift89!',
            'email': None
        }]

    def test_duplicate_password(self):
        user_spec = [{
            'username': 'thiddleston',
            'user_id': '1990',
            'name': 'Tom Hiddleston',
            'language': None,
            'is_active': 'True',
            'phone-number': '8675309',
            'password': 'TaylorSwift89!',
            'email': None
        }]

        rows = import_users_and_groups(
            self.domain.name,
            list(user_spec + self.user_specs),
            [],
            self.uploading_user,
            mock.MagicMock(),
            False
        )['messages']['rows']
        self.assertEqual(rows[0]['flag'], "'password' values must be unique")

    @disable_extensions('corehq.apps.domain.extension_points.validate_password_rules')
    def test_weak_password(self):
        updated_user_spec = deepcopy(self.user_specs[0])
        updated_user_spec["password"] = '123'

        rows = import_users_and_groups(
            self.domain.name,
            list([updated_user_spec]),
            [],
            self.uploading_user,
            mock.MagicMock(),
            False
        )['messages']['rows']
        self.assertEqual(rows[0]['flag'], 'Password is not strong enough. Try making your password more complex.')


class TestUserUploadRecord(TestCase):

    @classmethod
    def setUpClass(cls):
        super().setUpClass()
        delete_all_users()
        cls.domain_name = 'mydomain'
        cls.domain = Domain.get_or_create_with_name(name=cls.domain_name)
        cls.uploading_user = WebUser.create(cls.domain_name, "admin@xyz.com", 'password', None, None,
                                            is_superuser=True)
        cls.spec = {
            'username': 'hello',
            'name': 'Another One',
            'password': 123,
        }

    @classmethod
    def tearDownClass(cls):
        cls.domain.delete()
        UserUploadRecord.objects.all().delete()
        super().tearDownClass()

    def tearDown(self):
        delete_all_users()

    def test_user_upload_record(self):
        upload_record = UserUploadRecord(
            domain=self.domain,
            user_id='5'
        )
        upload_record.save()

        task_result = import_users_and_groups.si(
            self.domain.name,
            [self.spec],
            [],
            self.uploading_user,
            upload_record.pk,
            False
        ).apply()
        rows = task_result.result

        upload_record.refresh_from_db()
        self.assertEqual(rows['messages'], upload_record.result)


class TestWebUserBulkUpload(TestCase, DomainSubscriptionMixin):
    @classmethod
    def setUpClass(cls):
        super().setUpClass()
        delete_all_users()
        cls.domain_name = 'mydomain'
        cls.domain = Domain.get_or_create_with_name(name=cls.domain_name)
        cls.other_domain = Domain.get_or_create_with_name(name='other-domain')
        cls.role = SQLUserRole.create(cls.domain.name, 'edit-apps')
        cls.other_role = SQLUserRole.create(cls.domain.name, 'admin')
        cls.other_domain_role = SQLUserRole.create(cls.other_domain.name, 'view-apps')
        cls.patcher = patch('corehq.apps.user_importer.tasks.UserUploadRecord')
        cls.patcher.start()

    @classmethod
    def tearDownClass(cls):
        cls.domain.delete()
        cls.other_domain.delete()
        cls.patcher.stop()
        super().tearDownClass()

    def tearDown(self):
        Invitation.objects.all().delete()
        delete_all_users()

    def setup_users(self):
        self.user1 = WebUser.create(self.domain_name, 'hello@world.com', 'password', None, None,
                                    email='hello@world.com', is_superuser=False, first_name='Sally',
                                    last_name='Sitwell')
        self.uploading_user = WebUser.create(self.domain_name, 'upload@user.com', 'password', None, None,
                                             email='upload@user.com', is_superuser=True)

    @property
    def user(self):
        return WebUser.get_by_username('hello@world.com')

    @property
    def user_invite(self):
        return Invitation.objects.filter(domain=self.domain_name, email='invited@user.com').first()

    def _get_spec(self, delete_keys=None, **kwargs):
        spec = {
            'username': 'hello@world.com',
            'first_name': 'Sally',
            'last_name': 'Sitwell',
            'status': 'Active User',
            'email': 'hello@world.com',
            'role': self.role.name,
        }
        if delete_keys:
            for key in delete_keys:
                spec.pop(key)
        spec.update(kwargs)
        return spec

    def _get_invited_spec(self, delete_keys=None, **kwargs):
        spec = {
            'username': 'invited@user.com',
            'status': 'Invited User',
            'email': 'invited@user.com',
            'role': self.role.name,
        }
        if delete_keys:
            for key in delete_keys:
                spec.pop(key)
        spec.update(kwargs)
        return spec

    def test_upload_with_missing_role(self):
        self.setup_users()
        import_users_and_groups(
            self.domain.name,
            [self._get_invited_spec(role='')],
            [],
            self.uploading_user,
            mock.MagicMock(),
            True
        )
        self.assertIsNone(self.user_invite)

    def test_upload_existing_web_user(self):
        self.setup_users()
        web_user = WebUser.create(self.other_domain.name, 'existing@user.com', 'abc', None, None,
                                  email='existing@user.com')
        self.assertIsNone(Invitation.objects.filter(email='existing@user.com').first())
        import_users_and_groups(
            self.domain.name,
            [{'username': 'existing@user.com',
              'status': 'Active User',
              'email': 'existing@user.com',
              'role': self.role.name}],
            [],
            self.uploading_user,
            mock.MagicMock(),
            True
        )
        self.assertIsNotNone(Invitation.objects.filter(email='existing@user.com').first())
        user_history = UserHistory.objects.get(
            user_id=web_user.get_id, changed_by=self.uploading_user.get_id, action=UserModelAction.UPDATE.value
        )
        self.assertEqual(user_history.domain, self.domain.name)
        self.assertEqual(user_history.message, 'Invited to domain')
        self.assertDictEqual(
            user_history.details,
            {'changed_via': USER_CHANGE_VIA_BULK_IMPORTER, 'changes': {}}
        )

    def test_web_user_user_name_change(self):
        self.setup_users()
        import_users_and_groups(
            self.domain.name,
            [self._get_spec(first_name='', last_name='')],
            [],
            self.uploading_user,
            mock.MagicMock(),
            True
        )
        # should not be changed
        self.assertNotEqual(self.user.first_name, "")
        self.assertNotEqual(self.user.last_name, "")

        user_history = UserHistory.objects.get()
        self.assertNotIn('first_name', user_history.details['changes'])
        self.assertNotIn('last_name', user_history.details['changes'])

    def test_upper_case_email(self):
        self.setup_users()
        email = 'hELlo@WoRld.Com'
        import_users_and_groups(
            self.domain.name,
            [self._get_spec(email=email)],
            [],
            self.uploading_user,
            mock.MagicMock(),
            True
        )
        self.assertEqual(self.user.email, email.lower())

        # no change recorded for email
        user_history = UserHistory.objects.get()
        self.assertNotIn('email', user_history.details['changes'])

    def test_set_role(self):
        self.setup_users()
        import_users_and_groups(
            self.domain.name,
            [self._get_spec(role=self.role.name)],
            [],
            self.uploading_user,
            mock.MagicMock(),
            True
        )
        self.assertEqual(self.user.get_role(self.domain_name).name, self.role.name)
        user_history = UserHistory.objects.get(
            changed_by=self.uploading_user.get_id, action=UserModelAction.UPDATE.value
        )
        self.assertEqual(user_history.message, f"Role: {self.role.name}[{self.role.get_id}]")
        self.assertDictEqual(
            user_history.details,
            {'changed_via': USER_CHANGE_VIA_BULK_IMPORTER, 'changes': {}}
        )

    def test_update_role_current_user(self):
        self.setup_users()
        import_users_and_groups(
            self.domain.name,
            [self._get_spec(role=self.role.name)],
            [],
            self.uploading_user,
            mock.MagicMock(),
            True
        )
        self.assertEqual(self.user.get_role(self.domain_name).name, self.role.name)
        import_users_and_groups(
            self.domain.name,
            [self._get_spec(role=self.other_role.name)],
            [],
            self.uploading_user,
            mock.MagicMock(),
            True
        )
        self.assertEqual(self.user.get_role(self.domain_name).name, self.other_role.name)

    def test_update_role_invited_user(self):
        self.setup_users()
        import_users_and_groups(
            self.domain.name,
            [self._get_invited_spec(role=self.role.name)],
            [],
            self.uploading_user,
            mock.MagicMock(),
            True
        )
        self.assertEqual(self.user_invite.get_role_name(), self.role.name)

        import_users_and_groups(
            self.domain.name,
            [self._get_invited_spec(role=self.other_role.name)],
            [],
            self.uploading_user,
            mock.MagicMock(),
            True
        )
        self.assertEqual(self.user_invite.get_role_name(), self.other_role.name)

    def test_remove_user(self):
        self.setup_users()
        username = 'a@a.com'
        WebUser.create(self.domain.name, username, 'password', None, None)
        import_users_and_groups(
            self.domain.name,
            [self._get_spec(username='a@a.com', remove='True')],
            [],
            self.uploading_user,
            mock.MagicMock(),
            True
        )
        web_user = WebUser.get_by_username(username)
        self.assertFalse(web_user.is_member_of(self.domain.name))
        self.assertIsNone(Invitation.objects.filter(domain=self.domain_name, email=username).first())

        user_history = UserHistory.objects.filter(
            user_id=web_user.get_id, changed_by=self.uploading_user.get_id, action=UserModelAction.UPDATE.value
        ).last()
        self.assertEqual(user_history.message, 'Removed from domain')

    def test_remove_invited_user(self):
        Invitation.objects.all().delete()
        self.setup_users()
        import_users_and_groups(
            self.domain.name,
            [self._get_invited_spec()],
            [],
            self.uploading_user,
            mock.MagicMock(),
            True
        )
        self.assertIsNotNone(self.user_invite)
        import_users_and_groups(
            self.domain.name,
            [self._get_invited_spec(remove='True')],
            [],
            self.uploading_user,
            mock.MagicMock(),
            True
        )
        self.assertIsNone(self.user_invite)

    def test_remove_uploading_user(self):
        self.setup_users()
        import_users_and_groups(
            self.domain.name,
            [self._get_spec(username=self.uploading_user.username, remove='True')],
            [],
            self.uploading_user,
            mock.MagicMock(),
            True
        )
        web_user = WebUser.get_by_username(self.uploading_user.username)
        self.assertTrue(web_user.is_member_of(self.domain.name))

    @mock.patch('corehq.apps.user_importer.importer.Invitation.send_activation_email')
    def test_upload_invite(self, mock_send_activation_email):
        self.setup_users()
        import_users_and_groups(
            self.domain.name,
            [self._get_invited_spec()],
            [],
            self.uploading_user,
            mock.MagicMock(),
            True
        )
        self.assertEqual(mock_send_activation_email.call_count, 1)

    def test_multi_domain(self):
        self.setup_users()
        dm = DomainPermissionsMirror(source=self.domain.name, mirror=self.other_domain.name)
        dm.save()
        import_users_and_groups(
            self.domain.name,
            [self._get_spec(username='123@email.com',
                            domain=self.other_domain.name,
                            role=self.other_domain_role.name,
                            email='123@email.com'
                            )],
            [],
            self.uploading_user,
            mock.MagicMock(),
            True
        )
        self.assertIsNotNone(Invitation.objects.filter(email='123@email.com').first())
        self.assertEqual(Invitation.objects.filter(email='123@email.com').first().domain, self.other_domain.name)

    @patch('corehq.apps.user_importer.importer.domain_has_privilege', lambda x, y: True)
    def test_web_user_location_add(self):
        self.setup_users()
        self.setup_locations()
        import_users_and_groups(
            self.domain.name,
            [self._get_spec(location_code=[a.site_code for a in [self.loc1, self.loc2]])],
            [],
            self.uploading_user,
            mock.MagicMock(),
            True
        )
        membership = self.user.get_domain_membership(self.domain_name)
        # test that first location should be primary location
        self.assertEqual(membership.location_id, self.loc1._id)
        # test for multiple locations
        self.assertListEqual([loc._id for loc in [self.loc1, self.loc2]], membership.assigned_location_ids)

        user_history = UserHistory.objects.get()
        self.assertEqual(
            user_history.message,
            f"Assigned locations: loc1[{self.loc1.location_id}], loc2[{self.loc2.location_id}]. "
            f"Primary location: loc1[{self.loc1.location_id}]. "
            f"Role: {self.role.name}[{self.role.get_id}]"
        )

    @patch('corehq.apps.user_importer.importer.domain_has_privilege', lambda x, y: True)
    def test_web_user_location_remove(self):
        self.setup_users()
        self.setup_locations()
        import_users_and_groups(
            self.domain.name,
            [self._get_spec(location_code=[a.site_code for a in [self.loc1, self.loc2]])],
            [],
            self.uploading_user,
            mock.MagicMock(),
            True
        )

        user_history = UserHistory.objects.get()
        self.assertEqual(
            user_history.message,
            f"Assigned locations: loc1[{self.loc1.location_id}], loc2[{self.loc2.location_id}]. "
            f"Primary location: loc1[{self.loc1.location_id}]. "
            f"Role: {self.role.name}[{self.role.get_id}]"
        )

        import_users_and_groups(
            self.domain.name,
            [self._get_spec(location_code=[], user_id=self.user._id)],
            [],
            self.uploading_user,
            mock.MagicMock(),
            True
        )
        membership = self.user.get_domain_membership(self.domain_name)
        self.assertEqual(membership.location_id, None)
        self.assertListEqual(membership.assigned_location_ids, [])
        user_history = UserHistory.objects.filter(user_id=self.user.get_id).last()
        self.assertEqual(
            user_history.message,
            "Assigned locations: []. Primary location: None"
        )

    @patch('corehq.apps.user_importer.importer.domain_has_privilege', lambda x, y: True)
    def test_invite_location_add(self):
        self.setup_users()
        self.setup_locations()
        import_users_and_groups(
            self.domain.name,
            [self._get_invited_spec(location_code=[a.site_code for a in [self.loc1]])],
            [],
            self.uploading_user,
            mock.MagicMock(),
            True
        )
        self.assertEqual(self.user_invite.supply_point, self.loc1._id)

    def setup_locations(self):
        self.loc1 = make_loc('loc1', type='state', domain=self.domain_name)
        self.loc2 = make_loc('loc2', type='state', domain=self.domain_name)<|MERGE_RESOLUTION|>--- conflicted
+++ resolved
@@ -594,11 +594,7 @@
         )
         self.assertEqual(self.user.get_role(self.domain_name).name, self.role.name)
 
-<<<<<<< HEAD
     def test_tracking_new_commcare_user(self):
-=======
-    def test_tracking_updates(self):
->>>>>>> 857f30ab
         self.assertEqual(
             UserHistory.objects.filter(
                 action=UserModelAction.CREATE.value, changed_by=self.uploading_user.get_id).count(),
@@ -614,24 +610,19 @@
         )
 
         # create
-<<<<<<< HEAD
         created_user = self.user
-=======
-        created_user = CommCareUser.get_by_username("hello@mydomain.commcarehq.org")
->>>>>>> 857f30ab
         self.assertEqual(
             LogEntry.objects.filter(action_flag=UserModelAction.CREATE.value).count(),
             0
         )  # deprecated
-<<<<<<< HEAD
-        log_entry = UserHistory.objects.get(action=UserModelAction.CREATE.value,
-                                            changed_by=self.uploading_user.get_id)
-        self.assertEqual(log_entry.domain, self.domain.name)
-        self.assertEqual(log_entry.user_type, "CommCareUser")
-        self.assertEqual(log_entry.user_id, created_user.get_id)
-        self.assertEqual(log_entry.details['changed_via'], USER_CHANGE_VIA_BULK_IMPORTER)
-        self.assertEqual(log_entry.details['changes']['username'], created_user.username)
-        self.assertEqual(log_entry.message, f"Role: {self.role.name}[{self.role.get_id}]")
+        user_history = UserHistory.objects.get(action=UserModelAction.CREATE.value,
+                                               changed_by=self.uploading_user.get_id)
+        self.assertEqual(user_history.domain, self.domain.name)
+        self.assertEqual(user_history.user_type, "CommCareUser")
+        self.assertEqual(user_history.user_id, created_user.get_id)
+        self.assertEqual(user_history.details['changed_via'], USER_CHANGE_VIA_BULK_IMPORTER)
+        self.assertEqual(user_history.details['changes']['username'], created_user.username)
+        self.assertEqual(user_history.message, f"Role: {self.role.name}[{self.role.get_id}]")
 
     def test_tracking_update_to_existing_commcare_user(self):
         CommCareUser.create(self.domain_name, f"hello@{self.domain.name}.commcarehq.org", "*******",
@@ -666,33 +657,11 @@
                 'user_data': {'commcare_project': 'mydomain', 'post': 'SE'}
             }
         )
+        self.assertEqual(user_history.details['changed_via'], USER_CHANGE_VIA_BULK_IMPORTER)
         self.assertEqual(
             user_history.message,
             f"Password Reset. Added phone number 23424123. Role: {self.role.name}[{self.role.get_id}]"
         )
-=======
-        user_history = UserHistory.objects.get(action=UserModelAction.CREATE.value,
-                                               changed_by=self.uploading_user.get_id)
-        self.assertEqual(user_history.domain, self.domain.name)
-        self.assertEqual(user_history.user_type, "CommCareUser")
-        self.assertEqual(user_history.user_id, created_user.get_id)
-        self.assertEqual(user_history.details['changed_via'], USER_CHANGE_VIA_BULK_IMPORTER)
-        self.assertEqual(user_history.details['changes']['username'], created_user.username)
-
-        # update
-        user_history = UserHistory.objects.get(action=UserModelAction.UPDATE.value,
-                                               changed_by=self.uploading_user.get_id)
-        self.assertEqual(
-            user_history.details,
-            {
-                'changes': {
-                    'role': self.role.get_qualified_id()
-                },
-                'changed_via': USER_CHANGE_VIA_BULK_IMPORTER
-            }
-        )
-        self.assertEqual(user_history.message, f"role: {self.role.name}")
->>>>>>> 857f30ab
 
     def test_blank_is_active(self):
         import_users_and_groups(
