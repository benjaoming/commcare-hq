import datetime
import uuid
from base64 import b64decode
from unittest.mock import Mock

from django.http import QueryDict
from django.test import TestCase

from casexml.apps.case.mock import CaseBlock, IndexAttrs

from corehq import privileges
from corehq.apps.es.tests.utils import (
    case_search_es_setup,
    es_test,
)
from corehq.apps.es.case_search import case_search_adapter
from corehq.form_processor.tests.utils import FormProcessorTestUtils
from corehq.util.test_utils import generate_cases, privilege_enabled

from ..api.core import UserError
from ..api.get_list import MAX_PAGE_SIZE, get_list

GOOD_GUYS_ID = str(uuid.uuid4())
BAD_GUYS_ID = str(uuid.uuid4())


@es_test(requires=[case_search_adapter], setup_class=True)
@privilege_enabled(privileges.API_ACCESS)
class TestCaseListAPI(TestCase):
    domain = 'test-case-list-api'
    couch_user = Mock(has_permission=lambda domain, permission: True)

    @classmethod
    def setUpClass(cls):
        super().setUpClass()
        case_search_es_setup(cls.domain, cls._get_case_blocks())

    @staticmethod
    def _get_case_blocks():
        case_blocks = []
        for team_id, name in [(GOOD_GUYS_ID, 'good_guys'), (BAD_GUYS_ID, 'bad_guys')]:
            case_blocks.append(CaseBlock(
                case_id=team_id,
                case_type='team',
                case_name=name,
                external_id=name,
                owner_id='team_owner',
                create=True,
            ))

        date_opened = datetime.datetime(1878, 2, 17, 12)
        for external_id, name, properties, team_id in [
                ('mattie', "Mattie Ross", {}, GOOD_GUYS_ID),
                ('rooster', "Reuben Cogburn", {"alias": "Rooster"}, GOOD_GUYS_ID),
                ('laboeuf', "LaBoeuf", {"alias": ""}, GOOD_GUYS_ID),
                ('chaney', "Tom Chaney", {"alias": "The Coward"}, BAD_GUYS_ID),
                ('ned', "Ned Pepper", {"alias": "Lucky Ned"}, BAD_GUYS_ID),
        ]:
            case_blocks.append(CaseBlock(
                case_id=str(uuid.uuid4()),
                case_type='person',
                case_name=name,
                external_id=external_id,
                owner_id='person_owner',
                date_opened=date_opened,
                create=True,
                update=properties,
                index={'parent': IndexAttrs('team', team_id, 'child')}
            ))
            date_opened += datetime.timedelta(days=1)

        case_blocks[-1].close = True  # close Ned Pepper
        return case_blocks

    @classmethod
    def tearDownClass(cls):
        FormProcessorTestUtils.delete_all_cases()
        super().tearDownClass()

    def test_pagination(self):
<<<<<<< HEAD
        res = get_list(
            self.domain,
            self.couch_user,
            {"limit": "3", "case_type": "person"},
        )
=======
        query_dict = QueryDict('limit=3&case_type=person&case_type=household')
        res = get_list(self.domain, query_dict)
>>>>>>> 2438d470
        self.assertItemsEqual(res.keys(), ['next', 'cases', 'matching_records'])
        self.assertEqual(res['matching_records'], 5)
        self.assertEqual(
            ['mattie', 'rooster', 'laboeuf'],
            [c['external_id'] for c in res['cases']]
        )

        cursor = b64decode(res['next']['cursor']).decode('utf-8')
        self.assertIn('limit=3', cursor)
        self.assertIn('case_type=person', cursor)
        self.assertIn('case_type=household', cursor)
        self.assertIn('indexed_on.gte', cursor)
        self.assertIn('last_case_id', cursor)

        res = get_list(self.domain, self.couch_user, res['next'])
        self.assertEqual(res['matching_records'], 2)
        self.assertEqual(
            ['chaney', 'ned'],
            [c['external_id'] for c in res['cases']]
        )
        self.assertNotIn('next', res)  # No pages after this one


@generate_cases([
    ("", ['good_guys', 'bad_guys', 'mattie', 'rooster', 'laboeuf', 'chaney', 'ned']),
    ("limit=2", ['good_guys', 'bad_guys']),
    ("external_id=mattie", ['mattie']),
    ("external_id=the-man-with-no-name", []),
    ("case_type=team", ["good_guys", "bad_guys"]),
    ("owner_id=person_owner", ['mattie', 'rooster', 'laboeuf', 'chaney', 'ned']),
    ("owner_id=person_owner&owner_id=team_owner",
     ['good_guys', 'bad_guys', 'mattie', 'rooster', 'laboeuf', 'chaney', 'ned']),
    ("case_name=Mattie Ross", ["mattie"]),
    ("case_name=Mattie+Ross", ["mattie"]),
    ("case_name=Mattie", []),
    ("closed=true", ["ned"]),
    ("date_opened.lt=1878-02-19", ["mattie", "rooster"]),
    ("date_opened.lte=1878-02-19", ["mattie", "rooster", "laboeuf"]),
    ("date_opened.lte=1878-02-19T00:00:00", ["mattie", "rooster"]),
    ("date_opened.gt=1878-02-18&date_opened.lt=1878-02-20", ["laboeuf"]),
    ("date_opened.gt=1878-02-19T11:00:00&date_opened.lt=1878-02-19T13:00:00", ["laboeuf"]),
    ("date_opened.gt=1878-02-19T08:00:00-03:00&date_opened.lt=1878-02-19T10:00:00-03:00", ["laboeuf"]),
    ("date_opened.lt=1878-02-18&date_opened.gt=1878-02-19", []),
    ("properties.alias=Rooster", ["rooster"]),
    ("properties.alias=rooster", []),
    ('properties.foo {"test": "json"}=bar', []),  # This is escaped as expected
    ('properties.foo={"test": "json"}', []),  # This is escaped as expected
    ("case_type=person&properties.alias=", ["mattie", "laboeuf"]),
    ('query=(alias="Rooster" or name="Mattie Ross")', ["mattie", "rooster"]),
    (f"indices.parent={GOOD_GUYS_ID}", ['mattie', 'rooster', 'laboeuf']),
], TestCaseListAPI)
def test_case_list_queries(self, querystring, expected):
<<<<<<< HEAD
    params = QueryDict(querystring).dict()
    case_list = get_list(self.domain, self.couch_user, params)
    actual = [c['external_id'] for c in case_list['cases']]
=======
    params = QueryDict(querystring)
    actual = [c['external_id'] for c in get_list(self.domain, params)['cases']]
>>>>>>> 2438d470
    # order matters, so this doesn't use assertItemsEqual
    self.assertEqual(actual, expected)


@generate_cases([
    ("limit=nolimitz", "'nolimitz' is not a valid value for 'limit'"),
    (f"limit={MAX_PAGE_SIZE + 2}", f"You cannot request more than {MAX_PAGE_SIZE} cases per request."),
    ("date_opened.lt=bad-datetime", "Cannot parse datetime 'bad-datetime'"),
    ("date_opened.lt=2020-02-30", "Cannot parse datetime '2020-02-30'"),
    ("password=1234", "'password' is not a valid parameter."),
    ("case_name.gte=a", "'case_name.gte' is not a valid parameter."),
    ("date_opened=2020-01-30", "'date_opened' is not a valid parameter."),
    ("date_opened.start=2020-01-30", "'start' is not a valid type of date range."),
    ('query=gibberish',
     "Bad query: Your search query is required to have at least one boolean "
     "operator (=, !=, >, >=, <, <=)"),
], TestCaseListAPI)
def test_bad_requests(self, querystring, error_msg):
    with self.assertRaises(UserError) as e:
<<<<<<< HEAD
        params = QueryDict(querystring).dict()
        get_list(self.domain, self.couch_user, params)
=======
        params = QueryDict(querystring)
        get_list(self.domain, params)
>>>>>>> 2438d470
    self.assertEqual(str(e.exception), error_msg)<|MERGE_RESOLUTION|>--- conflicted
+++ resolved
@@ -78,16 +78,8 @@
         super().tearDownClass()
 
     def test_pagination(self):
-<<<<<<< HEAD
-        res = get_list(
-            self.domain,
-            self.couch_user,
-            {"limit": "3", "case_type": "person"},
-        )
-=======
         query_dict = QueryDict('limit=3&case_type=person&case_type=household')
-        res = get_list(self.domain, query_dict)
->>>>>>> 2438d470
+        res = get_list(self.domain, self.couch_user, query_dict)
         self.assertItemsEqual(res.keys(), ['next', 'cases', 'matching_records'])
         self.assertEqual(res['matching_records'], 5)
         self.assertEqual(
@@ -140,14 +132,9 @@
     (f"indices.parent={GOOD_GUYS_ID}", ['mattie', 'rooster', 'laboeuf']),
 ], TestCaseListAPI)
 def test_case_list_queries(self, querystring, expected):
-<<<<<<< HEAD
-    params = QueryDict(querystring).dict()
+    params = QueryDict(querystring)
     case_list = get_list(self.domain, self.couch_user, params)
     actual = [c['external_id'] for c in case_list['cases']]
-=======
-    params = QueryDict(querystring)
-    actual = [c['external_id'] for c in get_list(self.domain, params)['cases']]
->>>>>>> 2438d470
     # order matters, so this doesn't use assertItemsEqual
     self.assertEqual(actual, expected)
 
@@ -167,11 +154,6 @@
 ], TestCaseListAPI)
 def test_bad_requests(self, querystring, error_msg):
     with self.assertRaises(UserError) as e:
-<<<<<<< HEAD
-        params = QueryDict(querystring).dict()
+        params = QueryDict(querystring)
         get_list(self.domain, self.couch_user, params)
-=======
-        params = QueryDict(querystring)
-        get_list(self.domain, params)
->>>>>>> 2438d470
     self.assertEqual(str(e.exception), error_msg)