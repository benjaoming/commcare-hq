hqDefine('sso/js/enterprise_edit_identity_provider', [
    'jquery',
    'knockout',
    'underscore',
    'hqwebapp/js/utils/email',
    "hqwebapp/js/initial_page_data",
    'sso/js/models',
], function (
    $,
    ko,
    _,
    emailUtils,
    initialPageData,
    models
) {
    $(function () {
        let ssoExemptUserManager = models.linkedObjectListModel({
            asyncHandler: 'sso_exempt_users_admin',
            requestContext: {
                idpSlug: initialPageData.get('idp_slug'),
            },
            validateNewObjectFn: emailUtils.validateEmail,
        });
        $('#sso-exempt-user-manager').koApplyBindings(ssoExemptUserManager);
        ssoExemptUserManager.init();

<<<<<<< HEAD
=======
        let ssoTestUserManager = models.linkedObjectListModel({
            asyncHandler: 'sso_test_users_admin',
            requestContext: {
                idpSlug: initialPageData.get('idp_slug'),
            },
            validateNewObjectFn: emailUtils.validateEmail,
        });
        $('#sso-test-user-manager').koApplyBindings(ssoTestUserManager);
        ssoTestUserManager.init();

>>>>>>> dd113e31
        let oidcClientSecretManager = function () {
            'use strict';
            let self = {};

            self.isClientSecretVisible = ko.observable(false);
            self.isClientSecretHidden = ko.computed(function () {
                return !self.isClientSecretVisible();
            });

            self.showClientSecret = function () {
                self.isClientSecretVisible(true);
            };

            self.hideClientSecret = function () {
                self.isClientSecretVisible(false);
            };

            return self;

        };

        if (initialPageData.get('toggle_client_secret')) {
            $('#idp').koApplyBindings(oidcClientSecretManager);
        }
    });
});<|MERGE_RESOLUTION|>--- conflicted
+++ resolved
@@ -24,8 +24,6 @@
         $('#sso-exempt-user-manager').koApplyBindings(ssoExemptUserManager);
         ssoExemptUserManager.init();
 
-<<<<<<< HEAD
-=======
         let ssoTestUserManager = models.linkedObjectListModel({
             asyncHandler: 'sso_test_users_admin',
             requestContext: {
@@ -36,7 +34,6 @@
         $('#sso-test-user-manager').koApplyBindings(ssoTestUserManager);
         ssoTestUserManager.init();
 
->>>>>>> dd113e31
         let oidcClientSecretManager = function () {
             'use strict';
             let self = {};
