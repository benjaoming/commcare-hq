--- conflicted
+++ resolved
@@ -554,17 +554,10 @@
     email_subject = StringProperty(default=DEFAULT_REPORT_NOTIF_SUBJECT)
 
     hour = IntegerProperty(default=8)
-<<<<<<< HEAD
-    minute = IntegerProperty(default=0)
-    # Used for the "hourly" interval to enable hourly range functionality
-    stop_hour = IntegerProperty(default=23)
-    stop_minute = IntegerProperty(default=0)
-=======
     minute = IntegerProperty(default=0)  # Currently unused
     # Used for the "hourly" interval to enable hourly range functionality
     stop_hour = IntegerProperty(default=23)
     stop_minute = IntegerProperty(default=0)  # Currently unused
->>>>>>> ff6e699d
 
     day = IntegerProperty(default=1)
     interval = StringProperty(choices=["hourly", "daily", "weekly", "monthly"])
