from collections import defaultdict
<<<<<<< HEAD
=======
from datetime import datetime, timedelta
>>>>>>> c0893d78
from itertools import chain
from operator import attrgetter

from attrs import define, field

from django.core.exceptions import ValidationError
from django.db.models import Q
from django.db.models.functions import Lower
from django.utils.translation import gettext as _

from dimagi.utils.couch.bulk import CouchTransaction
from dimagi.utils.couch.database import retry_on_couch_error as retry
from soil import DownloadBase

from corehq.apps.fixtures.models import FixtureDataItem, FixtureDataType, FixtureOwnership
from corehq.apps.fixtures.upload.definitions import FixtureUploadResult
from corehq.apps.fixtures.upload.const import INVALID, MULTIPLE
from corehq.apps.fixtures.upload.workbook import Deleted, get_workbook
from corehq.apps.fixtures.utils import clear_fixture_cache
from corehq.apps.users.models import CommCareUser
from corehq.apps.users.util import normalize_username


def upload_fixture_file(domain, filename, replace, task=None, skip_orm=False):
    """
    should only ever be called after the same file has been validated
    using validate_fixture_file_format
    """
    workbook = get_workbook(filename)
    return _run_upload(domain, workbook, replace, task, skip_orm)
<<<<<<< HEAD
=======

>>>>>>> c0893d78

def _run_upload(domain, workbook, replace=False, task=None, skip_orm=False):
    """Run lookup table upload

<<<<<<< HEAD
def _run_upload(domain, workbook, replace=False, task=None, skip_orm=False):
    """Run lookup table upload

    Performs only deletes and/or inserts on table row and ownership
    records to optimize database interactions.

    Upload with `skip_orm=True` is faster than the default with the
    following trade-off: it does not support fixture ownership. All
    fixtures must be global.
    """
    def process_table(table, new_table):
        def process_row(row, new_row):
            update_progress(table)
            if skip_orm:
                return  # fast upload does not do ownership
            mutation = get_mutation(
                workbook,
                old_owners.get(row._id, []),
                workbook.iter_ownerships(new_row, row._id, owner_ids, result.errors),
                owner_key,
            )
            owners.update(mutation)

        old_rows = FixtureDataItem.get_item_list(domain, table.tag)
        sort_keys = {r._id: r.sort_key for r in old_rows}
        if not skip_orm:
            old_owners = defaultdict(list)
            for owner in FixtureOwnership.for_all_item_ids(list(sort_keys), domain):
                old_owners[owner.data_item_id].append(owner)

        mutation = get_mutation(
=======
    Performs only deletes and/or inserts on table row and ownership
    records to optimize database interactions.

    Upload with `skip_orm=True` is faster than the default with the
    following trade-off: it does not support fixture ownership. All
    fixtures must be global.
    """
    def process_table(table, new_table):
        def process_row(row, new_row):
            update_progress(table)
            if skip_orm:
                return  # fast upload does not do ownership
            owners.process(
                workbook,
                old_owners.get(row._id, []),
                workbook.iter_ownerships(new_row, row._id, owner_ids, result.errors),
                owner_key,
            )

        old_rows = retry(FixtureDataItem.get_item_list)(domain, table.tag)
        sort_keys = {r._id: r.sort_key for r in old_rows}
        if not skip_orm:
            old_owners = defaultdict(list)
            for owner in retry(FixtureOwnership.for_all_item_ids)(list(sort_keys), domain):
                old_owners[owner.data_item_id].append(owner)

        rows.process(
>>>>>>> c0893d78
            workbook,
            old_rows,
            workbook.iter_rows(table, sort_keys),
            row_key,
            process_row,
            delete_missing=replace,
        )
<<<<<<< HEAD
        rows.update(mutation)
=======
        if len(rows.to_create) > 1000 or len(rows.to_delete) > 1000:
            flush(tables, rows, owners)
>>>>>>> c0893d78

    result = FixtureUploadResult()
    if skip_orm:
        # TODO remove when SKIP_ORM_FIXTURE_UPLOAD feature toggle is removed
        non_globals = [s.table_id for s in workbook.get_all_type_sheets() if not s.is_global]
        if non_globals:
            result.errors.append(non_global_error(non_globals[0]))
            return result
    else:
        owner_ids = load_owner_ids(workbook.get_owners(), domain)
    result.number_of_fixtures, update_progress = setup_progress(task, workbook)
    old_tables = FixtureDataType.by_domain(domain)
<<<<<<< HEAD
    rows = Mutation()
    owners = Mutation()
    tables = get_mutation(
=======
    tables = Mutation()
    rows = Mutation()
    owners = Mutation()
    tables.process(
>>>>>>> c0893d78
        workbook,
        old_tables,
        workbook.iter_tables(domain),
        table_key,
        process_table,
        delete_missing=False,
        deleted_key=attrgetter("tag"),
    )
<<<<<<< HEAD

    with CouchTransaction() as couch:
        for table in tables.to_delete:
            table.recursive_delete(couch)
        deleted_ids = {d._id for dx in couch.docs_to_delete.values() for d in dx}
        to_delete = chain(rows.to_delete, owners.to_delete)
        couch.delete_all(d for d in to_delete if d._id not in deleted_ids)
        for doc in chain(tables.to_create, rows.to_create, owners.to_create):
            couch.save(doc)
    clear_fixture_quickcache(domain, old_tables)
    clear_fixture_cache(domain)
    return result


def setup_progress(task, workbook):
    total_tables = workbook.count_tables()
    if task is None:
        return total_tables, lambda table: None

    def update_progress(table):
        if table.tag not in progress.tables:
            progress.tables.add(table.tag)
            progress.total_rows = workbook.count_rows(table) or 1
            progress.row = 0
        else:
            progress.row += 1
        table_count = len(progress.tables) - 1
        processed = table_count * 10 + (10 * progress.row / progress.total_rows)
        DownloadBase.set_progress(task, processed, 10 * total_tables)

    class progress:
        tables = set()

    return total_tables, update_progress


def non_global_error(tag):
    return _("type {lookup_table_name} is not defined as global").format(
        lookup_table_name=tag
    )


def table_key(table):
    return (
        table.is_global,
        table.tag,
        tuple(table.fields),
        tuple(table.item_attributes),
        table.description,
    )


def row_key(row):
    return (
        tuple(sorted(row.fields.items())),
        tuple(sorted(row.item_attributes.items())),
        row.sort_key,
    )


def owner_key(owner):
    return (owner.owner_id, owner.owner_type)


def get_mutation(
    workbook,
    old_items,
    new_items,
    key,
    process_item=lambda item, new_item: None,
    delete_missing=True,
    deleted_key=attrgetter("_id"),
):
    mutation = Mutation()
    old_map = {key(old): old for old in old_items}
    get_deleted_item = {deleted_key(x): x for x in old_items}.get
    assert get_deleted_item(None) is None, get_deleted_item(None)
    for new in new_items:
        if isinstance(new, Deleted):
            old = get_deleted_item(new.key)
            if old is not None:
                mutation.to_delete.append(old)
            continue
        old = old_map.pop(key(new), None)
        if old is None:
            old = get_deleted_item(workbook.get_key(new))
            if old is not None:
                mutation.to_delete.append(old)
            mutation.to_create.append(new)
            item = new
        else:
            item = old
        process_item(item, new)
    if delete_missing:
        mutation.to_delete.extend(old_map.values())
    return mutation


@define
class Mutation:
    to_delete = field(factory=list)
    to_create = field(factory=list)

    def update(self, mutation):
        self.to_delete.extend(mutation.to_delete)
        self.to_create.extend(mutation.to_create)


def load_owner_ids(owners, domain_name):
    """
    :param owners: An owner names dict of lists like the one returned by
    `_FixtureWorkbook.get_owners()`.
    """
=======

    update_progress(None)
    flush(tables, rows, owners)
    clear_fixture_quickcache(domain, old_tables)
    clear_fixture_cache(domain)
    return result


@define
class Mutation:
    to_delete = field(factory=list)
    to_create = field(factory=list)

    def process(
        self,
        workbook,
        old_items,
        new_items,
        key,
        process_item=lambda item, new_item: None,
        delete_missing=True,
        deleted_key=attrgetter("_id"),
    ):
        old_map = {key(old): old for old in old_items}
        get_deleted_item = {deleted_key(x): x for x in old_items}.get
        assert get_deleted_item(None) is None, get_deleted_item(None)
        for new in new_items:
            if isinstance(new, Deleted):
                old = get_deleted_item(new.key)
                if old is not None:
                    self.to_delete.append(old)
                continue
            old = old_map.pop(key(new), None)
            if old is None:
                old = get_deleted_item(workbook.get_key(new))
                if old is not None:
                    self.to_delete.append(old)
                self.to_create.append(new)
                item = new
            else:
                item = old
            process_item(item, new)
        if delete_missing:
            self.to_delete.extend(old_map.values())

    def clear(self):
        self.to_delete = []
        self.to_create = []


def flush(tables, rows, owners):
    with CouchTransaction() as couch:
        for table in tables.to_delete:
            table.recursive_delete(couch)
        deleted_ids = {d._id for dx in couch.docs_to_delete.values() for d in dx}
        to_delete = chain(rows.to_delete, owners.to_delete)
        couch.delete_all(d for d in to_delete if d._id not in deleted_ids)
        for doc in chain(tables.to_create, rows.to_create, owners.to_create):
            couch.save(doc)
    tables.clear()
    rows.clear()
    owners.clear()


def setup_progress(task, workbook):
    total_tables = workbook.count_tables()
    if task is None:
        return total_tables, lambda table: None

    def update_progress(table):
        if table is not None:
            if table.tag not in progress.tables:
                progress.tables.add(table.tag)
                progress.total_rows = workbook.count_rows(table) or 1
                progress.row = 0
            else:
                progress.row += 1
            if datetime.now() < progress.next_update:
                return
        progress.next_update = datetime.now() + timedelta(seconds=2)
        table_count = len(progress.tables) - 1
        processed = table_count * 10 + (10 * progress.row / progress.total_rows)
        DownloadBase.set_progress(task, processed, 10 * total_tables)

    class progress:
        tables = set()
        next_update = datetime.now()

    return total_tables, update_progress


def non_global_error(tag):
    return _("type {lookup_table_name} is not defined as global").format(
        lookup_table_name=tag
    )


def table_key(table):
    return (
        table.is_global,
        table.tag,
        tuple(table.fields),
        tuple(table.item_attributes),
        table.description,
    )


def row_key(row):
    return (
        tuple(sorted(row.fields.items())),
        tuple(sorted(row.item_attributes.items())),
        row.sort_key,
    )


def owner_key(owner):
    return (owner.owner_id, owner.owner_type)


def load_owner_ids(owners, domain_name):
    """
    :param owners: An owner names dict of lists like the one returned by
    `_FixtureWorkbook.get_owners()`.
    """
>>>>>>> c0893d78
    return {
        "user": _load_user_ids_by_name(owners["user"], domain_name),
        "group": _load_group_ids_by_name(owners["group"], domain_name),
        "location": _load_location_ids_by_name(owners["location"], domain_name),
    }


def _load_user_ids_by_name(raw_usernames, domain_name):
    name_map = {}
    errors = {}
    for raw_username in raw_usernames:
        try:
            username = normalize_username(raw_username, domain_name)
        except ValidationError:
            errors[raw_username] = INVALID
            continue
        name_map[username] = raw_username
    usernames = list(name_map.keys())
    results = CommCareUser.get_db().view('users/by_username', keys=usernames, reduce=False)
    return errors | {name_map[r["key"]]: r["id"] for r in results}


def _load_group_ids_by_name(group_names, domain_name):
    from corehq.apps.groups.models import Group
    keys = [[domain_name, n] for n in group_names]
    results = Group.get_db().view('groups/by_name', keys=keys, reduce=False)
    return {r["key"][1]: r["id"] for r in results}


def _load_location_ids_by_name(location_names, domain_name):
    from corehq.apps.locations.models import SQLLocation
    results = SQLLocation.active_objects.annotate(
        lname=Lower("name"),
    ).filter(
        Q(lname__in=location_names) | Q(site_code__in=location_names),
        domain=domain_name,
    ).values_list("lname", "site_code", "location_id")
    by_name = {}
    by_code = {}
    for name, site_code, location_id in results:
        by_name[name] = MULTIPLE if name in by_name else location_id
        by_code[site_code] = location_id
    return by_name | by_code
<<<<<<< HEAD

=======
>>>>>>> c0893d78

def clear_fixture_quickcache(domain, data_types):
    """
    Clears quickcache for fixtures.dbaccessors

<<<<<<< HEAD
=======
def clear_fixture_quickcache(domain, data_types):
    """
    Clears quickcache for fixtures.dbaccessors

>>>>>>> c0893d78
    Args:
        :domain: The domain that has been updated
        :data_types: List of FixtureDataType objects with stale cache
    """
    from corehq.apps.fixtures.dbaccessors import (
        get_fixture_data_types,
        get_fixture_items_for_data_type
    )
    if not data_types:
        get_fixture_data_types.clear(domain)
        return

    type_ids = set()
    for data_type in data_types:
        type_ids.add(data_type.get_id)
        data_type.clear_caches()

    for type_id in type_ids:
        get_fixture_items_for_data_type.clear(domain, type_id)<|MERGE_RESOLUTION|>--- conflicted
+++ resolved
@@ -1,8 +1,5 @@
 from collections import defaultdict
-<<<<<<< HEAD
-=======
 from datetime import datetime, timedelta
->>>>>>> c0893d78
 from itertools import chain
 from operator import attrgetter
 
@@ -33,47 +30,11 @@
     """
     workbook = get_workbook(filename)
     return _run_upload(domain, workbook, replace, task, skip_orm)
-<<<<<<< HEAD
-=======
-
->>>>>>> c0893d78
+
 
 def _run_upload(domain, workbook, replace=False, task=None, skip_orm=False):
     """Run lookup table upload
 
-<<<<<<< HEAD
-def _run_upload(domain, workbook, replace=False, task=None, skip_orm=False):
-    """Run lookup table upload
-
-    Performs only deletes and/or inserts on table row and ownership
-    records to optimize database interactions.
-
-    Upload with `skip_orm=True` is faster than the default with the
-    following trade-off: it does not support fixture ownership. All
-    fixtures must be global.
-    """
-    def process_table(table, new_table):
-        def process_row(row, new_row):
-            update_progress(table)
-            if skip_orm:
-                return  # fast upload does not do ownership
-            mutation = get_mutation(
-                workbook,
-                old_owners.get(row._id, []),
-                workbook.iter_ownerships(new_row, row._id, owner_ids, result.errors),
-                owner_key,
-            )
-            owners.update(mutation)
-
-        old_rows = FixtureDataItem.get_item_list(domain, table.tag)
-        sort_keys = {r._id: r.sort_key for r in old_rows}
-        if not skip_orm:
-            old_owners = defaultdict(list)
-            for owner in FixtureOwnership.for_all_item_ids(list(sort_keys), domain):
-                old_owners[owner.data_item_id].append(owner)
-
-        mutation = get_mutation(
-=======
     Performs only deletes and/or inserts on table row and ownership
     records to optimize database interactions.
 
@@ -101,7 +62,6 @@
                 old_owners[owner.data_item_id].append(owner)
 
         rows.process(
->>>>>>> c0893d78
             workbook,
             old_rows,
             workbook.iter_rows(table, sort_keys),
@@ -109,12 +69,8 @@
             process_row,
             delete_missing=replace,
         )
-<<<<<<< HEAD
-        rows.update(mutation)
-=======
         if len(rows.to_create) > 1000 or len(rows.to_delete) > 1000:
             flush(tables, rows, owners)
->>>>>>> c0893d78
 
     result = FixtureUploadResult()
     if skip_orm:
@@ -127,16 +83,10 @@
         owner_ids = load_owner_ids(workbook.get_owners(), domain)
     result.number_of_fixtures, update_progress = setup_progress(task, workbook)
     old_tables = FixtureDataType.by_domain(domain)
-<<<<<<< HEAD
-    rows = Mutation()
-    owners = Mutation()
-    tables = get_mutation(
-=======
     tables = Mutation()
     rows = Mutation()
     owners = Mutation()
     tables.process(
->>>>>>> c0893d78
         workbook,
         old_tables,
         workbook.iter_tables(domain),
@@ -145,121 +95,6 @@
         delete_missing=False,
         deleted_key=attrgetter("tag"),
     )
-<<<<<<< HEAD
-
-    with CouchTransaction() as couch:
-        for table in tables.to_delete:
-            table.recursive_delete(couch)
-        deleted_ids = {d._id for dx in couch.docs_to_delete.values() for d in dx}
-        to_delete = chain(rows.to_delete, owners.to_delete)
-        couch.delete_all(d for d in to_delete if d._id not in deleted_ids)
-        for doc in chain(tables.to_create, rows.to_create, owners.to_create):
-            couch.save(doc)
-    clear_fixture_quickcache(domain, old_tables)
-    clear_fixture_cache(domain)
-    return result
-
-
-def setup_progress(task, workbook):
-    total_tables = workbook.count_tables()
-    if task is None:
-        return total_tables, lambda table: None
-
-    def update_progress(table):
-        if table.tag not in progress.tables:
-            progress.tables.add(table.tag)
-            progress.total_rows = workbook.count_rows(table) or 1
-            progress.row = 0
-        else:
-            progress.row += 1
-        table_count = len(progress.tables) - 1
-        processed = table_count * 10 + (10 * progress.row / progress.total_rows)
-        DownloadBase.set_progress(task, processed, 10 * total_tables)
-
-    class progress:
-        tables = set()
-
-    return total_tables, update_progress
-
-
-def non_global_error(tag):
-    return _("type {lookup_table_name} is not defined as global").format(
-        lookup_table_name=tag
-    )
-
-
-def table_key(table):
-    return (
-        table.is_global,
-        table.tag,
-        tuple(table.fields),
-        tuple(table.item_attributes),
-        table.description,
-    )
-
-
-def row_key(row):
-    return (
-        tuple(sorted(row.fields.items())),
-        tuple(sorted(row.item_attributes.items())),
-        row.sort_key,
-    )
-
-
-def owner_key(owner):
-    return (owner.owner_id, owner.owner_type)
-
-
-def get_mutation(
-    workbook,
-    old_items,
-    new_items,
-    key,
-    process_item=lambda item, new_item: None,
-    delete_missing=True,
-    deleted_key=attrgetter("_id"),
-):
-    mutation = Mutation()
-    old_map = {key(old): old for old in old_items}
-    get_deleted_item = {deleted_key(x): x for x in old_items}.get
-    assert get_deleted_item(None) is None, get_deleted_item(None)
-    for new in new_items:
-        if isinstance(new, Deleted):
-            old = get_deleted_item(new.key)
-            if old is not None:
-                mutation.to_delete.append(old)
-            continue
-        old = old_map.pop(key(new), None)
-        if old is None:
-            old = get_deleted_item(workbook.get_key(new))
-            if old is not None:
-                mutation.to_delete.append(old)
-            mutation.to_create.append(new)
-            item = new
-        else:
-            item = old
-        process_item(item, new)
-    if delete_missing:
-        mutation.to_delete.extend(old_map.values())
-    return mutation
-
-
-@define
-class Mutation:
-    to_delete = field(factory=list)
-    to_create = field(factory=list)
-
-    def update(self, mutation):
-        self.to_delete.extend(mutation.to_delete)
-        self.to_create.extend(mutation.to_create)
-
-
-def load_owner_ids(owners, domain_name):
-    """
-    :param owners: An owner names dict of lists like the one returned by
-    `_FixtureWorkbook.get_owners()`.
-    """
-=======
 
     update_progress(None)
     flush(tables, rows, owners)
@@ -384,7 +219,6 @@
     :param owners: An owner names dict of lists like the one returned by
     `_FixtureWorkbook.get_owners()`.
     """
->>>>>>> c0893d78
     return {
         "user": _load_user_ids_by_name(owners["user"], domain_name),
         "group": _load_group_ids_by_name(owners["group"], domain_name),
@@ -428,22 +262,12 @@
         by_name[name] = MULTIPLE if name in by_name else location_id
         by_code[site_code] = location_id
     return by_name | by_code
-<<<<<<< HEAD
-
-=======
->>>>>>> c0893d78
+
 
 def clear_fixture_quickcache(domain, data_types):
     """
     Clears quickcache for fixtures.dbaccessors
 
-<<<<<<< HEAD
-=======
-def clear_fixture_quickcache(domain, data_types):
-    """
-    Clears quickcache for fixtures.dbaccessors
-
->>>>>>> c0893d78
     Args:
         :domain: The domain that has been updated
         :data_types: List of FixtureDataType objects with stale cache
