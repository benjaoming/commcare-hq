/* global define */
/**
 *  Handles fixtures' "Manage Tables" page.
 */
define([
    "jquery",
    "knockout",
    "style/js/hq.helpers",
], function(
    $,
    ko
) {
    "use strict";
    var somethingWentWrong = $("#FailText").text();
    function log (x) {
        return x;
    }
    function makeEditable(o) {
        o.saveState = ko.observable('saved');
        o.editing = ko.observable(false);
        o.startEditing = function () {
            o.editing(true);
            try {
                o._backup = o.serialize();
            } catch (e) {

            }
        };
        o.stopEdit = function () {
            o.editing(false);
        };
        o.cancelEdit = function () {
            o.editing(false);
            o.cancel();
        };
        o.saveEdit = function () {
            o.editing(false);
            log(o);
            o.save();
        };
        return o;
    }
    function makeDataType(o, app) {
        var self = ko.mapping.fromJS(o),
            raw_fields = self.fields();
            self.original_tag = self.tag();
            self.original_visibility = self.is_global();
            self.isVisible = ko.observable(true);
        self.fields = ko.observableArray([]);
        makeEditable(self);
        if (!o._id) {
            self._id = ko.observable();
        }
        self.view_link = ko.computed(function(){
<<<<<<< HEAD
            // TODO: fix urllib.js
            return "/a/bosco/fixtures/view_lookup_tables/" + "?table_id=" + self._id();
            //return hqImport('hqwebapp/js/urllib.js').reverse('fixture_interface_dispatcher') + "?table_id=" + self._id();
=======
            return hqImport('hqwebapp/js/initial_page_data.js').reverse('fixture_interface_dispatcher') + "?table_id=" + self._id();
>>>>>>> f14ec89a
        }, self);
        self.aboutToDelete = ko.observable(false);
        self.addField = function (data, event, o) {
            var i, field;
            if (o) {
                field = {
                    tag: ko.observable(o.tag),
                    with_props: ko.observable(o.with_props),
                    original_tag: ko.observable(o.tag),
                    is_new: ko.observable(false),
                    remove: ko.observable(false),
                    editing: ko.observable(false)
                };
            } else {
                field = {
                    tag: ko.observable(""),
                    with_props: ko.observable(false),
                    original_tag: ko.observable(""),
                    is_new: ko.observable(true),
                    remove: ko.observable(false),
                    editing: ko.observable(true)
                };
            }
            field.isDuplicate = ko.computed(function () {
                var j, noRepeats = true;
                var curVal = field.tag();
                for (j = 0; j < self.fields().length; j += 1) {
                    var thatField = self.fields()[j];
                    if (thatField !== field && thatField.tag() === curVal) {
                        noRepeats = false;
                    }
                }
                return !noRepeats;
            });
            field.isBadSlug = ko.computed(function () {
                var patt = new RegExp("([/\\<> ])");
                return patt.test(field.tag());
            });
            field.noXMLStart = ko.computed(function () {
                var curVal = field.tag();
                return curVal.startsWith('xml');
            });
            field.remove_if_new = function(){
                if (field.is_new() == true){
                    self.fields.remove(field);
                }
            };
            self.fields.push(field);
        };
        for (var i = 0; i < raw_fields.length; i += 1) {
            var tag = raw_fields[i].field_name();
            var with_props = (raw_fields[i].properties().length == 0) ? false : true; 
            self.addField(undefined, undefined, {tag: tag, with_props: with_props});
        }

        self.save = function () {
            $.ajax({
                type: self._id() ? (self._destroy ? 'delete' : 'put') : 'post',
<<<<<<< HEAD
                // TODO: fix urllib.js
                url: "/a/bosco/fixtures/edit_lookup_tables/update-tables/" + (self._id() || ''),
                //url: hqImport('hqwebapp/js/urllib.js').reverse('update_lookup_tables') + (self._id() || ''),
=======
                url: hqImport('hqwebapp/js/initial_page_data.js').reverse('update_lookup_tables') + (self._id() || ''),
>>>>>>> f14ec89a
                data: JSON.stringify(self.serialize()),
                dataType: 'json',
                error: function(data) {
                    var error_message;
                    if (data.responseText == "DuplicateFixture"){
                        error_message = "Can not create table with ID '"+self.tag()+"'. Table IDs should be unique.";
                    }
                    else{
                        error_message = somethingWentWrong;
                    }
                    $("#FailText").text(error_message);
                    $("#editFailure").removeClass('hide');
                    self.cancel();
                    self.saveState('saved');
                    },
                success: function (data) {
                    if (data.validation_errors) {
                        var $failMsg = $("<p />").text(data.error_msg);
                        var $failList = $("<ul />");
                        for (var v=0; v < data.validation_errors.length; v++) {
                            $failList.append($("<li />").text(data.validation_errors[v]));
                        }
                        $("#FailText")
                            .text('')
                            .append($failMsg)
                            .append($failList);
                        $("#editFailure").removeClass('hide');
                        self.cancel();
                        self.saveState('saved');
                        return;
                    }
                    self.saveState('saved');
                    if (!self._id()) {
                        self._id(data._id);
                    }
                    self.original_visibility = self.is_global();
                    self.original_tag = self.tag();
                    var keptFields = [];
                    for (var i = 0; i < self.fields().length; i += 1) {
                        var field = self.fields()[i];
                        if (!field.remove()) {
                            field.original_tag(field.tag());
                            field.is_new(false);
                            keptFields.push(field);
                        }
                    }
                    self.fields(keptFields);
                }
            });
            self.saveState('saving');
        };
        self.cancel = function () {
            var indicesToRemoveAt = [];
            self.tag(self.original_tag);
            self.is_global(self.original_visibility);
            if (!self._id()) {
                self.isVisible(false);
                app.removeBadDataType(self);
            } else {
                for (var i = 0; i < self.fields().length; i += 1) {
                    var field = self.fields()[i];
                    if (field.is_new() === true){
                        indicesToRemoveAt.push(i);
                        continue;
                    }
                    field.tag(field.original_tag());
                    field.remove(false);
                }
                for (var j = 0; j < indicesToRemoveAt.length; j += 1){
                    var index = indicesToRemoveAt[j];
                    self.fields.remove(self.fields()[index]);
                }
            }
        };
        self.serialize = function () {
            return log({
                _id: self._id(),
                tag: self.tag(),
                view_link: self.view_link(),
                is_global: self.is_global(),
                fields: (function () {
                    var fields = {}, i;
                    for (i = 0; i < self.fields().length; i += 1) {
                        var field = self.fields()[i];
                        var patch;
                        if (field.is_new() == true) {
                            if (field.remove() == true) continue;
                            patch = {"is_new": 1};
                            fields[field.tag()] = patch;
                        }
                        else if (field.remove() === true) {
                            patch = {"remove": 1};
                            fields[field.original_tag()] = patch;
                        }
                        else if (field.tag() !== field.original_tag()){
                            patch = {"update": field.tag()};
                            fields[field.original_tag()] = patch;
                        }
                        else {
                            patch = {};
                            fields[field.tag()] = patch;
                        }
                    }
                    return fields;
                }())
            });
        };
        return self;
    }
    function App() {
        var self = this;
        self.data_types = ko.observableArray([]);
        self.loading = ko.observable(0);
        self.file = ko.observable();
        self.selectedTables = ko.observableArray([]);

        self.removeBadDataType = function (dataType) {
            setTimeout(function () {
                // This needs to be here otherwise if you remove the dataType
                // directly from the dataType, the DOM freezes and the page
                // can't scroll.
                self.data_types.remove(dataType);
            }, 1000);
        };

        self.updateSelectedTables = function(element, event) {
            var $elem = $(event.srcElement || event.currentTarget);
            var $checkboxes = $(".select-bulk");
            if ($elem.hasClass("toggle")){
                self.selectedTables.removeAll();
                if ($elem.data("all")) {
                    $.each($checkboxes, function() {
                        $(this).prop("checked", true);
                        self.selectedTables.push(this.value); 
                    });
                }
                else {
                    $.each($checkboxes, function() {
                        $(this).prop("checked", false);
                    });
                }
            }
            if ($elem.hasClass("select-bulk")) {
                var table_id = $elem[0].value;
                if ($elem[0].checked) {
                    self.selectedTables.push(table_id);
                }
                else {
                    self.selectedTables.splice(self.selectedTables().indexOf(table_id), 1);
                }
            }
        };

        self.downloadExcels = function(element, event) {
            var tables = [];
            if (self.selectedTables().length < 1)
                return;
            for (var i in self.selectedTables()) {
                tables.push(self.selectedTables()[i]);
            }
            $("#fixture-download").modal();
            if (tables.length > 0){
                // POST, because a long querystring can overflow the request
                $.ajax({
<<<<<<< HEAD
                    // TODO: fix urllib.js
                    url: "/a/bosco/fixtures/edit_lookup_tables/download/",
                    //url: hqImport('hqwebapp/js/urllib.js').reverse('download_fixtures'),
=======
                    url: hqImport('hqwebapp/js/initial_page_data.js').reverse('download_fixtures'),
>>>>>>> f14ec89a
                    type: 'POST',
                    data: {'table_ids': tables},
                    dataType: 'json',
                    success: function (response) {
                        self.setupDownload(response);
                    },
                    error: function (response) {
                        self.downloadError();
                    }
                });
            }
        };

        self.setupDownload = function (response) {
            var keep_polling = true;
            function poll() {
                if (keep_polling) {
                    $.ajax({
                        url: response.download_url,
                        dataType: 'text',
                        success: function (resp) {
                            var progress = $("#download-progress");
                            if (resp.replace(/[ \t\n]/g, '')) {
                                $("#downloading").addClass('hide');
                                progress.removeClass('hide').html(resp);
                                if (progress.find(".alert-success").length) {
                                    keep_polling = false;
                                }
                            }
                            if (keep_polling) {
                                setTimeout(poll, 2000);
                            }
                        },
                        error: function () {
                            self.downloadError();
                            keep_polling = false;
                        }
                    });
                }
            }
            $("#fixture-download").on("hide.bs.modal", function() {
                // stop polling if dialog is closed
                keep_polling = false;
            });
            $("#download-progress").addClass('hide');
            $("#downloading").removeClass('hide');
            poll();
        };

        self.downloadError = function () {
            var error_message = "Sorry, something went wrong with the download. If you see this repeatedly please report an issue."
            $("#fixture-download").modal("hide");
            $("#FailText").text(error_message);
            $("#editFailure").removeClass('hide');
        };

        self.addDataType = function () {
            var dataType = makeDataType({
                tag: "",
                fields: ko.observableArray([]),
                is_global: true
            }, self);
            dataType.editing(true);
            self.data_types.push(dataType);
        };
        self.removeDataType = function (dataType) {
            if (confirm("Are you sure you want to delete the table '" + dataType.tag() + "'?")){
                    self.data_types.destroy(dataType);
                    dataType.save();                 
            }
            return false;
        };
        self.loadData = function () {
            self.loading(self.loading() + 3);
            $.ajax({
<<<<<<< HEAD
                // TODO: fix urllib.js
                url: "/a/bosco/fixtures/edit_lookup_tables/data-types/",
                //url: hqImport('hqwebapp/js/urllib.js').reverse('fixture_data_types'),
=======
                url: hqImport('hqwebapp/js/initial_page_data.js').reverse('fixture_data_types'),
>>>>>>> f14ec89a
                type: 'get',
                dataType: 'json',
                success: function (data) {
                    var dataType;
                    for (var i = 0; i < data.length; i += 1) {
                        self.data_types.push(makeDataType(data[i], self));
                        dataType = self.data_types()[i];
                    }
                    self.loading(self.loading() - 1);
                }
            });
        };
    }

    var el = $('#fixtures-ui');
    var app = new App();
    el.koApplyBindings(app);
    el.removeClass('hide');
    app.loadData();
    $('#fixture-upload').koApplyBindings(app);
    $("#fixture-download").on("hidden.bs.modal", function(){
                    $("#downloading").removeClass('hide');
                    $("#download-progress").addClass('hide');
                    $("#download-complete").addClass('hide');
    });
    $('.alert .close').on("click", function(e) {
        $(this).parent().addClass('hide');
    });
});<|MERGE_RESOLUTION|>--- conflicted
+++ resolved
@@ -52,13 +52,7 @@
             self._id = ko.observable();
         }
         self.view_link = ko.computed(function(){
-<<<<<<< HEAD
-            // TODO: fix urllib.js
-            return "/a/bosco/fixtures/view_lookup_tables/" + "?table_id=" + self._id();
-            //return hqImport('hqwebapp/js/urllib.js').reverse('fixture_interface_dispatcher') + "?table_id=" + self._id();
-=======
-            return hqImport('hqwebapp/js/initial_page_data.js').reverse('fixture_interface_dispatcher') + "?table_id=" + self._id();
->>>>>>> f14ec89a
+            return hqImport('hqwebapp/js/initial_page_data').reverse('fixture_interface_dispatcher') + "?table_id=" + self._id();
         }, self);
         self.aboutToDelete = ko.observable(false);
         self.addField = function (data, event, o) {
@@ -117,13 +111,7 @@
         self.save = function () {
             $.ajax({
                 type: self._id() ? (self._destroy ? 'delete' : 'put') : 'post',
-<<<<<<< HEAD
-                // TODO: fix urllib.js
-                url: "/a/bosco/fixtures/edit_lookup_tables/update-tables/" + (self._id() || ''),
-                //url: hqImport('hqwebapp/js/urllib.js').reverse('update_lookup_tables') + (self._id() || ''),
-=======
-                url: hqImport('hqwebapp/js/initial_page_data.js').reverse('update_lookup_tables') + (self._id() || ''),
->>>>>>> f14ec89a
+                url: hqImport('hqwebapp/js/initial_page_data').reverse('update_lookup_tables') + (self._id() || ''),
                 data: JSON.stringify(self.serialize()),
                 dataType: 'json',
                 error: function(data) {
@@ -288,13 +276,7 @@
             if (tables.length > 0){
                 // POST, because a long querystring can overflow the request
                 $.ajax({
-<<<<<<< HEAD
-                    // TODO: fix urllib.js
-                    url: "/a/bosco/fixtures/edit_lookup_tables/download/",
-                    //url: hqImport('hqwebapp/js/urllib.js').reverse('download_fixtures'),
-=======
-                    url: hqImport('hqwebapp/js/initial_page_data.js').reverse('download_fixtures'),
->>>>>>> f14ec89a
+                    url: hqImport('hqwebapp/js/initial_page_data').reverse('download_fixtures'),
                     type: 'POST',
                     data: {'table_ids': tables},
                     dataType: 'json',
@@ -363,20 +345,14 @@
         self.removeDataType = function (dataType) {
             if (confirm("Are you sure you want to delete the table '" + dataType.tag() + "'?")){
                     self.data_types.destroy(dataType);
-                    dataType.save();                 
+                    dataType.save();
             }
             return false;
         };
         self.loadData = function () {
             self.loading(self.loading() + 3);
             $.ajax({
-<<<<<<< HEAD
-                // TODO: fix urllib.js
-                url: "/a/bosco/fixtures/edit_lookup_tables/data-types/",
-                //url: hqImport('hqwebapp/js/urllib.js').reverse('fixture_data_types'),
-=======
-                url: hqImport('hqwebapp/js/initial_page_data.js').reverse('fixture_data_types'),
->>>>>>> f14ec89a
+                url: hqImport('hqwebapp/js/initial_page_data').reverse('fixture_data_types'),
                 type: 'get',
                 dataType: 'json',
                 success: function (data) {
