--- conflicted
+++ resolved
@@ -214,7 +214,6 @@
     from_domain = models.CharField(max_length=255)
     to_domains = ArrayField(models.CharField(max_length=255))
 
-<<<<<<< HEAD
     def to_json(self):
         return {
             "id": self.id,
@@ -222,11 +221,10 @@
             "from_domain": self.from_domain,
             "to_domains": list(self.to_domains)
         }
-=======
+
     def __repr__(self):
         return (f"RegistryGrant(registry_id='{self.registry_id}', "
                 f"from_domain='{self.from_domain}', to_domains='{self.to_domains}')")
->>>>>>> f0f9eda9
 
 
 class RegistryPermission(models.Model):
