--- conflicted
+++ resolved
@@ -122,7 +122,6 @@
         self.assertEqual({"B", "C"}, registry.get_granted_domains("A"))
         self.assertEqual({"B"}, registry.get_granted_domains("C"))
 
-<<<<<<< HEAD
     def test_visible_to_domain(self):
         invitations = [Invitation('A'), Invitation('B'), Invitation('C')]
         registries = [
@@ -133,7 +132,7 @@
         ]
         visible = DataRegistry.objects.visible_to_domain(self.domain)
         self.assertEqual({r.name for r in registries}, {v.name for v in visible})
-=======
+
     def test_get_participating_domains(self):
         invitations = [
             Invitation('A'),
@@ -148,5 +147,4 @@
         registry = create_registry_for_test(self.user, self.domain)
         registry.check_ownership(self.domain)
         with self.assertRaises(RegistryAccessDenied):
-            registry.check_ownership('not the owner')
->>>>>>> 364be1aa
+            registry.check_ownership('not the owner')