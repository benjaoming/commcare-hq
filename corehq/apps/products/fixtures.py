from corehq.apps.products.models import Product
from corehq.apps.commtrack.fixtures import _simple_fixture_generator
from corehq.apps.products.models import SQLProduct
from corehq.apps.custom_data_fields.dbaccessors import get_by_domain_and_type

PRODUCT_FIELDS = [
    'name',
    'unit',
    'code',
    'description',
    'category',
    'program_id',
    'cost',
    'product_data'
]

CUSTOM_DATA_SLUG = 'product_data'


def product_fixture_generator_json(domain):
    if not SQLProduct.objects.filter(domain=domain).exists():
        return None

    fields = filter(lambda x: x != CUSTOM_DATA_SLUG, PRODUCT_FIELDS)
    fields.append('@id')

    custom_fields = get_by_domain_and_type(domain, 'ProductFields')
    if custom_fields:
        for f in custom_fields.fields:
            fields.append(CUSTOM_DATA_SLUG + '/' + f.slug)

    return {
<<<<<<< HEAD
        'id': 'products',
        'uri': 'jr://fixture/commtrack:products',
        'path': '/products/product',
=======
        'sourceUri': 'jr://fixture/{}'.format(ProductFixturesProvider.id),
        'defaultId': 'products',
        'initialQuery': "instance('products')/products/product",
>>>>>>> a76c56de
        'name': 'Products',
        'structure': {
            f: {
                'name': f,
                'no_option': True
            } for f in fields},

        # DEPRECATED PROPERTIES
        'sourceUri': 'jr://fixture/commtrack:products',
        'defaultId': 'products',
        'initialQuery': "instance('products')/products/product",
    }


class ProductFixturesProvider(object):
    id = 'commtrack:products'

    def __call__(self, user, version, last_sync=None):
        data_fn = lambda: Product.by_domain(user.domain, include_archived=True)
        return _simple_fixture_generator(user, self.id, "product", PRODUCT_FIELDS, data_fn, last_sync)

product_fixture_generator = ProductFixturesProvider()<|MERGE_RESOLUTION|>--- conflicted
+++ resolved
@@ -29,16 +29,11 @@
         for f in custom_fields.fields:
             fields.append(CUSTOM_DATA_SLUG + '/' + f.slug)
 
+    uri = 'jr://fixture/{}'.format(ProductFixturesProvider.id)
     return {
-<<<<<<< HEAD
         'id': 'products',
-        'uri': 'jr://fixture/commtrack:products',
+        'uri': uri,
         'path': '/products/product',
-=======
-        'sourceUri': 'jr://fixture/{}'.format(ProductFixturesProvider.id),
-        'defaultId': 'products',
-        'initialQuery': "instance('products')/products/product",
->>>>>>> a76c56de
         'name': 'Products',
         'structure': {
             f: {
@@ -47,7 +42,7 @@
             } for f in fields},
 
         # DEPRECATED PROPERTIES
-        'sourceUri': 'jr://fixture/commtrack:products',
+        'sourceUri': uri,
         'defaultId': 'products',
         'initialQuery': "instance('products')/products/product",
     }
