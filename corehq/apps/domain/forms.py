import copy
import logging
from urlparse import urlparse, parse_qs
import datetime
import dateutil
from dateutil.relativedelta import relativedelta
import re
import io
from PIL import Image
import uuid
from dimagi.utils.decorators.memoized import memoized
from django.contrib.auth import get_user_model
from corehq import privileges, toggles
from corehq.apps.accounting.exceptions import SubscriptionRenewalError
from corehq.apps.accounting.utils import domain_has_privilege
from corehq.apps.sms.phonenumbers_helper import parse_phone_number
from corehq.feature_previews import CALLCENTER
import settings

from django import forms
from crispy_forms.bootstrap import FormActions, StrictButton
from crispy_forms.helper import FormHelper
from crispy_forms import layout as crispy
from django.core.urlresolvers import reverse

from django.forms.fields import (ChoiceField, CharField, BooleanField,
    ImageField, DecimalField, IntegerField)
from django.forms.widgets import  Select
from django.utils.encoding import smart_str
from django.contrib.auth.forms import PasswordResetForm
from django.utils.safestring import mark_safe
from django_countries.countries import COUNTRIES
from corehq.apps.accounting.models import (
    BillingAccount,
    BillingAccountAdmin,
    BillingContactInfo,
    CreditAdjustmentReason,
    CreditLine,
    Currency,
    DefaultProductPlan,
    FeatureType,
    ProBonoStatus,
    SoftwarePlanEdition,
    Subscription,
    SubscriptionAdjustmentMethod,
    SubscriptionType,
)
from corehq.apps.app_manager.models import (Application, RemoteApp,
                                            FormBase, get_apps_in_domain)

from corehq.apps.domain.models import (LOGO_ATTACHMENT, LICENSES, DATA_DICT,
    AREA_CHOICES, SUB_AREA_CHOICES, Domain, TransferDomainRequest)
from corehq.apps.reminders.models import CaseReminderHandler

from corehq.apps.users.models import WebUser, CommCareUser
from corehq.apps.groups.models import Group
from corehq.apps.hqwebapp.crispy import TextField
from dimagi.utils.django.email import send_HTML_email
from corehq.util.timezones.fields import TimeZoneField
from corehq.util.timezones.forms import TimeZoneChoiceField
from django.template.loader import render_to_string
from django.utils.translation import ugettext_noop, ugettext as _
from corehq.apps.style.forms.widgets import BootstrapCheckboxInput, BootstrapDisabledInput
import django

if django.VERSION < (1, 6):
    from django.contrib.auth.hashers import UNUSABLE_PASSWORD as UNUSABLE_PASSWORD_PREFIX
else:
    from django.contrib.auth.hashers import UNUSABLE_PASSWORD_PREFIX

# used to resize uploaded custom logos, aspect ratio is preserved
LOGO_SIZE = (211, 32)

logger = logging.getLogger(__name__)


def tf_choices(true_txt, false_txt):
    return (('false', false_txt), ('true', true_txt))


class ProjectSettingsForm(forms.Form):
    """
    Form for updating a user's project settings
    """
    global_timezone = forms.CharField(
        initial="UTC",
        label="Project Timezone",
        widget=BootstrapDisabledInput(attrs={'class': 'input-xlarge'}))
    override_global_tz = forms.BooleanField(
        initial=False,
        required=False,
        label="",
        widget=BootstrapCheckboxInput(
            attrs={'data-bind': 'checked: override_tz, event: {change: updateForm}'},
            inline_label=ugettext_noop("Override project's timezone setting just for me.")))
    user_timezone = TimeZoneChoiceField(
        label="My Timezone",
        initial=global_timezone.initial,
        widget=forms.Select(attrs={'class': 'input-xlarge', 'bindparent': 'visible: override_tz',
                                   'data-bind': 'event: {change: updateForm}'}))

    def clean_user_timezone(self):
        data = self.cleaned_data['user_timezone']
        timezone_field = TimeZoneField()
        timezone_field.run_validators(data)
        return smart_str(data)

    def save(self, user, domain):
        timezone = self.cleaned_data['global_timezone']
        override = self.cleaned_data['override_global_tz']
        if override:
            timezone = self.cleaned_data['user_timezone']
        dm = user.get_domain_membership(domain)
        dm.timezone = timezone
        dm.override_global_tz = override
        user.save()
        return True


class SnapshotApplicationForm(forms.Form):
    publish = BooleanField(label=ugettext_noop("Publish?"), required=False)
    name = CharField(label=ugettext_noop("Name"), required=True)
    description = CharField(label=ugettext_noop("Description"), required=False, widget=forms.Textarea,
        help_text=ugettext_noop("A detailed technical description of the application"))
    deployment_date = CharField(label=ugettext_noop("Deployment date"), required=False)
    phone_model = CharField(label=ugettext_noop("Phone model"), required=False)
    user_type = CharField(label=ugettext_noop("User type"), required=False,
        help_text=ugettext_noop("e.g. CHW, ASHA, RA, etc"))
    attribution_notes = CharField(label=ugettext_noop("Attribution notes"), required=False,
        help_text=ugettext_noop(
            "Enter any special instructions to users here. "
            "This will be shown just before users copy your project."),
        widget=forms.Textarea)

    def __init__(self, *args, **kwargs):
        super(SnapshotApplicationForm, self).__init__(*args, **kwargs)
        self.helper = FormHelper()
        self.helper.form_tag = False
        self.helper.layout = crispy.Layout(
            'publish',
            'name',
            'description',
            'deployment_date',
            'phone_model',
            'user_type',
            'attribution_notes',
        )


class SnapshotFixtureForm(forms.Form):
    publish = BooleanField(label=ugettext_noop("Publish?"), required=False)
    description = CharField(label=ugettext_noop("Description"), required=False, widget=forms.Textarea,
        help_text=ugettext_noop("A detailed technical description of the table"))

    def __init__(self, *args, **kwargs):
        super(SnapshotFixtureForm, self).__init__(*args, **kwargs)
        self.helper = FormHelper()
        self.helper.form_tag = False
        self.helper.layout = crispy.Layout(
            'publish',
            'description',
        )


class SnapshotSettingsForm(forms.Form):
    title = CharField(label=ugettext_noop("Title"), required=True, max_length=100)
    project_type = CharField(
        label=ugettext_noop("Project Category"),
        required=True,
        help_text=ugettext_noop("e.g. MCH, HIV, etc.")
    )
    license = ChoiceField(label=ugettext_noop("License"), required=True, choices=LICENSES.items(),
                          widget=Select(attrs={'class': 'input-xxlarge'}))
    description = CharField(
        label=ugettext_noop("Long Description"), required=False, widget=forms.Textarea,
        help_text=ugettext_noop("A high-level overview of your project as a whole"))
    short_description = CharField(
        label=ugettext_noop("Short Description"), required=False,
        widget=forms.Textarea(attrs={'maxlength': 200}),
        help_text=ugettext_noop("A brief description of your project (max. 200 characters)"))
    share_multimedia = BooleanField(label=ugettext_noop("Share all multimedia?"), required=False,
        help_text=ugettext_noop("This will allow any user to see and use all multimedia in this project"))
    share_reminders = BooleanField(label=ugettext_noop("Share Reminders?"), required=False,
        help_text=ugettext_noop("This will publish reminders along with this project"))
    image = forms.ImageField(label=ugettext_noop("Exchange image"), required=False,
        help_text=ugettext_noop("An optional image to show other users your logo or what your app looks like"))
    old_image = forms.BooleanField(required=False)

    video = CharField(label=ugettext_noop("Youtube Video"), required=False,
        help_text=ugettext_noop("An optional youtube clip to tell users about your app. Please copy and paste a URL to a youtube video"))
    documentation_file = forms.FileField(label=ugettext_noop("Documentation File"), required=False,
        help_text=ugettext_noop("An optional file to tell users more about your app."))
    old_documentation_file = forms.BooleanField(required=False)
    cda_confirmed = BooleanField(required=False, label=ugettext_noop("Content Distribution Agreement"))

    def __init__(self, *args, **kw):
        self.dom = kw.pop("domain", None)
        super(SnapshotSettingsForm, self).__init__(*args, **kw)

        self.helper = FormHelper()
        self.helper.form_tag = False
        self.helper.layout = crispy.Layout(
            crispy.Fieldset(
                'Project Description',
                'title',
                'short_description',
                'description',
                'project_type',
                'image',
                crispy.Field(
                    'old_image',
                    template='domain/partials/old_snapshot_image.html'
                )
            ),
            crispy.Fieldset(
                'Documentation',
                'video',
                'documentation_file',
                crispy.Field(
                    'old_documentation_file',
                    template='domain/partials/old_snapshot_documentation_file.html'
                )
            ),
            crispy.Fieldset(
                'Content',
                'share_multimedia',
                'share_reminders',
            ),
            crispy.Fieldset(
                'Licensing',
                'license',
                'cda_confirmed',
            ),
        )


        self.fields['license'].help_text = \
            render_to_string('domain/partials/license_explanations.html', {
                'extra': _("All un-licensed multimedia files in "
                           "your project will be given this license")
            })
        self.fields['cda_confirmed'].help_text = \
            render_to_string('domain/partials/cda_modal.html')

    def clean_cda_confirmed(self):
        data_cda = self.cleaned_data['cda_confirmed']
        data_publish = self.data.get('publish_on_submit', "no") == "yes"
        if data_publish and data_cda is False:
            raise forms.ValidationError('You must agree to our Content Distribution Agreement to publish your project.')
        return data_cda

    def clean_video(self):
        video = self.cleaned_data['video']
        if not video:
            return video

        def video_id(value):
            # http://stackoverflow.com/questions/4356538/how-can-i-extract-video-id-from-youtubes-link-in-python#answer-7936523
            """
            Examples:
            - http://youtu.be/SA2iWivDJiE
            - http://www.youtube.com/watch?v=_oPAwA_Udwc&feature=feedu
            - http://www.youtube.com/embed/SA2iWivDJiE
            - http://www.youtube.com/v/SA2iWivDJiE?version=3&amp;hl=en_US
            """
            query = urlparse(value)
            if query.hostname == 'youtu.be':
                return query.path[1:]
            if query.hostname in ('www.youtube.com', 'youtube.com'):
                if query.path == '/watch':
                    p = parse_qs(query.query)
                    return p['v'][0]
                if query.path[:7] == '/embed/':
                    return query.path.split('/')[2]
                if query.path[:3] == '/v/':
                    return query.path.split('/')[2]
                    # fail?
            return None

        v_id = video_id(video)
        if not v_id:
            raise forms.ValidationError('This is not a correctly formatted youtube URL. Please use a different URL.')
        return v_id

    def clean(self):
        cleaned_data = self.cleaned_data
        sm = cleaned_data["share_multimedia"]
        license = cleaned_data["license"]
        app_ids = self._get_apps_to_publish()

        if sm and license not in self.dom.most_restrictive_licenses(apps_to_check=app_ids):
            license_choices = [LICENSES[l] for l in self.dom.most_restrictive_licenses(apps_to_check=app_ids)]
            msg = render_to_string('domain/partials/restrictive_license.html', {'licenses': license_choices})
            self._errors["license"] = self.error_class([msg])

            del cleaned_data["license"]

        sr = cleaned_data["share_reminders"]
        if sr:  # check that the forms referenced by the events in each reminders exist in the project
            referenced_forms = CaseReminderHandler.get_referenced_forms(domain=self.dom.name)
            if referenced_forms:
                apps = [Application.get(app_id) for app_id in app_ids]
                app_forms = [f.unique_id for forms in [app.get_forms() for app in apps] for f in forms]
                nonexistent_forms = filter(lambda f: f not in app_forms, referenced_forms)
                nonexistent_forms = [FormBase.get_form(f) for f in nonexistent_forms]
                if nonexistent_forms:
                    msg = """
                        Your reminders reference forms that are not being published.
                        Make sure the following forms are being published: %s
                    """ % str([f.default_name() for f in nonexistent_forms]).strip('[]')
                    self._errors["share_reminders"] = self.error_class([msg])

        return cleaned_data

    def _get_apps_to_publish(self):
        app_ids = []
        for d, val in self.data.iteritems():
            d = d.split('-')
            if len(d) < 2:
                continue
            if d[1] == 'publish' and val == 'on':
                app_ids.append(d[0])

        return app_ids

########################################################################################################


class TransferDomainFormErrors(object):
    USER_DNE = _(u'The user being transferred to does not exist')
    DOMAIN_MISMATCH = _(u'Mismatch in domains when confirming')


class TransferDomainForm(forms.ModelForm):

    class Meta:
        model = TransferDomainRequest
        fields = ['domain', 'to_username']

    def __init__(self, domain, from_username, *args, **kwargs):
        super(TransferDomainForm, self).__init__(*args, **kwargs)
        self.current_domain = domain
        self.from_username = from_username

        self.fields['domain'].label = _(u'Type the name of the project to confirm')
        self.fields['to_username'].label = _(u'New owner\'s CommCare username')

        self.helper = FormHelper()
        self.helper.layout = crispy.Layout(
            'domain',
            'to_username',
            StrictButton(
                _("Transfer Project"),
                type="submit",
                css_class='btn-danger',
            )
        )

    def save(self, commit=True):
        instance = super(TransferDomainForm, self).save(commit=False)
        instance.from_username = self.from_username
        if commit:
            instance.save()
        return instance

    def clean_domain(self):
        domain = self.cleaned_data['domain']

        if domain != self.current_domain:
            raise forms.ValidationError(TransferDomainFormErrors.DOMAIN_MISMATCH)

        return domain

    def clean_to_username(self):
        username = self.cleaned_data['to_username']

        if not WebUser.get_by_username(username):
            raise forms.ValidationError(TransferDomainFormErrors.USER_DNE)

        return username


class SubAreaMixin():
    def clean_sub_area(self):
        area = self.cleaned_data['area']
        sub_area = self.cleaned_data['sub_area']

        if sub_area:
            if not area:
                raise forms.ValidationError(_('You may not specify a sub area when the project has no specified area'))
        else:
            return None

        sub_areas = []
        for a in DATA_DICT["area"]:
            if a["name"] == area:
                sub_areas = a["sub_areas"]

        if sub_area not in sub_areas:
            raise forms.ValidationError(_('This is not a valid sub-area for the area %s') % area)
        return sub_area

class DomainGlobalSettingsForm(forms.Form):
    hr_name = forms.CharField(label=_("Project Name"))
    default_timezone = TimeZoneChoiceField(label=ugettext_noop("Default Timezone"), initial="UTC")

    logo = ImageField(
        label=_("Custom Logo"),
        required=False,
        help_text=_("Upload a custom image to display instead of the "
                    "CommCare HQ logo.  It will be automatically resized to "
                    "a height of 32 pixels.")
    )
    delete_logo = BooleanField(
        label=_("Delete Logo"),
        required=False,
        help_text=_("Delete your custom logo and use the standard one.")
    )
    call_center_enabled = BooleanField(
        label=_("Call Center Application"),
        required=False,
        help_text=_("Call Center mode is a CommCareHQ module for managing "
                    "call center workflows. It is still under "
                    "active development. Do not enable for your domain unless "
                    "you're actively piloting it.")
    )
    call_center_case_owner = ChoiceField(
        label=_("Call Center Case Owner"),
        initial=None,
        required=False,
        help_text=_("Select the person who will be listed as the owner "
                    "of all cases created for call center users.")
    )
    call_center_case_type = CharField(
        label=_("Call Center Case Type"),
        required=False,
        help_text=_("Enter the case type to be used for FLWs in call center apps")
    )

    def __init__(self, *args, **kwargs):
        domain = kwargs.pop('domain', None)
        self.can_use_custom_logo = kwargs.pop('can_use_custom_logo', False)
        super(DomainGlobalSettingsForm, self).__init__(*args, **kwargs)
        if not self.can_use_custom_logo:
            del self.fields['logo']
            del self.fields['delete_logo']

        if domain:
            if not CALLCENTER.enabled(domain):
                self.fields['call_center_enabled'].widget = forms.HiddenInput()
                self.fields['call_center_case_owner'].widget = forms.HiddenInput()
                self.fields['call_center_case_type'].widget = forms.HiddenInput()
            else:
                groups = Group.get_case_sharing_groups(domain)
                users = CommCareUser.by_domain(domain)

                call_center_user_choices = [
                    (user._id, user.raw_username + ' [user]') for user in users
                ]
                call_center_group_choices = [
                    (group._id, group.name + ' [group]') for group in groups
                ]

                self.fields["call_center_case_owner"].choices = \
                    [('', '')] + \
                    call_center_user_choices + \
                    call_center_group_choices

    def clean_default_timezone(self):
        data = self.cleaned_data['default_timezone']
        timezone_field = TimeZoneField()
        timezone_field.run_validators(data)
        return smart_str(data)

    def save(self, request, domain):
        domain.hr_name = self.cleaned_data['hr_name']

        if self.can_use_custom_logo:
            logo = self.cleaned_data['logo']
            if logo:

                input_image = Image.open(io.BytesIO(logo.read()))
                input_image.load()
                input_image.thumbnail(LOGO_SIZE)
                # had issues trying to use a BytesIO instead
                tmpfilename = "/tmp/%s_%s" % (uuid.uuid4(), logo.name)
                input_image.save(tmpfilename, 'PNG')

                with open(tmpfilename) as tmpfile:
                    domain.put_attachment(tmpfile, name=LOGO_ATTACHMENT)
            elif self.cleaned_data['delete_logo']:
                domain.delete_attachment(LOGO_ATTACHMENT)

        domain.call_center_config.enabled = self.cleaned_data.get('call_center_enabled', False)
        if domain.call_center_config.enabled:
            domain.internal.using_call_center = True
            domain.call_center_config.case_owner_id = self.cleaned_data.get('call_center_case_owner', None)
            domain.call_center_config.case_type = self.cleaned_data.get('call_center_case_type', None)

        global_tz = self.cleaned_data['default_timezone']
        if domain.default_timezone != global_tz:
            domain.default_timezone = global_tz
            users = WebUser.by_domain(domain.name)
            users_to_save = []
            for user in users:
                dm = user.get_domain_membership(domain.name)
                if not dm.override_global_tz and dm.timezone != global_tz:
                    dm.timezone = global_tz
                    users_to_save.append(user)
            if users_to_save:
                WebUser.bulk_save(users_to_save)
        domain.save()
        return True


class DomainMetadataForm(DomainGlobalSettingsForm):

    cloudcare_releases = ChoiceField(
        label=_("CloudCare should use"),
        initial=None,
        required=False,
        choices=(
            ('stars', _('Latest starred version')),
            ('nostars', _('Highest numbered version (not recommended)')),
        ),
        help_text=_("Choose whether CloudCare should use the latest "
                    "starred build or highest numbered build in your "
                    "application.")
    )

    def __init__(self, *args, **kwargs):
        user = kwargs.pop('user', None)
        domain = kwargs.get('domain', None)
        super(DomainMetadataForm, self).__init__(*args, **kwargs)

        project = Domain.get_by_name(domain)
        if project.cloudcare_releases == 'default' or not domain_has_privilege(domain, privileges.CLOUDCARE):
            # if the cloudcare_releases flag was just defaulted, don't bother showing
            # this setting at all
            self.fields['cloudcare_releases'].widget = forms.HiddenInput()

    def save(self, request, domain):
        res = DomainGlobalSettingsForm.save(self, request, domain)

        if not res:
            return False
        try:
            cloudcare_releases = self.cleaned_data.get('cloudcare_releases')
            if cloudcare_releases and domain.cloudcare_releases != 'default':
                # you're never allowed to change from default
                domain.cloudcare_releases = cloudcare_releases
            domain.save()
            return True
        except Exception, e:
            logging.exception("couldn't save project settings - error is %s" % e)
            return False


def tuple_of_copies(a_list, blank=True):
    ret = [(item, item) for item in a_list]
    if blank:
        ret.insert(0, ('', '---'))
    return tuple(ret)


class PrivacySecurityForm(forms.Form):
    restrict_superusers = BooleanField(
        label=_("Restrict Dimagi Staff Access"),
        required=False,
        help_text=_("If access to a project space is restricted only users added " +
                    "to the domain and staff members will have access.")
    )
    secure_submissions = BooleanField(
        label=_("Secure submissions"),
        required=False,
        help_text=_(mark_safe(
            "Secure Submissions prevents others from impersonating your mobile workers."
            "This setting requires all deployed applications to be using secure "
            "submissions as well. "
            "<a href='https://help.commcarehq.org/display/commcarepublic/Project+Space+Settings'>"
            "Read more about secure submissions here</a>"))
    )

    def save(self, domain):
        domain.restrict_superusers = self.cleaned_data.get('restrict_superusers', False)
        secure_submissions = self.cleaned_data.get(
            'secure_submissions', False)
        apps_to_save = []
        if secure_submissions != domain.secure_submissions:
            for app in get_apps_in_domain(domain.name):
                if app.secure_submissions != secure_submissions:
                    app.secure_submissions = secure_submissions
                    apps_to_save.append(app)
        domain.secure_submissions = secure_submissions
        domain.save()

        if apps_to_save:
            apps = [app for app in apps_to_save if isinstance(app, Application)]
            remote_apps = [app for app in apps_to_save if isinstance(app, RemoteApp)]
            if apps:
                Application.bulk_save(apps)
            if remote_apps:
                RemoteApp.bulk_save(remote_apps)

        return True


class DomainInternalForm(forms.Form, SubAreaMixin):
    sf_contract_id = CharField(label=ugettext_noop("Salesforce Contract ID"), required=False)
    sf_account_id = CharField(label=ugettext_noop("Salesforce Account ID"), required=False)
    services = ChoiceField(label=ugettext_noop("Services"), required=False,
                           choices=tuple_of_copies(["basic", "plus", "full", "custom"]))
    initiative = forms.MultipleChoiceField(label=ugettext_noop("Initiative"),
                                           widget=forms.CheckboxSelectMultiple(),
                                           choices=tuple_of_copies(DATA_DICT["initiatives"], blank=False),
                                           required=False)
    workshop_region = CharField(
        label=ugettext_noop("Workshop Region"),
        required=False,
        help_text=ugettext_noop("e.g. US, LAC, SA, Sub-Saharan Africa, Southeast Asia, etc."))
    self_started = ChoiceField(
        label=ugettext_noop("Self Started?"),
        choices=tf_choices('Yes', 'No'),
        required=False,
        help_text=ugettext_noop(
            "The organization built and deployed their app themselves. Dimagi may have provided indirect support"
        ))
    is_test = ChoiceField(
        label=_("Real Project"),
        choices=(('none', _('Unknown')),
                 ('true', _('Test')),
                 ('false', _('Real')),)
    )
    area = ChoiceField(
        label=ugettext_noop("Sector*"),
        required=False,
        choices=tuple_of_copies(AREA_CHOICES))
    sub_area = ChoiceField(
        label=ugettext_noop("Sub-Sector*"),
        required=False,
        choices=tuple_of_copies(SUB_AREA_CHOICES))
    organization_name = CharField(
        label=ugettext_noop("Organization Name*"),
        required=False,
        help_text=_("Quick 1-2 sentence summary of the project."),
    )
    notes = CharField(label=ugettext_noop("Notes*"), required=False, widget=forms.Textarea)
    phone_model = CharField(
        label=ugettext_noop("Device Model"),
        help_text=_("Add CloudCare, if this project is using CloudCare as well"),
        required=False,
    )
    deployment_date = CharField(
        label=ugettext_noop("Deployment date"),
        required=False,
        help_text=_("Date that the project went live (usually right after training).")
    )
    countries = forms.MultipleChoiceField(
        label=ugettext_noop("Countries"),
        choices=COUNTRIES,
        required=False,
    )
    commtrack_domain = ChoiceField(
        label=ugettext_noop("CommCare Supply Project"),
        choices=tf_choices('Yes', 'No'),
        required=False,
        help_text=_("This app aims to improve the supply of goods and materials")
    )

    def __init__(self, can_edit_eula, *args, **kwargs):
        super(DomainInternalForm, self).__init__(*args, **kwargs)
        self.can_edit_eula = can_edit_eula
        additional_fields = []
        if self.can_edit_eula:
            additional_fields = ['custom_eula', 'can_use_data']
            self.fields['custom_eula'] = ChoiceField(
                label=ugettext_noop("Custom Eula?"),
                choices=tf_choices(_('Yes'), _('No')),
                required=False,
                help_text='Set to "yes" if this project has a customized EULA as per their contract.'
            )
            self.fields['can_use_data'] = ChoiceField(
                label=ugettext_noop("Can use project data?"),
                choices=tf_choices('Yes', 'No'),
                required=False,
                help_text='Set to "no" if this project opts out of data usage. Defaults to "yes".'
            )

        self.helper = FormHelper()
        self.helper.form_class = 'form form-horizontal'
        self.helper.layout = crispy.Layout(
            crispy.Fieldset(
                _("Basic Information"),
                'initiative',
                'workshop_region',
                'self_started',
                'is_test',
                'area',
                'sub_area',
                'organization_name',
                'notes',
                'phone_model',
                'deployment_date',
                'countries',
                'commtrack_domain',
                crispy.Div(*additional_fields),
            ),
            crispy.Fieldset(
                _("Salesforce Details"),
                'sf_contract_id',
                'sf_account_id',
                'services',
            ),
            FormActions(
                StrictButton(
                    _("Update Project Information"),
                    type="submit",
                    css_class='btn btn-primary',
                ),
            ),
        )

    def save(self, domain):
        kwargs = {"workshop_region": self.cleaned_data["workshop_region"]} if self.cleaned_data["workshop_region"] else {}
        if self.can_edit_eula:
            kwargs['custom_eula'] = self.cleaned_data['custom_eula'] == 'true'
            kwargs['can_use_data'] = self.cleaned_data['can_use_data'] == 'true'

        domain.update_deployment(
            date=dateutil.parser.parse(self.cleaned_data['deployment_date']),
            countries=self.cleaned_data['countries'],
        )
        domain.is_test = self.cleaned_data['is_test']
        domain.update_internal(
            sf_contract_id=self.cleaned_data['sf_contract_id'],
            sf_account_id=self.cleaned_data['sf_account_id'],
            services=self.cleaned_data['services'],
            initiative=self.cleaned_data['initiative'],
            self_started=self.cleaned_data['self_started'] == 'true',
            area=self.cleaned_data['area'],
            sub_area=self.cleaned_data['sub_area'],
            organization_name=self.cleaned_data['organization_name'],
            notes=self.cleaned_data['notes'],
            phone_model=self.cleaned_data['phone_model'],
            commtrack_domain=self.cleaned_data['commtrack_domain'] == 'true',
            **kwargs
        )




########################################################################################################

min_pwd = 4
max_pwd = 20
pwd_pattern = re.compile( r"([-\w]){"  + str(min_pwd) + ',' + str(max_pwd) + '}' )

def clean_password(txt):
    if len(txt) < min_pwd:
        raise forms.ValidationError('Password is too short; must be at least %s characters' % min_pwd )
    if len(txt) > max_pwd:
        raise forms.ValidationError('Password is too long; must be less than %s characters' % max_pwd )
    if not pwd_pattern.match(txt):
        raise forms.ValidationError('Password may only contain letters, numbers, hyphens, and underscores')
    return txt


class HQPasswordResetForm(PasswordResetForm):
    """
    Modified from PasswordResetForm to filter only web users by default.

    This prevents duplicate emails with linked commcare user accounts to the same email.
    """
    error_messages = {
        'unknown': _("That email address doesn't have an associated "
                     "user account. Are you sure you've registered?"),
        'unusable': _("The user account associated with this email "
                      "address cannot reset the password."),
    }

    def clean_email(self):
        UserModel = get_user_model()
        email = self.cleaned_data["email"]
        matching_users = UserModel._default_manager.filter(username__iexact=email)
        if matching_users.count():
            self.users_cache = matching_users
        else:
            # revert to previous behavior to theoretically allow commcare users to create an account
            self.users_cache = UserModel._default_manager.filter(email__iexact=email)

        # below here is not modified from the superclass
        if not len(self.users_cache):
            raise forms.ValidationError(self.error_messages['unknown'])
        if not any(user.is_active for user in self.users_cache):
            # none of the filtered users are active
            raise forms.ValidationError(self.error_messages['unknown'])
        if any((user.password == UNUSABLE_PASSWORD_PREFIX)
               for user in self.users_cache):
            raise forms.ValidationError(self.error_messages['unusable'])
        return email


class ConfidentialPasswordResetForm(HQPasswordResetForm):
    def clean_email(self):
        try:
            return super(ConfidentialPasswordResetForm, self).clean_email()
        except forms.ValidationError:
            # The base class throws various emails that give away information about the user;
            # we can pretend all is well since the save() method is safe for missing users.
            return self.cleaned_data['email']


class EditBillingAccountInfoForm(forms.ModelForm):
    billing_admins = forms.CharField(
        required=False,
        label=ugettext_noop("Other Billing Admins"),
        help_text=ugettext_noop(mark_safe(
            "<p>These are the Web Users that will be able to access and "
            "modify your account's subscription and billing information.</p> "
            "<p>Your logged in account is already a Billing Administrator."
            "</p>"
        )),
    )

    class Meta:
        model = BillingContactInfo
        fields = ['first_name', 'last_name', 'phone_number', 'emails', 'company_name', 'first_line',
                  'second_line', 'city', 'state_province_region', 'postal_code', 'country']

    def __init__(self, account, domain, creating_user, data=None, *args, **kwargs):
        self.account = account
        self.domain = domain
        self.creating_user = creating_user

        try:
            self.current_country = self.account.billingcontactinfo.country
        except Exception:
            initial = kwargs.get('initial')
            self.current_country = initial.get('country') if initial is not None else None

        try:
            kwargs['instance'] = self.account.billingcontactinfo
        except BillingContactInfo.DoesNotExist:
            pass

        super(EditBillingAccountInfoForm, self).__init__(data, *args, **kwargs)

        other_admins = self.account.billing_admins.filter(
            domain=self.domain).exclude(web_user=self.creating_user).all()
        self.fields['billing_admins'].initial = ','.join([o.web_user for o in other_admins])

        self.helper = FormHelper()
        self.helper.form_class = 'form form-horizontal'
        self.helper.layout = crispy.Layout(
            crispy.Fieldset(
                _("Billing Administrators"),
                crispy.Field('billing_admins', css_class='input-xxlarge'),
            ),
            crispy.Fieldset(
                _("Basic Information"),
                'company_name',
                'first_name',
                'last_name',
                crispy.Field('emails', css_class='input-xxlarge'),
                'phone_number',
            ),
            crispy.Fieldset(
                 _("Mailing Address"),
                'first_line',
                'second_line',
                'city',
                'state_province_region',
                'postal_code',
                crispy.Field('country', css_class="input-large",
                             data_countryname=dict(COUNTRIES).get(self.current_country, '')),
            ),
            FormActions(
                StrictButton(
                    _("Update Billing Information"),
                    type="submit",
                    css_class='btn btn-primary',
                ),
            ),
        )

    def clean_billing_admins(self):
        data = self.cleaned_data['billing_admins']
        all_admins = data.split(',')
        result = []
        for admin in all_admins:
            if admin and admin != u'':
                result.append(BillingAccountAdmin.objects.get_or_create(
                    web_user=admin,
                    domain=self.domain,
                )[0])
        result.append(BillingAccountAdmin.objects.get_or_create(
            web_user=self.creating_user,
            domain=self.domain,
        )[0])
        return result

    def clean_phone_number(self):
        data = self.cleaned_data['phone_number']
        parsed_number = None
        if data:
            for country in ["US", "GB", None]:
                parsed_number = parse_phone_number(data, country, failhard=False)
                if parsed_number is not None:
                    break
            if parsed_number is None:
                raise forms.ValidationError(_("It looks like this phone number is invalid. "
                                              "Did you forget the country code?"))
            return "+%s%s" % (parsed_number.country_code, parsed_number.national_number)

    def save(self, commit=True):
        billing_contact_info = super(EditBillingAccountInfoForm, self).save(commit=False)
        billing_contact_info.account = self.account
        billing_contact_info.save()

        billing_admins = self.cleaned_data['billing_admins']
        other_domain_admins = copy.copy(self.account.billing_admins.exclude(
            domain=self.domain).all())
        self.account.billing_admins.clear()
        for other_admin in other_domain_admins:
            self.account.billing_admins.add(other_admin)
        for admin in billing_admins:
            self.account.billing_admins.add(admin)
        self.account.save()
        return True


class ConfirmNewSubscriptionForm(EditBillingAccountInfoForm):
    plan_edition = forms.CharField(
        widget=forms.HiddenInput,
    )

    def __init__(self, account, domain, creating_user, plan_version, current_subscription, data=None, *args, **kwargs):
        self.plan_version = plan_version
        self.current_subscription = current_subscription
        super(ConfirmNewSubscriptionForm, self).__init__(account, domain, creating_user, data=data, *args, **kwargs)

        self.fields['plan_edition'].initial = self.plan_version.plan.edition

        from corehq.apps.domain.views import DomainSubscriptionView
        self.helper.layout = crispy.Layout(
            'plan_edition',
            crispy.Fieldset(
                _("Billing Administrators"),
                crispy.Field('billing_admins', css_class='input-xxlarge'),
            ),
            crispy.Fieldset(
                _("Basic Information"),
                'company_name',
                'first_name',
                'last_name',
                crispy.Field('emails', css_class='input-xxlarge'),
                'phone_number',
            ),
            crispy.Fieldset(
                 _("Mailing Address"),
                'first_line',
                'second_line',
                'city',
                'state_province_region',
                'postal_code',
                crispy.Field('country', css_class="input-large",
                             data_countryname=dict(COUNTRIES).get(self.current_country, ''))
            ),
            FormActions(
                crispy.HTML('<a href="%(url)s" style="margin-right:5px;" class="btn">%(title)s</a>' % {
                    'url': reverse(DomainSubscriptionView.urlname, args=[self.domain]),
                    'title': _("Cancel"),
                }),
                StrictButton(
                    _("Subscribe to Plan"),
                    type="submit",
                    css_class='btn btn-success disable-on-submit-no-spinner add-spinner-on-click',
                ),
            ),
        )

    def save(self, commit=True):
        account_save_success = super(ConfirmNewSubscriptionForm, self).save(commit=False)
        if not account_save_success:
            return False

        try:
            if self.current_subscription is not None:
                if self.plan_version.plan.edition == SoftwarePlanEdition.COMMUNITY:
                    self.current_subscription.cancel_subscription(adjustment_method=SubscriptionAdjustmentMethod.USER,
                                                                  web_user=self.creating_user)
                else:
                    subscription = self.current_subscription.change_plan(
                        self.plan_version,
                        web_user=self.creating_user,
                        adjustment_method=SubscriptionAdjustmentMethod.USER,
                        service_type=SubscriptionType.SELF_SERVICE,
                        pro_bono_status=ProBonoStatus.NO,
                    )
                    subscription.is_active = True
                    if subscription.plan_version.plan.edition == SoftwarePlanEdition.ENTERPRISE:
                        subscription.do_not_invoice = True
                    subscription.save()
            else:
                subscription = Subscription.new_domain_subscription(
                    self.account, self.domain, self.plan_version,
                    web_user=self.creating_user,
                    adjustment_method=SubscriptionAdjustmentMethod.USER)
                subscription.is_active = True
                if subscription.plan_version.plan.edition == SoftwarePlanEdition.ENTERPRISE:
                    # this point can only be reached if the initiating user was a superuser
                    subscription.do_not_invoice = True
                subscription.save()
            return True
        except Exception:
            logger.exception("There was an error subscribing the domain '%s' to plan '%s'. "
                             "Go quickly!" % (self.domain, self.plan_version.plan.name))
        return False


class ConfirmSubscriptionRenewalForm(EditBillingAccountInfoForm):
    plan_edition = forms.CharField(
        widget=forms.HiddenInput,
    )
    confirm_legal = forms.BooleanField(
        required=True,
    )

    def __init__(self, account, domain, creating_user, current_subscription,
                 renewed_version, data=None, *args, **kwargs):
        self.current_subscription = current_subscription
        super(ConfirmSubscriptionRenewalForm, self).__init__(
            account, domain, creating_user, data=data, *args, **kwargs
        )

        self.fields['plan_edition'].initial = renewed_version.plan.edition
        self.fields['confirm_legal'].label = mark_safe(ugettext_noop(
            'I have read and agree to the <a href="%(pa_url)s" '
            'target="_blank">Software Product Agreement</a>.'
        ) % {
            'pa_url': reverse("product_agreement"),
        })

        from corehq.apps.domain.views import DomainSubscriptionView
        self.helper.layout = crispy.Layout(
            'plan_edition',
            crispy.Fieldset(
                _("Billing Administrators"),
                crispy.Field('billing_admins', css_class='input-xxlarge'),
            ),
            crispy.Fieldset(
                _("Basic Information"),
                'company_name',
                'first_name',
                'last_name',
                crispy.Field('emails', css_class='input-xxlarge'),
                'phone_number',
            ),
            crispy.Fieldset(
                 _("Mailing Address"),
                'first_line',
                'second_line',
                'city',
                'state_province_region',
                'postal_code',
                crispy.Field('country', css_class="input-large",
                             data_countryname=dict(COUNTRIES).get(self.current_country, ''))
            ),
            crispy.Fieldset(
                _("Re-Confirm Product Agreement"),
                'confirm_legal',
            ),
            FormActions(
                crispy.HTML('<a href="%(url)s" style="margin-right:5px;" class="btn">%(title)s</a>' % {
                    'url': reverse(DomainSubscriptionView.urlname, args=[self.domain]),
                    'title': _("Cancel"),
                }),
                StrictButton(
                    _("Renew Plan"),
                    type="submit",
                    css_class='btn btn-success',
                ),
            ),
        )

    def save(self, commit=True):
        account_save_success = super(ConfirmSubscriptionRenewalForm, self).save(commit=False)
        if not account_save_success:
            return False

        try:
            self.current_subscription.renew_subscription(
                web_user=self.creating_user,
                adjustment_method=SubscriptionAdjustmentMethod.USER,
                service_type=SubscriptionType.SELF_SERVICE,
                pro_bono_status=ProBonoStatus.NO,
            )
        except SubscriptionRenewalError as e:
            logger.error("[BILLING] Subscription for %(domain)s failed to "
                         "renew due to: %(error)s." % {
                             'domain': self.domain,
                             'error': e,
                         })
        return True


class ProBonoForm(forms.Form):
    contact_email = forms.EmailField(label=_("Contact email"))
    organization = forms.CharField(label=_("Organization"))
    project_overview = forms.CharField(widget=forms.Textarea, label="Project overview")
    pay_only_features_needed = forms.CharField(widget=forms.Textarea, label="Pay only features needed")
    duration_of_project = forms.CharField(help_text=_(
        "We grant pro-bono subscriptions to match the duration of your "
        "project, up to a maximum of 12 months at a time (at which point "
        "you need to reapply)."
    ))
    domain = forms.CharField(label=_("Project Space"))
    dimagi_contact = forms.CharField(
        help_text=_("If you have already been in touch with someone from "
                    "Dimagi, please list their name."),
        required=False)
    num_expected_users = forms.CharField(label=_("Number of expected users"))

    def __init__(self, use_domain_field, *args, **kwargs):
        super(ProBonoForm, self).__init__(*args, **kwargs)
        if not use_domain_field:
            self.fields['domain'].required = False
        self.helper = FormHelper()
        self.helper.form_class = 'form form-horizontal'
        self.helper.layout = crispy.Layout(
            crispy.Fieldset(
            _('Pro-Bono Application'),
                'contact_email',
                'organization',
                crispy.Div(
                    'domain',
                    style=('' if use_domain_field else 'display:none'),
                ),
                'project_overview',
                'pay_only_features_needed',
                'duration_of_project',
                'num_expected_users',
                'dimagi_contact',
            ),
            FormActions(
                crispy.ButtonHolder(
                    crispy.Submit('submit_pro_bono', _('Submit Pro-Bono Application'))
                )
            ),
        )

    def process_submission(self, domain=None):
        try:
            params = {
                'pro_bono_form': self,
                'domain': domain,
            }
            html_content = render_to_string("domain/email/pro_bono_application.html", params)
            text_content = render_to_string("domain/email/pro_bono_application.txt", params)
            recipient = settings.BILLING_EMAIL
            subject = "[Pro-Bono Application]"
            if domain is not None:
                subject = "%s %s" % (subject, domain)
            send_HTML_email(subject, recipient, html_content, text_content=text_content,
                            email_from=settings.DEFAULT_FROM_EMAIL)
        except Exception:
            logging.error("Couldn't send pro-bono application email. "
                          "Contact: %s" % self.cleaned_data['contact_email']
            )


class InternalSubscriptionManagementForm(forms.Form):
    @property
    def slug(self):
        raise NotImplementedError

    @property
    def subscription_type(self):
        raise NotImplementedError

    @property
    def account_name(self):
        raise NotImplementedError

    @property
    def account_emails(self):
        return []

    def process_subscription_management(self):
        raise NotImplementedError

    @property
    @memoized
    def next_account(self):
        matching_accounts = BillingAccount.objects.filter(name=self.account_name).order_by('date_created')
        if matching_accounts:
            account = matching_accounts[0]
        else:
            account = BillingAccount(
                name=self.account_name,
                created_by=self.web_user,
                created_by_domain=self.domain,
                currency=Currency.get_default(),
                dimagi_contact=self.web_user,
            )
            account.save()
        contact_info, _ = BillingContactInfo.objects.get_or_create(account=account)
<<<<<<< HEAD
        emails = (contact_info.emails or '').split(',')
=======
        emails = contact_info.emails.split(',') if contact_info.emails else []
>>>>>>> 9e98bd0b
        for email in self.account_emails:
            if email not in emails:
                emails.append(email)
        contact_info.emails = ','.join(emails)
        contact_info.save()
        return account

    @property
    @memoized
    def current_account(self):
        return BillingAccount.get_account_by_domain(self.domain)

    @property
    @memoized
    def current_subscription(self):
        return Subscription.get_subscribed_plan_by_domain(self.domain)[1]

    def __init__(self, domain, web_user, *args, **kwargs):
        super(InternalSubscriptionManagementForm, self).__init__(*args, **kwargs)
        self.domain = domain
        self.web_user = web_user

    @property
    def form_actions(self):
        return FormActions(
            crispy.ButtonHolder(
                crispy.Submit(
                    self.slug,
                    ugettext_noop('Update')
                )
            )
        )


class DimagiOnlyEnterpriseForm(InternalSubscriptionManagementForm):
    slug = 'dimagi_only_enterprise'
    subscription_type = ugettext_noop('Test or Demo Project')

    def __init__(self, domain, web_user, *args, **kwargs):
        super(DimagiOnlyEnterpriseForm, self).__init__(domain, web_user, *args, **kwargs)

        self.helper = FormHelper()
        self.helper.form_class = 'form-horizontal'
        self.helper.layout = crispy.Layout(
            crispy.HTML(ugettext_noop(
                '<i class="icon-info-sign"></i> You will have access to all '
                'features for free as soon as you hit "Update".  Please make '
                'sure this is an internal Dimagi test space, not in use by a '
                'partner.'
            )),
            self.form_actions
        )

    def process_subscription_management(self):
        enterprise_plan_version = DefaultProductPlan.get_default_plan_by_domain(
            self.domain, SoftwarePlanEdition.ENTERPRISE
        ).plan.get_version()
        if self.current_subscription:
            new_subscription = self.current_subscription.change_plan(
                enterprise_plan_version,
                web_user=self.web_user,
            )
            new_subscription.account = self.next_account
        else:
            new_subscription = Subscription.new_domain_subscription(
                self.next_account,
                self.domain,
                enterprise_plan_version,
                is_active=True,
                web_user=self.web_user,
            )
        new_subscription.do_not_invoice = True
        new_subscription.save()

    @property
    def account_name(self):
        return "Dimagi Internal Test Account for Project %s" % self.domain


class AdvancedExtendedTrialForm(InternalSubscriptionManagementForm):
    slug = 'advanced_extended_trial'
    subscription_type = ugettext_noop('3 Month Trial')

    organization_name = forms.CharField(
        label=ugettext_noop('Organization Name'),
        max_length=BillingAccount._meta.get_field('name').max_length,
    )

    emails = forms.CharField(
        label=ugettext_noop('Partner Contact Emails'),
        max_length=BillingContactInfo._meta.get_field('emails').max_length
    )

    end_date = forms.DateField(
        widget=forms.HiddenInput,
    )

    def __init__(self, domain, web_user, *args, **kwargs):
        end_date = datetime.date.today() + relativedelta(months=3)
        kwargs['initial'] = {
            'end_date': end_date,
        }

        super(AdvancedExtendedTrialForm, self).__init__(domain, web_user, *args, **kwargs)

        self.helper = FormHelper()
        self.helper.form_class = 'form-horizontal'
        self.helper.layout = crispy.Layout(
            crispy.Field('organization_name'),
            crispy.Field('emails', css_class='input-xxlarge'),
            crispy.Field('end_date'),
            crispy.HTML(_(
                '<p><i class="icon-info-sign"></i> The 3 month trial includes '
                'access to all features, 5 mobile workers, and 25 SMS.  Fees '
                'apply for users or SMS in excess of these limits (1 '
                'USD/user/month, regular SMS fees).</p>'
            )),
            crispy.HTML(_(
                '<p><i class="icon-info-sign"></i> The trial will begin as soon '
                'as you hit "Update" and end on %(end_date)s.  On %(end_date)s '
                ' the project space will automatically be subscribed to the '
                'Community plan.</p>'
            ) % {
                'end_date': end_date,
            }),
            self.form_actions
        )

    def process_subscription_management(self):
        advanced_trial_plan_version = DefaultProductPlan.get_default_plan_by_domain(
            self.domain, edition=SoftwarePlanEdition.ADVANCED, is_trial=True,
        )
        if self.current_subscription:
            new_subscription = self.current_subscription.change_plan(
                advanced_trial_plan_version,
                date_end=self.cleaned_data['end_date'],
                web_user=self.web_user,
            )
            new_subscription.account = self.next_account
        else:
            new_subscription = Subscription.new_domain_subscription(
                self.next_account,
                self.domain,
                advanced_trial_plan_version,
                date_end=self.cleaned_data['end_date'],
                is_active=True,
                web_user=self.web_user,
            )
        new_subscription.do_not_invoice = False
        new_subscription.auto_generate_credits = False
        new_subscription.save()

    @property
    def account_name(self):
        return self.cleaned_data['organization_name']

    @property
    def account_emails(self):
<<<<<<< HEAD
        return self.cleaned_data['emails']
=======
        return self.cleaned_data['emails'].split(',')
>>>>>>> 9e98bd0b


class ContractedPartnerForm(InternalSubscriptionManagementForm):
    slug = 'contracted_partner'
    subscription_type = ugettext_noop('Contracted Partner')

    software_plan_edition = forms.ChoiceField(
        choices=(
            (SoftwarePlanEdition.STANDARD, SoftwarePlanEdition.STANDARD),
            (SoftwarePlanEdition.PRO, SoftwarePlanEdition.PRO),
            (SoftwarePlanEdition.ADVANCED, SoftwarePlanEdition.ADVANCED),
        ),
        label=ugettext_noop('Software Plan'),
    )

    fogbugz_client_name = forms.CharField(
        label=ugettext_noop('Fogbugz Client Name'),
        max_length=BillingAccount._meta.get_field('name').max_length,
    )

    emails = forms.CharField(
        help_text=ugettext_noop(
            'This is who will receive invoices if the Client exceeds the user '
            'or SMS limits in their plan.'
        ),
        label=ugettext_noop('Partner Contact Emails'),
        max_length=BillingContactInfo._meta.get_field('emails').max_length,
    )

    start_date = forms.DateField(
        help_text=ugettext_noop('Date the project needs access to features.'),
        label=ugettext_noop('Start Date'),
    )

    end_date = forms.DateField(
        help_text=ugettext_noop(
            '1 year after the deployment date (date the project goes live).'
        ),
        label=ugettext_noop('End Date'),
    )

    sms_credits = forms.DecimalField(
        initial=0,
        label=ugettext_noop('SMS Credits'),
    )

    user_credits = forms.IntegerField(
        initial=0,
        label=ugettext_noop('User Credits'),
    )

    def __init__(self, domain, web_user, *args, **kwargs):
        super(ContractedPartnerForm, self).__init__(domain, web_user, *args, **kwargs)

        self.helper = FormHelper()
        self.helper.form_class = 'form-horizontal'

        plan_edition = self.current_subscription.plan_version.plan.edition if self.current_subscription else None
        if plan_edition not in [
            first for first, second in self.fields['software_plan_edition'].choices
        ]:
            self.fields['start_date'].initial = datetime.date.today()
            self.fields['end_date'].initial = datetime.date.today() + relativedelta(years=1)
            self.helper.layout = crispy.Layout(
                crispy.Field('software_plan_edition'),
                crispy.Field('fogbugz_client_name'),
                crispy.Field('emails', css_class='input-xxlarge'),
                crispy.Field('start_date', css_class='date-picker'),
                crispy.Field('end_date', css_class='date-picker'),
                crispy.Field('sms_credits'),
                crispy.Field('user_credits'),
                crispy.HTML(_(
                    '<p><i class="icon-info-sign"></i> Clicking "Update" will set '
                    'up the subscription in CommCareHQ to one of our standard '
                    'contracted plans.  If you need to set up a non-standard plan, '
                    'please email accounts@dimagi.com.</p>'
                )),
                self.form_actions
            )
        else:
            self.fields['fogbugz_client_name'].initial = self.current_subscription.account.name
            self.fields['emails'].initial = self.current_subscription.account.billingcontactinfo.emails
            self.fields['end_date'].initial = self.current_subscription.date_end
            self.helper.layout = crispy.Layout(
                TextField('software_plan_edition', plan_edition),
                crispy.Hidden('software_plan_edition', plan_edition),
                crispy.Field('fogbugz_client_name'),
                crispy.Field('emails', css_class='input-xxlarge'),
                TextField('start_date', self.current_subscription.date_start),
                crispy.Hidden('start_date', self.current_subscription.date_start),
                crispy.Field('end_date', css_class='date-picker'),
                crispy.Hidden('sms_credits', 0),
                crispy.Hidden('user_credits', 0),
                crispy.HTML(_(
                    '<div class="alert">'
                    '<p><strong>Are you sure you want to extend the subscription?</strong></p>'
                    '<p>If this project is becoming a self-service project and only paying for '
                    'hosting fees, please have them self-subscribe through the subscription page.  '
                    'Please use this page only to extend the existing services contract.</p>'
                    '</div>'
                )),
                self.form_actions
            )

    def process_subscription_management(self):
        new_plan_version = DefaultProductPlan.get_default_plan_by_domain(
            self.domain, edition=self.cleaned_data['software_plan_edition'],
        )
        revert_current_subscription_end_date = None
<<<<<<< HEAD
        if self.current_subscription and self.cleaned_data['start_date'] < self.current_subscription.date_end:
=======
        if self.current_subscription and (
            not self.current_subscription.date_end
            or self.cleaned_data['start_date'] < self.current_subscription.date_end
        ):
>>>>>>> 9e98bd0b
            revert_current_subscription_end_date = self.current_subscription.date_end
            self.current_subscription.date_end = self.cleaned_data['start_date']
            self.current_subscription.save()
        try:
            if not self.current_subscription or self.cleaned_data['start_date'] > datetime.date.today():
                new_subscription = Subscription.new_domain_subscription(
                    self.next_account,
                    self.domain,
                    new_plan_version,
                    date_start=self.cleaned_data['start_date'],
                    date_end=self.cleaned_data['end_date'],
                    web_user=self.web_user,
                )
            else:
                new_subscription = self.current_subscription.change_plan(
                    new_plan_version,
                    date_end=self.cleaned_data['end_date'],
                    web_user=self.web_user,
                )
            if new_subscription.date_start <= datetime.date.today() and datetime.date.today() < new_subscription.date_end:
                new_subscription.is_active = True
            new_subscription.do_not_invoice = False
            new_subscription.auto_generate_credits = True
            new_subscription.save()
        except:
            # If the entire transaction did not go through, rollback saved changes
            if revert_current_subscription_end_date:
                self.current_subscription.date_end = revert_current_subscription_end_date
                self.current_subscription.save()
            raise

        CreditLine.add_credit(
            self.cleaned_data['sms_credits'],
            feature_type=FeatureType.SMS,
            subscription=new_subscription,
            web_user=self.web_user,
            reason=CreditAdjustmentReason.MANUAL,
        )
        CreditLine.add_credit(
            self.cleaned_data['user_credits'],
            feature_type=FeatureType.USER,
            subscription=new_subscription,
            web_user=self.web_user,
            reason=CreditAdjustmentReason.MANUAL,
        )

    @property
    def account_name(self):
        return self.cleaned_data['fogbugz_client_name']

    @property
    def account_emails(self):
<<<<<<< HEAD
        return self.cleaned_data['emails']
=======
        return self.cleaned_data['emails'].split(',')
>>>>>>> 9e98bd0b

    def clean_end_date(self):
        end_date = self.cleaned_data['end_date']
        if end_date < datetime.date.today():
            raise forms.ValidationError(_(
                'End Date cannot be a past date.'
            ))
        if end_date > datetime.date.today() + relativedelta(years=5):
            raise forms.ValidationError(_(
                'This contract is too long to be managed in this interface.  '
                'Please contact %(email)s to manage a contract greater than '
                '5 years.'
            ) % {
                'email': settings.ACCOUNTS_EMAIL,
            })
        return end_date

    def clean_sms_credits(self):
        return self._clean_credits(self.cleaned_data['sms_credits'], 10000, _('SMS'))

    def clean_user_credits(self):
        return self._clean_credits(self.cleaned_data['user_credits'], 2000, _('user'))

    def _clean_credits(self, credits, max_credits, credits_name):
        if credits > max_credits:
            raise forms.ValidationError(_(
                'You tried to add too much %(credits_name)s credit!  Only '
                'someone on the operations team can add that much credit.  '
                'Please reach out to %(email)s.'
            ) % {
                'credits_name': credits_name,
                'email': settings.ACCOUNTS_EMAIL,
            })
        return credits


INTERNAL_SUBSCRIPTION_MANAGEMENT_FORMS = [
    ContractedPartnerForm,
    DimagiOnlyEnterpriseForm,
    AdvancedExtendedTrialForm,
]


class SelectSubscriptionTypeForm(forms.Form):
    subscription_type = forms.ChoiceField(
        choices=[
            ('', ugettext_noop('Select a subscription type...'))
        ] + [
            (form.slug, form.subscription_type)
            for form in INTERNAL_SUBSCRIPTION_MANAGEMENT_FORMS
        ],
        label=ugettext_noop('Subscription Type'),
        required=False,
    )

    def __init__(self, *args, **kwargs):
        super(SelectSubscriptionTypeForm, self).__init__(*args, **kwargs)

        self.helper = FormHelper()
        self.helper.form_class = 'form-horizontal'
        self.helper.layout = crispy.Layout(
            crispy.Field(
                'subscription_type',
                data_bind='value: subscriptionType',
            )
        )<|MERGE_RESOLUTION|>--- conflicted
+++ resolved
@@ -1205,11 +1205,7 @@
             )
             account.save()
         contact_info, _ = BillingContactInfo.objects.get_or_create(account=account)
-<<<<<<< HEAD
-        emails = (contact_info.emails or '').split(',')
-=======
         emails = contact_info.emails.split(',') if contact_info.emails else []
->>>>>>> 9e98bd0b
         for email in self.account_emails:
             if email not in emails:
                 emails.append(email)
@@ -1368,11 +1364,7 @@
 
     @property
     def account_emails(self):
-<<<<<<< HEAD
-        return self.cleaned_data['emails']
-=======
         return self.cleaned_data['emails'].split(',')
->>>>>>> 9e98bd0b
 
 
 class ContractedPartnerForm(InternalSubscriptionManagementForm):
@@ -1482,14 +1474,10 @@
             self.domain, edition=self.cleaned_data['software_plan_edition'],
         )
         revert_current_subscription_end_date = None
-<<<<<<< HEAD
-        if self.current_subscription and self.cleaned_data['start_date'] < self.current_subscription.date_end:
-=======
         if self.current_subscription and (
             not self.current_subscription.date_end
             or self.cleaned_data['start_date'] < self.current_subscription.date_end
         ):
->>>>>>> 9e98bd0b
             revert_current_subscription_end_date = self.current_subscription.date_end
             self.current_subscription.date_end = self.cleaned_data['start_date']
             self.current_subscription.save()
@@ -1542,11 +1530,7 @@
 
     @property
     def account_emails(self):
-<<<<<<< HEAD
-        return self.cleaned_data['emails']
-=======
         return self.cleaned_data['emails'].split(',')
->>>>>>> 9e98bd0b
 
     def clean_end_date(self):
         end_date = self.cleaned_data['end_date']
