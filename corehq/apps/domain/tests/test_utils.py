--- conflicted
+++ resolved
@@ -11,10 +11,6 @@
     get_domain_url_slug,
     get_serializable_wire_invoice_general_credit,
     guess_domain_language,
-<<<<<<< HEAD
-    encrypt_account_confirmation_info,
-=======
->>>>>>> f07171d8
     guess_domain_language_for_sms,
 )
 from corehq.apps.users.models import CommCareUser
