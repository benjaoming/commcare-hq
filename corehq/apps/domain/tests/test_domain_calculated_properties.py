--- conflicted
+++ resolved
@@ -14,64 +14,31 @@
 from corehq.apps.domain.models import Domain
 from corehq.apps.es.cases import case_adapter
 from corehq.apps.es.forms import form_adapter
-<<<<<<< HEAD
 from corehq.apps.es.sms import SMSES, sms_adapter
 from corehq.apps.es.tests.utils import es_test
 from corehq.apps.es.users import user_adapter
 from corehq.apps.sms.models import INCOMING, OUTGOING
 
 
-@es_test(requires=[sms_adapter, case_adapter, form_adapter, user_adapter], setup_class=True)
-=======
-from corehq.apps.es.sms import sms_adapter
-from corehq.apps.es.users import user_adapter
-
-
 @es_test(requires=[case_adapter, form_adapter, sms_adapter, user_adapter])
->>>>>>> b285e312
 class BaseCalculatedPropertiesTest(TestCase):
 
     @classmethod
     def setUpClass(cls):
         super(BaseCalculatedPropertiesTest, cls).setUpClass()
-<<<<<<< HEAD
-
-        cls.domain = Domain(name='test-b9289e19d819')
-        cls.domain.save()
-
-    @classmethod
-    def tearDownClass(cls):
-        cls.domain.delete()
-        super().tearDownClass()
-
-    @staticmethod
-    def create_sms_in_es(domain_name, direction):
-=======
         cls.domain = Domain(name='test-b9289e19d819')
         cls.domain.save()
         cls.addClassCleanup(cls.domain.delete)
 
     def setUp(self):
         super().setUp()
->>>>>>> b285e312
         sms_doc = {
             '_id': 'some_sms_id',
             'domain': self.domain.name,
             'direction': INCOMING,
             'date': json_format_datetime(datetime.datetime.utcnow()),
-<<<<<<< HEAD
-            'doc_type': sms_adapter.type,
         }
         sms_adapter.index(sms_doc, refresh=True)
-        return sms_doc
-
-    @staticmethod
-    def delete_sms_in_es(sms_doc):
-        sms_adapter.delete(sms_doc['_id'], refresh=True)
-=======
-        }
-        sms_adapter.index(sms_doc, refresh=True)
->>>>>>> b285e312
 
 
 class DomainCalculatedPropertiesTest(BaseCalculatedPropertiesTest):
