--- conflicted
+++ resolved
@@ -895,11 +895,7 @@
         another_domain.save()
         self.addCleanup(another_domain.delete)
 
-<<<<<<< HEAD
-        # add more than 1 domain membership to trigger _log_web_user_membership_removed
-=======
         # add more than 1 domain membership to trigger _log_web_user_membership_removed in tests
->>>>>>> f1ba20d5
         web_user.add_domain_membership(another_domain.name)
         web_user.save()
 
@@ -909,11 +905,7 @@
         self.assertEqual(user_history.domain, None)
         self.assertEqual(user_history.changed_by, SYSTEM_USER_ID)
         self.assertEqual(user_history.user_id, web_user.get_id)
-<<<<<<< HEAD
-        self.assertEqual(user_history.message, "Removed from domain")
-=======
         self.assertEqual(user_history.message, f"Removed from domain {self.domain.name}")
->>>>>>> f1ba20d5
         self.assertEqual(user_history.details['changed_via'],
                          'corehq.apps.domain.deletion._delete_web_user_membership')
         self.assertEqual(user_history.details['changes'], {})
