--- conflicted
+++ resolved
@@ -10,11 +10,7 @@
 
 from corehq.apps.accounting.mixins import BillingModalsMixin
 from corehq.apps.domain.decorators import (
-<<<<<<< HEAD
-    login_and_domain_required,
     login_or_api_key,
-=======
->>>>>>> 0d51eb66
     login_required,
     LoginAndDomainMixin,
 )
@@ -156,23 +152,14 @@
         return domain_obj
 
 
-<<<<<<< HEAD
-class LoginAndDomainMixin(object):
-
-    @method_decorator(login_and_domain_required)
-    def dispatch(self, *args, **kwargs):
-        return super(LoginAndDomainMixin, self).dispatch(*args, **kwargs)
-
 
 class LoginOrAPIKeyMixin(object):
 
     @method_decorator(login_or_api_key)
     def dispatch(self, *args, **kwargs):
-        return super(LoginAndDomainMixin, self).dispatch(*args, **kwargs)
+        return super(LoginOrAPIKeyMixin, self).dispatch(*args, **kwargs)
 
 
-=======
->>>>>>> 0d51eb66
 class BaseDomainView(LoginAndDomainMixin, BillingModalsMixin, BaseSectionPageView, DomainViewMixin):
 
     @property
