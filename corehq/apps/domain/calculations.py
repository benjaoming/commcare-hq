--- conflicted
+++ resolved
@@ -22,11 +22,7 @@
 DATE_FORMAT = '%Y-%m-%dT%H:%M:%SZ'
 DISPLAY_DATE_FORMAT = '%Y/%m/%d %H:%M:%S'
 
-<<<<<<< HEAD
-def active_mobile_users(domain):
-=======
 def active_mobile_users(domain, *args):
->>>>>>> 5d36702d
     """
     Returns the number of mobile users who have submitted a form in the last 30 days
     """
@@ -78,11 +74,7 @@
 
     key = ['submission', domain]
     row = get_db().view("reports_forms/all_forms", startkey=key+[then], endkey=key+[now]).all()
-<<<<<<< HEAD
-    return 'yes' if row else 'no'
-=======
     return True if row else False
->>>>>>> 5d36702d
 
 def first_form_submission(domain, *args):
     key = make_form_couch_key(domain)
@@ -97,11 +89,7 @@
 def has_app(domain, *args):
     domain = Domain.get_by_name(domain)
     apps = domain.applications()
-<<<<<<< HEAD
-    return 'yes' if len(apps) > 0 else 'no'
-=======
     return len(apps) > 0
->>>>>>> 5d36702d
 
 def app_list(domain, *args):
     domain = Domain.get_by_name(domain)
