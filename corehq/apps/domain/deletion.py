--- conflicted
+++ resolved
@@ -301,16 +301,11 @@
     ModelDeletion('case_search', 'CaseSearchConfig', 'domain'),
     ModelDeletion('case_search', 'FuzzyProperties', 'domain'),
     ModelDeletion('case_search', 'IgnorePatterns', 'domain'),
-<<<<<<< HEAD
-    ModelDeletion('cloudcare', 'ApplicationAccess', 'domain'),
-    ModelDeletion('commtrack', 'CommtrackConfig', 'domain'),
-=======
     ModelDeletion('cloudcare', 'ApplicationAccess', 'domain', ['SQLAppGroup']),
-    ModelDeletion('commtrack', 'SQLCommtrackConfig', 'domain', [
-        'SQLActionConfig', 'SQLAlertConfig', 'SQLConsumptionConfig',
-        'SQLStockLevelsConfig', 'SQLStockRestoreConfig',
+    ModelDeletion('commtrack', 'CommtrackConfig', 'domain', [
+        'ActionConfig', 'AlertConfig', 'ConsumptionConfig',
+        'StockLevelsConfig', 'StockRestoreConfig',
     ]),
->>>>>>> 7cb3b5dd
     ModelDeletion('consumption', 'DefaultConsumption', 'domain'),
     ModelDeletion('custom_data_fields', 'CustomDataFieldsDefinition', 'domain', ['CustomDataFieldsProfile', 'Field']),
     ModelDeletion('data_analytics', 'GIRRow', 'domain_name'),
