from collections import defaultdict
from datetime import timedelta, datetime
from django.core.cache import cache
from django.db.models.aggregates import Count, Avg
from django.db.models.query_utils import Q
from jsonobject import JsonObject
from jsonobject.properties import DictProperty, StringProperty
import pytz
from casexml.apps.phone.caselogic import CaseSyncOperation
from corehq.apps.groups.models import Group
from corehq.apps.hqcase.utils import get_callcenter_case_mapping
from corehq.apps.reports.filters.select import CaseTypeMixin
from corehq.apps.sofabed.models import FormData, CaseData
from dimagi.utils.decorators.memoized import memoized
import logging

logger = logging.getLogger('callcenter')

PCI_CHILD_FORM = 'http://openrosa.org/formdesigner/85823851-3622-4E9E-9E86-401500A39354'
PCI_MOTHER_FORM = 'http://openrosa.org/formdesigner/366434ec56aba382966f77639a2414bbc3c56cbc'
AAROHI_CHILD_FORM = 'http://openrosa.org/formdesigner/09486EF6-04C8-480C-BA11-2F8887BBBADD'
AAROHI_MOTHER_FORM = 'http://openrosa.org/formdesigner/6C63E53D-2F6C-4730-AA5E-BAD36B50A170'

TYPE_DURATION = 'duration'
TYPE_SUM = 'sum'

PER_DOMAIN_FORM_INDICATORS = {
    'aarohi': [
        {'slug': 'motherForms', 'type': TYPE_SUM, 'xmlns': AAROHI_MOTHER_FORM},
        {'slug': 'childForms', 'type': TYPE_SUM, 'xmlns': AAROHI_CHILD_FORM},
        {'slug': 'motherDuration', 'type': TYPE_DURATION, 'xmlns': AAROHI_MOTHER_FORM},
    ],
    'pci-india': [
        {'slug': 'motherForms', 'type': TYPE_SUM, 'xmlns': PCI_MOTHER_FORM},
        {'slug': 'childForms', 'type': TYPE_SUM, 'xmlns': PCI_CHILD_FORM},
    ]
}
<<<<<<< HEAD


def seconds_till_midnight(timezone):
    now_in_tz = datetime.now(timezone)
    midnight_in_tz = now_in_tz.replace(hour=23, minute=59, second=59)
    return (midnight_in_tz - now_in_tz).total_seconds()


def cache_key(user_id):
    return 'callcenter_{}'.format(user_id)


class CachedIndicators(JsonObject):
    user_id = StringProperty()
    case_id = StringProperty()
    domain = StringProperty()
    indicators = DictProperty()


class FakeQuerySet(object):
    def __init__(self, results):
        self.results = results

    def iterator(self):
        return (r for r in self.results)


class CallCenterIndicators(object):
    """
    Data source class that provides the CallCenter / Supervisor indicators for users of a domain.

    Returned data will only include data for users who are 'assigned' to the current user (passed in via
    the init method). A user is 'assigned' to the current user in one of two ways:

    1. Their 'user case' is owned by the current user.
    2. Their 'user case' is owned by a case sharing group which the current user is part of.

    The data that is generated is valid for the current day so is cached on a per user basis.
    The following process is used to figure which users we need to do queries for:

    1. Get all owner IDs for current user (user ID + group IDs)
    2. Get all CallCenter cases owned by the owners in 1. This is the full set of users that should
       be included in the final data set.
    3. Get all cached data for the users.
    4. Users who we need to calculate data for = (all users assigned to current user) - (cached users)

    See https://help.commcarehq.or/display/commcarepublic/How+to+set+up+a+Supervisor-Call+Center+Application
    for user docs.
    """
    no_value = 0
    name = 'call-center'

    def __init__(self, domain, user, custom_cache=None, override_date=None):
        self.domain = domain
        self.user = user
        self.data = defaultdict(dict)
        self.cc_case_type = self.domain.call_center_config.case_type
        self.cache = custom_cache or cache
        if override_date and isinstance(override_date, datetime):
            self.override_date = override_date.date()
        else:
            self.override_date = override_date

        try:
            self.timezone = pytz.timezone(self.domain.default_timezone)
        except pytz.UnknownTimeZoneError:
            self.timezone = pytz.utc

    @property
    def date_ranges(self):
        last_midnight = self.override_date or datetime.now(self.timezone).date()
        weekago = last_midnight - timedelta(days=7)
        weekago2 = last_midnight - timedelta(days=14)
        daysago30 = last_midnight - timedelta(days=30)
        daysago60 = last_midnight - timedelta(days=60)
        return [
            ('week0', weekago, last_midnight),
            ('week1', weekago2, weekago),
            ('month0', daysago30, last_midnight),
            ('month1', daysago60, daysago30),
        ]

    def _date_filters(self, date_field, lower, upper):
        return {
            '{}__gte'.format(date_field): lower,
            '{}__lt'.format(date_field): upper,
        }

    @property
    @memoized
    def all_user_ids(self):
        """
        :return: Set of all user_ids that we need to produce data for.
        """
        all_owned_cases = CaseSyncOperation(self.user, None).actual_owned_cases
        relevant_cases = filter(lambda case: case.type == self.cc_case_type, all_owned_cases)

        ids = {getattr(case, 'hq_user_id', None) for case in relevant_cases}
        try:
            ids.remove(None)
        except KeyError:
            pass

        return ids

    @property
    @memoized
    def cached_data(self):
        """
        :return: Dictionary of user_id -> CachedIndicators
        """
        cached = self.cache.get_many([cache_key(user_id) for user_id in self.all_user_ids])
        data = {data['user_id']: CachedIndicators.wrap(data) for data in cached.values()}
        return data

    @property
    @memoized
    def users_needing_data(self):
        """
        :return: Set of user_ids for whom we need to generate data
        """
        ids = self.all_user_ids - set(self.cached_data.keys())
        return ids

    @property
    @memoized
    def owners_needing_data(self):
        """
        :return: List combining user_ids and case sharing group ids
        """
        user_to_groups = self.user_id_to_groups
        owners = set()
        for user_id in self.users_needing_data:
            owners.add(user_id)
            owners = owners.union(user_to_groups.get(user_id, set()))
=======


def seconds_till_midnight(timezone):
    now_in_tz = datetime.now(timezone)
    midnight_in_tz = now_in_tz.replace(hour=23, minute=59, second=59)
    return (midnight_in_tz - now_in_tz).total_seconds()


def cache_key(user_id, date):
    return 'callcenter_{}_{}'.format(user_id, date.isoformat())


class CachedIndicators(JsonObject):
    user_id = StringProperty()
    case_id = StringProperty()
    domain = StringProperty()
    indicators = DictProperty()


class FakeQuerySet(object):
    def __init__(self, results):
        self.results = results

    def iterator(self):
        return (r for r in self.results)
>>>>>>> 7bc307da

        return owners

    @property
    @memoized
    def case_types(self):
        """
        :return: Set of all case types for the domain excluding the CallCenter case type.
        """
        case_types = set(CaseTypeMixin.get_case_types(self.domain.name))
        case_types.remove(self.cc_case_type)
        return case_types

<<<<<<< HEAD
    @property
    @memoized
    def case_sharing_groups(self):
        return Group.get_case_sharing_groups(self.domain.name)

    @property
    @memoized
    def group_to_user_ids(self):
        return {group.get_id: group.users for group in self.case_sharing_groups}

    @property
    def user_id_to_groups(self):
        mapping = defaultdict(set)
        for group in self.case_sharing_groups:
            for user_id in group.users:
                mapping[user_id].add(group.get_id)

        return mapping

    @property
    def user_to_case_map(self):
        return get_callcenter_case_mapping(self.domain.name, self.users_needing_data)

    def _add_data(self, queryset, indicator_name, transformer=None):
        """
        Given a QuerySet containing values for an indicator add them to the data set.
        If any user ID's are missing from the QuerySet set the value
        of the indicator for those users to a default value (self,no_value).

        QuerySet expected to contain the following columns:
        *  user_id:  ID of the user.
        *  count:    The value of the indicator for the user.

        :param queryset:        The QuerySet containing the calculated indicator data.
        :param indicator_name:  The name of the indicator.
        :param transformer:     Function to apply to each value before adding it to the dataset.
        """
        seen_users = set()

        for row in queryset.iterator():
            user_id = row['user_id']
            val = transformer(row['count']) if transformer else row['count']
            self.data[user_id][indicator_name] = val
            seen_users.add(user_id)

        # add data for user_ids with no data
        unseen_users = self.users_needing_data - seen_users
        for user_id in unseen_users:
            self.data[user_id].setdefault(indicator_name, self.no_value)

    def _add_case_data(self, queryset, indicator_prefix, range_name, legacy_prefix=None):
        """
        Given a QuerySet containing data for case based indicators generate the 'total' and
        'by_case' indicators before adding them to the data set.

        QuerySet expected to contain the following columns:
        *  case_owner:  ID of the case owner - User or Group.
        *  type:        The case type.
        *  count:       The value of the indicator for the owner and the case type.

        If the value in the 'case_owner' column of the QuerySet is a Group then attribute that
        indicator value to each user in the group (adding it to any existing value that the user has).

        Also include default values for any case_types that are missing from the QuerySet
        """
        def _update_dataset(dataset, owner_id, cnt):
            if owner_id in self.group_to_user_ids:
                for user_id in self.group_to_user_ids[owner_id]:
                    if user_id in self.users_needing_data:
                        dataset[user_id] += cnt
            else:
                dataset[owner_id] += cnt

        total_data = defaultdict(lambda: 0)
        type_data = defaultdict(lambda: defaultdict(lambda: 0))
        for result in queryset:
            owner = result['case_owner']
            count = result['count']
            case_type = result['type']
            _update_dataset(total_data, owner, count)
            _update_dataset(type_data[case_type], owner, count)

        def _reformat_and_add(data_dict, indicator_name, legacy_name=None):
            rows = [dict(user_id=user, count=cnt) for user, cnt in data_dict.items()]
            self._add_data(FakeQuerySet(rows), indicator_name)
            if legacy_name:
                self._add_data(FakeQuerySet(rows), legacy_name)

        _reformat_and_add(
            total_data,
            '{}_{}'.format(indicator_prefix, range_name),
            legacy_name='{}{}'.format(legacy_prefix, range_name.title()) if legacy_prefix else None
        )

        seen_types = set()
        for case_type, data in type_data.items():
            _reformat_and_add(data, '{}_{}_{}'.format(indicator_prefix, case_type, range_name))
            seen_types.add(case_type)

        # add data for case types with no data
        unseen_cases = self.case_types - seen_types
        for case_type in unseen_cases:
            self._add_data(FakeQuerySet([]), '{}_{}_{}'.format(indicator_prefix, case_type, range_name))

    def _base_case_query_coalesce_owner(self):
        return CaseData.objects \
            .extra(
                select={"case_owner": "COALESCE(owner_id, sofabed_casedata.user_id)"},
                where={"COALESCE(owner_id, sofabed_casedata.user_id) in %s"},
                params=[tuple(self.owners_needing_data)]
            ) \
            .values('case_owner', 'type') \
            .exclude(type=self.cc_case_type) \
            .filter(
                domain=self.domain.name,
                doc_type='CommCareCase')

    def _case_query_opened_closed(self, opened_or_closed, lower, upper):
        return CaseData.objects \
            .extra(select={'case_owner': '{}_by'.format(opened_or_closed)}) \
            .values('case_owner', 'type') \
            .exclude(type=self.cc_case_type) \
            .filter(
                domain=self.domain.name,
                doc_type='CommCareCase') \
            .filter(**self._date_filters('{}_on'.format(opened_or_closed), lower, upper)) \
            .filter(**{
                '{}_by__in'.format(opened_or_closed): self.users_needing_data
            }).annotate(count=Count('case_id'))

    def add_case_total_legacy(self):
        """
        Count of cases per user that are currently open (legacy indicator).
        """
        results = CaseData.objects \
            .values('user_id') \
            .exclude(type=self.cc_case_type) \
            .filter(
                domain=self.domain.name,
                doc_type='CommCareCase',
                closed=False,
                user_id__in=self.users_needing_data) \
            .annotate(count=Count('case_id'))

        self._add_data(results, 'totalCases')

    def add_cases_total_data(self, range_name, lower, upper):
        """
        Count of cases where opened_on < upper and (closed == False or closed_on >= lower)

        cases_total_{period}
        cases_total_{case_type}_{period}
        """
        results = self._base_case_query_coalesce_owner() \
            .filter(opened_on__lt=upper) \
            .filter(Q(closed=False) | Q(closed_on__gte=lower)) \
            .annotate(count=Count('case_id'))

        self._add_case_data(results, 'cases_total', range_name)

    def add_cases_opened_closed_data(self, range_name, lower, upper):
        """
        Count of cases where lower <= opened_on < upper
            cases_opened_{period}
            cases_opened_{case_type}_{period}

        Count of cases where lower <= closed_on < upper
            cases_closed_{period}
            cases_closed_{case_type}_{period}
        """
        for oc in ['opened', 'closed']:
            results = self._case_query_opened_closed(oc, lower, upper)
            self._add_case_data(results, 'cases_{}'.format(oc), range_name)

    def add_cases_active_data(self, range_name, lower, upper):
        """
        Count of cases where lower <= case_action.date < upper

        cases_active_{period}
        cases_active_{case_type}_{period}
        """
        results = self._base_case_query_coalesce_owner() \
            .filter(
                actions__date__gte=lower,
                actions__date__lt=upper
            ).annotate(count=Count('case_id', distinct=True))

        self._add_case_data(results, 'cases_active', range_name, legacy_prefix='casesUpdated')

    def add_custom_form_data(self, indicator_name, range_name, xmlns, indicator_type, lower, upper):
        """
        For specific forms add the number of forms completed during the time period (lower to upper)
        In some cases also add the average duration of the forms.
        """
        aggregation = Avg('duration') if indicator_type == TYPE_DURATION else Count('instance_id')

        def millis_to_secs(x):
            return round(x / 1000)

        transformer = millis_to_secs if indicator_type == TYPE_DURATION else None

        results = FormData.objects \
            .values('user_id') \
            .filter(
                xmlns=xmlns,
                domain=self.domain.name,
                doc_type='XFormInstance',
                user_id__in=self.users_needing_data) \
            .filter(**self._date_filters('time_end', lower, upper)) \
            .annotate(count=aggregation)

        self._add_data(
            results,
            '{}{}'.format(indicator_name, range_name.title()),
            transformer=transformer)

=======
class CallCenterIndicators(object):
    """
    Data source class that provides the CallCenter / Supervisor indicators for users of a domain.

    Returned data will only include data for users who are 'assigned' to the current user (passed in via
    the init method). A user is 'assigned' to the current user in one of two ways:

    1. Their 'user case' is owned by the current user.
    2. Their 'user case' is owned by a case sharing group which the current user is part of.

    The data that is generated is valid for the current day so is cached on a per user basis.
    The following process is used to figure which users we need to do queries for:

    1. Get all owner IDs for current user (user ID + group IDs)
    2. Get all CallCenter cases owned by the owners in 1. This is the full set of users that should
       be included in the final data set.
    3. Get all cached data for the users.
    4. Users who we need to calculate data for = (all users assigned to current user) - (cached users)

    See https://help.commcarehq.or/display/commcarepublic/How+to+set+up+a+Supervisor-Call+Center+Application
    for user docs.

    :param domain:          the domain object
    :param user:            the user to generate the fixture for
    :param synclog:         the SyncLog object for the current sync. This is used to get the users' cases.
                            if not supplied the users' cases will get re-calculated
    :param custom_cache:    used in testing to verify caching
    :param override_date:   used in testing

    """
    no_value = 0
    name = 'call-center'

    def __init__(self, domain, user, synclog=None, custom_cache=None, override_date=None):
        self.domain = domain
        self.user = user
        self.data = defaultdict(dict)
        self.cc_case_type = self.domain.call_center_config.case_type
        self.cache = custom_cache or cache
        self.synclog = synclog

        try:
            self.timezone = pytz.timezone(self.domain.default_timezone)
        except pytz.UnknownTimeZoneError:
            self.timezone = pytz.utc

        if override_date and isinstance(override_date, datetime):
            override_date = override_date.date()

        self.reference_date = override_date or datetime.now(self.timezone).date()

    @property
    def date_ranges(self):
        weekago = self.reference_date - timedelta(days=7)
        weekago2 = self.reference_date - timedelta(days=14)
        daysago30 = self.reference_date - timedelta(days=30)
        daysago60 = self.reference_date - timedelta(days=60)
        return [
            ('week0', weekago, self.reference_date),
            ('week1', weekago2, weekago),
            ('month0', daysago30, self.reference_date),
            ('month1', daysago60, daysago30),
        ]

    def _date_filters(self, date_field, lower, upper):
        return {
            '{}__gte'.format(date_field): lower,
            '{}__lt'.format(date_field): upper,
        }

    @property
    @memoized
    def all_user_ids(self):
        """
        :return: Set of all user_ids that we need to produce data for.
        """
        if self.synclog:
            all_owned_cases = self.synclog.cases_on_phone
        else:
            all_owned_cases = CaseSyncOperation(self.user, None).actual_owned_cases

        relevant_cases = filter(lambda case: case.type == self.cc_case_type, all_owned_cases)
        ids = {getattr(case, 'hq_user_id', None) for case in relevant_cases}

        try:
            ids.remove(None)
        except KeyError:
            pass

        return ids

    @property
    @memoized
    def cached_data(self):
        """
        :return: Dictionary of user_id -> CachedIndicators
        """
        cached = self.cache.get_many([cache_key(user_id, self.reference_date) for user_id in self.all_user_ids])
        data = {data['user_id']: CachedIndicators.wrap(data) for data in cached.values()}
        return data

    @property
    @memoized
    def users_needing_data(self):
        """
        :return: Set of user_ids for whom we need to generate data
        """
        ids = self.all_user_ids - set(self.cached_data.keys())
        return ids

    @property
    @memoized
    def owners_needing_data(self):
        """
        :return: List combining user_ids and case sharing group ids
        """
        user_to_groups = self.user_id_to_groups
        owners = set()
        for user_id in self.users_needing_data:
            owners.add(user_id)
            owners = owners.union(user_to_groups.get(user_id, set()))

        return owners

    @property
    @memoized
    def case_types(self):
        """
        :return: Set of all case types for the domain excluding the CallCenter case type.
        """
        case_types = set(CaseTypeMixin.get_case_types(self.domain.name))
        case_types.remove(self.cc_case_type)
        return case_types

    @property
    @memoized
    def case_sharing_groups(self):
        return Group.get_case_sharing_groups(self.domain.name)

    @property
    @memoized
    def group_to_user_ids(self):
        return {group.get_id: group.users for group in self.case_sharing_groups}

    @property
    def user_id_to_groups(self):
        mapping = defaultdict(set)
        for group in self.case_sharing_groups:
            for user_id in group.users:
                mapping[user_id].add(group.get_id)

        return mapping

    @property
    def user_to_case_map(self):
        return get_callcenter_case_mapping(self.domain.name, self.users_needing_data)

    def _add_data(self, queryset, indicator_name, transformer=None):
        """
        Given a QuerySet containing values for an indicator add them to the data set.
        If any user ID's are missing from the QuerySet set the value
        of the indicator for those users to a default value (self,no_value).

        QuerySet expected to contain the following columns:
        *  user_id:  ID of the user.
        *  count:    The value of the indicator for the user.

        :param queryset:        The QuerySet containing the calculated indicator data.
        :param indicator_name:  The name of the indicator.
        :param transformer:     Function to apply to each value before adding it to the dataset.
        """
        seen_users = set()

        for row in queryset.iterator():
            user_id = row['user_id']
            val = transformer(row['count']) if transformer else row['count']
            self.data[user_id][indicator_name] = val
            seen_users.add(user_id)

        # add data for user_ids with no data
        unseen_users = self.users_needing_data - seen_users
        for user_id in unseen_users:
            self.data[user_id].setdefault(indicator_name, self.no_value)

    def _add_case_data(self, queryset, indicator_prefix, range_name, legacy_prefix=None):
        """
        Given a QuerySet containing data for case based indicators generate the 'total' and
        'by_case' indicators before adding them to the data set.

        QuerySet expected to contain the following columns:
        *  case_owner:  ID of the case owner - User or Group.
        *  type:        The case type.
        *  count:       The value of the indicator for the owner and the case type.

        If the value in the 'case_owner' column of the QuerySet is a Group then attribute that
        indicator value to each user in the group (adding it to any existing value that the user has).

        Also include default values for any case_types that are missing from the QuerySet
        """
        def _update_dataset(dataset, owner_id, cnt):
            if owner_id in self.group_to_user_ids:
                for user_id in self.group_to_user_ids[owner_id]:
                    if user_id in self.users_needing_data:
                        dataset[user_id] += cnt
            else:
                dataset[owner_id] += cnt

        total_data = defaultdict(lambda: 0)
        type_data = defaultdict(lambda: defaultdict(lambda: 0))
        for result in queryset:
            owner = result['case_owner']
            count = result['count']
            case_type = result['type']
            _update_dataset(total_data, owner, count)
            _update_dataset(type_data[case_type], owner, count)

        def _reformat_and_add(data_dict, indicator_name, legacy_name=None):
            rows = [dict(user_id=user, count=cnt) for user, cnt in data_dict.items()]
            self._add_data(FakeQuerySet(rows), indicator_name)
            if legacy_name:
                self._add_data(FakeQuerySet(rows), legacy_name)

        _reformat_and_add(
            total_data,
            '{}_{}'.format(indicator_prefix, range_name),
            legacy_name='{}{}'.format(legacy_prefix, range_name.title()) if legacy_prefix else None
        )

        seen_types = set()
        for case_type, data in type_data.items():
            _reformat_and_add(data, '{}_{}_{}'.format(indicator_prefix, case_type, range_name))
            seen_types.add(case_type)

        # add data for case types with no data
        unseen_cases = self.case_types - seen_types
        for case_type in unseen_cases:
            self._add_data(FakeQuerySet([]), '{}_{}_{}'.format(indicator_prefix, case_type, range_name))

    def _base_case_query_coalesce_owner(self):
        return CaseData.objects \
            .extra(
                select={"case_owner": "COALESCE(owner_id, sofabed_casedata.user_id)"},
                where={"COALESCE(owner_id, sofabed_casedata.user_id) in %s"},
                params=[tuple(self.owners_needing_data)]
            ) \
            .values('case_owner', 'type') \
            .exclude(type=self.cc_case_type) \
            .filter(
                domain=self.domain.name,
                doc_type='CommCareCase')

    def _case_query_opened_closed(self, opened_or_closed, lower, upper):
        return CaseData.objects \
            .extra(select={'case_owner': '{}_by'.format(opened_or_closed)}) \
            .values('case_owner', 'type') \
            .exclude(type=self.cc_case_type) \
            .filter(
                domain=self.domain.name,
                doc_type='CommCareCase') \
            .filter(**self._date_filters('{}_on'.format(opened_or_closed), lower, upper)) \
            .filter(**{
                '{}_by__in'.format(opened_or_closed): self.users_needing_data
            }).annotate(count=Count('case_id'))

    def add_case_total_legacy(self):
        """
        Count of cases per user that are currently open (legacy indicator).
        """
        results = CaseData.objects \
            .values('user_id') \
            .exclude(type=self.cc_case_type) \
            .filter(
                domain=self.domain.name,
                doc_type='CommCareCase',
                closed=False,
                user_id__in=self.users_needing_data) \
            .annotate(count=Count('case_id'))

        self._add_data(results, 'totalCases')

    def add_cases_total_data(self, range_name, lower, upper):
        """
        Count of cases where opened_on < upper and (closed == False or closed_on >= lower)

        cases_total_{period}
        cases_total_{case_type}_{period}
        """
        results = self._base_case_query_coalesce_owner() \
            .filter(opened_on__lt=upper) \
            .filter(Q(closed=False) | Q(closed_on__gte=lower)) \
            .annotate(count=Count('case_id'))

        self._add_case_data(results, 'cases_total', range_name)

    def add_cases_opened_closed_data(self, range_name, lower, upper):
        """
        Count of cases where lower <= opened_on < upper
            cases_opened_{period}
            cases_opened_{case_type}_{period}

        Count of cases where lower <= closed_on < upper
            cases_closed_{period}
            cases_closed_{case_type}_{period}
        """
        for oc in ['opened', 'closed']:
            results = self._case_query_opened_closed(oc, lower, upper)
            self._add_case_data(results, 'cases_{}'.format(oc), range_name)

    def add_cases_active_data(self, range_name, lower, upper):
        """
        Count of cases where lower <= case_action.date < upper

        cases_active_{period}
        cases_active_{case_type}_{period}
        """
        results = self._base_case_query_coalesce_owner() \
            .filter(
                actions__date__gte=lower,
                actions__date__lt=upper
            ).annotate(count=Count('case_id', distinct=True))

        self._add_case_data(results, 'cases_active', range_name, legacy_prefix='casesUpdated')

    def add_custom_form_data(self, indicator_name, range_name, xmlns, indicator_type, lower, upper):
        """
        For specific forms add the number of forms completed during the time period (lower to upper)
        In some cases also add the average duration of the forms.
        """
        aggregation = Avg('duration') if indicator_type == TYPE_DURATION else Count('instance_id')

        def millis_to_secs(x):
            return round(x / 1000)

        transformer = millis_to_secs if indicator_type == TYPE_DURATION else None

        results = FormData.objects \
            .values('user_id') \
            .filter(
                xmlns=xmlns,
                domain=self.domain.name,
                doc_type='XFormInstance',
                user_id__in=self.users_needing_data) \
            .filter(**self._date_filters('time_end', lower, upper)) \
            .annotate(count=aggregation)

        self._add_data(
            results,
            '{}{}'.format(indicator_name, range_name.title()),
            transformer=transformer)

>>>>>>> 7bc307da
    def add_form_data(self, range_name, lower, upper):
        """
        Count of forms submitted by each user during the period (upper to lower)
        """
        results = FormData.objects \
            .values('user_id') \
            .filter(**self._date_filters('time_end', lower, upper)) \
            .filter(
                domain=self.domain.name,
                doc_type='XFormInstance',
                user_id__in=self.users_needing_data
            )\
            .annotate(count=Count('instance_id'))

        self._add_data(results, 'forms_submitted_{}'.format(range_name))
        #  maintained for backwards compatibility
        self._add_data(results, 'formsSubmitted{}'.format(range_name.title()))

        if self.domain.name in PER_DOMAIN_FORM_INDICATORS:
            for custom in PER_DOMAIN_FORM_INDICATORS[self.domain.name]:
                self.add_custom_form_data(
                    custom['slug'],
                    range_name,
                    custom['xmlns'],
                    custom['type'],
                    lower,
                    upper
                )

    def get_data(self):
        final_data = {}
        if self.users_needing_data:
            self.add_case_total_legacy()
            for range_name, lower, upper in self.date_ranges:
                self.add_form_data(range_name, lower, upper)
                self.add_cases_total_data(range_name, lower, upper)
                self.add_cases_opened_closed_data(range_name, lower, upper)
                self.add_cases_active_data(range_name, lower, upper)

            cache_timeout = seconds_till_midnight(self.timezone)
            user_to_case_map = self.user_to_case_map
            for user_id, indicators in self.data.iteritems():
                # only include data for users that we are expecting. There may be partial
                # data for other users who are part of the same case sharing groups.
                if user_id in self.users_needing_data:
                    user_case_id = user_to_case_map[user_id]
                    if user_case_id:
                        cache_data = CachedIndicators(
                            user_id=user_id,
                            case_id=user_case_id,
                            domain=self.domain.name,
                            indicators=indicators
                        )
<<<<<<< HEAD
                        cache.set(cache_key(user_id), cache_data.to_json(), cache_timeout)
=======
                        self.cache.set(
                            cache_key(user_id, self.reference_date),
                            cache_data.to_json(),
                            cache_timeout
                        )
>>>>>>> 7bc307da
                        final_data[user_case_id] = indicators

        for cache_data in self.cached_data.itervalues():
            final_data[cache_data.case_id] = cache_data.indicators

        return final_data<|MERGE_RESOLUTION|>--- conflicted
+++ resolved
@@ -35,7 +35,6 @@
         {'slug': 'childForms', 'type': TYPE_SUM, 'xmlns': PCI_CHILD_FORM},
     ]
 }
-<<<<<<< HEAD
 
 
 def seconds_till_midnight(timezone):
@@ -44,8 +43,8 @@
     return (midnight_in_tz - now_in_tz).total_seconds()
 
 
-def cache_key(user_id):
-    return 'callcenter_{}'.format(user_id)
+def cache_key(user_id, date):
+    return 'callcenter_{}_{}'.format(user_id, date.isoformat())
 
 
 class CachedIndicators(JsonObject):
@@ -63,372 +62,6 @@
         return (r for r in self.results)
 
 
-class CallCenterIndicators(object):
-    """
-    Data source class that provides the CallCenter / Supervisor indicators for users of a domain.
-
-    Returned data will only include data for users who are 'assigned' to the current user (passed in via
-    the init method). A user is 'assigned' to the current user in one of two ways:
-
-    1. Their 'user case' is owned by the current user.
-    2. Their 'user case' is owned by a case sharing group which the current user is part of.
-
-    The data that is generated is valid for the current day so is cached on a per user basis.
-    The following process is used to figure which users we need to do queries for:
-
-    1. Get all owner IDs for current user (user ID + group IDs)
-    2. Get all CallCenter cases owned by the owners in 1. This is the full set of users that should
-       be included in the final data set.
-    3. Get all cached data for the users.
-    4. Users who we need to calculate data for = (all users assigned to current user) - (cached users)
-
-    See https://help.commcarehq.or/display/commcarepublic/How+to+set+up+a+Supervisor-Call+Center+Application
-    for user docs.
-    """
-    no_value = 0
-    name = 'call-center'
-
-    def __init__(self, domain, user, custom_cache=None, override_date=None):
-        self.domain = domain
-        self.user = user
-        self.data = defaultdict(dict)
-        self.cc_case_type = self.domain.call_center_config.case_type
-        self.cache = custom_cache or cache
-        if override_date and isinstance(override_date, datetime):
-            self.override_date = override_date.date()
-        else:
-            self.override_date = override_date
-
-        try:
-            self.timezone = pytz.timezone(self.domain.default_timezone)
-        except pytz.UnknownTimeZoneError:
-            self.timezone = pytz.utc
-
-    @property
-    def date_ranges(self):
-        last_midnight = self.override_date or datetime.now(self.timezone).date()
-        weekago = last_midnight - timedelta(days=7)
-        weekago2 = last_midnight - timedelta(days=14)
-        daysago30 = last_midnight - timedelta(days=30)
-        daysago60 = last_midnight - timedelta(days=60)
-        return [
-            ('week0', weekago, last_midnight),
-            ('week1', weekago2, weekago),
-            ('month0', daysago30, last_midnight),
-            ('month1', daysago60, daysago30),
-        ]
-
-    def _date_filters(self, date_field, lower, upper):
-        return {
-            '{}__gte'.format(date_field): lower,
-            '{}__lt'.format(date_field): upper,
-        }
-
-    @property
-    @memoized
-    def all_user_ids(self):
-        """
-        :return: Set of all user_ids that we need to produce data for.
-        """
-        all_owned_cases = CaseSyncOperation(self.user, None).actual_owned_cases
-        relevant_cases = filter(lambda case: case.type == self.cc_case_type, all_owned_cases)
-
-        ids = {getattr(case, 'hq_user_id', None) for case in relevant_cases}
-        try:
-            ids.remove(None)
-        except KeyError:
-            pass
-
-        return ids
-
-    @property
-    @memoized
-    def cached_data(self):
-        """
-        :return: Dictionary of user_id -> CachedIndicators
-        """
-        cached = self.cache.get_many([cache_key(user_id) for user_id in self.all_user_ids])
-        data = {data['user_id']: CachedIndicators.wrap(data) for data in cached.values()}
-        return data
-
-    @property
-    @memoized
-    def users_needing_data(self):
-        """
-        :return: Set of user_ids for whom we need to generate data
-        """
-        ids = self.all_user_ids - set(self.cached_data.keys())
-        return ids
-
-    @property
-    @memoized
-    def owners_needing_data(self):
-        """
-        :return: List combining user_ids and case sharing group ids
-        """
-        user_to_groups = self.user_id_to_groups
-        owners = set()
-        for user_id in self.users_needing_data:
-            owners.add(user_id)
-            owners = owners.union(user_to_groups.get(user_id, set()))
-=======
-
-
-def seconds_till_midnight(timezone):
-    now_in_tz = datetime.now(timezone)
-    midnight_in_tz = now_in_tz.replace(hour=23, minute=59, second=59)
-    return (midnight_in_tz - now_in_tz).total_seconds()
-
-
-def cache_key(user_id, date):
-    return 'callcenter_{}_{}'.format(user_id, date.isoformat())
-
-
-class CachedIndicators(JsonObject):
-    user_id = StringProperty()
-    case_id = StringProperty()
-    domain = StringProperty()
-    indicators = DictProperty()
-
-
-class FakeQuerySet(object):
-    def __init__(self, results):
-        self.results = results
-
-    def iterator(self):
-        return (r for r in self.results)
->>>>>>> 7bc307da
-
-        return owners
-
-    @property
-    @memoized
-    def case_types(self):
-        """
-        :return: Set of all case types for the domain excluding the CallCenter case type.
-        """
-        case_types = set(CaseTypeMixin.get_case_types(self.domain.name))
-        case_types.remove(self.cc_case_type)
-        return case_types
-
-<<<<<<< HEAD
-    @property
-    @memoized
-    def case_sharing_groups(self):
-        return Group.get_case_sharing_groups(self.domain.name)
-
-    @property
-    @memoized
-    def group_to_user_ids(self):
-        return {group.get_id: group.users for group in self.case_sharing_groups}
-
-    @property
-    def user_id_to_groups(self):
-        mapping = defaultdict(set)
-        for group in self.case_sharing_groups:
-            for user_id in group.users:
-                mapping[user_id].add(group.get_id)
-
-        return mapping
-
-    @property
-    def user_to_case_map(self):
-        return get_callcenter_case_mapping(self.domain.name, self.users_needing_data)
-
-    def _add_data(self, queryset, indicator_name, transformer=None):
-        """
-        Given a QuerySet containing values for an indicator add them to the data set.
-        If any user ID's are missing from the QuerySet set the value
-        of the indicator for those users to a default value (self,no_value).
-
-        QuerySet expected to contain the following columns:
-        *  user_id:  ID of the user.
-        *  count:    The value of the indicator for the user.
-
-        :param queryset:        The QuerySet containing the calculated indicator data.
-        :param indicator_name:  The name of the indicator.
-        :param transformer:     Function to apply to each value before adding it to the dataset.
-        """
-        seen_users = set()
-
-        for row in queryset.iterator():
-            user_id = row['user_id']
-            val = transformer(row['count']) if transformer else row['count']
-            self.data[user_id][indicator_name] = val
-            seen_users.add(user_id)
-
-        # add data for user_ids with no data
-        unseen_users = self.users_needing_data - seen_users
-        for user_id in unseen_users:
-            self.data[user_id].setdefault(indicator_name, self.no_value)
-
-    def _add_case_data(self, queryset, indicator_prefix, range_name, legacy_prefix=None):
-        """
-        Given a QuerySet containing data for case based indicators generate the 'total' and
-        'by_case' indicators before adding them to the data set.
-
-        QuerySet expected to contain the following columns:
-        *  case_owner:  ID of the case owner - User or Group.
-        *  type:        The case type.
-        *  count:       The value of the indicator for the owner and the case type.
-
-        If the value in the 'case_owner' column of the QuerySet is a Group then attribute that
-        indicator value to each user in the group (adding it to any existing value that the user has).
-
-        Also include default values for any case_types that are missing from the QuerySet
-        """
-        def _update_dataset(dataset, owner_id, cnt):
-            if owner_id in self.group_to_user_ids:
-                for user_id in self.group_to_user_ids[owner_id]:
-                    if user_id in self.users_needing_data:
-                        dataset[user_id] += cnt
-            else:
-                dataset[owner_id] += cnt
-
-        total_data = defaultdict(lambda: 0)
-        type_data = defaultdict(lambda: defaultdict(lambda: 0))
-        for result in queryset:
-            owner = result['case_owner']
-            count = result['count']
-            case_type = result['type']
-            _update_dataset(total_data, owner, count)
-            _update_dataset(type_data[case_type], owner, count)
-
-        def _reformat_and_add(data_dict, indicator_name, legacy_name=None):
-            rows = [dict(user_id=user, count=cnt) for user, cnt in data_dict.items()]
-            self._add_data(FakeQuerySet(rows), indicator_name)
-            if legacy_name:
-                self._add_data(FakeQuerySet(rows), legacy_name)
-
-        _reformat_and_add(
-            total_data,
-            '{}_{}'.format(indicator_prefix, range_name),
-            legacy_name='{}{}'.format(legacy_prefix, range_name.title()) if legacy_prefix else None
-        )
-
-        seen_types = set()
-        for case_type, data in type_data.items():
-            _reformat_and_add(data, '{}_{}_{}'.format(indicator_prefix, case_type, range_name))
-            seen_types.add(case_type)
-
-        # add data for case types with no data
-        unseen_cases = self.case_types - seen_types
-        for case_type in unseen_cases:
-            self._add_data(FakeQuerySet([]), '{}_{}_{}'.format(indicator_prefix, case_type, range_name))
-
-    def _base_case_query_coalesce_owner(self):
-        return CaseData.objects \
-            .extra(
-                select={"case_owner": "COALESCE(owner_id, sofabed_casedata.user_id)"},
-                where={"COALESCE(owner_id, sofabed_casedata.user_id) in %s"},
-                params=[tuple(self.owners_needing_data)]
-            ) \
-            .values('case_owner', 'type') \
-            .exclude(type=self.cc_case_type) \
-            .filter(
-                domain=self.domain.name,
-                doc_type='CommCareCase')
-
-    def _case_query_opened_closed(self, opened_or_closed, lower, upper):
-        return CaseData.objects \
-            .extra(select={'case_owner': '{}_by'.format(opened_or_closed)}) \
-            .values('case_owner', 'type') \
-            .exclude(type=self.cc_case_type) \
-            .filter(
-                domain=self.domain.name,
-                doc_type='CommCareCase') \
-            .filter(**self._date_filters('{}_on'.format(opened_or_closed), lower, upper)) \
-            .filter(**{
-                '{}_by__in'.format(opened_or_closed): self.users_needing_data
-            }).annotate(count=Count('case_id'))
-
-    def add_case_total_legacy(self):
-        """
-        Count of cases per user that are currently open (legacy indicator).
-        """
-        results = CaseData.objects \
-            .values('user_id') \
-            .exclude(type=self.cc_case_type) \
-            .filter(
-                domain=self.domain.name,
-                doc_type='CommCareCase',
-                closed=False,
-                user_id__in=self.users_needing_data) \
-            .annotate(count=Count('case_id'))
-
-        self._add_data(results, 'totalCases')
-
-    def add_cases_total_data(self, range_name, lower, upper):
-        """
-        Count of cases where opened_on < upper and (closed == False or closed_on >= lower)
-
-        cases_total_{period}
-        cases_total_{case_type}_{period}
-        """
-        results = self._base_case_query_coalesce_owner() \
-            .filter(opened_on__lt=upper) \
-            .filter(Q(closed=False) | Q(closed_on__gte=lower)) \
-            .annotate(count=Count('case_id'))
-
-        self._add_case_data(results, 'cases_total', range_name)
-
-    def add_cases_opened_closed_data(self, range_name, lower, upper):
-        """
-        Count of cases where lower <= opened_on < upper
-            cases_opened_{period}
-            cases_opened_{case_type}_{period}
-
-        Count of cases where lower <= closed_on < upper
-            cases_closed_{period}
-            cases_closed_{case_type}_{period}
-        """
-        for oc in ['opened', 'closed']:
-            results = self._case_query_opened_closed(oc, lower, upper)
-            self._add_case_data(results, 'cases_{}'.format(oc), range_name)
-
-    def add_cases_active_data(self, range_name, lower, upper):
-        """
-        Count of cases where lower <= case_action.date < upper
-
-        cases_active_{period}
-        cases_active_{case_type}_{period}
-        """
-        results = self._base_case_query_coalesce_owner() \
-            .filter(
-                actions__date__gte=lower,
-                actions__date__lt=upper
-            ).annotate(count=Count('case_id', distinct=True))
-
-        self._add_case_data(results, 'cases_active', range_name, legacy_prefix='casesUpdated')
-
-    def add_custom_form_data(self, indicator_name, range_name, xmlns, indicator_type, lower, upper):
-        """
-        For specific forms add the number of forms completed during the time period (lower to upper)
-        In some cases also add the average duration of the forms.
-        """
-        aggregation = Avg('duration') if indicator_type == TYPE_DURATION else Count('instance_id')
-
-        def millis_to_secs(x):
-            return round(x / 1000)
-
-        transformer = millis_to_secs if indicator_type == TYPE_DURATION else None
-
-        results = FormData.objects \
-            .values('user_id') \
-            .filter(
-                xmlns=xmlns,
-                domain=self.domain.name,
-                doc_type='XFormInstance',
-                user_id__in=self.users_needing_data) \
-            .filter(**self._date_filters('time_end', lower, upper)) \
-            .annotate(count=aggregation)
-
-        self._add_data(
-            results,
-            '{}{}'.format(indicator_name, range_name.title()),
-            transformer=transformer)
-
-=======
 class CallCenterIndicators(object):
     """
     Data source class that provides the CallCenter / Supervisor indicators for users of a domain.
@@ -779,7 +412,6 @@
             '{}{}'.format(indicator_name, range_name.title()),
             transformer=transformer)
 
->>>>>>> 7bc307da
     def add_form_data(self, range_name, lower, upper):
         """
         Count of forms submitted by each user during the period (upper to lower)
@@ -833,15 +465,11 @@
                             domain=self.domain.name,
                             indicators=indicators
                         )
-<<<<<<< HEAD
-                        cache.set(cache_key(user_id), cache_data.to_json(), cache_timeout)
-=======
                         self.cache.set(
                             cache_key(user_id, self.reference_date),
                             cache_data.to_json(),
                             cache_timeout
                         )
->>>>>>> 7bc307da
                         final_data[user_case_id] = indicators
 
         for cache_data in self.cached_data.itervalues():
