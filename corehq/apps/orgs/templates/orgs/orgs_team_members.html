{% extends "orgs/orgs_teams.html" %}
{% load i18n %}
{% load hq_shared_tags %}

{% block js-inline %}{{ block.super }}
    <script type="text/javascript">
        $(function () {
            $(".form-submit-link").on('click', function() {
                $(this).closest('form').submit();
                return false;
            });

            $(document).on('click', ".role-change-btn", function() {
                var post_url = "{% url set_team_permission_for_domain org.name team.get_id %}";
                var domain = $(this).attr('data-domain');
                var role_label = $(this).attr('data-role');
                $.post(post_url, {domain: domain, role_label: role_label},
                        function(role_name) {
                            role_dropdown = $(".role-dropdown[data-domain='{domain}']".replace('{domain}', domain));
                            role_dropdown.html(role_name);
                            $(".role-menu[data-domain='{domain}']".replace('{domain}', domain)).dropdown('toggle');
                        }
                );
                return false;
            })
        });
    </script>
{% endblock %}

<<<<<<< HEAD
{% block carded-content %}
    <div class="row-fluid">
        <div class="span6" id="members">
            <h3>{% trans "Members" %}</h3>
            <div class="well">
                {% for member in team_members %}
                    <form class="form-horizontal leave-team-form" name="leave_team" action="{% url leave_team org.name team.get_id %}" method="post">
                        <input type="hidden" name="username" value="{{ member.username }}" />
                        <strong>{{ member.raw_username }}</strong>
                        {% if admin %}
{#                            <a href="#" class="text-error form-submit-link">({% trans "remove" %})</a>#}
                            <button type="submit" class="btn btn-danger pull-right">
                                <i class="icon-remove"></i> {% trans 'Remove' %}
                            </button>
                        {% endif %}
                    </form>
                {% empty %}
                    <p class="muted">{% trans "No members have been added to this team" %}</p>
                {% endfor %}
            </div>
=======
{% block team-header %}
        <h2>Teams:</h2>
        {% endblock %}

{% block team-info %}
{% if admin %}
    <div class="btn-toolbar">
        <!--<a href="#editTeamSettings" class="btn" data-toggle="modal"><i class="icon icon-pencil"></i> Edit Settings</a>-->
        <form name="delete_group" style="margin-right: 45px;" class="pull-right" action="{% url delete_team org.name team.get_id %}" method="post">
            <button class="btn btn-danger" type="submit"><i class="icon icon-white icon-remove"></i> Delete Team "{{ team.name }}"</button>
        </form>
    </div>
{% endif %}

    <div class="modal hide fade" id="editTeamSettings">
        <div class="modal-header">
            <a class="close" data-dismiss="modal">×</a>
            <h3>Edit Settings for Team "{{ team.name }}"</h3>
        </div>
    </div>

{% endblock %}

{% block team-view %}
<div class="container">{% if admin %}<h2>Manage Team Members</h2><br/>{% endif %}
<div class="row-fluid">
    <div class="span6" id="members">
        <h3>Organization Members in Team
        {% if admin and members|length %}
        <form name="clear_team" class="pull-right" action="{% url remove_all_from_team org.name team.get_id %}" method="post">
            <input type="hidden" name="redirect_url" value="orgs_team_members" />
            <button class="btn btn-danger" type="submit">Remove All</button>
        </form>
        {% endif %}
        </h3><br/>
        <div class="well">
            {% for member in members %}
>>>>>>> d37e0e52
            {% if admin %}
            <form class="form-horizontal" method="post" action="{% url join_team org.name team.get_id %}" method="post">
                <div class="well well-small">
                    <div class="input-append">
                        <input name="username" type="text" placeholder="Member's email address" data-provide="typeahead" data-source='{{ nonmembers|JSON }}' autocomplete="off" />
                        <button type="submit" id="add_team_btn" class="btn btn-info">
                            <i class="icon-plus"></i> {% trans "Add" %}
                        </button>
                    </div>
                </div>
            </form>
            {% endif %}
        </div>
        <div class="span6" id="domains">
            <h3>{% trans "Projects" %}</h3>
            <div class="well">
                {% for domain, role, roles in team_domains %}
                    <form class="form-inline clearfix" name="remove_domain" action="{% url remove_domain_from_team org.name team.get_id %}" method="post">
                        <input type="hidden" name="project_name" value="{{ domain.name }}" />
                        <strong><a href="{% url domain_homepage domain %}">{{ domain.display_name }}</a></strong>
                        {% if admin %}
                            <div class="btn-toolbar pull-right" style="margin: 0;">
                                <div class="btn-group" style="vertical-align: middle;">
                                    <a href="#" class="btn btn-inverse dropdown-toggle" data-toggle="dropdown"><i class="icon icon-white icon-lock"></i>
                                        <span class="role-dropdown" data-domain="{{ domain }}">{% if role %}{{ role }}{% else %}None{% endif %}</span>
                                        <span class="caret"></span>
                                    </a>
                                    <ul class="role-menu dropdown-menu">
                                        <li><a class="role-change-btn" data-domain="{{ domain }}" data-role="admin" href="#">Admin</a></li>
                                        {% with 'user-role:' as role_prefix %}
                                            {% for rl in roles %}
                                                <li><a class="role-change-btn" data-domain="{{ domain }}" data-role="{{ role_prefix|add:rl.get_id }}" href="#">{{ rl.name }}</a></li>
                                            {% endfor %}
                                        {% endwith %}
                                    </ul>
                                </div>
                                <div class="btn-group">
                                    <button type="submit" class="btn btn-danger">
                                        <i class="icon-remove"></i> {% trans "Remove" %}
                                    </button>
                                </div>
                            </div>
                        {% endif %}
                    </form>
                {% empty %}
                    <p class="muted">{% trans "No projects have been added to this team" %}</p>
                {% endfor %}
            </div>
            {% if admin %}
            <form class="form-horizontal" method="post" action="{% url add_domain_to_team org.name team.get_id %}" method="post">
                <div class="well well-small">
                    <div class="input-append">
                        <input name="project_name" type="text" placeholder="Project Name" data-provide="typeahead" data-source='{{ nondomains|JSON }}' autocomplete="off" />
                        <button type="submit" id="add_domain_btn" class="btn btn-info">
                            <i class="icon-plus"></i> {% trans "Add" %}
                        </button>
                    </div>
                </div>
            </form>
            {% endif %}
        </div>
    </div>

    {% if admin and members|length %}
    <div class="form-actions">
        <form name="delete_group" style="margin: 0;" action="{% url delete_team org.name %}" method="post">
            <input type="hidden" name="team_id" value={{ team.get_id }} />
            <button class="btn btn-danger" type="submit"><i class="icon icon-white icon-remove"></i> {% trans "Delete Team" %} "{{ team.name }}"</button>
        </form>
    </div>
    {% endif %}
{% endblock %}

{% block org-modals %}
{% endblock %}<|MERGE_RESOLUTION|>--- conflicted
+++ resolved
@@ -27,7 +27,6 @@
     </script>
 {% endblock %}
 
-<<<<<<< HEAD
 {% block carded-content %}
     <div class="row-fluid">
         <div class="span6" id="members">
@@ -48,45 +47,7 @@
                     <p class="muted">{% trans "No members have been added to this team" %}</p>
                 {% endfor %}
             </div>
-=======
-{% block team-header %}
-        <h2>Teams:</h2>
-        {% endblock %}
-
-{% block team-info %}
-{% if admin %}
-    <div class="btn-toolbar">
-        <!--<a href="#editTeamSettings" class="btn" data-toggle="modal"><i class="icon icon-pencil"></i> Edit Settings</a>-->
-        <form name="delete_group" style="margin-right: 45px;" class="pull-right" action="{% url delete_team org.name team.get_id %}" method="post">
-            <button class="btn btn-danger" type="submit"><i class="icon icon-white icon-remove"></i> Delete Team "{{ team.name }}"</button>
-        </form>
-    </div>
-{% endif %}
-
-    <div class="modal hide fade" id="editTeamSettings">
-        <div class="modal-header">
-            <a class="close" data-dismiss="modal">×</a>
-            <h3>Edit Settings for Team "{{ team.name }}"</h3>
-        </div>
-    </div>
-
-{% endblock %}
-
-{% block team-view %}
-<div class="container">{% if admin %}<h2>Manage Team Members</h2><br/>{% endif %}
-<div class="row-fluid">
-    <div class="span6" id="members">
-        <h3>Organization Members in Team
-        {% if admin and members|length %}
-        <form name="clear_team" class="pull-right" action="{% url remove_all_from_team org.name team.get_id %}" method="post">
-            <input type="hidden" name="redirect_url" value="orgs_team_members" />
-            <button class="btn btn-danger" type="submit">Remove All</button>
-        </form>
-        {% endif %}
-        </h3><br/>
-        <div class="well">
-            {% for member in members %}
->>>>>>> d37e0e52
+        
             {% if admin %}
             <form class="form-horizontal" method="post" action="{% url join_team org.name team.get_id %}" method="post">
                 <div class="well well-small">
