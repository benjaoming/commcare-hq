from __future__ import absolute_import
from __future__ import unicode_literals
from copy import copy
from datetime import datetime

from django.test import TestCase
from mock import patch

from casexml.apps.case.models import CommCareCase
from casexml.apps.case.sharedmodels import CommCareCaseIndex
from corehq.apps.app_manager.tests.app_factory import AppFactory
from corehq.apps.export.dbaccessors import delete_all_export_data_schemas
from corehq.apps.export.system_properties import MAIN_CASE_TABLE_PROPERTIES
from corehq.apps.userreports.app_manager.helpers import get_case_data_sources, get_form_data_sources
from corehq.apps.userreports.reports.builder import DEFAULT_CASE_PROPERTY_DATATYPES
from corehq.apps.userreports.tests.utils import get_simple_xform


class AppManagerDataSourceConfigTest(TestCase):
    domain = 'userreports_test'
    case_type = 'app_data_case'
    parent_type = 'app_data_parent'
    case_properties = {
        'first_name': 'string',
        'last_name': 'string',
        'children': 'integer',
        'dob': 'date',
    }

    @classmethod
    def setUpClass(cls):
        super(AppManagerDataSourceConfigTest, cls).setUpClass()
        factory = AppFactory(domain=cls.domain)
        m0, f0 = factory.new_basic_module('A Module', cls.case_type)
        f0.source = get_simple_xform()
        f0.name = {'en': 'Main Form'}
        factory.form_requires_case(f0, case_type=cls.case_type, update={
            cp: '/data/{}'.format(cp) for cp in cls.case_properties.keys()
        })
        cls.form = f0
        m1, f1 = factory.new_basic_module('Parent Module', cls.parent_type)
        f1.source = get_simple_xform()
        f1.name = {'en': 'Parent Form'}
        factory.form_opens_case(f1, case_type=cls.parent_type)
        factory.form_opens_case(f1, case_type=cls.case_type, is_subcase=True)
        cls.form2 = f1
        cls.app = factory.app
        cls.app.save()

    @classmethod
    def tearDownClass(cls):
        cls.app.delete()
        delete_all_export_data_schemas()
        super(AppManagerDataSourceConfigTest, cls).tearDownClass()

    def setUp(self):
        self.is_usercase_in_use_patch = patch('corehq.apps.app_manager.models.is_usercase_in_use')
        is_usercase_in_use_mock = self.is_usercase_in_use_patch.start()
        is_usercase_in_use_mock.return_value = False

    def tearDown(self):
        self.is_usercase_in_use_patch.stop()

    @patch('corehq.apps.userreports.specs.datetime')
    def test_simple_case_management(self, datetime_mock):
        fake_time_now = datetime(2015, 4, 24, 12, 30, 8, 24886)
        datetime_mock.utcnow.return_value = fake_time_now
        index_column_id = 'indices.app_data_parent'
        app = self.app
        data_sources = get_case_data_sources(app)
        self.assertEqual(2, len(data_sources))
        data_source = data_sources[self.case_type]
        self.assertEqual(self.domain, data_source.domain)
        self.assertEqual('CommCareCase', data_source.referenced_doc_type)
        self.assertEqual(self.case_type, data_source.table_id)
        self.assertEqual(self.case_type, data_source.display_name)

        # test the filter
        self.assertTrue(data_source.filter(
            {'doc_type': 'CommCareCase', 'domain': self.domain, 'type': self.case_type}))
        self.assertFalse(data_source.filter(
            {'doc_type': 'CommCareCase', 'domain': 'wrong-domain', 'type': self.case_type}))
        self.assertFalse(data_source.filter(
            {'doc_type': 'NotCommCareCase', 'domain': self.domain, 'type': self.case_type}))
        self.assertFalse(data_source.filter(
            {'doc_type': 'CommCareCase', 'domain': self.domain, 'type': 'wrong-type'}))

        # check the indicators
        datetime_columns = ["last_modified_date", "opened_date", "closed_date", "inserted_at",
                            "server_last_modified_date"]
        expected_columns = set(
            datetime_columns +
            [
                "doc_id", "case_type", "last_modified_by_user_id", "opened_by_user_id",
<<<<<<< HEAD
                "closed", "closed_by_user_id", "owner_id", "name", "state", "external_id", "count",
=======
                "closed", "closed_by_user_id", "owner_id", "name", "state", "external_id",
>>>>>>> af8c8840
            ] +
            list(self.case_properties.keys())
            + [index_column_id]
        )
        self.assertEqual(expected_columns, set(col_back.id for col_back in data_source.get_columns()))

        modified_on = datetime(2014, 11, 12, 15, 37, 49)
        opened_on = datetime(2014, 11, 11, 23, 34, 34, 25)
        parent_id = 'fake-parent-id'
        sample_doc = CommCareCase(
            _id='some-doc-id',
            modified_on=modified_on,
            opened_on=opened_on,
            user_id="23407238074",
            owner_id="0923409230948",
            name="priority ticket",
            domain=app.domain,
            type=self.case_type,
            first_name='test first',
            last_name='test last',
            children='3',
            dob='2001-01-01',
            indices=[
                CommCareCaseIndex(
                    identifier='parent', referenced_type=self.parent_type, referenced_id=parent_id
                )
            ]
        ).to_json()

        def _get_column_property(column):
            # this is the mapping of column id to case property path
            property_map = {
                c.label: c.item.path[0].name for c in MAIN_CASE_TABLE_PROPERTIES
            }
            property_map.update({
                'doc_id': '_id',
            })
            return property_map.get(column.id, column.id)

        default_case_property_datatypes = DEFAULT_CASE_PROPERTY_DATATYPES
        [row] = data_source.get_all_values(sample_doc)
        for result in row:
            if result.column.id in datetime_columns:
                self.assertEqual(result.column.datatype, 'datetime')
            if result.column.id == "inserted_at":
                self.assertEqual(fake_time_now, result.value)
            if result.column.id == index_column_id:
                self.assertEqual(parent_id, result.value)
            elif result.column.id == "last_modified_date":
                self.assertEqual(modified_on, result.value)
            elif result.column.id == "opened_date":
                self.assertEqual(opened_on, result.value)
            elif result.column.id == "count":
                self.assertEqual(1, result.value)
            elif result.column.id not in ["repeat_iteration", "inserted_at", 'closed']:
                self.assertEqual(sample_doc[_get_column_property(result.column)], result.value)
                if result.column.id in default_case_property_datatypes:
                    self.assertEqual(
                        result.column.datatype,
                        default_case_property_datatypes[result.column.id]
                    )

    def test_simple_form_data_source(self):
        app = self.app
        data_sources = get_form_data_sources(app)
        self.assertEqual(2, len(data_sources))
        data_source = data_sources[self.form.xmlns]
        form_properties = copy(self.case_properties)
        form_properties['state'] = 'string'
        meta_properties = {
            'username': 'string',
            'userID': 'string',
            'started_time': 'datetime',
            'completed_time': 'datetime',
            'deviceID': 'string',
        }
        for indicator in data_source.configured_indicators:
            if indicator['display_name'] in form_properties:
                datatype = form_properties.pop(indicator['display_name'])
                self.assertEqual(datatype, indicator['datatype'])
            elif indicator['display_name'] in meta_properties:
                datatype = meta_properties.pop(indicator['display_name'])
                self.assertEqual(datatype, indicator['datatype'])

        self.assertEqual({}, form_properties)
        self.assertEqual({}, meta_properties)<|MERGE_RESOLUTION|>--- conflicted
+++ resolved
@@ -92,11 +92,7 @@
             datetime_columns +
             [
                 "doc_id", "case_type", "last_modified_by_user_id", "opened_by_user_id",
-<<<<<<< HEAD
                 "closed", "closed_by_user_id", "owner_id", "name", "state", "external_id", "count",
-=======
-                "closed", "closed_by_user_id", "owner_id", "name", "state", "external_id",
->>>>>>> af8c8840
             ] +
             list(self.case_properties.keys())
             + [index_column_id]
