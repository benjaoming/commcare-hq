from __future__ import absolute_import
from __future__ import unicode_literals
from datetime import datetime, date

from django.http import HttpRequest, QueryDict
from django.test import SimpleTestCase, TestCase
from django.utils.http import urlencode
from mock import Mock

import settings
from corehq.apps.locations.util import load_locs_json, location_hierarchy_config
from corehq.apps.locations.tests.util import LocationHierarchyTestCase
from corehq.apps.reports_core.exceptions import FilterValueException
from corehq.apps.reports_core.filters import DatespanFilter, ChoiceListFilter, \
    NumericFilter, DynamicChoiceListFilter, Choice, PreFilter, LocationDrilldownFilter, REQUEST_USER_KEY
from corehq.apps.users.models import CommCareUser
from corehq.apps.userreports.const import UCR_BACKENDS, UCR_SQL_BACKEND
from corehq.apps.userreports.exceptions import BadSpecError
from corehq.apps.userreports.models import DataSourceConfiguration, ReportConfiguration
from corehq.apps.userreports.reports.filters.values import SHOW_ALL_CHOICE, \
    CHOICE_DELIMITER, NumericFilterValue, DateFilterValue, PreFilterValue, LocationDrilldownFilterValue
from corehq.apps.userreports.reports.filters.factory import ReportFilterFactory
from corehq.apps.userreports.reports.filters.specs import create_filter_value
from corehq.apps.userreports.reports.view import ConfigurableReportView, query_dict_to_dict
from corehq.apps.userreports.tasks import rebuild_indicators
from corehq.apps.userreports.tests.test_view import ConfigurableReportTestMixin
from corehq.apps.userreports.util import get_indicator_adapter
from dimagi.utils.dates import DateSpan
import six


class FilterTestCase(SimpleTestCase):

    def test_no_type(self):
        with self.assertRaises(BadSpecError):
            ReportFilterFactory.from_spec({
                "field": "some_field",
                "slug": "some_slug",
                "display": "Some display name"
            })

    def test_bad_type(self):
        with self.assertRaises(BadSpecError):
            ReportFilterFactory.from_spec({
                "type": "invalid_type",
                "field": "some_field",
                "slug": "some_slug",
                "display": "Some display name"
            })

    def test_missing_field(self):
        with self.assertRaises(BadSpecError):
            ReportFilterFactory.from_spec({
                "type": "date",
                "slug": "some_slug",
                "display": "Some display name"
            })

    def test_missing_slug(self):
        with self.assertRaises(BadSpecError):
            ReportFilterFactory.from_spec({
                "type": "date",
                "field": "some_field",
                "display": "Some display name"
            })

    def test_translation(self):
        shared_conf = {
            "type": "date",
            "field": "some_field",
            "slug": "some_slug",
        }

        # Plain string
        conf = {"display": "foo"}
        conf.update(shared_conf)
        filter = ReportFilterFactory.from_spec(conf)
        self.assertEqual(filter.context({}, None, lang=None)['label'], "foo")
        self.assertEqual(filter.context({}, None, lang="fr")['label'], "foo")

        # Translation
        conf = {"display": {"en": "english", "fr": "french"}}
        conf.update(shared_conf)
        filter = ReportFilterFactory.from_spec(conf)
        self.assertEqual(filter.context({}, None, lang=None)['label'], "english")
        self.assertEqual(filter.context({}, None, lang="fr")['label'], "french")
        self.assertEqual(filter.context({}, None, lang="en")['label'], "english")
        self.assertEqual(filter.context({}, None, lang="es")['label'], "english")


class DateFilterTestCase(SimpleTestCase):

    def test_date_filter(self):
        filter = ReportFilterFactory.from_spec({
            "type": "date",
            "field": "modified_on_field",
            "slug": "modified_on_slug",
            "display": "Date Modified"
        })
        self.assertEqual(DatespanFilter, type(filter))
        self.assertEqual('modified_on_slug', filter.name)
        self.assertEqual('Date Modified', filter.label)

    def test_compare_as_string_option(self):

        def get_query_value(compare_as_string):

            spec = {
                "type": "date",
                "field": "modified_on_field",
                "slug": "my_slug",
                "display": "date Modified",
                "compare_as_string": compare_as_string,
            }
            reports_core_filter = ReportFilterFactory.from_spec(spec)
            reports_core_value = reports_core_filter.get_value({
                "my_slug-start": "2015-06-07",
                "my_slug-end": "2015-06-08",
                "date_range_inclusive": True,
            })

            return create_filter_value(spec, reports_core_value).to_sql_values()

        val = get_query_value(compare_as_string=False)
        self.assertEqual(type(val['my_slug_startdate']), datetime)
        self.assertEqual(type(val['my_slug_enddate']), datetime)

        val = get_query_value(compare_as_string=True)
        self.assertEqual(type(val['my_slug_startdate']), str)
        self.assertEqual(type(val['my_slug_enddate']), str)


class DateFilterDBTest(ConfigurableReportTestMixin, TestCase):

    @classmethod
    def setUpClass(cls):
        super(DateFilterDBTest, cls).setUpClass()
        cls._create_data()
        cls._create_data_source()
        cls.report_config = cls._create_report()

    @classmethod
    def _create_data(cls):
        cls._new_case({"my_date": date(2017, 1, 1), "my_datetime": datetime(2017, 1, 1, 9)}).save()

    @classmethod
    def _create_data_source(cls):
        cls.data_sources = {}
        cls.adapters = {}

        # this is a hack to have both sql and es backends created in a class
        # method. alternative would be to have these created on each test run
        for backend_id in UCR_BACKENDS:
            config = DataSourceConfiguration(
                backend_id=backend_id,
                domain=cls.domain,
                display_name=cls.domain,
                referenced_doc_type='CommCareCase',
                table_id="foo",
                configured_filter={
                    "type": "boolean_expression",
                    "operator": "eq",
                    "expression": {
                        "type": "property_name",
                        "property_name": "type"
                    },
                    "property_value": cls.case_type,
                },
                configured_indicators=[
                    {
                        "type": "expression",
                        "expression": {
                            "type": "property_name",
                            "property_name": 'my_date'
                        },
                        "column_id": 'date_as_string',
                        "display_name": 'date_as_string',
                        "datatype": "string"
                    },
                    {
                        "type": "expression",
                        "expression": {
                            "type": "property_name",
                            "property_name": 'my_date'
                        },
                        "column_id": 'date_as_date',
                        "datatype": "date"
                    },
                    {
                        "type": "expression",
                        "expression": {
                            "type": "property_name",
                            "property_name": "my_datetime",
                        },
                        "column_id": "datetime_as_datetime",
                        "datatype": "datetime"
                    }
                ],
            )
            config.validate()
            config.save()
            rebuild_indicators(config._id)
            adapter = get_indicator_adapter(config)
            adapter.refresh_table()
            cls.data_sources[backend_id] = config
            cls.adapters[backend_id] = adapter

    @classmethod
    def _create_report(cls):
        backend_id = settings.OVERRIDE_UCR_BACKEND or UCR_SQL_BACKEND
        report_config = ReportConfiguration(
            domain=cls.domain,
            config_id=cls.data_sources[backend_id]._id,
            title='foo',
            filters=[
                {
                    "type": "date",
                    "field": "date_as_date",
                    "slug": "date_as_date_filter",
                    "display": "Date as Date filter"
                },
                {
                    "type": "date",
                    "field": "date_as_string",
                    "slug": "date_as_string_filter",
                    "display": "Date as String filter",
                    "compare_as_string": True,
                },
                {
                    "type": "date",
                    "field": "datetime_as_datetime",
                    "slug": "datetime_as_datetime_filter",
                    "display": "Datetime as Datetime filter",
                    "compare_as_string": False,
                }
            ],
            aggregation_columns=['doc_id'],
            columns=[{
                # We don't really care what columns are returned, we're testing the filters
                "type": "field",
                "display": "doc_id",
                "field": 'doc_id',
                'column_id': 'doc_id',
                'aggregation': 'simple'
            }],
        )
        report_config.save()
        return report_config

    def _create_view(self, filter_values):
        request = HttpRequest()
        request.method = 'GET'
        request.GET.update(filter_values)
        view = ConfigurableReportView(request=request)
        view._domain = self.domain
        view._lang = "en"
        view._report_config_id = self.report_config._id
        return view

    @classmethod
    def tearDownClass(cls):
        for key, adapter in six.iteritems(cls.adapters):
            adapter.drop_table()
        cls._delete_everything()
        super(DateFilterDBTest, cls).tearDownClass()

    def docs_returned(self, export_table):
        rows = export_table[0][1]
        return len(rows) - 1  # the first row is the headers, not a document

    def test_standard_date_filter(self):
        # Confirm that date filters include rows that match the start and/or end date.
        view = self._create_view({
            "date_as_date_filter": "2017-01-01 to 2017-01-01",
            "date_as_date_filter-start": "2017-01-01",
            "date_as_date_filter-end": "2017-01-01",
        })
        self.assertEqual(1, self.docs_returned(view.export_table))

    def test_string_date_filter(self):
        # Confirm that "compare_as_string" date filters include rows that match the start and/ord end date
        view = self._create_view({
            "date_as_string_filter": "2017-01-01 to 2017-01-01",
            "date_as_string_filter-start": "2017-01-01",
            "date_as_string_filter-end": "2017-01-01",
        })
        self.assertEqual(1, self.docs_returned(view.export_table))

    def test_standard_datetime_filter(self):
        view = self._create_view({
            "datetime_as_datetime_filter": "2017-01-01 to 2017-01-01",
            "datetime_as_datetime_filter-start": "2017-01-01",
            "datetime_as_datetime_filter-end": "2017-01-01",
        })
        self.assertEqual(1, self.docs_returned(view.export_table))


class QuarterFilterTestCase(SimpleTestCase):

    def test_date_filter(self):
        def get_query_value(year, quarter):
            spec = {
                "type": "quarter",
                "field": "modified_on_field",
                "slug": "my_slug",
                "display": "date Modified",
            }
            reports_core_filter = ReportFilterFactory.from_spec(spec)
            reports_core_value = reports_core_filter.get_value({
                "my_slug-year": year,
                "my_slug-quarter": quarter
            })

            return create_filter_value(spec, reports_core_value).to_sql_values()

        value = get_query_value(2016, 1)
        self.assertEqual(value['my_slug_startdate'], datetime(2016, 1, 1))
        self.assertEqual(value['my_slug_enddate'], datetime(2016, 4, 1))

        value = get_query_value(2016, 2)
        self.assertEqual(value['my_slug_startdate'], datetime(2016, 4, 1))
        self.assertEqual(value['my_slug_enddate'], datetime(2016, 7, 1))

        value = get_query_value(2016, 3)
        self.assertEqual(value['my_slug_startdate'], datetime(2016, 7, 1))
        self.assertEqual(value['my_slug_enddate'], datetime(2016, 10, 1))

        value = get_query_value(2016, 4)
        self.assertEqual(value['my_slug_startdate'], datetime(2016, 10, 1))
        self.assertEqual(value['my_slug_enddate'], datetime(2017, 1, 1))


class NumericFilterTestCase(SimpleTestCase):

    def test_numeric_filter(self):
        filter = ReportFilterFactory.from_spec({
            "type": "numeric",
            "field": "number_of_children_field",
            "slug": "number_of_children_slug",
            "display": "Number of Children",
        })
        self.assertEqual(NumericFilter, type(filter))
        self.assertEqual("number_of_children_slug", filter.name)
        self.assertEqual("Number of Children", filter.label)

    def test_numeric_filter_value(self):
        filter = {
            "type": "numeric",
            "field": "number_of_children_field",
            "slug": "number_of_children_slug",
            "display": "Number of Children",
        }
        NumericFilterValue(filter, None)
        NumericFilterValue(filter, {'operator': '<', 'operand': 3})
        with self.assertRaises(AssertionError):
            NumericFilterValue(filter, {'operator': 'sql injection', 'operand': 3})


class PreFilterTestCase(SimpleTestCase):

    def test_pre_filter(self):
        filter_ = ReportFilterFactory.from_spec({
            'type': 'pre',
            'field': 'at_risk_field',
            'slug': 'at_risk_slug',
            'datatype': 'string',
            'pre_value': 'true'
        })
        self.assertEqual(type(filter_), PreFilter)
        self.assertEqual(filter_.name, 'at_risk_slug')
        self.assertEqual(filter_.default_value(), {'operator': '=', 'operand': 'true'})

    def test_pre_filter_value(self):
        pre_value = 'yes'
        filter_ = {
            'type': 'pre',
            'field': 'at_risk_field',
            'slug': 'at_risk_slug',
            'datatype': 'string',
            'pre_value': pre_value
        }
        filter_value = PreFilterValue(filter_, {'operand': pre_value})
        self.assertEqual(filter_value.to_sql_values(), {'at_risk_slug': 'yes'})

    def test_pre_filter_value_null(self):
        column = Mock()
        column.name = 'at_risk_field'
        column.is_.return_value = 'foo'
        table = Mock()
        table.c = [column]

        pre_value = None
        filter_ = {
            'type': 'pre',
            'field': 'at_risk_field',
            'slug': 'at_risk_slug',
            'datatype': 'string',
            'pre_value': pre_value
        }
        filter_value = PreFilterValue(filter_, {'operand': pre_value})
        self.assertEqual(filter_value.to_sql_values(), {})
        self.assertEqual(filter_value.to_sql_filter().build_expression(table), 'foo')

    def test_pre_filter_value_array(self):
        column = Mock()
        column.name = 'at_risk_field'
        column.in_.return_value = 'foo'
        table = Mock()
        table.c = [column]

        pre_value = ['yes', 'maybe']
        filter_ = {
            'type': 'pre',
            'field': 'at_risk_field',
            'slug': 'at_risk_slug',
            'datatype': 'array',
            'pre_value': pre_value
        }
        filter_value = PreFilterValue(filter_, {'operand': pre_value})
        self.assertEqual(filter_value.to_sql_values(), {'at_risk_slug_0': 'yes', 'at_risk_slug_1': 'maybe'})
        self.assertEqual(filter_value.to_sql_filter().build_expression(table), 'foo')

    def test_pre_filter_operator(self):
        value = {'operator': '<=', 'operand': '99'}
        filter_ = ReportFilterFactory.from_spec({
            'type': 'pre',
            'field': 'risk_indicator_field',
            'slug': 'risk_indicator_slug',
            'datatype': 'integer',
            'pre_value': value['operand'],
            'pre_operator': value['operator'],
        })
        self.assertEqual(type(filter_), PreFilter)
        self.assertEqual(filter_.default_value(), {'operator': '<=', 'operand': 99})  # operand will be coerced

    def test_pre_filter_invalid_operator(self):
        value = {'operator': 'in', 'operand': 'no'}  # "in" is invalid for scalar operand
        filter_ = {
            'type': 'pre',
            'field': 'at_risk_field',
            'slug': 'at_risk_slug',
            'datatype': 'string',
            'pre_value': value['operand'],
            'pre_operator': value['operator'],
        }
        filter_value = PreFilterValue(filter_, value)
        with self.assertRaises(TypeError):
            filter_value.to_sql_filter()

    def test_pre_filter_between_operator(self):
        column = Mock()
        column.name = 'dob_field'
        column.between.return_value = 'foo'
        table = Mock()
        table.c = [column]

        value = {'operator': 'between', 'operand': ['2017-03-13', '2017-04-11']}
        filter_ = {
            'type': 'pre',
            'field': 'dob_field',
            'slug': 'dob_slug',
            'datatype': 'date',
            'pre_value': value['operand'],
            'pre_operator': value['operator'],
        }
        filter_value = PreFilterValue(filter_, value)
        self.assertEqual(filter_value.to_sql_values(), {'dob_slug_0': '2017-03-13', 'dob_slug_1': '2017-04-11'})
        self.assertEqual(filter_value.to_sql_filter().build_expression(table), 'foo')

    def test_pre_filter_distinct_from_operator(self):
        column = Mock()
        column.name = 'at_risk_field'
        column.is_distinct_from.return_value = 'foo'
        table = Mock()
        table.c = [column]

        value = {'operator': 'distinct from', 'operand': 'test'}
        filter_ = {
            'type': 'pre',
            'field': 'at_risk_field',
            'slug': 'at_risk_slug',
            'datatype': 'string',
            'pre_value': value['operand'],
            'pre_operator': value['operator'],
        }
        filter_value = PreFilterValue(filter_, value)
        self.assertEqual(filter_value.to_sql_values(), {'at_risk_slug': 'test'})
        self.assertEqual(filter_value.to_sql_filter().build_expression(table), 'foo')

    def test_pre_filter_dyn_operator(self):
        from corehq.apps.reports.daterange import get_daterange_start_end_dates

        column = Mock()
        column.name = 'dob_field'
        column.between.return_value = 'foo'
        table = Mock()
        table.c = [column]

        start_date, end_date = get_daterange_start_end_dates('lastmonth')

        value = {'operator': 'lastmonth', 'operand': [None]}
        filter_ = {
            'type': 'pre',
            'field': 'dob_field',
            'slug': 'dob_slug',
            'datatype': 'array',
            'pre_value': value['operand'],
            'pre_operator': value['operator'],
        }
        filter_value = PreFilterValue(filter_, value)
        self.assertEqual(filter_value.to_sql_values(), {
            'dob_slug_0': str(start_date),
            'dob_slug_1': str(end_date),
        })
        self.assertEqual(filter_value.to_sql_filter().build_expression(table), 'foo')


class ChoiceListFilterTestCase(SimpleTestCase):
    CHOICES = [
        {
            "value": "NEGATIVE",
            "display": "negative"
        },
        {
            "value": "POSITIVE",
            "display": "positive"
        }
    ]

    def test_choice_list_filter(self):
        filter = ReportFilterFactory.from_spec({
            "type": "choice_list",
            "slug": "diagnosis_slug",
            "field": "diagnosis_field",
            "display": "Diagnosis",
            "choices": self.CHOICES,
            "show_all": False,
        })
        self.assertEqual(ChoiceListFilter, type(filter))
        self.assertEqual('diagnosis_slug', filter.name)
        self.assertEqual('Diagnosis', filter.label)
        self.assertEqual(2, len(filter.choices))
        for i, choice in enumerate(self.CHOICES):
            self.assertEqual(filter.choices[i].value, choice['value'])
            self.assertEqual(filter.choices[i].display, choice['display'])

        # check values
        self.assertEqual('positive', filter.value(diagnosis_slug='POSITIVE').display)

    def test_choice_list_filter_show_all(self):
        filter = ReportFilterFactory.from_spec({
            "type": "choice_list",
            "slug": "diagnosis_slug",
            "field": "diagnosis_field",
            "display": "Diagnosis",
            "choices": self.CHOICES,
            "show_all": True,
        })
        self.assertEqual(3, len(filter.choices))

        self.assertEqual(SHOW_ALL_CHOICE, filter.choices[0].value)
        for i, choice in enumerate(self.CHOICES):
            self.assertEqual(filter.choices[i + 1].value, choice['value'])
            self.assertEqual(filter.choices[i + 1].display, choice['display'])

        # check all value
        self.assertEqual('Show all', filter.value(diagnosis_slug=SHOW_ALL_CHOICE).display)

    def test_choice_list_filter_with_integers(self):
        choices = [
            {
                "value": 0,
                "display": "negative"
            },
            {
                "value": 1,
                "display": "positive"
            }
        ]
        filter = ReportFilterFactory.from_spec({
            "type": "choice_list",
            "slug": "diagnosis_slug",
            "field": "diagnosis_field",
            "datatype": "integer",
            "display": "Diagnosis",
            "choices": choices,
            "show_all": True,
        })
        self.assertEqual(ChoiceListFilter, type(filter))
        self.assertEqual('diagnosis_slug', filter.name)
        self.assertEqual('Diagnosis', filter.label)
        self.assertEqual(3, len(filter.choices))
        non_all_choices = filter.choices[1:]
        for i, choice in enumerate(choices):
            self.assertEqual(non_all_choices[i].value, choice['value'])
            self.assertEqual(non_all_choices[i].display, choice['display'])

        # ensure integer values work
        self.assertEqual('positive', filter.value(diagnosis_slug=1).display)
        # ensure 0 integer value works
        self.assertEqual('negative', filter.value(diagnosis_slug=0).display)
        # check string to int coercion
        self.assertEqual('positive', filter.value(diagnosis_slug='1').display)
        # ensure 0 string to int works
        self.assertEqual('negative', filter.value(diagnosis_slug='0').display)

        # check missing values raise errors
        with self.assertRaises(FilterValueException):
            filter.value(diagnosis_slug='4')

        # check non-integers raise errors
        with self.assertRaises(FilterValueException):
            filter.value(diagnosis_slug='foo')

        # check that all still works
        self.assertEqual('Show all', filter.value(diagnosis_slug=SHOW_ALL_CHOICE).display)


class DynamicChoiceListFilterTestCase(SimpleTestCase):

    def setUp(self):
        self.filter_spec = {
            "type": "dynamic_choice_list",
            "slug": "dynoslug",
            "field": "dynofield",
            "display": "Dynamic choice list",
            "show_all": False,
        }

    def test_choice_list_filter(self):
        filter = ReportFilterFactory.from_spec(self.filter_spec)
        self.assertEqual(DynamicChoiceListFilter, type(filter))
        self.assertEqual('dynoslug', filter.name)
        self.assertEqual('Dynamic choice list', filter.label)

    def test_string_datatype(self):
        self.filter_spec['datatype'] = 'string'
        filter = ReportFilterFactory.from_spec(self.filter_spec)
        tests = (
            ('1', '1'),
            ('1.2', '1.2'),
            ('hello', 'hello'),
        )
        for input, expected in tests:
            choices = filter.value(dynoslug=input)
            self.assertEqual(len(choices), 1)
            self.assertEqual(expected, choices[0].value)
            self.assertEqual(input, choices[0].display)

    def test_integer_datatype(self):
        self.filter_spec['datatype'] = 'integer'
        filter = ReportFilterFactory.from_spec(self.filter_spec)
        tests = (
            ('1', 1, '1'),
            ('1.2', 1, '1'),
            ('hello', None, ''),
        )
        for input, expected_value, expected_display in tests:
            choices = filter.value(dynoslug=input)
            self.assertEqual(len(choices), 1)
            self.assertEqual(expected_value, choices[0].value)
            self.assertEqual(expected_display, choices[0].display)

    def test_multiple_selections(self):
        self.filter_spec["datatype"] = "string"
        filter = ReportFilterFactory.from_spec(self.filter_spec)
        test_strings = (
            'apple',
            'apple{s}banana'.format(s=CHOICE_DELIMITER),
            'apple{s}banana{s}carrot'.format(s=CHOICE_DELIMITER)
        )
        choices = [
            Choice('apple', 'apple'),
            Choice('banana', 'banana'),
            Choice('carrot', 'carrot')
        ]
        for i, s in enumerate(test_strings):
            self.assertListEqual(choices[0:i + 1], filter.value(dynoslug=s))


class DateFilterOffsetTest(SimpleTestCase):
    def _computed_dates(self, actual_startdate, actual_enddate):
        filter = {
            'compare_as_string': False,
            'field': 'submission_date',
            'slug': 'submitted_on',
            'type': 'date',
            'required': False
        }
        value = DateSpan(actual_startdate, actual_enddate)
        filter_value = DateFilterValue(filter, value)
        computed_values = filter_value.to_sql_values()
        startdate = computed_values['%s_startdate' % filter['slug']]
        enddate = computed_values['%s_enddate' % filter['slug']]
        return startdate, enddate

    def test_date_objects(self):
        start, end = date(2015, 1, 1), date(2015, 1, 2)
        computed_start, computed_end = self._computed_dates(start, end)
        self.assertEqual(computed_start, start)
        self.assertEqual(computed_end, end)

    def test_datetime_objects(self):
        # computed_enddate should be last minute of the enddate
        start, end = datetime(2015, 1, 1), datetime(2015, 1, 2)
        computed_start, computed_end = self._computed_dates(start, end)
        self.assertEqual(computed_start, start)
        self.assertNotEqual(computed_end, end)
        self.assertEqual((computed_end - end).days, 0)


class LocationDrilldownFilterTest(LocationHierarchyTestCase):
    location_type_names = ['state', 'county', 'city']
    location_structure = [
        ('Massachusetts', [
            ('Middlesex', [
                ('Cambridge', []),
                ('Somerville', []),
            ]),
            ('Suffolk', [
                ('Boston', []),
            ])
        ])
    ]

    @classmethod
    def setUpClass(cls):
        cls.user = CommCareUser.create(cls.domain, 'test1', 'test123')
        super(LocationDrilldownFilterTest, cls).setUpClass()

    def test_filter(self):
        report = ReportConfiguration(domain=self.domain)
        ui_filter = ReportFilterFactory.from_spec({
            "slug": "block_id_drill",
            "type": "location_drilldown",
            "field": "block_id",
            "display": "Drilldown by Location",
            "include_descendants": False,
        }, report)

        self.assertEqual(type(ui_filter), LocationDrilldownFilter)

        # test filter_context
        filter_context_expected = {
            'input_name': 'block_id_drill',
            'loc_id': None,
            'hierarchy': location_hierarchy_config(self.domain),
            'locations': load_locs_json(self.domain),
            'loc_url': '/a/{}/api/v0.5/location_internal/'.format(self.domain),
            'max_drilldown_levels': 99
        }
        self.assertDictEqual(ui_filter.filter_context(self.user), filter_context_expected)

        # test include_descendants=False
        self.assertListEqual(
            ui_filter.value(
                **{ui_filter.name: self.locations.get('Middlesex').location_id, REQUEST_USER_KEY: self.user}
            ),
            [self.locations.get('Middlesex').location_id]
        )

        # test include_descendants=True
        ui_filter = ReportFilterFactory.from_spec({
            "slug": "block_id_drill",
            "type": "location_drilldown",
            "field": "block_id",
            "display": "Drilldown by Location",
            "include_descendants": True,
        }, report)
        self.assertListEqual(
            ui_filter.value(
                **{ui_filter.name: self.locations.get('Middlesex').location_id, REQUEST_USER_KEY: self.user}
            ),
            [self.locations.get(name).location_id
             for name in ['Middlesex', 'Cambridge', 'Somerville']]
        )

    def test_filter_value(self):
<<<<<<< HEAD
        from sqlalchemy import Column, String
        mock_table = Mock()
        mock_table.c = [Column(f, type_=String) for f in ['block_id', 'state_id']]

        filter = ReportFilter.wrap({
=======
        filter = {
>>>>>>> 3f26b0c4
            "type": "location_drilldown",
            "field": "block_id",
            "slug": "block_id_drill",
            "display": "Drilldown by Location",
        }
        filter_value = LocationDrilldownFilterValue(filter, ['Middlesex'])
        self.assertDictEqual(filter_value.to_sql_values(), {'block_id_drill_0': 'Middlesex'})
        self.assertEqual(filter_value.to_sql_filter().build_expression(mock_table), 'block_id IN (:Middlesex,)')

    def test_prefix_ancestor_location(self):
        from sqlalchemy import Column, String
        mock_table = Mock()
        mock_table.c = [Column(f, type_=String) for f in ['block_id', 'state_id']]

        filter = ReportFilter.wrap({
            "type": "location_drilldown",
            "field": "block_id",
            "slug": "block_id_drill",
            "display": "Drilldown by Location",
            "ancestor_expression": {
                'field': 'state_id',
                'location_type': 'state',
            }
        })
        filter_value = LocationDrilldownFilterValue(filter, ['Middlesex'])
        self.assertDictEqual(filter_value.to_sql_values(), {'block_id_drill_0': 'Middlesex'})
        self.assertEqual(
            filter_value.to_sql_filter().build_expression(mock_table),
            'state_id = :Massachusetts AND block_id IN (:Middlesex,)'
        )


class QueryDictUtilTest(SimpleTestCase):
    def test_raw_boolean_strings_are_not_cast(self):
        request_dict = query_dict_to_dict(QueryDict(urlencode(
            {'my_string_key': 'true', 'another_string': 'false', 'non_string': 'true',
             'non_string_2': 'false', 'string_int': '1', 'non_string_int': '2', 'apple': 'orange'})),
            "some_domain",
            ['my_string_key', 'another_string', 'string_int']
        )
        self.assertDictEqual(
            request_dict,
            {
                # keys marked as string should not be casted to bool
                'apple': 'orange',
                'my_string_key': 'true',
                'another_string': 'false',
                'string_int': '1',
                # keys not marked as string are casted to bool
                'non_string': True,
                'non_string_2': False,
                'domain': 'some_domain',
                'non_string_int': 2,
            }
        )<|MERGE_RESOLUTION|>--- conflicted
+++ resolved
@@ -776,15 +776,11 @@
         )
 
     def test_filter_value(self):
-<<<<<<< HEAD
         from sqlalchemy import Column, String
         mock_table = Mock()
         mock_table.c = [Column(f, type_=String) for f in ['block_id', 'state_id']]
 
-        filter = ReportFilter.wrap({
-=======
         filter = {
->>>>>>> 3f26b0c4
             "type": "location_drilldown",
             "field": "block_id",
             "slug": "block_id_drill",
@@ -799,7 +795,7 @@
         mock_table = Mock()
         mock_table.c = [Column(f, type_=String) for f in ['block_id', 'state_id']]
 
-        filter = ReportFilter.wrap({
+        filter = {
             "type": "location_drilldown",
             "field": "block_id",
             "slug": "block_id_drill",
@@ -808,12 +804,17 @@
                 'field': 'state_id',
                 'location_type': 'state',
             }
-        })
-        filter_value = LocationDrilldownFilterValue(filter, ['Middlesex'])
-        self.assertDictEqual(filter_value.to_sql_values(), {'block_id_drill_0': 'Middlesex'})
+        }
+        middlesex_id = self.locations['Middlesex'].location_id
+        mass_id = self.locations['Massachusetts'].location_id
+        filter_value = LocationDrilldownFilterValue(filter, [middlesex_id])
+        self.assertDictEqual(filter_value.to_sql_values(), {'block_id_drill_0': middlesex_id})
         self.assertEqual(
             filter_value.to_sql_filter().build_expression(mock_table),
-            'state_id = :Massachusetts AND block_id IN (:Middlesex,)'
+            'state_id = :{mass_id} AND block_id IN (:{middlesex_id},)'.format(
+                mass_id=mass_id,
+                middlesex_id=middlesex_id
+            )
         )
 
 
