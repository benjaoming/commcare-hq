from __future__ import absolute_import, unicode_literals

import hashlib
import logging

from django.utils.translation import ugettext as _

import psycopg2
import sqlalchemy
from architect import install
<<<<<<< HEAD
from django.conf import settings
from django.utils.translation import ugettext as _
=======
>>>>>>> 2d628732
from memoized import memoized
from sqlalchemy.exc import ProgrammingError
from sqlalchemy.ext.declarative import declarative_base
from sqlalchemy.schema import Index, PrimaryKeyConstraint

from corehq.apps.userreports.adapter import IndicatorAdapter
from corehq.apps.userreports.exceptions import (
    ColumnNotFoundError,
    TableRebuildError,
    translate_programming_error,
)
from corehq.apps.userreports.sql.columns import column_to_sql
from corehq.apps.userreports.sql.connection import get_engine_id
from corehq.apps.userreports.sql.util import view_exists
from corehq.apps.userreports.util import get_legacy_table_name, get_table_name
from corehq.sql_db.connections import connection_manager
from corehq.util.soft_assert import soft_assert
from corehq.util.test_utils import unit_testing_only

logger = logging.getLogger(__name__)


engine_metadata = {}


def get_metadata(engine_id):
    return engine_metadata.setdefault(engine_id, sqlalchemy.MetaData())


class IndicatorSqlAdapter(IndicatorAdapter):

    def __init__(self, config, override_table_name=None, engine_id=None):
        super(IndicatorSqlAdapter, self).__init__(config)
        self.engine_id = engine_id or get_engine_id(config)
        self.session_helper = connection_manager.get_session_helper(self.engine_id)
        self.session_context = self.session_helper.session_context
        self.engine = self.session_helper.engine
        self.override_table_name = override_table_name

    @property
    def table_id(self):
        return self.config.table_id

    @property
    def display_name(self):
        return self.config.display_name

    @memoized
    def get_table(self):
        return get_indicator_table(
            self.config, get_metadata(self.engine_id), override_table_name=self.override_table_name
        )

    @memoized
    def get_sqlalchemy_orm_table(self):
        table = self.get_table()
        Base = declarative_base(metadata=get_metadata(self.engine_id))

        class TemporaryTableDef(Base):
            __table__ = table

        return TemporaryTableDef

    def _apply_sql_addons(self):
        distributed = False
        if self.config.sql_settings.citus_config.distribution_type:
            distributed = self._distribute_table()

        if self.config.sql_settings.partition_config:
            if distributed:
                logger.warning(
                    'Skipping installing partitions since table is distributed in CitusDB: %s', self.table_id
                )
            else:
                self._install_partition()

    def _distribute_table(self):
        config = self.config.sql_settings.citus_config
        self.session_helper.Session.remove()
        if not self.session_helper.is_citus_db:
            # only do this if the database contains the citus extension
            return

        with self.engine.begin() as connection:
            if config.distribution_type == 'hash':
                if config.distribution_column not in self.get_table().columns:
                    raise ColumnNotFoundError("Column '{}' not found.".format(config.distribution_column))
                connection.execute("select create_distributed_table('{}', '{}')".format(
                    self.get_table().name, config.distribution_column
                ))
            elif config.distribution_type == 'reference':
                connection.execute("select create_reference_table('{}')".format(
                    self.get_table().name
                ))
            else:
                raise ValueError("unknown distribution type: %r" % config.distribution_type)
            return True

    def _install_partition(self):
        orm_table = self._get_orm_table_with_partitioning()
        orm_table.architect.partition.get_partition().prepare()

    def _get_orm_table_with_partitioning(self):
        config = self.config.sql_settings.partition_config[0]
        partition = install(
            'partition', type='range', subtype=config.subtype,
            constraint=config.constraint, column=config.column, db=self.engine.url,
            orm='sqlalchemy', return_null=True
        )
        orm_table = self.get_sqlalchemy_orm_table()
        partition(orm_table)
        return orm_table

    def rebuild_table(self):
        self.session_helper.Session.remove()
        try:
            self._drop_legacy_table_and_view()
            rebuild_table(self.engine, self.get_table())
            self._apply_sql_addons()
        except ProgrammingError as e:
            raise TableRebuildError('problem rebuilding UCR table {}: {}'.format(self.config, e))
        finally:
            self.session_helper.Session.commit()

    def build_table(self):
        self.session_helper.Session.remove()
        try:
            self._drop_legacy_table_and_view()
            build_table(self.engine, self.get_table())
            self._apply_sql_addons()
        except ProgrammingError as e:
            raise TableRebuildError('problem building UCR table {}: {}'.format(self.config, e))
        finally:
            self.session_helper.Session.commit()

    def drop_table(self):
        # this will hang if there are any open sessions, so go ahead and close them
        self.session_helper.Session.remove()
        self._drop_legacy_table_and_view()
        with self.engine.begin() as connection:
            table = self.get_table()
            if self.config.sql_settings.partition_config:
                connection.execute('DROP TABLE IF EXISTS "{tablename}" CASCADE'.format(tablename=table.name))
            else:
                table.drop(connection, checkfirst=True)
            get_metadata(self.engine_id).remove(table)

    def _drop_legacy_table_and_view(self):
        legacy_table_name = get_legacy_table_name(self.config.domain, self.config.table_id)
        view_name = get_table_name(self.config.domain, self.config.table_id)
        with self.engine.begin() as connection:
            if view_exists(connection, view_name):
                # Can't use `DROP VIEW IF EXISTS` since PG raises an error if there
                # is a table with the same name
                connection.execute("""
                    DROP VIEW "{view}";
                    DROP TABLE "{table}" CASCADE
                """.format(view=view_name, table=legacy_table_name))

    @unit_testing_only
    def clear_table(self):
        table = self.get_table()
        with self.engine.begin() as connection:
            delete = table.delete()
            connection.execute(delete)

    def get_query_object(self):
        """
        Get a sqlalchemy query object ready to query this table
        """
        return self.session_helper.Session.query(self.get_table())

    def get_distinct_values(self, column, limit):
        too_many_values = False
        table = self.get_table()
        if not table.exists(bind=self.engine):
            return [], False

        if column not in table.c:
            raise ColumnNotFoundError(_(
                'The column "{}" does not exist in the report source! '
                'Please double check your report configuration.').format(column)
            )
        column = table.c[column]

        query = self.session_helper.Session.query(column).order_by(column).limit(limit + 1).distinct()
        result = query.all()
        distinct_values = [x[0] for x in result]
        if len(distinct_values) > limit:
            distinct_values = distinct_values[:limit]
            too_many_values = True

        return distinct_values, too_many_values

    def _best_effort_save_rows(self, rows, doc):
        try:
            self.save_rows(rows)
        except Exception as e:
            self.handle_exception(doc, e)

    def save_rows(self, rows):
        """
        Saves rows to a data source after deleting the old rows
        """
        if not rows:
            return

        # transform format from ColumnValue to dict
        formatted_rows = [
            {i.column.database_column_name.decode('utf-8'): i.value for i in row}
            for row in rows
        ]
        doc_ids = set(row['doc_id'] for row in formatted_rows)
        table = self.get_table()
        delete = table.delete(table.c.doc_id.in_(doc_ids))
        # Using session.bulk_insert_mappings below might seem more inline
        #   with sqlalchemy API, but it results in
        #   appending an empty row which results in a postgres
        #   not-null constraint error, which has been hard to debug.
        # In addition, bulk_insert_mappings is less performant than
        #   the plain INSERT INTO VALUES statement resulting from below line
        #   because bulk_insert_mappings is meant for multi-table insertion
        #   so it has overhead of format conversions and multiple statements
        insert = table.insert().values(formatted_rows)
        with self.session_context() as session:
            session.execute(delete)
            session.execute(insert)

    def bulk_save(self, docs):
        rows = []
        for doc in docs:
            rows.extend(self.get_all_values(doc))
        self.save_rows(rows)

    def bulk_delete(self, doc_ids):
        table = self.get_table()
        delete = table.delete(table.c.doc_id.in_(doc_ids))
        with self.session_context() as session:
            session.execute(delete)

    def delete(self, doc):
        table = self.get_table()
        delete = table.delete(table.c.doc_id == doc['_id'])
        with self.session_helper.session_context() as session:
            session.execute(delete)

    def doc_exists(self, doc):
        with self.session_context() as session:
            query = session.query(self.get_table()).filter_by(doc_id=doc['_id'])
            return session.query(query.exists()).scalar()


class MultiDBSqlAdapter(IndicatorSqlAdapter):

    mirror_adapter_cls = IndicatorSqlAdapter

    def __init__(self, config, override_table_name=None, engine_id=None):
        from corehq.apps.userreports.models import id_is_static
        assert id_is_static(config._id)
        config.validate_db_config()
        super(MultiDBSqlAdapter, self).__init__(config, override_table_name)
        self.mirrored_adapters = [super(MultiDBSqlAdapter, self)]  # include the main primary adapter
        engine_ids = self.config.mirrored_engine_ids.get(settings.SERVER_ENVIRONMENT, [])
        for engine_id in engine_ids:
            self.mirrored_adapters.append(self.mirror_adapter_cls(config, override_table_name, engine_id))

    def build_table(self):
        for adapter in self.mirrored_adapters:
            adapter.build_table()

    def rebuild_table(self):
        for adapter in self.mirrored_adapters:
            adapter.rebuild_table()

    def drop_table(self):
        for adapter in self.mirrored_adapters:
            adapter.drop_table()

    @unit_testing_only
    def clear_table(self):
        for adapter in self.mirrored_adapters:
            adapter.clear_table()

    def save_rows(self, rows):
        for adapter in self.mirrored_adapters:
            adapter.save_rows(rows)

    def bulk_save(self, docs):
        for adapter in self.mirrored_adapters:
            adapter.bulk_save(docs)

    def bulk_delete(self, doc_ids):
        for adapter in self.mirrored_adapters:
            adapter.bulk_delete(doc_ids)

    def doc_exists(self, doc):
        return any([
            adapter.doc_exists(doc)
            for adapter in self.mirrored_adapters
        ])


class ErrorRaisingMixin(object):

    def handle_exception(self, doc, exception):
        ex = translate_programming_error(exception)
        if ex is not None:
            raise ex

        orig_exception = getattr(exception, 'orig')
        if orig_exception and isinstance(orig_exception, psycopg2.IntegrityError):
            if orig_exception.pgcode == psycopg2.errorcodes.NOT_NULL_VIOLATION:
                from corehq.apps.userreports.models import InvalidUCRData
                InvalidUCRData.objects.create(
                    doc_id=doc['_id'],
                    doc_type=doc['doc_type'],
                    domain=doc['domain'],
                    indicator_config_id=self.config._id,
                    validation_name='not_null_violation',
                    validation_text='A column in this doc violates an is_nullable constraint'
                )

        super(ErrorRaisingIndicatorSqlAdapter, self).handle_exception(doc, exception)


class ErrorRaisingIndicatorSqlAdapter(IndicatorSqlAdapter, ErrorRaisingMixin):
    pass


class ErrorRaisingMultiDBAdapter(MultiDBSqlAdapter, ErrorRaisingMixin):
    mirror_adapter_cls = ErrorRaisingIndicatorSqlAdapter


def get_indicator_table(indicator_config, metadata, override_table_name=None):
    sql_columns = [column_to_sql(col) for col in indicator_config.get_columns()]
    table_name = override_table_name or get_table_name(indicator_config.domain, indicator_config.table_id)
    columns_by_col_id = {col.database_column_name.decode('utf-8') for col in indicator_config.get_columns()}
    extra_indices = []
    for index in indicator_config.sql_column_indexes:
        if set(index.column_ids).issubset(columns_by_col_id):
            extra_indices.append(Index(
                _custom_index_name(table_name, index.column_ids),
                *index.column_ids
            ))
        else:
            _assert = soft_assert('{}@{}'.format('jemord', 'dimagi.com'))
            _assert(False, "Invalid index specified on {}".format(table_name))
            break
    constraints = [PrimaryKeyConstraint(*indicator_config.pk_columns)]
    columns_and_indices = sql_columns + extra_indices + constraints
    # todo: needed to add extend_existing=True to support multiple calls to this function for the same table.
    # is that valid?
    return sqlalchemy.Table(
        table_name,
        metadata,
        extend_existing=True,
        *columns_and_indices
    )


def _custom_index_name(table_name, column_ids):
    base_name = "ix_{}_{}".format(table_name, ','.join(column_ids))
    base_hash = hashlib.md5(base_name.encode('utf-8')).hexdigest()
    return "{}_{}".format(base_name[:50], base_hash[:5])


def rebuild_table(engine, table):
    with engine.begin() as connection:
        table.drop(connection, checkfirst=True)
        table.create(connection)


def build_table(engine, table):
    with engine.begin() as connection:
        table.create(connection, checkfirst=True)<|MERGE_RESOLUTION|>--- conflicted
+++ resolved
@@ -3,16 +3,12 @@
 import hashlib
 import logging
 
+from django.conf import settings
 from django.utils.translation import ugettext as _
 
 import psycopg2
 import sqlalchemy
 from architect import install
-<<<<<<< HEAD
-from django.conf import settings
-from django.utils.translation import ugettext as _
-=======
->>>>>>> 2d628732
 from memoized import memoized
 from sqlalchemy.exc import ProgrammingError
 from sqlalchemy.ext.declarative import declarative_base
