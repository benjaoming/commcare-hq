--- conflicted
+++ resolved
@@ -695,21 +695,15 @@
         matching_data_source = self.ds_builder.get_existing_match()
         number_columns = [col["field"] for col in self._report_columns if col["aggregation"] in ["avg", "sum"]]
         if matching_data_source:
-<<<<<<< HEAD
-            data_source_config_id = matching_data_source['id']
-            if number_columns:
-                config = DataSourceConfiguration.get(data_source_config_id)
-                for indicator in config.configured_indicators:
-                    if indicator["column_id"] in number_columns:
-                        indicator["datatype"] = "decimal"
-                config.save()
-=======
-            data_source_config_id = matching_data_source._id
-            if matching_data_source.is_deactivated:
-                matching_data_source.is_deactivated = False
+            if number_columns or matching_data_source.is_deactivated:
+                if number_columns:
+                    for indicator in matching_data_source.configured_indicators:
+                        if indicator["column_id"] in number_columns:
+                            indicator["datatype"] = "decimal"
+                if matching_data_source.is_deactivated:
+                    matching_data_source.is_deactivated = False
                 matching_data_source.save()
->>>>>>> f05b7a39
-                tasks.rebuild_indicators.delay(data_source_config_id)
+                tasks.rebuild_indicators.delay(matching_data_source._id)
         else:
             indicators = self.ds_builder.indicators
             if number_columns:
