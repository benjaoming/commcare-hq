import glob
import json
import os
import re
from collections import namedtuple
from copy import copy, deepcopy
from corehq import toggles
from datetime import datetime
from uuid import UUID

from django.conf import settings
from django.contrib.postgres.fields import ArrayField, JSONField
from django.core.serializers.json import DjangoJSONEncoder
from django.db import models
from django.utils.functional import cached_property
from django.utils.translation import ugettext as _

import yaml
from couchdbkit.exceptions import BadValueError
from django_bulk_update.helper import bulk_update as bulk_update_helper
from jsonpath_ng.ext import parser
from memoized import memoized
from corehq.apps.domain.models import AllowedUCRExpressionSettings

<<<<<<< HEAD
from corehq.apps.registry.helper import DataRegistryHelper
from corehq.apps.userreports.columns import get_expanded_column_config
from corehq.apps.userreports.extension_points import static_ucr_data_source_paths, static_ucr_report_paths
=======
>>>>>>> 2968eeac
from dimagi.ext.couchdbkit import (
    BooleanProperty,
    DateTimeProperty,
    DecimalProperty,
    DictProperty,
    Document,
    DocumentSchema,
    IntegerProperty,
    ListProperty,
    SchemaListProperty,
    SchemaProperty,
    StringListProperty,
    StringProperty,
)
from dimagi.ext.jsonobject import JsonObject
from dimagi.utils.couch import CriticalSection
from dimagi.utils.couch.bulk import get_docs
from dimagi.utils.couch.database import iter_docs
from dimagi.utils.couch.undo import is_deleted
from dimagi.utils.dates import DateSpan
from dimagi.utils.modules import to_function

from corehq.apps.cachehq.mixins import (
    CachedCouchDocumentMixin,
    QuickCachedDocumentMixin,
)
from corehq.apps.registry.helper import DataRegistryHelper
from corehq.apps.userreports.app_manager.data_source_meta import (
    REPORT_BUILDER_DATA_SOURCE_TYPE_VALUES,
)
from corehq.apps.userreports.columns import get_expanded_column_config
from corehq.apps.userreports.const import (
    DATA_SOURCE_TYPE_AGGREGATE,
    DATA_SOURCE_TYPE_STANDARD,
    FILTER_INTERPOLATION_DOC_TYPES,
    UCR_SQL_BACKEND,
    VALID_REFERENCED_DOC_TYPES,
)
from corehq.apps.userreports.dbaccessors import (
    get_all_registry_data_source_ids,
    get_datasources_for_domain,
    get_number_of_registry_report_configs_by_data_source,
    get_number_of_report_configs_by_data_source,
    get_registry_data_sources_by_domain,
    get_registry_report_configs_for_domain,
    get_report_configs_for_domain,
)
from corehq.apps.userreports.exceptions import (
    BadSpecError,
    DataSourceConfigurationNotFoundError,
    DuplicateColumnIdError,
    InvalidDataSourceType,
    ReportConfigurationNotFoundError,
    StaticDataSourceConfigurationNotFoundError,
    ValidationError,
)
from corehq.apps.userreports.expressions.factory import ExpressionFactory
from corehq.apps.userreports.extension_points import (
    static_ucr_data_source_paths,
    static_ucr_report_paths,
)
from corehq.apps.userreports.filters.factory import FilterFactory
from corehq.apps.userreports.indicators import CompoundIndicator
from corehq.apps.userreports.indicators.factory import IndicatorFactory
from corehq.apps.userreports.reports.factory import (
    ChartFactory,
    ReportColumnFactory,
    ReportOrderByFactory,
)
from corehq.apps.userreports.reports.filters.factory import ReportFilterFactory
from corehq.apps.userreports.reports.filters.specs import FilterSpec
from corehq.apps.userreports.specs import EvaluationContext, FactoryContext
from corehq.apps.userreports.sql.util import decode_column_name
from corehq.apps.userreports.util import (
    get_async_indicator_modify_lock_key,
    get_indicator_adapter,
    wrap_report_config_by_type,
)
from corehq.pillows.utils import get_deleted_doc_types
from corehq.sql_db.connections import UCR_ENGINE_ID, connection_manager
from corehq.util.couch import DocumentNotFound, get_document_or_not_found
from corehq.util.quickcache import quickcache

ID_REGEX_CHECK = re.compile(r"^[\w\-:]+$")


def _check_ids(value):
    if not ID_REGEX_CHECK.match(value):
        raise BadValueError("Invalid ID: '{}'".format(value))


class DataSourceActionLog(models.Model):
    """
    Audit model that tracks changes to UCRs and their underlying tables.
    """
    BUILD = 'build'
    MIGRATE = 'migrate'
    REBUILD = 'rebuild'
    DROP = 'drop'

    domain = models.CharField(max_length=126, null=False, db_index=True)
    indicator_config_id = models.CharField(max_length=126, null=False, db_index=True)
    initiated_by = models.CharField(max_length=126, null=True, blank=True)
    action_source = models.CharField(max_length=126, null=True, db_index=True)
    date_created = models.DateTimeField(auto_now_add=True)
    action = models.CharField(max_length=32, choices=(
        (BUILD, _('Build')),
        (MIGRATE, _('Migrate')),
        (REBUILD, _('Rebuild')),
        (DROP, _('Drop')),
    ), db_index=True, null=False)
    migration_diffs = JSONField(null=True, blank=True)

    # True for actions that were skipped because the data source
    # was marked with ``disable_destructive_rebuild``
    skip_destructive = models.BooleanField(default=False)


class SQLColumnIndexes(DocumentSchema):
    column_ids = StringListProperty()


class SQLPartition(DocumentSchema):
    """Uses architect library to partition

    http://architect.readthedocs.io/features/partition/index.html
    """
    column = StringProperty()
    subtype = StringProperty(choices=['date', 'string_firstchars', 'string_lastchars'])
    constraint = StringProperty()


class SQLSettings(DocumentSchema):
    partition_config = SchemaListProperty(SQLPartition)  # no longer used
    primary_key = ListProperty()


class DataSourceBuildInformation(DocumentSchema):
    """
    A class to encapsulate meta information about the process through which
    its DataSourceConfiguration was configured and built.
    """
    # Either the case type or the form xmlns that this data source is based on.
    source_id = StringProperty()
    # The app that the form belongs to, or the app that was used to infer the case properties.
    app_id = StringProperty()
    # The version of the app at the time of the data source's configuration.
    app_version = IntegerProperty()
    # The registry_slug associated with the registry of the report.
    registry_slug = StringProperty()
    # True if the data source has been built, that is, if the corresponding SQL table has been populated.
    finished = BooleanProperty(default=False)
    # Start time of the most recent build SQL table celery task.
    initiated = DateTimeProperty()
    # same as previous attributes but used for rebuilding tables in place
    finished_in_place = BooleanProperty(default=False)
    initiated_in_place = DateTimeProperty()
    rebuilt_asynchronously = BooleanProperty(default=False)


class DataSourceMeta(DocumentSchema):
    build = SchemaProperty(DataSourceBuildInformation)

    # If this is a linked datasource, this is the ID of the datasource this pulls from
    master_id = StringProperty()


class Validation(DocumentSchema):
    name = StringProperty(required=True)
    expression = DictProperty(required=True)
    error_message = StringProperty(required=True)


class AbstractUCRDataSource(object):
    """
    Base wrapper class for datasource-like things to be used in reports.

    This doesn't use abc because of this issue: https://stackoverflow.com/q/8723639/8207

    This is not really a "designed" interface so much as the set of methods/properties that
    the objects need to have in order to work with UCRs.

    In addition to the methods defined, the following should also exist:

    domain: a string
    engine_id: a string
    table_id: a string
    display_name: a string
    sql_column_indexes: a list of SQLColumnIndexes
    sql_settings: a SQLSettings object
    """
    @property
    def data_source_id(self):
        """
        The data source's ID
        """
        raise NotImplementedError()

    def get_columns(self):
        raise NotImplementedError()

    @property
    def pk_columns(self):
        raise NotImplementedError()


class MirroredEngineIds(DocumentSchema):
    server_environment = StringProperty()
    engine_ids = StringListProperty()


class DataSourceConfiguration(CachedCouchDocumentMixin, Document, AbstractUCRDataSource):
    """
    A data source configuration. These map 1:1 with database tables that get created.
    Each data source can back an arbitrary number of reports.
    """
    domain = StringProperty(required=True)
    engine_id = StringProperty(default=UCR_ENGINE_ID)
    backend_id = StringProperty(default=UCR_SQL_BACKEND)  # no longer used
    referenced_doc_type = StringProperty(required=True)
    table_id = StringProperty(required=True)
    display_name = StringProperty()
    base_item_expression = DictProperty()
    configured_filter = DictProperty()
    configured_indicators = ListProperty()
    named_expressions = DictProperty()
    named_filters = DictProperty()
    meta = SchemaProperty(DataSourceMeta)
    is_deactivated = BooleanProperty(default=False)
    last_modified = DateTimeProperty()
    asynchronous = BooleanProperty(default=False)
    is_available_in_analytics = BooleanProperty(default=False)
    sql_column_indexes = SchemaListProperty(SQLColumnIndexes)
    disable_destructive_rebuild = BooleanProperty(default=False)
    sql_settings = SchemaProperty(SQLSettings)
    validations = SchemaListProperty(Validation)
    mirrored_engine_ids = ListProperty(default=[])

    class Meta(object):
        # prevent JsonObject from auto-converting dates etc.
        string_conversions = ()

    def __str__(self):
        return '{} - {}'.format(self.domain, self.display_name)

    @property
    def is_deleted(self):
        return is_deleted(self)

    def save(self, **params):
        self.last_modified = datetime.utcnow()
        super(DataSourceConfiguration, self).save(**params)

    @property
    def data_source_id(self):
        return self._id

    def filter(self, document, eval_context=None):
        if eval_context is None:
            eval_context = EvaluationContext(document)

        filter_fn = self._get_main_filter()
        return filter_fn(document, eval_context)

    def deleted_filter(self, document):
        filter_fn = self._get_deleted_filter()
        return filter_fn and filter_fn(document, EvaluationContext(document, 0))

    @property
    def has_validations(self):
        return len(self.validations) > 0

    def validate_document(self, document, eval_context=None):
        if eval_context is None:
            eval_context = EvaluationContext(document)

        errors = []
        for validation in self._validations():
            if validation.validation_function(document, eval_context) is False:
                errors.append((validation.name, validation.error_message))

        if errors:
            raise ValidationError(errors)

    @memoized
    def _validations(self):
        return [
            _Validation(
                validation.name,
                validation.error_message,
                FilterFactory.from_spec(validation.expression, context=self.get_factory_context())
            )
            for validation in self.validations
        ]

    @memoized
    def _get_main_filter(self):
        return self._get_filter([self.referenced_doc_type])

    @memoized
    def _get_deleted_filter(self):
        return self._get_filter(get_deleted_doc_types(self.referenced_doc_type), include_configured=False)

    def _get_filter(self, doc_types, include_configured=True):
        if not doc_types:
            return None

        extras = (
            [self.configured_filter]
            if include_configured and self.configured_filter else []
        )
        built_in_filters = [
            self._get_domain_filter_spec(),
            {
                'type': 'or',
                'filters': [
                    {
                        "type": "boolean_expression",
                        "expression": {
                            "type": "property_name",
                            "property_name": "doc_type",
                        },
                        "operator": "eq",
                        "property_value": doc_type,
                    }
                    for doc_type in doc_types
                ],
            },
        ]
        return FilterFactory.from_spec(
            {
                'type': 'and',
                'filters': built_in_filters + extras,
            },
            context=self.get_factory_context(),
        )

    def _get_domain_filter_spec(self):
        return {
            "type": "boolean_expression",
            "expression": {
                "type": "property_name",
                "property_name": "domain",
            },
            "operator": "eq",
            "property_value": self.domain,
        }

    @property
    @memoized
    def named_expression_objects(self):
        named_expression_specs = deepcopy(self.named_expressions)
        named_expressions = {}
        spec_error = None
        while named_expression_specs:
            number_generated = 0
            for name, expression in list(named_expression_specs.items()):
                try:
                    named_expressions[name] = ExpressionFactory.from_spec(
                        expression,
                        FactoryContext(named_expressions=named_expressions, named_filters={})
                    )
                    number_generated += 1
                    del named_expression_specs[name]
                except BadSpecError as bad_spec_error:
                    # maybe a nested name resolution issue, try again on the next pass
                    spec_error = bad_spec_error
            if number_generated == 0 and named_expression_specs:
                # we unsuccessfully generated anything on this pass and there are still unresolved
                # references. we have to fail.
                assert spec_error is not None
                raise spec_error
        return named_expressions

    @property
    @memoized
    def named_filter_objects(self):
        return {name: FilterFactory.from_spec(filter, FactoryContext(self.named_expression_objects, {}))
                for name, filter in self.named_filters.items()}

    def get_factory_context(self):
        return FactoryContext(self.named_expression_objects, self.named_filter_objects)

    @property
    @memoized
    def default_indicators(self):
        default_indicators = [IndicatorFactory.from_spec({
            "column_id": "doc_id",
            "type": "expression",
            "display_name": "document id",
            "datatype": "string",
            "is_nullable": False,
            "is_primary_key": True,
            "expression": {
                "type": "root_doc",
                "expression": {
                    "type": "property_name",
                    "property_name": "_id"
                }
            }
        }, self.get_factory_context())]

        default_indicators.append(IndicatorFactory.from_spec({
            "type": "inserted_at",
        }, self.get_factory_context()))

        if self.base_item_expression:
            default_indicators.append(IndicatorFactory.from_spec({
                "type": "repeat_iteration",
            }, self.get_factory_context()))

        return default_indicators

    @property
    @memoized
    def indicators(self):
        return CompoundIndicator(
            self.display_name,
            self.default_indicators + [
                IndicatorFactory.from_spec(indicator, self.get_factory_context())
                for indicator in self.configured_indicators
            ],
            None,
        )

    @property
    @memoized
    def parsed_expression(self):
        if self.base_item_expression:
            return ExpressionFactory.from_spec(self.base_item_expression, context=self.get_factory_context())
        return None

    @memoized
    def get_columns(self):
        return self.indicators.get_columns()

    @property
    @memoized
    def columns_by_id(self):
        return {c.id: c for c in self.get_columns()}

    def get_column_by_id(self, column_id):
        return self.columns_by_id.get(column_id)

    def get_items(self, document, eval_context=None):
        if self.filter(document, eval_context):
            if not self.base_item_expression:
                return [document]
            else:
                result = self.parsed_expression(document, eval_context)
                if result is None:
                    return []
                elif isinstance(result, list):
                    return result
                else:
                    return [result]
        else:
            return []

    def get_all_values(self, doc, eval_context=None):
        if not eval_context:
            eval_context = EvaluationContext(doc)

        if self.has_validations:
            try:
                self.validate_document(doc, eval_context)
            except ValidationError as e:
                for error in e.errors:
                    InvalidUCRData.objects.get_or_create(
                        doc_id=doc['_id'],
                        indicator_config_id=self._id,
                        validation_name=error[0],
                        defaults={
                            'doc_type': doc['doc_type'],
                            'domain': doc['domain'],
                            'validation_text': error[1],
                        }
                    )
                return []

        rows = []
        for item in self.get_items(doc, eval_context):
            values = self.indicators.get_values(item, eval_context)
            rows.append(values)
            eval_context.increment_iteration()

        return rows

    def get_report_count(self):
        """
        Return the number of ReportConfigurations that reference this data source.
        """
        return ReportConfiguration.count_by_data_source(self.domain, self._id)

    def validate_db_config(self):
        mirrored_engine_ids = self.mirrored_engine_ids
        if not mirrored_engine_ids:
            return
        if self.engine_id in mirrored_engine_ids:
            raise BadSpecError("mirrored_engine_ids list should not contain engine_id")

        for engine_id in mirrored_engine_ids:
            if not connection_manager.engine_id_is_available(engine_id):
                raise BadSpecError(
                    "DB for engine_id {} is not availble".format(engine_id)
                )

        if not connection_manager.resolves_to_unique_dbs(mirrored_engine_ids + [self.engine_id]):
            raise BadSpecError("No two engine_ids should point to the same database")

    @property
    def data_domains(self):
        return [self.domain]

    def _verify_contains_allowed_expressions(self):
        """
        Raise BadSpecError if any disallowed expression is present in datasource
        """
        disallowed_expressions = AllowedUCRExpressionSettings.disallowed_ucr_expressions(self.domain)
        if 'base_item_expression' in disallowed_expressions and self.base_item_expression:
            raise BadSpecError(_(f'base_item_expression is not allowed for domain {self.domain}'))
        doubtful_keys = dict(indicators=self.configured_indicators, expressions=self.named_expressions)
        for expr in disallowed_expressions:
            results = parser.parse(f"$..[*][?type={expr}]").find(doubtful_keys)
            if results:
                raise BadSpecError(_(f'{expr} is not allowed for domain {self.domain}'))

    def validate(self, required=True):
        super(DataSourceConfiguration, self).validate(required)
        # these two properties implicitly call other validation
        self._get_main_filter()
        self._get_deleted_filter()

        # validate indicators and column uniqueness
        columns = [c.id for c in self.indicators.get_columns()]
        unique_columns = set(columns)
        if len(columns) != len(unique_columns):
            for column in set(columns):
                columns.remove(column)
            raise DuplicateColumnIdError(columns=columns)

        if self.referenced_doc_type not in VALID_REFERENCED_DOC_TYPES:
            raise BadSpecError(
                _('Report contains invalid referenced_doc_type: {}').format(self.referenced_doc_type))
        self._verify_contains_allowed_expressions()
        self.parsed_expression
        self.pk_columns

    @classmethod
    def by_domain(cls, domain):
        return get_datasources_for_domain(domain)

    @classmethod
    def all_ids(cls):
        return [res['id'] for res in cls.get_db().view('userreports/data_sources_by_build_info',
                                                       reduce=False, include_docs=False)]

    @classmethod
    def all(cls):
        for result in iter_docs(cls.get_db(), cls.all_ids()):
            yield cls.wrap(result)

    @property
    def is_static(self):
        return id_is_static(self._id)

    def deactivate(self, initiated_by=None):
        if not self.is_static:
            self.is_deactivated = True
            self.save()
            get_indicator_adapter(self).drop_table(initiated_by=initiated_by, source='deactivate-data-source')

    def get_case_type_or_xmlns_filter(self):
        """Returns a list of case types or xmlns from the filter of this data source.

        If this can't figure out the case types or xmlns's that filter, then returns [None]
        Currently always returns a list because it is called by a loop in _iteratively_build_table
        Could be reworked to return [] to be more pythonic
        """
        if self.referenced_doc_type not in FILTER_INTERPOLATION_DOC_TYPES:
            return [None]

        property_name = FILTER_INTERPOLATION_DOC_TYPES[self.referenced_doc_type]
        prop_value = self._filter_interploation_helper(self.configured_filter, property_name)

        return prop_value or [None]

    def _filter_interploation_helper(self, config_filter, property_name):
        filter_type = config_filter.get('type')
        if filter_type == 'and':
            sub_config_filters = [
                self._filter_interploation_helper(f, property_name)
                for f in config_filter.get('filters')
            ]
            for filter_ in sub_config_filters:
                if filter_[0]:
                    return filter_

        if filter_type != 'boolean_expression':
            return [None]

        if config_filter['operator'] not in ('eq', 'in'):
            return [None]

        expression = config_filter['expression']

        if not isinstance(expression, dict):
            return [None]

        if expression['type'] == 'property_name' and expression['property_name'] == property_name:
            prop_value = config_filter['property_value']
            if not isinstance(prop_value, list):
                prop_value = [prop_value]
            return prop_value
        return [None]

    @property
    def pk_columns(self):
        columns = []
        for col in self.get_columns():
            if col.is_primary_key:
                column_name = decode_column_name(col)
                columns.append(column_name)
        if self.sql_settings.primary_key:
            if set(columns) != set(self.sql_settings.primary_key):
                raise BadSpecError("Primary key columns must have is_primary_key set to true", self.data_source_id)
            columns = self.sql_settings.primary_key
        return columns


class RegistryDataSourceConfiguration(DataSourceConfiguration):
    """This is a special data source that can contain data from
    multiple domains. These data sources are built from
    data accessible to the domain via a Data Registry."""

    # this field indicates whether the data source is available
    # to all domains participating in the registry
    globally_accessible = BooleanProperty(default=False)
    registry_slug = StringProperty(required=True)

    @cached_property
    def registry_helper(self):
        return DataRegistryHelper(self.domain, registry_slug=self.registry_slug)

    @property
    def data_domains(self):
        if self.globally_accessible:
            return self.registry_helper.participating_domains
        else:
            return self.registry_helper.visible_domains

    def validate(self, required=True):
        super().validate(required)
        if self.referenced_doc_type != 'CommCareCase':
            raise BadSpecError(
                _('Report contains invalid referenced_doc_type: {}').format(self.referenced_doc_type))

    def _get_domain_filter_spec(self):
        return {
            "type": "boolean_expression",
            "expression": {
                "type": "property_name",
                "property_name": "domain",
            },
            "operator": "in",
            "property_value": self.data_domains,
        }

    @property
    @memoized
    def default_indicators(self):
        default_indicators = super().default_indicators
        default_indicators.append(IndicatorFactory.from_spec({
            "column_id": "commcare_project",
            "type": "expression",
            "display_name": "Project Space",
            "datatype": "string",
            "is_nullable": False,
            "create_index": True,
            "expression": {
                "type": "root_doc",
                "expression": {
                    "type": "property_name",
                    "property_name": "domain"
                }
            }
        }, self.get_factory_context()))
        return default_indicators

    @classmethod
    def by_domain(cls, domain):
        return get_registry_data_sources_by_domain(domain)

    @classmethod
    def all_ids(cls):
        return get_all_registry_data_source_ids()

    def get_report_count(self):
        """
        Return the number of ReportConfigurations that reference this data source.
        """
        return RegistryReportConfiguration.count_by_data_source(self.domain, self._id)


class ReportMeta(DocumentSchema):
    # `True` if this report was initially constructed by the report builder.
    created_by_builder = BooleanProperty(default=False)
    report_builder_version = StringProperty(default="")
    # `True` if this report was ever edited in the advanced JSON UIs (after June 7, 2016)
    edited_manually = BooleanProperty(default=False)
    last_modified = DateTimeProperty()
    builder_report_type = StringProperty(choices=['chart', 'list', 'table', 'worker', 'map'])
    builder_source_type = StringProperty(choices=REPORT_BUILDER_DATA_SOURCE_TYPE_VALUES)

    # If this is a linked report, this is the ID of the report this pulls from
    master_id = StringProperty()


class ReportConfiguration(QuickCachedDocumentMixin, Document):
    """
    A report configuration. These map 1:1 with reports that show up in the UI.
    """
    domain = StringProperty(required=True)
    visible = BooleanProperty(default=True)
    # config_id of the datasource
    config_id = StringProperty(required=True)
    data_source_type = StringProperty(default=DATA_SOURCE_TYPE_STANDARD,
                                      choices=[DATA_SOURCE_TYPE_STANDARD, DATA_SOURCE_TYPE_AGGREGATE])
    title = StringProperty()
    description = StringProperty()
    aggregation_columns = StringListProperty()
    filters = ListProperty()
    columns = ListProperty()
    configured_charts = ListProperty()
    sort_expression = ListProperty()
    distinct_on = ListProperty()
    soft_rollout = DecimalProperty(default=0)  # no longer used
    report_meta = SchemaProperty(ReportMeta)
    custom_query_provider = StringProperty(required=False)

    class Meta(object):
        # prevent JsonObject from auto-converting dates etc.
        string_conversions = ()

    def __str__(self):
        return '{} - {}'.format(self.domain, self.title)

    def save(self, *args, **kwargs):
        self.report_meta.last_modified = datetime.utcnow()
        super(ReportConfiguration, self).save(*args, **kwargs)

    @property
    @memoized
    def filters_without_prefilters(self):
        return [f for f in self.filters if f['type'] != 'pre']

    @property
    @memoized
    def prefilters(self):
        return [f for f in self.filters if f['type'] == 'pre']

    @property
    @memoized
    def config(self):
        return get_datasource_config(self.config_id, self.domain, self.data_source_type)[0]

    @property
    @memoized
    def report_columns(self):
        return [ReportColumnFactory.from_spec(c, self.is_static, self.domain) for c in self.columns]

    @property
    @memoized
    def report_columns_by_column_id(self):
        return {c.column_id: c for c in self.report_columns}

    @property
    @memoized
    def ui_filters(self):
        return [ReportFilterFactory.from_spec(f, self) for f in self.filters]

    @property
    @memoized
    def charts(self):
        if (
            self.config_id and self.configured_charts
            and toggles.SUPPORT_EXPANDED_COLUMN_IN_REPORTS.enabled(self.domain)
        ):
            configured_charts = deepcopy(self.configured_charts)
            for chart in configured_charts:
                if chart['type'] == 'multibar':
                    chart['y_axis_columns'] = self._get_expanded_y_axis_cols_for_multibar(chart['y_axis_columns'])
            return [ChartFactory.from_spec(g._obj) for g in configured_charts]
        else:
            return [ChartFactory.from_spec(g._obj) for g in self.configured_charts]

    def _get_expanded_y_axis_cols_for_multibar(self, original_y_axis_columns):
        y_axis_columns = []
        try:
            for y_axis_column in original_y_axis_columns:
<<<<<<< HEAD
                if isinstance(y_axis_column, dict):
                    column_id = y_axis_column['column_id']
                else:
                    column_id = y_axis_column
=======
                column_id = y_axis_column['column_id']
>>>>>>> 2968eeac
                column_config = self.report_columns_by_column_id[column_id]
                if column_config.type == 'expanded':
                    expanded_columns = self.get_expanded_columns(column_config)
                    for column in expanded_columns:
                        y_axis_columns.append({
                            'column_id': column.slug,
                            'display': column.header
                        })
                else:
                    y_axis_columns.append(y_axis_column)
<<<<<<< HEAD
=======
        # catch edge cases where data source table is yet to be created
>>>>>>> 2968eeac
        except DataSourceConfigurationNotFoundError:
            return original_y_axis_columns
        else:
            return y_axis_columns

    def get_expanded_columns(self, column_config):
        return get_expanded_column_config(
            self.cached_data_source.config,
            column_config,
            self.cached_data_source.lang
        ).columns

    @property
    @memoized
    def cached_data_source(self):
        from corehq.apps.userreports.reports.data_source import ConfigurableReportDataSource
        return ConfigurableReportDataSource.from_spec(self).data_source

    @property
    @memoized
    def location_column_id(self):
        cols = [col for col in self.report_columns if col.type == 'location']
        if cols:
            return cols[0].column_id

    @property
    def map_config(self):
        def map_col(column):
            if column['column_id'] != self.location_column_id:
                return {
                    'column_id': column['column_id'],
                    'label': column['display']
                }

        if self.location_column_id:
            return {
                'location_column_id': self.location_column_id,
                'layer_name': {
                    'XFormInstance': _('Forms'),
                    'CommCareCase': _('Cases')
                }.get(self.config.referenced_doc_type, "Layer"),
                'columns': [x for x in (map_col(col) for col in self.columns) if x]
            }

    @property
    @memoized
    def sort_order(self):
        return [ReportOrderByFactory.from_spec(e) for e in self.sort_expression]

    @property
    def table_id(self):
        return self.config.table_id

    def get_ui_filter(self, filter_slug):
        for filter in self.ui_filters:
            if filter.name == filter_slug:
                return filter
        return None

    def get_languages(self):
        """
        Return the languages used in this report's column and filter display properties.
        Note that only explicitly identified languages are returned. So, if the
        display properties are all strings, "en" would not be returned.
        """
        langs = set()
        for item in self.columns + self.filters:
            if isinstance(item.get('display'), dict):
                langs |= set(item['display'].keys())
        return langs

    def validate(self, required=True):
        from corehq.apps.userreports.reports.data_source import ConfigurableReportDataSource
        def _check_for_duplicates(supposedly_unique_list, error_msg):
            # http://stackoverflow.com/questions/9835762/find-and-list-duplicates-in-python-list
            duplicate_items = set(
                [item for item in supposedly_unique_list if supposedly_unique_list.count(item) > 1]
            )
            if len(duplicate_items) > 0:
                raise BadSpecError(
                    _(error_msg).format(', '.join(sorted(duplicate_items)))
                )

        super(ReportConfiguration, self).validate(required)

        # check duplicates before passing to factory since it chokes on them
        _check_for_duplicates(
            [FilterSpec.wrap(f).slug for f in self.filters],
            'Filters cannot contain duplicate slugs: {}',
        )
        _check_for_duplicates(
            [column_id for c in self.report_columns for column_id in c.get_column_ids()],
            'Columns cannot contain duplicate column_ids: {}',
        )

        # these calls all implicitly do validation
        ConfigurableReportDataSource.from_spec(self)
        self.ui_filters
        self.charts
        self.sort_order

    @classmethod
    @quickcache(['cls.__name__', 'domain'])
    def by_domain(cls, domain):
        return get_report_configs_for_domain(domain)

    @classmethod
    @quickcache(['cls.__name__', 'domain', 'data_source_id'])
    def count_by_data_source(cls, domain, data_source_id):
        return get_number_of_report_configs_by_data_source(domain, data_source_id)

    def clear_caches(self):
        super(ReportConfiguration, self).clear_caches()
        self.by_domain.clear(self.__class__, self.domain)
        self.count_by_data_source.clear(self.__class__, self.domain, self.config_id)

    @property
    def is_static(self):
        return report_config_id_is_static(self._id)

STATIC_PREFIX = 'static-'
CUSTOM_REPORT_PREFIX = 'custom-'


class RegistryReportConfiguration(ReportConfiguration):

    @classmethod
    @quickcache(['cls.__name__', 'domain'])
    def by_domain(cls, domain):
        return get_registry_report_configs_for_domain(domain)

    @classmethod
    @quickcache(['cls.__name__', 'domain', 'data_source_id'])
    def count_by_data_source(cls, domain, data_source_id):
        return get_number_of_registry_report_configs_by_data_source(domain, data_source_id)

    @property
    def registry_slug(self):
        return self.config.registry_slug

    @cached_property
    def registry_helper(self):
        return DataRegistryHelper(self.domain, registry_slug=self.registry_slug)

    @property
    @memoized
    def config(self):
        try:
            config = get_document_or_not_found(RegistryDataSourceConfiguration, self.domain, self.config_id)
        except DocumentNotFound:
            raise DataSourceConfigurationNotFoundError(_(
                'The data source referenced by this report could not be found.'
            ))
        return config


class StaticDataSourceConfiguration(JsonObject):
    """
    For custom data sources maintained in the repository.

    This class keeps the full list of static data source configurations relevant to the
    current environment in memory and upon requests builds a new data source configuration
    from the static config.

    See 0002-keep-static-ucr-configurations-in-memory.md
    """
    _datasource_id_prefix = STATIC_PREFIX
    domains = ListProperty(required=True)
    server_environment = ListProperty(required=True)
    config = DictProperty()
    mirrored_engine_ids = SchemaListProperty(MirroredEngineIds)

    @classmethod
    def get_doc_id(cls, domain, table_id):
        return '{}{}-{}'.format(cls._datasource_id_prefix, domain, table_id)

    @classmethod
    @memoized
    def by_id_mapping(cls):
        """Memoized method that maps domains to static data source config"""
        return {
            cls.get_doc_id(domain, wrapped.config['table_id']): (domain, wrapped)
            for wrapped in cls._all()
            for domain in wrapped.domains
        }

    @classmethod
    def _all(cls):
        """
        :return: Generator of all wrapped configs read from disk
        """
        def __get_all():
            paths = list(settings.STATIC_DATA_SOURCES)
            paths.extend(static_ucr_data_source_paths())
            for path_or_glob in paths:
                if os.path.isfile(path_or_glob):
                    yield _get_wrapped_object_from_file(path_or_glob, cls)
                else:
                    files = glob.glob(path_or_glob)
                    for path in files:
                        yield _get_wrapped_object_from_file(path, cls)

            for provider_path in settings.STATIC_DATA_SOURCE_PROVIDERS:
                provider_fn = to_function(provider_path, failhard=True)
                for wrapped, path in provider_fn():
                    yield wrapped

        return __get_all() if settings.UNIT_TESTING else _filter_by_server_env(__get_all())

    @classmethod
    def all(cls):
        """Unoptimized method that get's all configs by re-reading from disk"""
        for wrapped in cls._all():
            for domain in wrapped.domains:
                yield cls._get_datasource_config(wrapped, domain)

    @classmethod
    def by_domain(cls, domain):
        return [
            cls._get_datasource_config(wrapped, dom)
            for dom, wrapped in cls.by_id_mapping().values()
            if domain == dom
        ]

    @classmethod
    def by_id(cls, config_id):
        try:
            domain, wrapped = cls.by_id_mapping()[config_id]
        except KeyError:
            raise StaticDataSourceConfigurationNotFoundError(_(
                'The data source %(config_id)s referenced by this report could not be found.'
            ) % {'config_id': config_id})

        return cls._get_datasource_config(wrapped, domain)

    @classmethod
    def _get_datasource_config(cls, static_config, domain):
        doc = deepcopy(static_config.to_json()['config'])
        doc['domain'] = domain
        doc['_id'] = cls.get_doc_id(domain, doc['table_id'])

        def _get_mirrored_engine_ids():
            for env in static_config.mirrored_engine_ids:
                if env.server_environment == settings.SERVER_ENVIRONMENT:
                    return env.engine_ids
            return []
        doc['mirrored_engine_ids'] = _get_mirrored_engine_ids()
        return DataSourceConfiguration.wrap(doc)


class StaticReportConfiguration(JsonObject):
    """
    For statically defined reports based off of custom data sources

    This class keeps the full list of static report configurations relevant to the
    current environment in memory and upon requests builds a new report configuration
    from the static report config.

    See 0002-keep-static-ucr-configurations-in-memory.md
    """
    domains = ListProperty(required=True)
    report_id = StringProperty(validators=(_check_ids))
    data_source_table = StringProperty()
    config = DictProperty()
    custom_configurable_report = StringProperty()
    server_environment = ListProperty(required=True)

    @classmethod
    def get_doc_id(cls, domain, report_id, custom_configurable_report):
        return '{}{}-{}'.format(
            STATIC_PREFIX if not custom_configurable_report else CUSTOM_REPORT_PREFIX,
            domain,
            report_id,
        )

    @classmethod
    def _all(cls):
        def __get_all():
            paths = list(settings.STATIC_UCR_REPORTS)
            paths.extend(static_ucr_report_paths())
            for path_or_glob in paths:
                if os.path.isfile(path_or_glob):
                    yield _get_wrapped_object_from_file(path_or_glob, cls)
                else:
                    files = glob.glob(path_or_glob)
                    for path in files:
                        yield _get_wrapped_object_from_file(path, cls)

        filter_by_env = settings.UNIT_TESTING or settings.DEBUG
        return __get_all() if filter_by_env else _filter_by_server_env(__get_all())

    @classmethod
    @memoized
    def by_id_mapping(cls):
        return {
            cls.get_doc_id(domain, wrapped.report_id, wrapped.custom_configurable_report): (domain, wrapped)
            for wrapped in cls._all()
            for domain in wrapped.domains
        }

    @classmethod
    def all(cls):
        """Only used in tests"""
        for wrapped in StaticReportConfiguration._all():
            for domain in wrapped.domains:
                yield cls._get_report_config(wrapped, domain)

    @classmethod
    def by_domain(cls, domain):
        """
        Returns a list of ReportConfiguration objects, NOT StaticReportConfigurations.
        """
        return [
            cls._get_report_config(wrapped, dom)
            for dom, wrapped in cls.by_id_mapping().values()
            if domain == dom
        ]

    @classmethod
    def by_id(cls, config_id, domain):
        """Returns a ReportConfiguration object, NOT StaticReportConfigurations.
        """
        try:
            report_domain, wrapped = cls.by_id_mapping()[config_id]
        except KeyError:
            raise BadSpecError(_('The report configuration referenced by this report could '
                                 'not be found: %(report_id)s') % {'report_id': config_id})

        if domain and report_domain != domain:
            raise DocumentNotFound("Document {} of class {} not in domain {}!".format(
                config_id,
                ReportConfiguration.__class__.__name__,
                domain,
            ))
        return cls._get_report_config(wrapped, report_domain)

    @classmethod
    def by_ids(cls, config_ids):
        mapping = cls.by_id_mapping()
        config_by_ids = {}
        for config_id in set(config_ids):
            try:
                domain, wrapped = mapping[config_id]
            except KeyError:
                raise ReportConfigurationNotFoundError(_(
                    "The following report configuration could not be found: {}".format(config_id)
                ))
            config_by_ids[config_id] = cls._get_report_config(wrapped, domain)
        return config_by_ids

    @classmethod
    def report_class_by_domain_and_id(cls, domain, config_id):
        try:
            report_domain, wrapped = cls.by_id_mapping()[config_id]
        except KeyError:
            raise BadSpecError(
                _('The report configuration referenced by this report could not be found.')
            )
        if report_domain != domain:
            raise DocumentNotFound("Document {} of class {} not in domain {}!".format(
                config_id,
                ReportConfiguration.__class__.__name__,
                domain,
            ))
        return wrapped.custom_configurable_report

    @classmethod
    def _get_report_config(cls, static_config, domain):
        doc = copy(static_config.to_json()['config'])
        doc['domain'] = domain
        doc['_id'] = cls.get_doc_id(domain, static_config.report_id, static_config.custom_configurable_report)
        doc['config_id'] = StaticDataSourceConfiguration.get_doc_id(domain, static_config.data_source_table)
        return ReportConfiguration.wrap(doc)


class AsyncIndicator(models.Model):
    """Indicator that has not yet been processed

    These indicators will be picked up by a queue and placed into celery to be
    saved. Once saved to the data sources, this record will be deleted
    """
    id = models.BigAutoField(primary_key=True)
    doc_id = models.CharField(max_length=255, null=False, unique=True)
    doc_type = models.CharField(max_length=126, null=False)
    domain = models.CharField(max_length=126, null=False, db_index=True)
    indicator_config_ids = ArrayField(
        models.CharField(max_length=126, null=True, blank=True),
        null=False
    )
    date_created = models.DateTimeField(auto_now_add=True, db_index=True)
    date_queued = models.DateTimeField(null=True, db_index=True)
    unsuccessful_attempts = models.IntegerField(default=0)

    class Meta(object):
        ordering = ["date_created"]

    @classmethod
    def update_record(cls, doc_id, doc_type, domain, config_ids):
        if not isinstance(config_ids, list):
            config_ids = list(config_ids)
        config_ids = sorted(config_ids)

        indicator, created = cls.objects.get_or_create(
            doc_id=doc_id, doc_type=doc_type, domain=domain,
            defaults={'indicator_config_ids': config_ids}
        )

        if created:
            return indicator
        elif set(config_ids) == indicator.indicator_config_ids:
            return indicator

        with CriticalSection([get_async_indicator_modify_lock_key(doc_id)]):
            # Add new config ids. Need to grab indicator again in case it was
            # processed since we called get_or_create
            try:
                indicator = cls.objects.get(doc_id=doc_id)
            except cls.DoesNotExist:
                indicator = AsyncIndicator.objects.create(
                    doc_id=doc_id,
                    doc_type=doc_type,
                    domain=domain,
                    indicator_config_ids=config_ids
                )
            else:
                current_config_ids = set(indicator.indicator_config_ids)
                config_ids = set(config_ids)
                if config_ids - current_config_ids:
                    new_config_ids = sorted(list(current_config_ids.union(config_ids)))
                    indicator.indicator_config_ids = new_config_ids
                    indicator.unsuccessful_attempts = 0
                    indicator.save()

        return indicator

    @classmethod
    def update_from_kafka_change(cls, change, config_ids):
        return cls.update_record(
            change.id, change.document['doc_type'], change.document['domain'], config_ids
        )

    def update_failure(self, to_remove):
        self.refresh_from_db(fields=['indicator_config_ids'])
        new_indicators = set(self.indicator_config_ids) - set(to_remove)
        self.indicator_config_ids = sorted(list(new_indicators))
        self.unsuccessful_attempts += 1
        self.date_queued = None

    @classmethod
    def bulk_creation(cls, doc_ids, doc_type, domain, config_ids):
        """Ignores the locking in update_record

        Should only be used if you know the table is not otherwise being used,
        and the doc ids you're supplying are not currently being used in another
        asynchronous table.

        For example the first build of a table, or any complete rebuilds.

        If after reading the above and you're still wondering whether it's safe
        to use, don't.
        """

        AsyncIndicator.objects.bulk_create([
            AsyncIndicator(doc_id=doc_id, doc_type=doc_type, domain=domain, indicator_config_ids=config_ids)
            for doc_id in doc_ids
        ])

    @classmethod
    def bulk_update_records(cls, configs_by_docs, domain, doc_type_by_id):
        # type (Dict[str, List[str]], str, Dict[str, str]) -> None
        # configs_by_docs should be a dict of doc_id -> list of config_ids
        if not configs_by_docs:
            return
        doc_ids = list(configs_by_docs.keys())

        current_indicators = AsyncIndicator.objects.filter(doc_id__in=doc_ids).all()
        to_update = []

        for indicator in current_indicators:
            new_configs = set(configs_by_docs[indicator.doc_id])
            current_configs = set(indicator.indicator_config_ids)
            if not new_configs.issubset(current_configs):
                indicator.indicator_config_ids = sorted(current_configs.union(new_configs))
                indicator.unsuccessful_attempts = 0
                to_update.append(indicator)
        if to_update:
            bulk_update_helper(to_update)

        new_doc_ids = set(doc_ids) - set([i.doc_id for i in current_indicators])
        AsyncIndicator.objects.bulk_create([
            AsyncIndicator(doc_id=doc_id, doc_type=doc_type_by_id[doc_id], domain=domain,
                           indicator_config_ids=sorted(configs_by_docs[doc_id]))
            for doc_id in new_doc_ids
        ])


class InvalidUCRData(models.Model):
    doc_id = models.CharField(max_length=255, null=False)
    doc_type = models.CharField(max_length=126, null=False, db_index=True)
    domain = models.CharField(max_length=126, null=False, db_index=True)
    indicator_config_id = models.CharField(max_length=126, db_index=True)
    date_created = models.DateTimeField(auto_now_add=True, db_index=True)
    validation_name = models.TextField()
    validation_text = models.TextField()
    notes = models.TextField(null=True)

    class Meta(object):
        unique_together = ('doc_id', 'indicator_config_id', 'validation_name')


def get_datasource_config_infer_type(config_id, domain):
    return get_datasource_config(config_id, domain, guess_data_source_type(config_id))


def guess_data_source_type(data_source_id):
    """
    Given a data source ID, try to guess its type (standard or aggregate).
    """
    # ints are definitely aggregate
    if isinstance(data_source_id, int):
        return DATA_SOURCE_TYPE_AGGREGATE
    # static ids are standard
    if id_is_static(data_source_id):
        return DATA_SOURCE_TYPE_STANDARD
    try:
        # uuids are standard
        UUID(data_source_id)
        return DATA_SOURCE_TYPE_STANDARD
    except ValueError:
        try:
            # int-like-things are aggregate
            int(data_source_id)
            return DATA_SOURCE_TYPE_AGGREGATE
        except ValueError:
            # default should be standard
            return DATA_SOURCE_TYPE_STANDARD


def get_datasource_config(config_id, domain, data_source_type=DATA_SOURCE_TYPE_STANDARD):
    def _raise_not_found():
        raise DataSourceConfigurationNotFoundError(_(
            'The data source referenced by this report could not be found.'
        ))

    if data_source_type == DATA_SOURCE_TYPE_STANDARD:
        is_static = id_is_static(config_id)
        if is_static:
            config = StaticDataSourceConfiguration.by_id(config_id)
            if config.domain != domain:
                _raise_not_found()
        else:
            try:
                config = get_document_or_not_found(DataSourceConfiguration, domain, config_id)
            except DocumentNotFound:
                try:
                    config = get_document_or_not_found(RegistryDataSourceConfiguration, domain, config_id)
                except DocumentNotFound:
                    _raise_not_found()
        return config, is_static
    elif data_source_type == DATA_SOURCE_TYPE_AGGREGATE:
        from corehq.apps.aggregate_ucrs.models import AggregateTableDefinition
        try:
            config = AggregateTableDefinition.objects.get(id=int(config_id), domain=domain)
            return config, False
        except AggregateTableDefinition.DoesNotExist:
            _raise_not_found()
    else:
        raise InvalidDataSourceType('{} is not a valid data source type!'.format(data_source_type))



def id_is_static(data_source_id):
    if data_source_id is None:
        return False
    return data_source_id.startswith(StaticDataSourceConfiguration._datasource_id_prefix)


def report_config_id_is_static(config_id):
    """
    Return True if the given report configuration id refers to a static report
    configuration.
    """
    if config_id is None:
        return False
    return any(
        config_id.startswith(prefix)
        for prefix in [STATIC_PREFIX, CUSTOM_REPORT_PREFIX]
    )


def get_report_configs(config_ids, domain):
    """
    Return a list of ReportConfigurations.
    config_ids may be ReportConfiguration or StaticReportConfiguration ids.
    """

    static_report_config_ids = []
    dynamic_report_config_ids = []
    for config_id in set(config_ids):
        if report_config_id_is_static(config_id):
            static_report_config_ids.append(config_id)
        else:
            dynamic_report_config_ids.append(config_id)
    static_report_config_by_ids = StaticReportConfiguration.by_ids(static_report_config_ids)
    static_report_configs = list(static_report_config_by_ids.values())
    if len(static_report_configs) != len(static_report_config_ids):
        raise ReportConfigurationNotFoundError
    for config in static_report_configs:
        if config.domain != domain:
            raise ReportConfigurationNotFoundError

    dynamic_report_configs = []
    if dynamic_report_config_ids:
        dynamic_report_configs = [
            wrap_report_config_by_type(doc) for doc in
            get_docs(ReportConfiguration.get_db(), dynamic_report_config_ids)
        ]

    if len(dynamic_report_configs) != len(dynamic_report_config_ids):
        raise ReportConfigurationNotFoundError
    for config in dynamic_report_configs:
        if config.domain != domain:
            raise ReportConfigurationNotFoundError
    return dynamic_report_configs + static_report_configs


def get_report_config(config_id, domain):
    """
    Return a ReportConfiguration, and if it is static or not.
    config_id may be a ReportConfiguration or StaticReportConfiguration id
    """
    config = get_report_configs([config_id], domain)[0]
    return config, report_config_id_is_static(config_id)


def _get_wrapped_object_from_file(path, wrapper):
    with open(path, encoding='utf-8') as f:
        if path.endswith('.json'):
            doc = json.load(f)
        else:
            doc = yaml.safe_load(f)

    try:
        return wrapper.wrap(doc)
    except Exception as ex:
        msg = '{}: {}'.format(path, ex.args[0]) if ex.args else str(path)
        ex.args = (msg,) + ex.args[1:]
        raise


def _filter_by_server_env(configs):
    for wrapped in configs:
        if wrapped.server_environment and settings.SERVER_ENVIRONMENT not in wrapped.server_environment:
            continue
        yield wrapped


_Validation = namedtuple('_Validation', 'name error_message validation_function')


class FilterValueEncoder(DjangoJSONEncoder):
    def default(self, obj):
        if isinstance(obj, DateSpan):
            return str(obj)
        return super(FilterValueEncoder, self).default(obj)


class ReportComparisonException(models.Model):
    date_created = models.DateTimeField(auto_now_add=True)
    domain = models.TextField()
    control_report_config_id = models.TextField()
    candidate_report_config_id = models.TextField()
    filter_values = JSONField(encoder=FilterValueEncoder)
    exception = models.TextField()
    notes = models.TextField(blank=True)


class ReportComparisonDiff(models.Model):
    date_created = models.DateTimeField(auto_now_add=True)
    domain = models.TextField()
    control_report_config_id = models.TextField()
    candidate_report_config_id = models.TextField()
    filter_values = JSONField(encoder=FilterValueEncoder)
    control = JSONField()
    candidate = JSONField()
    diff = JSONField()
    notes = models.TextField(blank=True)


class ReportComparisonTiming(models.Model):
    date_created = models.DateTimeField(auto_now_add=True)
    domain = models.TextField()
    control_report_config_id = models.TextField()
    candidate_report_config_id = models.TextField()
    filter_values = JSONField(encoder=FilterValueEncoder)
    control_duration = models.DecimalField(max_digits=10, decimal_places=3)
    candidate_duration = models.DecimalField(max_digits=10, decimal_places=3)<|MERGE_RESOLUTION|>--- conflicted
+++ resolved
@@ -22,12 +22,7 @@
 from memoized import memoized
 from corehq.apps.domain.models import AllowedUCRExpressionSettings
 
-<<<<<<< HEAD
 from corehq.apps.registry.helper import DataRegistryHelper
-from corehq.apps.userreports.columns import get_expanded_column_config
-from corehq.apps.userreports.extension_points import static_ucr_data_source_paths, static_ucr_report_paths
-=======
->>>>>>> 2968eeac
 from dimagi.ext.couchdbkit import (
     BooleanProperty,
     DateTimeProperty,
@@ -54,7 +49,6 @@
     CachedCouchDocumentMixin,
     QuickCachedDocumentMixin,
 )
-from corehq.apps.registry.helper import DataRegistryHelper
 from corehq.apps.userreports.app_manager.data_source_meta import (
     REPORT_BUILDER_DATA_SOURCE_TYPE_VALUES,
 )
@@ -828,14 +822,7 @@
         y_axis_columns = []
         try:
             for y_axis_column in original_y_axis_columns:
-<<<<<<< HEAD
-                if isinstance(y_axis_column, dict):
-                    column_id = y_axis_column['column_id']
-                else:
-                    column_id = y_axis_column
-=======
                 column_id = y_axis_column['column_id']
->>>>>>> 2968eeac
                 column_config = self.report_columns_by_column_id[column_id]
                 if column_config.type == 'expanded':
                     expanded_columns = self.get_expanded_columns(column_config)
@@ -846,10 +833,7 @@
                         })
                 else:
                     y_axis_columns.append(y_axis_column)
-<<<<<<< HEAD
-=======
         # catch edge cases where data source table is yet to be created
->>>>>>> 2968eeac
         except DataSourceConfigurationNotFoundError:
             return original_y_axis_columns
         else:
