import datetime
import functools
import json
import os
import re
import tempfile
from collections import OrderedDict, namedtuple

from django.conf import settings
from django.contrib import messages
from django.http import HttpResponse, HttpResponseRedirect
from django.http.response import Http404, JsonResponse
from django.utils.decorators import method_decorator
from django.utils.http import urlencode
from django.utils.translation import gettext as _
from django.utils.translation import gettext_lazy
from django.views.decorators.http import require_POST
from django.views.generic import View

import six.moves.urllib.error
import six.moves.urllib.parse
import six.moves.urllib.request
from couchdbkit.exceptions import ResourceNotFound
from memoized import memoized
from sqlalchemy import exc, types
from sqlalchemy.exc import ProgrammingError
from corehq.apps.domain.models import AllowedUCRExpressionSettings

from couchexport.export import export_from_tables
from couchexport.files import Temp
from couchexport.models import Format
from couchexport.shortcuts import export_response
from dimagi.utils.couch.undo import (
    get_deleted_doc_type,
    is_deleted,
    soft_delete,
    undo_delete,
)
from dimagi.utils.logging import notify_exception
from dimagi.utils.web import json_response
from pillowtop.dao.exceptions import DocumentNotFoundError

from corehq import toggles
from corehq.apps.accounting.models import Subscription
from corehq.apps.accounting.utils import domain_has_privilege
from corehq.apps.analytics.tasks import (
    HUBSPOT_SAVED_UCR_FORM_ID,
    send_hubspot_form,
    track_workflow,
    update_hubspot_properties,
)
from corehq.apps.app_manager.models import Application
from corehq.apps.app_manager.util import purge_report_from_mobile_ucr
from corehq.apps.change_feed.data_sources import (
    get_document_store_for_doc_type,
)
from corehq.apps.domain.decorators import api_auth_with_scope, login_and_domain_required, domain_admin_required
from corehq.apps.domain.models import Domain
from corehq.apps.domain.views.base import BaseDomainView
from corehq.apps.hqwebapp.decorators import (
    use_datatables,
    use_daterangepicker,
    use_jquery_ui,
    use_multiselect,
    use_nvd3,
)
from corehq.apps.hqwebapp.tasks import send_mail_async
from corehq.apps.hqwebapp.templatetags.hq_shared_tags import toggle_enabled
from corehq.apps.linked_domain.models import DomainLink, ReportLinkDetail
from corehq.apps.linked_domain.ucr import create_linked_ucr, linked_downstream_reports_by_domain
from corehq.apps.linked_domain.util import is_linked_report
from corehq.apps.locations.permissions import conditionally_location_safe
from corehq.apps.registry.helper import DataRegistryHelper
from corehq.apps.registry.models import DataRegistry
from corehq.apps.registry.utils import RegistryPermissionCheck
from corehq.apps.reports.daterange import get_simple_dateranges
from corehq.apps.reports.dispatcher import cls_to_view_login_and_domain
from corehq.apps.saved_reports.models import ReportConfig
from corehq.apps.userreports.app_manager.data_source_meta import (
    DATA_SOURCE_TYPE_RAW,
    DATA_SOURCE_TYPE_CASE,
)
from corehq.apps.userreports.app_manager.helpers import (
    get_case_data_source,
    get_form_data_source,
)
from corehq.apps.userreports.const import (
    DATA_SOURCE_MISSING_APP_ERROR_MESSAGE,
    DATA_SOURCE_NOT_FOUND_ERROR_MESSAGE,
    NAMED_EXPRESSION_PREFIX,
    NAMED_FILTER_PREFIX,
    REPORT_BUILDER_EVENTS_KEY,
    TEMP_REPORT_PREFIX,
)
from corehq.apps.userreports.dbaccessors import get_datasources_for_domain
from corehq.apps.userreports.exceptions import (
    BadBuilderConfigError,
    BadSpecError,
    DataSourceConfigurationNotFoundError,
    ReportConfigurationNotFoundError,
    TableNotFoundWarning,
    UserQueryError,
    translate_programming_error,
)
from corehq.apps.userreports.expressions.factory import ExpressionFactory
from corehq.apps.userreports.filters.factory import FilterFactory
from corehq.apps.userreports.indicators.factory import IndicatorFactory
from corehq.apps.userreports.models import (
    DataSourceConfiguration,
    ReportConfiguration,
    StaticReportConfiguration,
    get_datasource_config,
    get_report_config,
    id_is_static,
    report_config_id_is_static, RegistryReportConfiguration,
)
from corehq.apps.userreports.rebuild import DataSourceResumeHelper
from corehq.apps.userreports.reports.builder.forms import (
    ConfigureListReportForm,
    ConfigureMapReportForm,
    ConfigureTableReportForm,
    DataSourceForm,
    get_data_source_interface,
)
from corehq.apps.userreports.reports.builder.sources import (
    get_source_type_from_report_config,
)
from corehq.apps.userreports.reports.filters.choice_providers import (
    ChoiceQueryContext,
)
from corehq.apps.userreports.reports.util import report_has_location_filter
from corehq.apps.userreports.reports.view import ConfigurableReportView, delete_report_config
from corehq.apps.userreports.specs import EvaluationContext, FactoryContext
from corehq.apps.userreports.tasks import (
    rebuild_indicators,
    rebuild_indicators_in_place,
    resume_building_indicators,
)
from corehq.apps.userreports.ui.forms import (
    ConfigurableDataSourceEditForm,
    ConfigurableDataSourceFromAppForm,
    ConfigurableReportEditForm,
)
from corehq.apps.userreports.util import (
    add_event,
    allowed_report_builder_reports,
    get_referring_apps,
    get_indicator_adapter,
    has_report_builder_access,
    has_report_builder_add_on_privilege,
    number_of_report_builder_reports,
)
from corehq.apps.users.decorators import get_permission_name, require_permission
from corehq.apps.users.models import Permissions
from corehq.privileges import RELEASE_MANAGEMENT
from corehq.tabs.tabclasses import ProjectReportsTab
from corehq.util import reverse
from corehq.util.couch import get_document_or_404
from corehq.util.quickcache import quickcache
from corehq.util.soft_assert import soft_assert


def get_datasource_config_or_404(config_id, domain):
    try:
        return get_datasource_config(config_id, domain)
    except DataSourceConfigurationNotFoundError:
        raise Http404


def get_report_config_or_404(config_id, domain):
    try:
        return get_report_config(config_id, domain)
    except ReportConfigurationNotFoundError:
        raise Http404


def swallow_programming_errors(fn):
    @functools.wraps(fn)
    def decorated(request, domain, *args, **kwargs):
        try:
            return fn(request, domain, *args, **kwargs)
        except ProgrammingError as e:
            if settings.DEBUG:
                raise
            messages.error(
                request,
                _('There was a problem processing your request. '
                  'If you have recently modified your report data source please try again in a few minutes.'
                  '<br><br>Technical details:<br>{}'.format(e)),
                extra_tags='html',
            )
            return HttpResponseRedirect(reverse('configurable_reports_home', args=[domain]))
    return decorated


@method_decorator(toggles.USER_CONFIGURABLE_REPORTS.required_decorator(), name='dispatch')
class BaseUserConfigReportsView(BaseDomainView):
<<<<<<< HEAD
    section_name = ugettext_lazy("Custom Web Reports")
=======
    section_name = gettext_lazy("Configurable Reports")
>>>>>>> 9b5342dd

    @property
    def main_context(self):
        static_reports = list(StaticReportConfiguration.by_domain(self.domain))
        context = super(BaseUserConfigReportsView, self).main_context
        context.update({
            'reports': ReportConfiguration.by_domain(self.domain) + RegistryReportConfiguration.by_domain(self.domain) + static_reports,
            'data_sources': get_datasources_for_domain(self.domain, include_static=True)
        })
        if toggle_enabled(self.request, toggles.AGGREGATE_UCRS):
            from corehq.apps.aggregate_ucrs.models import AggregateTableDefinition
            context['aggregate_data_sources'] = AggregateTableDefinition.objects.filter(domain=self.domain)
        return context

    @property
    def section_url(self):
        return reverse(UserConfigReportsHomeView.urlname, args=(self.domain,))

    @property
    def page_url(self):
        return reverse(self.urlname, args=(self.domain,))

    def dispatch(self, *args, **kwargs):
        allow_access_to_ucrs = (
            self.request.couch_user.has_permission(
                self.domain,
                get_permission_name(Permissions.edit_ucrs)
            )
        )
        if allow_access_to_ucrs:
            return super().dispatch(*args, **kwargs)
        raise Http404()


class UserConfigReportsHomeView(BaseUserConfigReportsView):
    urlname = 'configurable_reports_home'
    template_name = 'userreports/configurable_reports_home.html'
    page_title = gettext_lazy("Reports Home")


class BaseEditConfigReportView(BaseUserConfigReportsView):
    template_name = 'userreports/edit_report_config.html'

    @use_multiselect
    def dispatch(self, *args, **kwargs):
        return super().dispatch(*args, **kwargs)

    @property
    def report_id(self):
        return self.kwargs.get('report_id')

    @property
    def page_url(self):
        if self.report_id:
            return reverse(self.urlname, args=(self.domain, self.report_id,))
        return super(BaseEditConfigReportView, self).page_url

    @property
    def page_context(self):
        return {
            'form': self.edit_form,
            'report': self.config,
            'referring_apps': get_referring_apps(self.domain, self.report_id),
            'linked_report_domain_list': linked_downstream_reports_by_domain(
                self.domain, self.report_id
            ),
            'has_release_management_privilege': domain_has_privilege(self.domain, RELEASE_MANAGEMENT),
        }

    @property
    @memoized
    def config(self):
        if self.report_id is None:
            return ReportConfiguration(domain=self.domain)
        return get_report_config_or_404(self.report_id, self.domain)[0]

    @property
    def read_only(self):
        if self.report_id is not None:
            return (report_config_id_is_static(self.report_id)
                    or is_linked_report(self.config))
        return False

    @property
    @memoized
    def edit_form(self):
        if self.request.method == 'POST':
            return ConfigurableReportEditForm(
                self.domain, self.config, self.read_only,
                data=self.request.POST)
        return ConfigurableReportEditForm(self.domain, self.config, self.read_only)

    def post(self, request, *args, **kwargs):
        if self.edit_form.is_valid():
            self.edit_form.save(commit=True)
            messages.success(request, _('Report "{}" saved!').format(self.config.title))
            return HttpResponseRedirect(reverse(
                'edit_configurable_report', args=[self.domain, self.config._id])
            )
        return self.get(request, *args, **kwargs)


class EditConfigReportView(BaseEditConfigReportView):
    urlname = 'edit_configurable_report'
    page_title = gettext_lazy("Edit Report")


class CreateConfigReportView(BaseEditConfigReportView):
    urlname = 'create_configurable_report'
    page_title = gettext_lazy("Create Report")


class ReportBuilderView(BaseDomainView):

    @method_decorator(require_permission(Permissions.edit_reports))
    @cls_to_view_login_and_domain
    @use_daterangepicker
    @use_datatables
    def dispatch(self, request, *args, **kwargs):
        return super(ReportBuilderView, self).dispatch(request, *args, **kwargs)

    @property
    def main_context(self):
        main_context = super(ReportBuilderView, self).main_context
        allowed_num_reports = allowed_report_builder_reports(self.request)
        main_context.update({
            'has_report_builder_access': has_report_builder_access(self.request),
            'at_report_limit': number_of_report_builder_reports(self.domain) >= allowed_num_reports,
            'report_limit': allowed_num_reports,
            'paywall_url': paywall_home(self.domain),
            'pricing_page_url': settings.PRICING_PAGE_URL,
        })
        return main_context

    @property
    def section_name(self):
        return _("Report Builder")

    @property
    def section_url(self):
        return reverse(ReportBuilderDataSourceSelect.urlname, args=[self.domain])


@quickcache(["domain"], timeout=0, memoize_timeout=4)
def paywall_home(domain):
    """
    Return the url for the page in the report builder paywall that users
    in the given domain should be directed to upon clicking "+ Create new report"
    """
    domain_obj = Domain.get_by_name(domain, strict=True)
    if domain_obj.requested_report_builder_subscription:
        return reverse(ReportBuilderPaywallActivatingSubscription.urlname, args=[domain])
    else:
        return reverse(ReportBuilderPaywallPricing.urlname, args=[domain])


class ReportBuilderPaywallBase(BaseDomainView):
    page_title = gettext_lazy('Subscribe')

    @property
    def section_name(self):
        return _("Report Builder")

    @property
    def section_url(self):
        return paywall_home(self.domain)

    @property
    @memoized
    def plan_name(self):
        return Subscription.get_subscribed_plan_by_domain(self.domain).plan.name


class ReportBuilderPaywallPricing(ReportBuilderPaywallBase):
    template_name = "userreports/paywall/pricing.html"
    urlname = 'report_builder_paywall_pricing'
    page_title = gettext_lazy('Pricing')

    @property
    def page_context(self):
        context = super(ReportBuilderPaywallPricing, self).page_context
        max_allowed_reports = allowed_report_builder_reports(self.request)
        num_builder_reports = number_of_report_builder_reports(self.domain)
        context.update({
            'has_report_builder_access': has_report_builder_access(self.request),
            'at_report_limit': num_builder_reports >= max_allowed_reports,
            'max_allowed_reports': max_allowed_reports,
            'pricing_page_url': settings.PRICING_PAGE_URL,
        })
        return context


class ReportBuilderPaywallActivatingSubscription(ReportBuilderPaywallBase):
    template_name = "userreports/paywall/activating_subscription.html"
    urlname = 'report_builder_paywall_activating_subscription'

    def post(self, request, domain, *args, **kwargs):
        self.domain_object.requested_report_builder_subscription.append(request.user.username)
        self.domain_object.save()
        send_mail_async.delay(
            "Report Builder Subscription Request: {}".format(domain),
            "User {} in the {} domain has requested a report builder subscription."
            " Current subscription is '{}'.".format(
                request.user.username,
                domain,
                self.plan_name
            ),
            settings.DEFAULT_FROM_EMAIL,
            [settings.SALES_EMAIL],
        )
        update_hubspot_properties.delay(request.couch_user.get_id, {'report_builder_subscription_request': 'yes'})
        return self.get(request, domain, *args, **kwargs)


class ReportBuilderDataSourceSelect(ReportBuilderView):
    template_name = 'userreports/reportbuilder/data_source_select.html'
    page_title = gettext_lazy('Create Report')
    urlname = 'report_builder_select_source'

    @property
    def page_context(self):
        context = {
            "sources_map": self.form.sources_map,
            "domain": self.domain,
            'report': {"title": _("Create New Report")},
            'form': self.form,
            "dropdown_map": self.form.dropdown_map,
        }
        return context

    @property
    @memoized
    def form(self):
        max_allowed_reports = allowed_report_builder_reports(self.request)
        if self.request.method == 'POST':
            return DataSourceForm(self.domain, max_allowed_reports, self.request.couch_user, self.request.POST)
        return DataSourceForm(self.domain, max_allowed_reports, self.request.couch_user)

    def post(self, request, *args, **kwargs):
        if self.form.is_valid():
            app_source = self.form.get_selected_source()

            track_workflow(
                request.user.email,
                "Successfully submitted the first part of the Report Builder "
                "wizard where you give your report a name and choose a data source"
            )

            add_event(request, [
                "Report Builder",
                "Successful Click on Next (Data Source)",
                app_source.source_type,
            ])

            get_params = {
                'report_name': self.form.cleaned_data['report_name'],
                'application': app_source.application,
                'source_type': app_source.source_type,
                'source': app_source.source,
            }
            registry_permission_checker = RegistryPermissionCheck(self.domain, self.request.couch_user)
            if app_source.registry_slug != '' and \
                    registry_permission_checker.can_view_some_data_registry_contents():
                get_params['registry_slug'] = app_source.registry_slug
            return HttpResponseRedirect(
                reverse(ConfigureReport.urlname, args=[self.domain], params=get_params)
            )
        else:
            return self.get(request, *args, **kwargs)


class EditReportInBuilder(View):

    def dispatch(self, request, *args, **kwargs):
        report_id = kwargs['report_id']
        report = get_document_or_404(ReportConfiguration, request.domain, report_id,
                                     additional_doc_types=["RegistryReportConfiguration"])
        if report.report_meta.created_by_builder:
            try:
                return ConfigureReport.as_view(existing_report=report)(request, *args, **kwargs)
            except BadBuilderConfigError as e:
                messages.error(request, str(e))
                return HttpResponseRedirect(reverse(ConfigurableReportView.slug, args=[request.domain, report_id]))
        raise Http404("Report was not created by the report builder")


class ConfigureReport(ReportBuilderView):
    urlname = 'configure_report'
    page_title = gettext_lazy("Configure Report")
    template_name = "userreports/reportbuilder/configure_report.html"
    report_title = '{}'
    existing_report = None

    @use_jquery_ui
    @use_datatables
    @use_nvd3
    @use_multiselect
    def dispatch(self, request, *args, **kwargs):
        if self.existing_report:
            self.source_type = get_source_type_from_report_config(self.existing_report)
            if self.source_type != DATA_SOURCE_TYPE_RAW:
                self.source_id = self.existing_report.config.meta.build.source_id
                self.app_id = self.existing_report.config.meta.build.app_id
                self.app = Application.get(self.app_id) if self.app_id else None
                self.registry_slug = self.existing_report.config.meta.build.registry_slug
            else:
                self.source_id = self.existing_report.config_id
                self.app_id = self.app = self.registry_slug = None
        else:
            self.registry_slug = self.request.GET.get('registry_slug', None)
            self.app_id = self.request.GET.get('application', None)
            self.source_id = self.request.GET['source']
            if self.registry_slug:
                helper = DataRegistryHelper(self.domain, registry_slug=self.registry_slug)
                helper.check_data_access(request.couch_user, [self.source_id], case_domain=self.domain)
                self.source_type = DATA_SOURCE_TYPE_CASE
                self.app = None
            else:
                self.app = Application.get(self.app_id)
                self.source_type = self.request.GET['source_type']

        if not self.app_id and self.source_type != DATA_SOURCE_TYPE_RAW and not self.registry_slug:
            raise BadBuilderConfigError(DATA_SOURCE_MISSING_APP_ERROR_MESSAGE)
        try:
            data_source_interface = get_data_source_interface(
                self.domain, self.app, self.source_type, self.source_id, self.registry_slug
            )
        except ResourceNotFound:
            self.template_name = 'userreports/report_error.html'
            if self.existing_report:
                context = {'report_id': self.existing_report.get_id,
                           'is_static': self.existing_report.is_static}
            else:
                context = {}
            context['error_message'] = DATA_SOURCE_NOT_FOUND_ERROR_MESSAGE
            context.update(self.main_context)
            return self.render_to_response(context)

        self._populate_data_source_properties_from_interface(data_source_interface)
        return super(ConfigureReport, self).dispatch(request, *args, **kwargs)

    @property
    def page_name(self):
        title = self._get_report_name()
        return _(self.report_title).format(title)

    @property
    def report_description(self):
        if self.existing_report:
            return self.existing_report.description or None
        return None

    def _populate_data_source_properties_from_interface(self, data_source_interface):
        self._properties_by_column_id = {}
        for p in data_source_interface.data_source_properties.values():
            column = p.to_report_column_option()
            for agg in column.aggregation_options:
                indicators = column.get_indicators(agg)
                for i in indicators:
                    self._properties_by_column_id[i['column_id']] = p

    def _get_report_name(self, request=None):
        if self.existing_report:
            return self.existing_report.title
        else:
            request = request or self.request
            return request.GET.get('report_name', '')

    def _get_existing_report_type(self):
        if self.existing_report:
            type_ = "list"
            if self.existing_report.aggregation_columns != ["doc_id"]:
                type_ = "table"
            if self.existing_report.map_config:
                type_ = "map"
            return type_

    def _get_property_id_by_indicator_id(self, indicator_column_id):
        """
        Return the data source property id corresponding to the given data
        source indicator column id.
        :param indicator_column_id: The column_id field of a data source indicator
            configuration dictionary
        :return: A DataSourceProperty property id, e.g. "/data/question1"
        """
        data_source_property = self._properties_by_column_id.get(indicator_column_id)
        if data_source_property:
            return data_source_property.get_id()

    def _get_initial_location(self, report_form):
        if self.existing_report:
            cols = [col for col in self.existing_report.report_columns if col.type == 'location']
            if cols:
                indicator_id = cols[0].field
                return report_form._get_property_id_by_indicator_id(indicator_id)

    def _get_initial_chart_type(self):
        if self.existing_report:
            if self.existing_report.configured_charts:
                type_ = self.existing_report.configured_charts[0]['type']
                if type_ == "multibar":
                    return "bar"
                if type_ == "pie":
                    return "pie"

    def _get_column_options(self, report_form):
        options = OrderedDict()
        for option in report_form.report_column_options.values():
            key = option.get_uniquenss_key()
            if key in options:
                options[key].append(option)
            else:
                options[key] = [option]

    @property
    def page_context(self):
        form_type = _get_form_type(self._get_existing_report_type())
        report_form = form_type(
            self.domain, self.page_name, self.app_id, self.source_type, self.source_id, self.existing_report, self.registry_slug,
        )
        temp_ds_id = report_form.create_temp_data_source_if_necessary(self.request.user.username)
        return {
            'existing_report': self.existing_report,
            'report_description': self.report_description,
            'report_title': self.page_name,
            'existing_report_type': self._get_existing_report_type(),

            'column_options': [p.to_view_model() for p in report_form.report_column_options.values()],
            # TODO: Consider renaming this because it's more like "possible" data source props
            'data_source_properties': [p.to_view_model() for p in report_form.data_source_properties.values()],
            'initial_user_filters': [f._asdict() for f in report_form.initial_user_filters],
            'initial_default_filters': [f._asdict() for f in report_form.initial_default_filters],
            'initial_columns': [c._asdict() for c in report_form.initial_columns],
            'initial_location': self._get_initial_location(report_form),
            'initial_chart_type': self._get_initial_chart_type(),
            'source_type': self.source_type,
            'source_id': self.source_id,
            'application': self.app_id,
            'registry_slug': self.registry_slug,
            'report_preview_url': reverse(ReportPreview.urlname,
                                          args=[self.domain, temp_ds_id]),
            'preview_datasource_id': temp_ds_id,
            'report_builder_events': self.request.session.pop(REPORT_BUILDER_EVENTS_KEY, []),
            'MAPBOX_ACCESS_TOKEN': settings.MAPBOX_ACCESS_TOKEN,
            'date_range_options': [r._asdict() for r in get_simple_dateranges()],
            'linked_report_domain_list': linked_downstream_reports_by_domain(
                self.domain, self.existing_report.get_id
            ) if self.existing_report else {},
            'has_release_management_privilege': domain_has_privilege(self.domain, RELEASE_MANAGEMENT),
        }

    def _get_bound_form(self, report_data):
        form_class = _get_form_type(report_data['report_type'])
        return form_class(
            self.domain,
            self._get_report_name(),
            self.app._id if self.app else None,
            self.source_type,
            self.source_id,
            self.existing_report,
            self.registry_slug,
            report_data
        )

    def post(self, request, domain, *args, **kwargs):
        if not has_report_builder_access(request):
            raise Http404

        report_data = json.loads(request.body.decode('utf-8'))
        if report_data['existing_report'] and not self.existing_report:
            # This is the case if the user has clicked "Save" for a second time from the new report page
            # i.e. the user created a report with the first click, but didn't navigate to the report view page
            self.existing_report = ReportConfiguration.get(report_data['existing_report'])

        _munge_report_data(report_data)

        bound_form = self._get_bound_form(report_data)

        if bound_form.is_valid():
            if self.existing_report:
                report_configuration = bound_form.update_report()
            else:
                self._confirm_report_limit()
                try:
                    report_configuration = bound_form.create_report()
                except BadSpecError as err:
                    messages.error(self.request, str(err))
                    notify_exception(self.request, str(err), details={
                        'domain': self.domain,
                        'report_form_class': bound_form.__class__.__name__,
                        'report_type': bound_form.report_type,
                        'group_by': getattr(bound_form, 'group_by', 'Not set'),
                        'user_filters': getattr(bound_form, 'user_filters', 'Not set'),
                        'default_filters': getattr(bound_form, 'default_filters', 'Not set'),
                    })
                    return self.get(request, domain, *args, **kwargs)
                else:
                    ProjectReportsTab.clear_dropdown_cache(domain, request.couch_user)
            self._delete_temp_data_source(report_data)
            send_hubspot_form(HUBSPOT_SAVED_UCR_FORM_ID, request)
            return json_response({
                'report_url': reverse(ConfigurableReportView.slug, args=[self.domain, report_configuration._id]),
                'report_id': report_configuration._id,
            })

    def _delete_temp_data_source(self, report_data):
        if report_data.get("delete_temp_data_source", False):
            delete_data_source_shared(self.domain, report_data["preview_data_source_id"])

    def _confirm_report_limit(self):
        """
        This method is used to confirm that the user is not creating more reports
        than they are allowed.
        The user is normally turned back earlier in the process, but this check
        is necessary in case they navigated directly to this view either
        maliciously or with a bookmark perhaps.
        """
        if (number_of_report_builder_reports(self.domain) >=
                allowed_report_builder_reports(self.request)):
            raise Http404()


def update_report_description(request, domain, report_id):
    new_description = request.POST['value']
    report = get_document_or_404(ReportConfiguration, domain, report_id,
                                 additional_doc_types=["RegistryReportConfiguration"])
    report.description = new_description
    report.save()
    return json_response({})


def _get_form_type(report_type):
    assert report_type in (None, "list", "table", "chart", "map")
    if report_type == "list" or report_type is None:
        return ConfigureListReportForm
    if report_type == "table":
        return ConfigureTableReportForm
    if report_type == "map":
        return ConfigureMapReportForm


def _munge_report_data(report_data):
    """
    Split aggregation columns out of report_data and into
    :param report_data:
    :return:
    """
    report_data['columns'] = json.dumps(report_data['columns'])
    report_data['user_filters'] = json.dumps(report_data['user_filters'])
    report_data['default_filters'] = json.dumps(report_data['default_filters'])


class ReportPreview(BaseDomainView):
    urlname = 'report_preview'

    def post(self, request, domain, data_source):
        report_data = json.loads(six.moves.urllib.parse.unquote(request.body.decode('utf-8')))
        form_class = _get_form_type(report_data['report_type'])

        # ignore user filters
        report_data['user_filters'] = []

        _munge_report_data(report_data)
        bound_form = form_class(
            domain,
            '{}_{}_{}'.format(TEMP_REPORT_PREFIX, self.domain, data_source),
            report_data['app'],
            report_data['source_type'],
            report_data['source_id'],
            None,
            report_data['registry_slug'],
            report_data
        )
        if bound_form.is_valid():
            try:
                temp_report = bound_form.create_temp_report(data_source, self.request.user.username)
                with delete_report_config(temp_report) as report_config:
                    response_data = ConfigurableReportView.report_preview_data(self.domain, report_config)
                if response_data:
                    return json_response(response_data)
            except BadBuilderConfigError as e:
                return json_response({'status': 'error', 'message': str(e)}, status_code=400)

        else:
            return json_response({
                'status': 'error',
                'message': 'Invalid report configuration',
                'errors': bound_form.errors,
            }, status_code=400)


def _assert_report_delete_privileges(request):
    if not (toggle_enabled(request, toggles.USER_CONFIGURABLE_REPORTS)
            or toggle_enabled(request, toggles.REPORT_BUILDER)
            or toggle_enabled(request, toggles.REPORT_BUILDER_BETA_GROUP)
            or has_report_builder_add_on_privilege(request)):
        raise Http404()


@login_and_domain_required
@require_permission(Permissions.edit_reports)
def delete_report(request, domain, report_id):
    _assert_report_delete_privileges(request)
    config = get_document_or_404(ReportConfiguration, domain, report_id,
                                 additional_doc_types=["RegistryReportConfiguration"])

    # Delete the data source too if it's not being used by any other reports.
    try:
        data_source, __ = get_datasource_config(config.config_id, domain)
    except DataSourceConfigurationNotFoundError:
        # It's possible the data source has already been deleted, but that's fine with us.
        pass
    else:
        if data_source.get_report_count() <= 1:
            # No other reports reference this data source.
            data_source.deactivate(initiated_by=request.user.username)

    soft_delete(config)
    did_purge_something = purge_report_from_mobile_ucr(config)

    messages.success(
        request,
        _('Report "{name}" has been deleted. <a href="{url}" class="post-link">Undo</a>').format(
            name=config.title,
            url=reverse('undo_delete_configurable_report', args=[domain, config._id]),
        ),
        extra_tags='html'
    )

    report_configs = ReportConfig.by_domain_and_owner(
        domain, request.couch_user.get_id, "configurable")
    for rc in report_configs:
        if rc.subreport_slug == config.get_id:
            rc.delete()

    if did_purge_something:
        messages.warning(
            request,
            _("This report was used in one or more applications. "
              "It has been removed from there too.")
        )
    ProjectReportsTab.clear_dropdown_cache(domain, request.couch_user)
    redirect = request.GET.get("redirect", None)
    if not redirect:
        redirect = reverse('configurable_reports_home', args=[domain])
    return HttpResponseRedirect(redirect)


@login_and_domain_required
@require_permission(Permissions.edit_reports)
def undelete_report(request, domain, report_id):
    _assert_report_delete_privileges(request)
    config = get_document_or_404(ReportConfiguration, domain, report_id, additional_doc_types=[
        get_deleted_doc_type(ReportConfiguration)
    ])
    if config and is_deleted(config):
        undo_delete(config)
        messages.success(
            request,
            _('Successfully restored report "{name}"').format(name=config.title)
        )
    else:
        messages.info(request, _('Report "{name}" not deleted.').format(name=config.title))
    return HttpResponseRedirect(reverse(ConfigurableReportView.slug, args=[request.domain, report_id]))


class ImportConfigReportView(BaseUserConfigReportsView):
    page_title = gettext_lazy("Import Report")
    template_name = "userreports/import_report.html"
    urlname = 'import_configurable_report'

    @property
    def spec(self):
        if self.request.method == "POST":
            return self.request.POST['report_spec']
        return ''

    def post(self, request, *args, **kwargs):
        try:
            json_spec = json.loads(self.spec)
            if '_id' in json_spec:
                del json_spec['_id']
            json_spec['domain'] = self.domain
            report = ReportConfiguration.wrap(json_spec)
            report.validate()
            report.save()
            messages.success(request, _('Report created!'))
            return HttpResponseRedirect(reverse(
                EditConfigReportView.urlname, args=[self.domain, report._id]
            ))
        except (ValueError, BadSpecError) as e:
            messages.error(request, _('Bad report source: {}').format(e))
        return self.get(request, *args, **kwargs)

    @property
    def page_context(self):
        return {
            'spec': self.spec,
        }


@login_and_domain_required
@toggles.USER_CONFIGURABLE_REPORTS.required_decorator()
def report_source_json(request, domain, report_id):
    config, _ = get_report_config_or_404(report_id, domain)
    config._doc.pop('_rev', None)
    return json_response(config)


class ExpressionDebuggerView(BaseUserConfigReportsView):
    urlname = 'expression_debugger'
    template_name = 'userreports/expression_debugger.html'
    page_title = gettext_lazy("Expression Debugger")


class DataSourceDebuggerView(BaseUserConfigReportsView):
    urlname = 'expression_debugger'
    template_name = 'userreports/data_source_debugger.html'
    page_title = gettext_lazy("Data Source Debugger")


@login_and_domain_required
@toggles.USER_CONFIGURABLE_REPORTS.required_decorator()
def evaluate_expression(request, domain):
    doc_type = request.POST['doc_type']
    doc_id = request.POST['doc_id']
    data_source_id = request.POST['data_source']
    try:
        if data_source_id:
            data_source = get_datasource_config(data_source_id, domain)[0]
            factory_context = data_source.get_factory_context()
        else:
            factory_context = FactoryContext.empty()
        usable_type = {
            'form': 'XFormInstance',
            'case': 'CommCareCase',
        }.get(doc_type, 'Unknown')
        document_store = get_document_store_for_doc_type(
            domain, usable_type, load_source="eval_expression")
        doc = document_store.get_document(doc_id)
        expression_text = request.POST['expression']
        expression_json = json.loads(expression_text)
        parsed_expression = ExpressionFactory.from_spec(
            expression_json,
            context=factory_context
        )
        result = parsed_expression(doc, EvaluationContext(doc))
        return json_response({
            "result": result,
        })
    except DataSourceConfigurationNotFoundError:
        return json_response(
            {"error": _("Data source with id {} not found in domain {}.").format(
                data_source_id, domain
            )},
            status_code=404,
        )
    except DocumentNotFoundError:
        return json_response(
            {"error": _("{} with id {} not found in domain {}.").format(
                doc_type, doc_id, domain
            )},
            status_code=404,
        )
    except BadSpecError as e:
        return json_response(
            {"error": _("Problem with expression: {}").format(e)},
            status_code=400,
        )
    except Exception as e:
        return json_response(
            {"error": str(e)},
            status_code=500,
        )


@login_and_domain_required
@toggles.USER_CONFIGURABLE_REPORTS.required_decorator()
def evaluate_data_source(request, domain):
    data_source_id = request.POST['data_source']
    docs_id = request.POST['docs_id']
    try:
        data_source = get_datasource_config(data_source_id, domain)[0]
    except DataSourceConfigurationNotFoundError:
        return JsonResponse(
            {"error": _("Data source with id {} not found in domain {}.").format(
                data_source_id, domain
            )},
            status=404,
        )

    docs_id = [doc_id.strip() for doc_id in docs_id.split(',')]
    document_store = get_document_store_for_doc_type(
        domain, data_source.referenced_doc_type, load_source="eval_data_source")
    rows = []
    docs = 0
    for doc in document_store.iter_documents(docs_id):
        docs += 1
        for row in data_source.get_all_values(doc):
            rows.append({i.column.database_column_name.decode(): i.value for i in row})

    if not docs:
        return JsonResponse(data={'error': _('No documents found. Check the IDs and try again.')}, status=404)

    data = {
        'rows': rows,
        'db_rows': [],
        'columns': [
            column.database_column_name.decode() for column in data_source.get_columns()
        ],
    }

    try:
        adapter = get_indicator_adapter(data_source)
        table = adapter.get_table()
        query = adapter.get_query_object().filter(table.c.doc_id.in_(docs_id))
        db_rows = [
            {column.name: getattr(row, column.name) for column in table.columns}
            for row in query
        ]
        data['db_rows'] = db_rows
    except ProgrammingError as e:
        err = translate_programming_error(e)
        if err and isinstance(err, TableNotFoundWarning):
            data['db_error'] = _("Datasource table does not exist. Try rebuilding the datasource.")
        else:
            data['db_error'] = _("Error querying database for data.")

    return JsonResponse(data=data)


class CreateDataSourceFromAppView(BaseUserConfigReportsView):
    urlname = 'create_configurable_data_source_from_app'
    template_name = "userreports/data_source_from_app.html"
    page_title = gettext_lazy("Create Data Source from Application")

    @property
    @memoized
    def form(self):
        if self.request.method == 'POST':
            return ConfigurableDataSourceFromAppForm(self.domain, self.request.POST)
        return ConfigurableDataSourceFromAppForm(self.domain)

    def post(self, request, *args, **kwargs):
        if self.form.is_valid():
            app_source = self.form.app_source_helper.get_app_source(self.form.cleaned_data)
            app = Application.get(app_source.application)
            if app_source.source_type == 'case':
                data_source = get_case_data_source(app, app_source.source)
                data_source.save()
                messages.success(request, _("Data source created for '{}'".format(app_source.source)))
            else:
                assert app_source.source_type == 'form'
                xform = app.get_form(app_source.source)
                data_source = get_form_data_source(app, xform)
                data_source.save()
                messages.success(request, _("Data source created for '{}'".format(xform.default_name())))

            return HttpResponseRedirect(reverse(
                EditDataSourceView.urlname, args=[self.domain, data_source._id]
            ))
        return self.get(request, *args, **kwargs)

    @property
    def page_context(self):
        return {
            'sources_map': self.form.app_source_helper.all_sources,
            'form': self.form,
        }


class BaseEditDataSourceView(BaseUserConfigReportsView):
    template_name = 'userreports/edit_data_source.html'

    @property
    def page_context(self):
        is_rebuilding = (
            self.config.meta.build.initiated
            and (
                not self.config.meta.build.finished
                and not self.config.meta.build.rebuilt_asynchronously
            )
        )
        is_rebuilding_inplace = (
            self.config.meta.build.initiated_in_place
            and not self.config.meta.build.finished_in_place
        )
        allowed_ucr_expression = AllowedUCRExpressionSettings.get_allowed_ucr_expressions(self.request.domain)
        return {
            'form': self.edit_form,
            'data_source': self.config,
            'read_only': self.read_only,
            'used_by_reports': self.get_reports(),
            'is_rebuilding': is_rebuilding,
            'is_rebuilding_inplace': is_rebuilding_inplace,
            'allowed_ucr_expressions': allowed_ucr_expression,
        }

    @property
    def page_url(self):
        if self.config_id:
            return reverse(self.urlname, args=(self.domain, self.config_id,))
        return super(BaseEditDataSourceView, self).page_url

    @property
    def config_id(self):
        return self.kwargs.get('config_id')

    @property
    def read_only(self):
        return id_is_static(self.config_id) if self.config_id is not None else False

    @property
    @memoized
    def config(self):
        if self.config_id is None:
            return DataSourceConfiguration(domain=self.domain)
        return get_datasource_config_or_404(self.config_id, self.domain)[0]

    @property
    @memoized
    def edit_form(self):
        if self.request.method == 'POST':
            return ConfigurableDataSourceEditForm(
                self.domain,
                self.config,
                self.read_only,
                data=self.request.POST
            )
        return ConfigurableDataSourceEditForm(
            self.domain, self.config, self.read_only
        )

    def post(self, request, *args, **kwargs):
        try:
            if self.edit_form.is_valid():
                config = self.edit_form.save(commit=True)
                messages.success(request, _('Data source "{}" saved!').format(
                    config.display_name
                ))
                if self.config_id is None:
                    return HttpResponseRedirect(reverse(
                        EditDataSourceView.urlname, args=[self.domain, config._id])
                    )
        except BadSpecError as e:
            messages.error(request, str(e))
        return self.get(request, *args, **kwargs)

    def get_reports(self):
        reports = StaticReportConfiguration.by_domain(self.domain)
        reports += ReportConfiguration.by_domain(self.domain)
        ret = []
        for report in reports:
            try:
                if report.table_id == self.config.table_id:
                    ret.append(report)
            except DataSourceConfigurationNotFoundError:
                _soft_assert = soft_assert(to=[
                    '{}@{}'.format(name, 'dimagi.com')
                    for name in ['cellowitz', 'frener']
                ])
                _soft_assert(False, "Report {} on domain {} attempted to reference deleted table".format(
                    report._id, self.domain
                ))
        return ret

    def get(self, request, *args, **kwargs):
        if self.config.is_deactivated:
            messages.info(
                request, _(
                    'Data source "{}" has no associated table.\n'
                    'Click "Rebuild Data Source" to recreate the table.'
                ).format(self.config.display_name)
            )
        return super(BaseEditDataSourceView, self).get(request, *args, **kwargs)


class CreateDataSourceView(BaseEditDataSourceView):
    urlname = 'create_configurable_data_source'
    page_title = gettext_lazy("Create Data Source")


class EditDataSourceView(BaseEditDataSourceView):
    urlname = 'edit_configurable_data_source'
    page_title = gettext_lazy("Edit Data Source")

    @property
    def page_name(self):
        return "Edit {}".format(self.config.display_name)


@toggles.USER_CONFIGURABLE_REPORTS.required_decorator()
@require_POST
def delete_data_source(request, domain, config_id):
    try:
        delete_data_source_shared(domain, config_id, request)
    except BadSpecError as err:
        err_text = f"Unable to delete this Web Report Source because {str(err)}"
        messages.error(request, err_text)
        return HttpResponseRedirect(reverse(
            EditDataSourceView.urlname, args=[domain, config_id]
        ))
    return HttpResponseRedirect(reverse('configurable_reports_home', args=[domain]))


def delete_data_source_shared(domain, config_id, request=None):
    config = get_document_or_404(DataSourceConfiguration, domain, config_id,
                                 additional_doc_types=["RegistryDataSourceConfiguration"])
    adapter = get_indicator_adapter(config)
    username = request.user.username if request else None
    skip = not request  # skip logging when we remove temporary tables
    adapter.drop_table(initiated_by=username, source='delete_data_source', skip_log=skip)
    soft_delete(config)
    if request:
        messages.success(
            request,
            _('Data source "{name}" has been deleted. <a href="{url}" class="post-link">Undo</a>').format(
                name=config.display_name,
                url=reverse('undo_delete_data_source', args=[domain, config._id]),
            ),
            extra_tags='html'
        )


@toggles.USER_CONFIGURABLE_REPORTS.required_decorator()
@require_POST
def undelete_data_source(request, domain, config_id):
    config = get_document_or_404(DataSourceConfiguration, domain, config_id, additional_doc_types=[
        get_deleted_doc_type(DataSourceConfiguration)
    ])
    if config and is_deleted(config):
        undo_delete(config)
        messages.success(
            request,
            _('Successfully restored data source "{name}"').format(name=config.display_name)
        )
    else:
        messages.info(request, _('Data source "{name}" not deleted.').format(name=config.display_name))
    return HttpResponseRedirect(reverse(
        EditDataSourceView.urlname, args=[domain, config._id]
    ))


@toggles.USER_CONFIGURABLE_REPORTS.required_decorator()
@require_POST
def rebuild_data_source(request, domain, config_id):
    config, is_static = get_datasource_config_or_404(config_id, domain)
    if config.is_deactivated:
        config.is_deactivated = False
        config.save()

    messages.success(
        request,
        _('Table "{}" is now being rebuilt. Data should start showing up soon').format(
            config.display_name
        )
    )

    rebuild_indicators.delay(config_id, request.user.username, domain=domain)
    return HttpResponseRedirect(reverse(
        EditDataSourceView.urlname, args=[domain, config._id]
    ))


@toggles.USER_CONFIGURABLE_REPORTS.required_decorator()
@require_POST
def resume_building_data_source(request, domain, config_id):
    config, is_static = get_datasource_config_or_404(config_id, domain)
    if not is_static and config.meta.build.finished:
        messages.warning(
            request,
            _('Table "{}" has already finished building. Rebuild table to start over.').format(
                config.display_name
            )
        )
    elif not DataSourceResumeHelper(config).has_resume_info():
        messages.warning(
            request,
            _('Table "{}" did not finish building but resume information is not available. '
              'Unfortunately, this means you need to rebuild the table.').format(
                config.display_name
            )
        )
    else:
        messages.success(
            request,
            _('Resuming rebuilding table "{}".').format(config.display_name)
        )
        resume_building_indicators.delay(config_id, request.user.username)
    return HttpResponseRedirect(reverse(
        EditDataSourceView.urlname, args=[domain, config._id]
    ))


@toggles.USER_CONFIGURABLE_REPORTS.required_decorator()
@require_POST
def build_data_source_in_place(request, domain, config_id):
    config, is_static = get_datasource_config_or_404(config_id, domain)
    if config.is_deactivated:
        config.is_deactivated = False
        config.save()

    messages.success(
        request,
        _('Table "{}" is now being rebuilt. Data should start showing up soon').format(
            config.display_name
        )
    )
    rebuild_indicators_in_place.delay(config_id, request.user.username,
                                      source='edit_data_source_build_in_place',
                                      domain=config.domain)
    return HttpResponseRedirect(reverse(
        EditDataSourceView.urlname, args=[domain, config._id]
    ))


@login_and_domain_required
@toggles.USER_CONFIGURABLE_REPORTS.required_decorator()
def data_source_json(request, domain, config_id):
    try:
        config, _ = get_datasource_config_or_404(config_id, domain)
        config._doc.pop('_rev', None)
        return json_response(config)
    except BadSpecError as err:
        err_text = f"Unable to generate JSON for this Web Report Source because {str(err)}"
        messages.error(request, err_text)
        return HttpResponseRedirect(reverse(
            EditDataSourceView.urlname, args=[domain, config_id]
        ))


class PreviewDataSourceView(BaseUserConfigReportsView):
    urlname = 'preview_configurable_data_source'
    template_name = "userreports/preview_data.html"
    page_title = gettext_lazy("Preview Data Source")

    @method_decorator(swallow_programming_errors)
    def dispatch(self, request, *args, **kwargs):
        return super(PreviewDataSourceView, self).dispatch(request, *args, **kwargs)

    @property
    def config_id(self):
        return self.kwargs['config_id']

    @property
    def page_url(self):
        return reverse(self.urlname, args=(self.domain, self.config_id,))

    @property
    def page_context(self):
        config, is_static = get_datasource_config_or_404(self.config_id, self.domain)
        adapter = get_indicator_adapter(config)
        q = adapter.get_query_object()
        return {
            'data_source': config,
            'columns': q.column_descriptions,
            'data': [list(row) for row in q[:20]],
            'total_rows': q.count(),
        }


ExportParameters = namedtuple('ExportParameters',
                              ['format', 'keyword_filters', 'sql_filters'])


def _last_n_days(column, value):
    if not isinstance(column.type, (types.Date, types.DateTime)):
        raise UserQueryError(_("You can only use 'lastndays' on date columns"))
    end = datetime.date.today()
    start = end - datetime.timedelta(days=int(value))
    return column.between(start, end)


def _range_filter(column, value):
    try:
        start, end = value.split('..')
    except ValueError:
        raise UserQueryError(_('Ranges must have the format "start..end"'))
    return column.between(start, end)


sql_directives = [
    # (suffix matching url parameter, callable returning a filter),
    ('-lastndays', _last_n_days),
    ('-range', _range_filter),
]


def process_url_params(params, columns):
    """
    Converts a dictionary of parameters from the user to sql filters.

    If a parameter is of the form <field name>-<suffix>, where suffix is
    defined in `sql_directives`, the corresponding function is used to
    produce a filter.
    """
    # support passing `format` instead of `$format` so we don't break people's
    # existing URLs.  Let's remove this once we can.
    format_ = params.get('$format', params.get('format', Format.UNZIPPED_CSV))
    keyword_filters = {}
    sql_filters = []
    for key, value in params.items():
        if key in ('$format', 'format'):
            continue

        for suffix, fn in sql_directives:
            if key.endswith(suffix):
                field = key[:-len(suffix)]
                if field not in columns:
                    raise UserQueryError(_('No field named {}').format(field))
                sql_filters.append(fn(columns[field], value))
                break
        else:
            if key in columns:
                keyword_filters[key] = value
            else:
                raise UserQueryError(_('Invalid filter parameter: {}')
                                     .format(key))
    return ExportParameters(format_, keyword_filters, sql_filters)


@api_auth_with_scope(['reports:view'])
@require_permission(Permissions.view_reports)
@swallow_programming_errors
def export_data_source(request, domain, config_id):
    """See README.rst for docs"""
    config, _ = get_datasource_config_or_404(config_id, domain)
    adapter = get_indicator_adapter(config, load_source='export_data_source')
    url = reverse('export_configurable_data_source', args=[domain, config._id])
    return export_sql_adapter_view(request, domain, adapter, url)


def export_sql_adapter_view(request, domain, adapter, too_large_redirect_url):
    q = adapter.get_query_object()
    table = adapter.get_table()

    try:
        params = process_url_params(request.GET, table.columns)
        allowed_formats = [
            Format.CSV,
            Format.HTML,
            Format.XLS,
            Format.XLS_2007,
        ]
        if params.format not in allowed_formats:
            msg = gettext_lazy('format must be one of the following: {}').format(', '.join(allowed_formats))
            return HttpResponse(msg, status=400)
    except UserQueryError as e:
        return HttpResponse(str(e), status=400)

    q = q.filter_by(**params.keyword_filters)
    for sql_filter in params.sql_filters:
        q = q.filter(sql_filter)

    # xls format has limit of 65536 rows
    # First row is taken up by headers
    if params.format == Format.XLS and q.count() >= 65535:
        keyword_params = dict(**request.GET)
        # use default format
        if 'format' in keyword_params:
            del keyword_params['format']
        return HttpResponseRedirect(
            '%s?%s' % (
                too_large_redirect_url,
                urlencode(keyword_params)
            )
        )

    # build export
    def get_table(q):
        yield list(table.columns.keys())
        for row in q:
            adapter.track_load()
            yield row

    fd, path = tempfile.mkstemp()
    with os.fdopen(fd, 'wb') as tmpfile:
        try:
            tables = [[adapter.table_id, get_table(q)]]
            export_from_tables(tables, tmpfile, params.format)
        except exc.DataError:
            msg = gettext_lazy(
                "There was a problem executing your query, "
                "please make sure your parameters are valid."
            )
            return HttpResponse(msg, status=400)
        return export_response(Temp(path), params.format, adapter.display_name)


def _get_report_filter(domain, report_id, filter_id):
    report = get_report_config_or_404(report_id, domain)[0]
    report_filter = report.get_ui_filter(filter_id)
    if report_filter is None:
        raise Http404(_('Filter {} not found!').format(filter_id))
    return report_filter


def _is_location_safe_choice_list(view_fn, request, domain, report_id, filter_id, **view_kwargs):
    return report_has_location_filter(config_id=report_id, domain=domain)


@login_and_domain_required
@conditionally_location_safe(_is_location_safe_choice_list)
def choice_list_api(request, domain, report_id, filter_id):
    report_filter = _get_report_filter(domain, report_id, filter_id)
    if hasattr(report_filter, 'choice_provider'):
        query_context = ChoiceQueryContext(
            query=request.GET.get('q', None),
            limit=int(request.GET.get('limit', 20)),
            page=int(request.GET.get('page', 1)) - 1,
            user=request.couch_user
        )
        return json_response([
            choice._asdict() for choice in
            report_filter.choice_provider.query(query_context)
        ])
    else:
        # mobile UCR hits this API for invalid filters. Just return no choices.
        return json_response([])


class DataSourceSummaryView(BaseUserConfigReportsView):
    urlname = 'summary_configurable_data_source'
    template_name = "userreports/summary_data_source.html"
    page_title = gettext_lazy("Data Source Summary")

    @property
    def config_id(self):
        return self.kwargs['config_id']

    @property
    @memoized
    def config(self):
        return get_datasource_config_or_404(self.config_id, self.domain)[0]

    @property
    def page_url(self):
        return reverse(self.urlname, args=(self.domain, self.config_id,))

    @property
    def page_name(self):
        return "Summary - {}".format(self.config.display_name)

    @property
    def page_context(self):
        return {
            'datasource_display_name': self.config.display_name,
            'filter_summary': self.configured_filter_summary(),
            'indicator_summary': self._add_links_to_output(self.indicator_summary()),
            'named_expression_summary': self._add_links_to_output(self.named_expression_summary()),
            'named_filter_summary': self._add_links_to_output(self.named_filter_summary()),
            'named_filter_prefix': NAMED_FILTER_PREFIX,
            'named_expression_prefix': NAMED_EXPRESSION_PREFIX,
        }

    def indicator_summary(self):
        context = self.config.get_factory_context()
        wrapped_specs = [
            IndicatorFactory.from_spec(spec, context).wrapped_spec
            for spec in self.config.configured_indicators
        ]
        return [
            {
                "column_id": wrapped.column_id,
                "comment": wrapped.comment,
                "readable_output": wrapped.readable_output(context)
            }
            for wrapped in wrapped_specs if wrapped
        ]

    def named_expression_summary(self):
        return [
            {
                "name": name,
                "comment": self.config.named_expressions[name].get('comment'),
                "readable_output": str(exp)
            }
            for name, exp in self.config.named_expression_objects.items()
        ]

    def named_filter_summary(self):
        return [
            {
                "name": name,
                "comment": self.config.named_filters[name].get('comment'),
                "readable_output": str(filter)
            }
            for name, filter in self.config.named_filter_objects.items()
        ]

    def configured_filter_summary(self):
        return str(FilterFactory.from_spec(self.config.configured_filter,
                                           context=self.config.get_factory_context()))

    def _add_links_to_output(self, items):
        def make_link(match):
            value = match.group()
            return '<a href="#{value}">{value}</a>'.format(value=value)

        def add_links(content):
            content = re.sub(r"{}:[A-Za-z0-9_-]+".format(NAMED_FILTER_PREFIX), make_link, content)
            content = re.sub(r"{}:[A-Za-z0-9_-]+".format(NAMED_EXPRESSION_PREFIX), make_link, content)
            return content

        list = []
        for i in items:
            i['readable_output'] = add_links(i.get('readable_output'))
            list.append(i)
        return list


@domain_admin_required
def copy_report(request, domain):
    from_domain = domain
    to_domains = request.POST.getlist("to_domains")
    report_id = request.POST.get("report_id")
    successes = []
    failures = []
    for to_domain in to_domains:
        domain_link = DomainLink.objects.get(master_domain=from_domain, linked_domain=to_domain)
        try:
            link_info = create_linked_ucr(domain_link, report_id)
            domain_link.update_last_pull(
                'report',
                request.couch_user._id,
                model_detail=ReportLinkDetail(report_id=link_info.report.get_id).to_json(),
            )
            successes.append(to_domain)
        except Exception as err:
            failures.append(to_domain)
            notify_exception(request, message=str(err))

    if successes:
        messages.success(
            request,
            _(f"Successfully linked and copied {link_info.report.title} to {', '.join(successes)}. "))
    if failures:
        messages.error(request, _(f"Due to errors, the report was not copied to {', '.join(failures)}"))

    return HttpResponseRedirect(
        reverse(ConfigurableReportView.slug, args=[from_domain, report_id])
    )<|MERGE_RESOLUTION|>--- conflicted
+++ resolved
@@ -195,11 +195,7 @@
 
 @method_decorator(toggles.USER_CONFIGURABLE_REPORTS.required_decorator(), name='dispatch')
 class BaseUserConfigReportsView(BaseDomainView):
-<<<<<<< HEAD
-    section_name = ugettext_lazy("Custom Web Reports")
-=======
-    section_name = gettext_lazy("Configurable Reports")
->>>>>>> 9b5342dd
+    section_name = gettext_lazy("Custom Web Reports")
 
     @property
     def main_context(self):
