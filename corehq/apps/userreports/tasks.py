--- conflicted
+++ resolved
@@ -82,13 +82,8 @@
 
 
 @serial_task('{indicator_config_id}', default_retry_delay=60 * 10, timeout=3 * 60 * 60, max_retries=20, queue=UCR_CELERY_QUEUE, ignore_result=True)
-<<<<<<< HEAD
-def rebuild_indicators(indicator_config_id, initiated_by=None, limit=-1, source=None, engine_id=None, diffs=None, trigger_time=None):
+def rebuild_indicators(indicator_config_id, initiated_by=None, limit=-1, source=None, engine_id=None, diffs=None, trigger_time=None, domain=None):
     config = get_ucr_datasource_config_by_id(indicator_config_id)
-=======
-def rebuild_indicators(indicator_config_id, initiated_by=None, limit=-1, source=None, engine_id=None, diffs=None, trigger_time=None, domain=None):
-    config = _get_config_by_id(indicator_config_id)
->>>>>>> 2f69e213
     if trigger_time is not None and trigger_time < config.last_modified:
         return
 
@@ -127,13 +122,8 @@
     timeout=3 * 60 * 60, max_retries=20,
     queue=UCR_CELERY_QUEUE, ignore_result=True
 )
-<<<<<<< HEAD
-def rebuild_indicators_in_place(indicator_config_id, initiated_by=None, source=None):
+def rebuild_indicators_in_place(indicator_config_id, initiated_by=None, source=None, domain=None):
     config = get_ucr_datasource_config_by_id(indicator_config_id)
-=======
-def rebuild_indicators_in_place(indicator_config_id, initiated_by=None, source=None, domain=None):
-    config = _get_config_by_id(indicator_config_id)
->>>>>>> 2f69e213
     success = _('Your UCR table {} has finished rebuilding in {}').format(config.table_id, config.domain)
     failure = _('There was an error rebuilding Your UCR table {} in {}.').format(config.table_id, config.domain)
     send = toggles.SEND_UCR_REBUILD_INFO.enabled(initiated_by)
