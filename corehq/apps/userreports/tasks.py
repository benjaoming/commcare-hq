--- conflicted
+++ resolved
@@ -92,11 +92,7 @@
             _iteratively_build_table(config, last_id, resume_helper)
 
 
-<<<<<<< HEAD
-def _iteratively_build_table(config, last_id=None, resume_helper=None, limit=-1):
-=======
-def _iteratively_build_table(config, last_id=None, resume_helper=None, in_place=False):
->>>>>>> c4664001
+def _iteratively_build_table(config, last_id=None, resume_helper=None, in_place=False, limit=-1):
     resume_helper = resume_helper or DataSourceResumeHelper(config)
     indicator_config_id = config._id
 
