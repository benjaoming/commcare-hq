--- conflicted
+++ resolved
@@ -79,17 +79,14 @@
     def action_name(self):
         return self.name or self.action_type
 
-<<<<<<< HEAD
 class LocationType(DocumentSchema):
     name = StringProperty()
     allowed_parents = StringListProperty()
-=======
+
 class CommtrackRequisitionConfig(DocumentSchema):
     # placeholder class for when this becomes fancier
 
     enabled = BooleanProperty(default=False)
-
->>>>>>> 63a76ca3
 
 class SupplyPointType(DocumentSchema):
     name = StringProperty()
