from couchdbkit.ext.django.schema import *
from dimagi.utils.couch.loosechange import map_reduce
from couchforms.models import XFormInstance
from dimagi.utils import parsing as dateparse
from datetime import datetime
from casexml.apps.case.models import CommCareCase
from copy import copy
from django.dispatch import receiver
from corehq.apps.locations.signals import location_created

# these are the allowable stock transaction types, listed in the
# default ordering in which they are processed. processing order
# may be customized per domain
ACTION_TYPES = [
    # indicates the product has been stocked out for N days
    # prior to the reporting date, including today ('0' does
    # not trigger an immediate stock-out)
    'stockedoutfor',

    # additions to stock
    'receipts',

    # subtractions from stock
    'consumption',

    # indicates the current stock on hand
    'stockonhand',

    # immediately indicates that product is stocked out right now
    'stockout',
]

class Product(Document):
    domain = StringProperty()
    name = StringProperty()
    unit = StringProperty()
    code = StringProperty()
    description = StringProperty()
    category = StringProperty()

    @classmethod
    def get_by_code(cls, domain, code):
        result = cls.view("commtrack/product_by_code",
                          key=[domain, code],
                          include_docs=True).first()
        return result

    @classmethod
    def by_domain(cls, domain, wrap=True):
        """
        Gets all products in a domain.
        """
        kwargs = dict(
            view_name='commtrack/products',
            startkey=[domain],
            endkey=[domain, {}],
            include_docs=True
        )
        if wrap:
            return Product.view(**kwargs)
        else:
            return [row["doc"] for row in Product.view(wrap_doc=False, **kwargs)]

class CommtrackActionConfig(DocumentSchema):
    action_type = StringProperty() # a value in ACTION_TYPES (could be converted to enum?)
    keyword = StringProperty()
    multiaction_keyword = StringProperty() # defaults to single-action keyword
    name = StringProperty() # defaults to action_type
    caption = StringProperty()

    def _keyword(self, multi):
        if multi:
            k = self.multiaction_keyword or self.keyword
        else:
            k = self.keyword
        return k.lower()

    @property
    def action_name(self):
        return self.name or self.action_type

class LocationType(DocumentSchema):
    name = StringProperty()
    allowed_parents = StringListProperty()
<<<<<<< HEAD
=======
    administrative = BooleanProperty()
>>>>>>> 0edadee2

class CommtrackRequisitionConfig(DocumentSchema):
    # placeholder class for when this becomes fancier

    enabled = BooleanProperty(default=False)

class SupplyPointType(DocumentSchema):
    name = StringProperty()
    categories = StringListProperty()

class CommtrackConfig(Document):
    domain = StringProperty()

    # supported stock actions for this commtrack domain
    # listed in the order they are processed
    actions = SchemaListProperty(CommtrackActionConfig)
    # TODO must catch ambiguous action lists (two action configs with the same 'name')

    multiaction_enabled = BooleanProperty()
    multiaction_keyword = StringProperty() # if None, will attempt to parse
    # all messages as multi-action

    location_types = SchemaListProperty(LocationType)
    supply_point_types = SchemaListProperty(SupplyPointType)

    requisition_config = SchemaProperty(CommtrackRequisitionConfig)

    @classmethod
    def for_domain(cls, domain):
        result = cls.view("commtrack/domain_config",
                          key=[domain],
                          include_docs=True).one()
        return result

    def keywords(self, multi=False):
        return dict((action_config._keyword(multi), action_config.action_name) for action_config in self.actions)

    @property
    def actions_by_name(self):
        return dict((action_config.action_name, action_config) for action_config in self.actions)

    @property
    def known_supply_point_types(self):
        return set(spt.name for spt in self.supply_point_types)

    @property
    def supply_point_categories(self):
        return map_reduce(lambda spt: [(category, spt.name) for category in spt.categories], data=self.supply_point_types)

    @property
    def requisitions_enabled(self):
        return self.requisition_config.enabled

def _view_shared(view_name, domain, location_id=None, skip=0, limit=100):
    extras = {"limit": limit} if limit else {}
    startkey = [domain, location_id] if location_id else [domain]
    endkey = copy(startkey) + [{}]
    return CommCareCase.get_db().view(
        view_name, startkey=startkey, endkey=endkey,
        reduce=False, skip=skip, **extras)

class StockStatus(DocumentSchema):
    """
    This is a wrapper/helper class to represent the current stock status
    of a commtrack case.
    """

    current_stock = StringProperty()
    stocked_out_since = DateTimeProperty()
    product = StringProperty()
    location_path = StringListProperty(name="location_")
    server_modified_on = DateTimeProperty()

    @property
    def location_id(self):
        return self.location_path[-1]

    @classmethod
    def from_case(cls, case):
        return StockStatus.wrap(case._doc)

    @classmethod
    def wrap(cls, data):
        # couchdbkit doesn't like passing empty strings (instead of nulls)
        # to DateTimeProperty fields
        if data.get('stocked_out_since', None) == '':
            del data['stocked_out_since']
        return super(StockStatus, cls).wrap(data) 

    @classmethod
    def by_domain(cls, domain, skip=0, limit=100):
        return [StockStatus.wrap(row["value"]) for row in _view_shared(
            'commtrack/current_stock_status', domain, skip=skip, limit=limit)]

    @classmethod
    def by_location(cls, domain, location_id, skip=0, limit=100):
        return [StockStatus.wrap(row["value"]) for row in _view_shared(
            'commtrack/current_stock_status', domain, location_id,
            skip=skip, limit=limit)]

class StockTransaction(DocumentSchema):
    """
    wrapper/helper for transactions
    """

    value = IntegerProperty()
    action = StringProperty()
    location_id = StringProperty()
    product = StringProperty()
    product_entry = StringProperty()
    received_on = DateTimeProperty()
    inferred = BooleanProperty(name='@inferred', default=False)

    @classmethod
    def by_domain(cls, domain, skip=0, limit=100):
        return [StockTransaction.wrap(row["value"]) for row in _view_shared(
            'commtrack/stock_transactions', domain, skip=skip, limit=limit)]

    @classmethod
    def by_location(cls, domain, location_id, skip=0, limit=100):
        return [StockTransaction.wrap(row["value"]) for row in _view_shared(
            'commtrack/stock_transactions', domain, location_id,
            skip=skip, limit=limit)]

class StockReport(object):
    """
    This is a wrapper around the couch xform doc that gets associated with
    stock reports to provide convenient access to the underlying structure.
    """

    def __init__(self, form):
        # TODO: validation?
        self._form = form

    @property
    def id(self):
        return self._form._id

    @property
    def user_id(self):
        return self._form.metadata.userID

    @property
    def submitted_on(self):
        return self._form.metadata.timeEnd

    @property
    def received_on(self):
        return self._form.received_on

    @property
    def location_path(self):
        return self._form.location_

    @property
    def location_id(self):
        return self.location_path[-1]

    @property
    def transactions(self):
        return [StockTransaction.wrap(t) for t in \
                self._form.form.get('transaction', [])]

    @property
    def raw_form(self):
        return self._form._doc

    @classmethod
    def get(cls, id):
        return StockReport(XFormInstance.get(id))

    @classmethod
    def get_reports(cls, domain, location=None, datespan=None):
        start = datespan.startdate if datespan else datetime(1900, 1, 1)
        end = datespan.end_of_end_day if datespan else datetime.max
        timestamp_start = dateparse.json_format_datetime(start)
        timestamp_end =  dateparse.json_format_datetime(end)
        loc_id = location._id if location else None
        startkey = [domain, loc_id, timestamp_start]
        endkey = [domain, loc_id, timestamp_end]
        return [StockReport(f) for f in \
                XFormInstance.view('commtrack/stock_reports',
                                   startkey=startkey,
                                   endkey=endkey,
                                   include_docs=True)]

@receiver(location_created)
def post_loc_created(sender, loc=None, **kwargs):
    # circular imports
    from corehq.apps.commtrack.helpers import make_supply_point
    from corehq.apps.domain.models import Domain

    if not Domain.get_by_name(loc.domain).commtrack_enabled:
        return

    # exclude non-leaf locs
    if loc.location_type == 'outlet': # TODO 'outlet' is PSI-specific
        make_supply_point(loc.domain, loc)
<|MERGE_RESOLUTION|>--- conflicted
+++ resolved
@@ -82,10 +82,7 @@
 class LocationType(DocumentSchema):
     name = StringProperty()
     allowed_parents = StringListProperty()
-<<<<<<< HEAD
-=======
     administrative = BooleanProperty()
->>>>>>> 0edadee2
 
 class CommtrackRequisitionConfig(DocumentSchema):
     # placeholder class for when this becomes fancier
