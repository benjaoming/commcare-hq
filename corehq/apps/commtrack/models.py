--- conflicted
+++ resolved
@@ -86,14 +86,10 @@
         default_product_ids = []
         if self.stockrestoreconfig.use_dynamic_product_list:
             default_product_ids = SQLProduct.active_objects.filter(domain=self.domain).product_ids()
-<<<<<<< HEAD
-        case_filter = lambda stub: stub.type in set(self.stockrestoreconfig.force_consumption_case_types)
-=======
 
         def case_filter(stub):
-            return stub.type in set(self.sqlstockrestoreconfig.force_consumption_case_types)
-
->>>>>>> 7cb3b5dd
+            return stub.type in set(self.stockrestoreconfig.force_consumption_case_types)
+
         return StockSettings(
             section_to_consumption_types=self.stockrestoreconfig.section_to_consumption_types,
             consumption_config=self.get_consumption_config(),
@@ -261,99 +257,6 @@
         }
 
 
-<<<<<<< HEAD
-=======
-class StockRestoreConfig(DocumentSchema):
-    section_to_consumption_types = DictProperty()
-    force_consumption_case_types = ListProperty()
-    use_dynamic_product_list = BooleanProperty(default=False)
-
-    @classmethod
-    def wrap(cls, obj):
-        # todo: remove this cruft at some point
-        if 'force_to_consumption_case_types' in obj:
-            realval = obj['force_to_consumption_case_types']
-            oldval = obj.get('force_consumption_case_types')
-            if realval and not oldval:
-                obj['force_consumption_case_types'] = realval
-                del obj['force_to_consumption_case_types']
-        return super(StockRestoreConfig, cls).wrap(obj)
-
-
-class CommtrackConfig(SyncCouchToSQLMixin, QuickCachedDocumentMixin, Document):
-    domain = StringProperty()
-
-    # supported stock actions for this commtrack domain
-    # listed in the order they are processed -- TODO support for this custom ordering might go away
-    actions = SchemaListProperty(CommtrackActionConfig)
-    # TODO must catch ambiguous action lists (two action configs with the same 'name')
-
-    # configured on Advanced Settings page
-    use_auto_emergency_levels = BooleanProperty(default=False)
-
-    sync_consumption_fixtures = BooleanProperty(default=False)
-    use_auto_consumption = BooleanProperty(default=False)
-    consumption_config = SchemaProperty(ConsumptionConfig)
-    stock_levels_config = SchemaProperty(StockLevelsConfig)
-    ota_restore_config = SchemaProperty(StockRestoreConfig)
-    individual_consumption_defaults = BooleanProperty(default=False)
-
-    # configured on Subscribe Sms page
-    alert_config = SchemaProperty(AlertConfig)
-
-    def _migration_sync_to_sql(self, sql_object):
-        from corehq.apps.commtrack.management.commands.populate_commtrackconfig import Command
-        for field_name in Command.attrs_to_sync():
-            value = getattr(self, field_name)
-            setattr(sql_object, field_name, value)
-
-        submodels = []
-        for spec in Command.one_to_one_submodels():
-            couch_submodel = getattr(self, spec['couch_attr'], {})
-            sql_submodel = spec['sql_class'](**{
-                field: getattr(couch_submodel, field)
-                for field in spec['fields']
-            })
-            setattr(sql_object, spec['sql_class'].__name__.lower(), sql_submodel)
-            submodels.append(sql_submodel)
-
-        # Make sure model has id so that submodels can be saved
-        if not sql_object.id:
-            sql_object.save(sync_to_couch=False)
-
-        for sql_submodel in submodels:
-            setattr(sql_submodel, 'commtrack_config', sql_object)
-            sql_submodel.save()
-
-        sql_object.set_actions([
-            SQLActionConfig(
-                action=action.action,
-                subaction=action.subaction,
-                _keyword=action._keyword,
-                caption=action.caption,
-            ) for action in self.actions
-        ])
-        sql_object.save(sync_to_couch=False)
-
-    @classmethod
-    def _migration_get_sql_model_class(cls):
-        return SQLCommtrackConfig
-
-    def clear_caches(self):
-        super(CommtrackConfig, self).clear_caches()
-        self.for_domain.clear(self.__class__, self.domain)
-
-    @classmethod
-    @quickcache(vary_on=['domain'], skip_arg=lambda *args: settings.UNIT_TESTING)
-    def for_domain(cls, domain):
-        result = get_docs_in_domain_by_class(domain, cls)
-        try:
-            return result[0]
-        except IndexError:
-            return None
-
-
->>>>>>> 7cb3b5dd
 class SupplyPointCase(CommCareCase):
     """
     A wrapper around CommCareCases to get more built in functionality
