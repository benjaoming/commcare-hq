import re
from collections import defaultdict
from datetime import date, datetime, time, timedelta

from django.conf import settings
from django.contrib.postgres.fields import ArrayField
from django.db import models, transaction
from django.db.models import Q
from django.utils.translation import gettext_lazy

import jsonfield
import pytz
from dateutil.parser import parse
from jsonobject.api import JsonObject
from jsonobject.properties import (
    BooleanProperty,
    IntegerProperty,
    StringProperty,
)
from memoized import memoized

from casexml.apps.case.xform import get_case_updates
from corehq.apps.userreports.specs import EvaluationContext, FactoryContext
from dimagi.utils.chunked import chunked
from dimagi.utils.couch import CriticalSection
from dimagi.utils.logging import notify_exception
from dimagi.utils.modules import to_function

from corehq.apps.app_manager.dbaccessors import get_latest_released_app
from corehq.apps.app_manager.exceptions import FormNotFoundException
from corehq.apps.app_manager.models import AdvancedForm
from corehq.apps.data_interfaces.deduplication import (
    find_duplicate_case_ids,
    get_dedupe_xmlns,
    reset_and_backfill_deduplicate_rule,
    reset_deduplicate_rule,
)
from corehq.apps.data_interfaces.utils import property_references_parent
from corehq.apps.es.cases import CaseES
from corehq.apps.hqcase.utils import bulk_update_cases, update_case
from corehq.apps.users.util import SYSTEM_USER_ID
from corehq.form_processor.models import DEFAULT_PARENT_IDENTIFIER
from corehq.form_processor.exceptions import CaseNotFound
from corehq.form_processor.models import CommCareCaseIndex, CommCareCase, XFormInstance
from corehq.messaging.scheduling.const import (
    VISIT_WINDOW_DUE_DATE,
    VISIT_WINDOW_END,
    VISIT_WINDOW_START,
)
from corehq.messaging.scheduling.models import AlertSchedule, TimedSchedule
from corehq.messaging.scheduling.scheduling_partitioned.dbaccessors import (
    get_case_alert_schedule_instances_for_schedule_id,
    get_case_timed_schedule_instances_for_schedule_id,
)
from corehq.messaging.scheduling.tasks import (
    delete_case_alert_schedule_instances,
    delete_case_timed_schedule_instances,
    refresh_case_alert_schedule_instances,
    refresh_case_timed_schedule_instances,
)
from corehq.sql_db.util import (
    get_db_aliases_for_partitioned_query,
    paginate_query,
    paginate_query_across_partitioned_databases,
)
from corehq.util.log import with_progress_bar
from corehq.util.quickcache import quickcache
from corehq.util.test_utils import unit_testing_only
from corehq.apps.locations.models import SQLLocation
from corehq.apps.users.models import CommCareUser


ALLOWED_DATE_REGEX = re.compile(r'^\d{4}-\d{2}-\d{2}')
AUTO_UPDATE_XMLNS = 'http://commcarehq.org/hq_case_update_rule'


def _try_date_conversion(date_or_string):
    if isinstance(date_or_string, bytes):
        date_or_string = date_or_string.decode('utf-8')
    if isinstance(date_or_string, str) and ALLOWED_DATE_REGEX.match(date_or_string):
        try:
            return parse(date_or_string)
        except ValueError:
            pass
    return date_or_string


class AutomaticUpdateRule(models.Model):
    # Used when the rule performs case update actions
    WORKFLOW_CASE_UPDATE = 'CASE_UPDATE'

    # Used when the rule spawns schedule instances in the scheduling framework
    WORKFLOW_SCHEDULING = 'SCHEDULING'

    # Used when the rule runs a deduplication workflow to find duplicate cases
    WORKFLOW_DEDUPLICATE = 'DEDUPLICATE'

    domain = models.CharField(max_length=126, db_index=True)
    name = models.CharField(max_length=126)
    case_type = models.CharField(max_length=126)
    active = models.BooleanField(default=False)
    deleted = models.BooleanField(default=False)
    last_run = models.DateTimeField(null=True)
    filter_on_server_modified = models.BooleanField(default=True)

    class CriteriaOperator(models.TextChoices):
        ALL = 'ALL', gettext_lazy('ALL of the criteria are met')
        ANY = 'ANY', gettext_lazy('ANY of the criteria are met')

    criteria_operator = models.CharField(
        max_length=3,
        choices=CriteriaOperator.choices,
        default='ALL',
    )

    # For performance reasons, the server_modified_boundary is a
    # required part of the criteria and should be set to the minimum
    # number of days old that a case's server_modified_on date must be
    # before we run the rule against it.
    server_modified_boundary = models.IntegerField(null=True)

    # One of the WORKFLOW_* constants on this class describing the workflow
    # that this rule belongs to.
    workflow = models.CharField(max_length=126)

    upstream_id = models.CharField(max_length=32, null=True)
    locked_for_editing = models.BooleanField(default=False)

    class Meta(object):
        app_label = "data_interfaces"

    class MigrationError(Exception):
        pass

    class RuleError(Exception):
        pass

    def __str__(self):
        return f"rule: '{self.name}', id: {self.id}, domain: {self.domain}"

    @property
    def references_parent_case(self):
        for criterion in self.memoized_criteria:
            definition = criterion.definition
            if isinstance(definition, ClosedParentDefinition):
                return True
            elif (
                isinstance(definition, MatchPropertyDefinition)
                and property_references_parent(definition.property_name)
            ):
                return True

        for action in self.memoized_actions:
            definition = action.definition
            if isinstance(definition, UpdateCaseDefinition):
                for property_definition in definition.get_properties_to_update():
                    if property_references_parent(property_definition.name):
                        return True
                    if (
                        property_definition.value_type == UpdateCaseDefinition.VALUE_TYPE_CASE_PROPERTY
                        and property_references_parent(property_definition.value)
                    ):
                        return True
            elif isinstance(definition, CreateScheduleInstanceActionDefinition):
                if (
                    property_references_parent(definition.reset_case_property_name)
                    or property_references_parent(definition.start_date_case_property)
                ):
                    return True

        return False

    @classmethod
    def by_domain(cls, domain, workflow, active_only=True):
        additional_filters = {}
        if active_only:
            additional_filters['active'] = True

        return cls.objects.filter(
            domain=domain,
            workflow=workflow,
            deleted=False,
            **additional_filters
        )

    @classmethod
    def domain_has_conditional_alerts(cls, domain):
        return cls.by_domain(domain, cls.WORKFLOW_SCHEDULING, active_only=False).exists()

    @classmethod
    @quickcache(['domain', 'workflow', 'active_only'], timeout=30 * 60)
    def by_domain_cached(cls, domain, workflow, active_only=True):
        result = cls.by_domain(domain, workflow, active_only=active_only)
        result = list(result)

        for rule in result:
            # Make the criteria and actions be memoized in the cached result
            rule.memoized_criteria
            rule.memoized_actions

        return result

    @classmethod
    def organize_rules_by_case_type(cls, rules):
        rules_by_case_type = {}
        for rule in rules:
            if rule.case_type not in rules_by_case_type:
                rules_by_case_type[rule.case_type] = [rule]
            else:
                rules_by_case_type[rule.case_type].append(rule)
        return rules_by_case_type

    # returns None if any of the rules do not filter on server modified
    @classmethod
    def get_boundary_date(cls, rules, now):
        min_boundary = None
        for rule in rules:
            if not rule.filter_on_server_modified:
                return None
            elif not min_boundary:
                min_boundary = rule.server_modified_boundary
            elif rule.server_modified_boundary < min_boundary:
                min_boundary = rule.server_modified_boundary
        date = now - timedelta(days=min_boundary)
        return date

    @classmethod
    def iter_cases(cls, domain, case_type, boundary_date=None, db=None, include_closed=False):
        return cls._iter_cases_from_postgres(
            domain, case_type, boundary_date=boundary_date, db=db, include_closed=include_closed
        )

    @classmethod
    def _iter_cases_from_postgres(cls, domain, case_type, boundary_date=None, db=None, include_closed=False):
        q_expression = Q(
            domain=domain,
            type=case_type,
            deleted=False,
        )
        if not include_closed:
            q_expression = q_expression & Q(closed=False)

        if boundary_date:
            q_expression = q_expression & Q(server_modified_on__lte=boundary_date)

        if db:
            return paginate_query(db, CommCareCase, q_expression, load_source='auto_update_rule')
        else:
            return paginate_query_across_partitioned_databases(
                CommCareCase, q_expression, load_source='auto_update_rule'
            )

    @classmethod
    def _iter_cases_from_es(cls, domain, case_type, boundary_date=None):
        case_ids = list(cls._get_case_ids_from_es(domain, case_type, boundary_date))
        return CommCareCase.objects.iter_cases(case_ids, domain)

    @classmethod
    def _get_case_ids_from_es(cls, domain, case_type, boundary_date=None):
        query = (CaseES()
                 .domain(domain)
                 .case_type(case_type)
                 .is_closed(closed=False)
                 .exclude_source()
                 .size(100))

        if boundary_date:
            query = query.server_modified_range(lte=boundary_date)

        for case_id in query.scroll():
            if not isinstance(case_id, str):
                raise ValueError("Something is wrong with the query, expected ids only")

            yield case_id

    def activate(self, active=True):
        previous_active = self.active
        self.active = active
        self.save()

        if self.workflow == self.WORKFLOW_DEDUPLICATE:
            if not previous_active and active:  # This is an activation, rerun the rules
                reset_and_backfill_deduplicate_rule(self)

    def soft_delete(self):
        with transaction.atomic():
            self.deleted = True
            self.save()
            if self.workflow == self.WORKFLOW_SCHEDULING:
                schedule = self.get_schedule()
                schedule.deleted = True
                schedule.save()
                if isinstance(schedule, AlertSchedule):
                    delete_case_alert_schedule_instances.delay(schedule.schedule_id.hex)
                elif isinstance(schedule, TimedSchedule):
                    delete_case_timed_schedule_instances.delay(schedule.schedule_id.hex)
                else:
                    raise TypeError("Unexpected schedule type")

            elif self.workflow == self.WORKFLOW_DEDUPLICATE:
                reset_deduplicate_rule(self)

    @unit_testing_only
    def hard_delete(self):
        self.delete_criteria()
        self.delete_actions()
        CaseRuleSubmission.objects.filter(rule=self).delete()
        self.delete()

    @property
    @memoized
    def memoized_criteria(self):
        return list(self.caserulecriteria_set.all().select_related(
            'match_property_definition',
            'custom_match_definition',
            'closed_parent_definition',
<<<<<<< HEAD
            'location_filter_definition',
=======
            'ucr_filter_definition',
>>>>>>> cc8ae3e8
        ))

    @property
    @memoized
    def memoized_actions(self):
        return list(self.caseruleaction_set.all().select_related(
            'update_case_definition',
            'custom_action_definition',
            'create_schedule_instance_definition',
            'case_deduplication_action_definition',
        ))

    def run_rule(self, case, now):
        """
        :return: CaseRuleActionResult object aggregating the results from all actions.
        """
        if self.deleted:
            raise self.RuleError("Attempted to call run_rule on a deleted rule")

        if not self.active:
            raise self.RuleError("Attempted to call run_rule on an inactive rule")

        if not isinstance(case, CommCareCase) or case.domain != self.domain:
            raise self.RuleError("Invalid case given")

        if self.criteria_match(case, now):
            return self.run_actions_when_case_matches(case)
        else:
            return self.run_actions_when_case_does_not_match(case)

    def criteria_match(self, case, now):
        if case.is_deleted or case.closed:
            return False

        if case.type != self.case_type:
            return False

        case_not_modified_since = not(self.filter_on_server_modified
            and (case.server_modified_on > (now - timedelta(days=self.server_modified_boundary))))

        def _evaluate_criteria(criteria):
            try:
                return criteria.definition.matches(case, now)
            except CaseNotFound:
                # This might happen if the criteria references a parent case and the
                # parent case is not found
                return False

        results = [_evaluate_criteria(criteria) for criteria in self.memoized_criteria]
        results.append(case_not_modified_since)
        if self.criteria_operator == 'ANY':
            return any(results)
        else:
            return all(results)

    def _run_method_on_action_definitions(self, case, method):
        aggregated_result = CaseRuleActionResult()

        for action in self.memoized_actions:
            callable_method = getattr(action.definition, method)
            result = callable_method(case, self)
            if not isinstance(result, CaseRuleActionResult):
                raise TypeError("Expected CaseRuleActionResult")

            aggregated_result.add_result(result)

        return aggregated_result

    def run_actions_when_case_matches(self, case):
        return self._run_method_on_action_definitions(case, 'when_case_matches')

    def run_actions_when_case_does_not_match(self, case):
        return self._run_method_on_action_definitions(case, 'when_case_does_not_match')

    def delete_criteria(self):
        for item in self.caserulecriteria_set.all():
            item.definition.delete()

        self.caserulecriteria_set.all().delete()

    def delete_actions(self):
        for item in self.caseruleaction_set.all():
            item.definition.delete()

        self.caseruleaction_set.all().delete()

    def log_submission(self, form_id):
        CaseRuleSubmission.objects.create(
            domain=self.domain,
            rule=self,
            created_on=datetime.utcnow(),
            form_id=form_id,
        )

    def add_criteria(self, definition_class, **definition_kwargs):
        criteria = CaseRuleCriteria(rule=self)
        definition = definition_class.objects.create(**definition_kwargs)
        criteria.definition = definition
        criteria.save()
        return criteria, definition

    def add_action(self, definition_class, **definition_kwargs):
        action = CaseRuleAction(rule=self)
        definition = definition_class.objects.create(**definition_kwargs)
        action.definition = definition
        action.save()
        return action, definition

    def save(self, *args, **kwargs):
        super(AutomaticUpdateRule, self).save(*args, **kwargs)
        # If we're in a transaction.atomic() block, this gets executed after commit
        # If we're not, this gets executed right away
        transaction.on_commit(lambda: self.clear_caches(self.domain, self.workflow))

    @classmethod
    def clear_caches(cls, domain, workflow):
        # domain and workflow should never change once set
        for active_only in (True, False):
            cls.by_domain_cached.clear(
                AutomaticUpdateRule,
                domain,
                workflow,
                active_only=active_only,
            )

    def get_action_definition(self):
        if self.workflow != self.WORKFLOW_SCHEDULING:
            raise ValueError("Expected scheduling workflow")

        if len(self.memoized_actions) != 1:
            raise ValueError("Expected exactly 1 action")

        action = self.memoized_actions[0]
        action_definition = action.definition
        if not isinstance(action_definition, CreateScheduleInstanceActionDefinition):
            raise TypeError("Expected CreateScheduleInstanceActionDefinition")

        return action_definition

    def get_schedule(self):
        return self.get_action_definition().schedule

    def to_json(self):
        simple_fields = [
            "domain",
            "name",
            "case_type",
            "active",
            "deleted",
            "last_run",
            "filter_on_server_modified",
            "server_modified_boundary",
            "workflow",
            "locked_for_editing",
            "upstream_id"
        ]
        data = {}
        for field in simple_fields:
            data[field] = getattr(self, field)
        data['id'] = self.id
        return data


class CaseRuleCriteria(models.Model):
    rule = models.ForeignKey('AutomaticUpdateRule', on_delete=models.PROTECT)
    match_property_definition = models.ForeignKey('MatchPropertyDefinition', on_delete=models.CASCADE, null=True)
    custom_match_definition = models.ForeignKey('CustomMatchDefinition', on_delete=models.CASCADE, null=True)
    closed_parent_definition = models.ForeignKey('ClosedParentDefinition', on_delete=models.CASCADE, null=True)
<<<<<<< HEAD
    location_filter_definition = models.ForeignKey('LocationFilterDefinition', on_delete=models.CASCADE, null=True)
=======
    ucr_filter_definition = models.ForeignKey('UCRFilterDefinition', on_delete=models.CASCADE, null=True)
>>>>>>> cc8ae3e8

    @property
    def definition(self):
        if self.match_property_definition_id:
            return self.match_property_definition
        elif self.custom_match_definition_id:
            return self.custom_match_definition
        elif self.closed_parent_definition_id:
            return self.closed_parent_definition
<<<<<<< HEAD
        elif self.location_filter_definition:
            return self.location_filter_definition
=======
        elif self.ucr_filter_definition_id:
            return self.ucr_filter_definition
>>>>>>> cc8ae3e8
        else:
            raise ValueError("No available definition found")

    @definition.setter
    def definition(self, value):
        self.match_property_definition = None
        self.custom_match_definition = None
        self.closed_parent_definition = None
        self.location_filter_definition = None

        if isinstance(value, MatchPropertyDefinition):
            self.match_property_definition = value
        elif isinstance(value, CustomMatchDefinition):
            self.custom_match_definition = value
        elif isinstance(value, ClosedParentDefinition):
            self.closed_parent_definition = value
<<<<<<< HEAD
        elif isinstance(value, LocationFilterDefinition):
            self.location_filter_definition = value
=======
        elif isinstance(value, UCRFilterDefinition):
            self.ucr_filter_definition = value
>>>>>>> cc8ae3e8
        else:
            raise ValueError("Unexpected type found: %s" % type(value))


class CaseRuleCriteriaDefinition(models.Model):

    class Meta(object):
        abstract = True

    def matches(self, case, now):
        raise NotImplementedError()


class MatchPropertyDefinition(CaseRuleCriteriaDefinition):
    # True when today < (the date in property_name + property_value days)
    MATCH_DAYS_BEFORE = 'DAYS_BEFORE'

    # True when today >= (the date in property_name + property_value days)
    MATCH_DAYS_AFTER = 'DAYS'

    MATCH_EQUAL = 'EQUAL'
    MATCH_NOT_EQUAL = 'NOT_EQUAL'
    MATCH_HAS_VALUE = 'HAS_VALUE'
    MATCH_HAS_NO_VALUE = 'HAS_NO_VALUE'
    MATCH_REGEX = 'REGEX'

    MATCH_CHOICES = (
        MATCH_DAYS_BEFORE,
        MATCH_DAYS_AFTER,
        MATCH_EQUAL,
        MATCH_NOT_EQUAL,
        MATCH_HAS_VALUE,
        MATCH_HAS_NO_VALUE,
        MATCH_REGEX,
    )

    property_name = models.CharField(max_length=126)
    property_value = models.CharField(max_length=126, null=True)
    match_type = models.CharField(max_length=15)

    def get_case_values(self, case):
        values = case.resolve_case_property(self.property_name)
        return [element.value for element in values]

    def clean_datetime(self, timestamp):
        if not isinstance(timestamp, datetime):
            timestamp = datetime.combine(timestamp, time(0, 0))

        if timestamp.tzinfo:
            # Convert to UTC and make it a naive datetime for comparison to datetime.utcnow()
            timestamp = timestamp.astimezone(pytz.utc).replace(tzinfo=None)

        return timestamp

    def check_days_before(self, case, now):
        values = self.get_case_values(case)
        for date_to_check in values:
            date_to_check = _try_date_conversion(date_to_check)

            if not isinstance(date_to_check, date):
                continue

            date_to_check = self.clean_datetime(date_to_check)

            days = int(self.property_value)
            if now < (date_to_check + timedelta(days=days)):
                return True

        return False

    def check_days_after(self, case, now):
        values = self.get_case_values(case)
        for date_to_check in values:
            date_to_check = _try_date_conversion(date_to_check)

            if not isinstance(date_to_check, date):
                continue

            date_to_check = self.clean_datetime(date_to_check)

            days = int(self.property_value)
            if now >= (date_to_check + timedelta(days=days)):
                return True

        return False

    def check_equal(self, case, now):
        return any([
            value == self.property_value for value in self.get_case_values(case)
        ])

    def check_not_equal(self, case, now):
        return any([
            value != self.property_value for value in self.get_case_values(case)
        ])

    def check_has_value(self, case, now):
        values = self.get_case_values(case)
        for value in values:
            if value is None:
                continue
            if isinstance(value, str) and not value.strip():
                continue
            return True

        return False

    def check_has_no_value(self, case, now):
        return not self.check_has_value(case, now)

    def check_regex(self, case, now):
        try:
            regex = re.compile(self.property_value)
        except (re.error, ValueError, TypeError):
            return False

        for value in self.get_case_values(case):
            if isinstance(value, str):
                try:
                    if regex.match(value):
                        return True
                except (re.error, ValueError, TypeError):
                    pass

        return False

    def matches(self, case, now):
        return {
            self.MATCH_DAYS_BEFORE: self.check_days_before,
            self.MATCH_DAYS_AFTER: self.check_days_after,
            self.MATCH_EQUAL: self.check_equal,
            self.MATCH_NOT_EQUAL: self.check_not_equal,
            self.MATCH_HAS_VALUE: self.check_has_value,
            self.MATCH_HAS_NO_VALUE: self.check_has_no_value,
            self.MATCH_REGEX: self.check_regex,
        }.get(self.match_type)(case, now)


class CustomMatchDefinition(CaseRuleCriteriaDefinition):
    name = models.CharField(max_length=126)

    def matches(self, case, now):
        if self.name not in settings.AVAILABLE_CUSTOM_RULE_CRITERIA:
            raise ValueError("%s not found in AVAILABLE_CUSTOM_RULE_CRITERIA" % self.name)

        custom_function_path = settings.AVAILABLE_CUSTOM_RULE_CRITERIA[self.name]
        try:
            custom_function = to_function(custom_function_path)
        except:  # noqa: E722
            raise ValueError("Unable to resolve '%s'" % custom_function_path)

        return custom_function(case, now)


class ClosedParentDefinition(CaseRuleCriteriaDefinition):
    # This matches up to the identifier attribute of CommCareCaseIndex.
    identifier = models.CharField(max_length=126, default=DEFAULT_PARENT_IDENTIFIER)

    # This matches up to the CommCareCaseIndex.relationship_id field.
    relationship_id = models.PositiveSmallIntegerField(default=CommCareCaseIndex.CHILD)

    def matches(self, case, now):
        relationship = CommCareCaseIndex.relationship_id_to_name(self.relationship_id)

        for parent in case.get_parents(identifier=self.identifier, relationship=relationship):
            if parent.closed:
                return True

        return False


<<<<<<< HEAD
class LocationFilterDefinition(CaseRuleCriteriaDefinition):

    location_id = models.CharField(max_length=255)
    include_child_locations = models.BooleanField(default=True)

    def matches(self, case, now):
        if case.owner_id:
            if not self.include_child_locations:
                # Check if case belongs to location
                if case.owner_id == self.location_id:
                    return True

                # Check if case belongs to user at location
                user = CommCareUser.get_by_user_id(case.owner_id)
                if user and user.location_id == self.location_id:
                    return True

            else:
                criteria_location = SQLLocation.by_location_id(self.location_id)

                if not criteria_location:
                    return False

                # Check if case belongs to descendant location of criteria_location
                if criteria_location.descendants_include_location(case.owner_id):
                    return True

                # Check if case belongs to user at descendant location of criteria_location
                user = CommCareUser.get_by_user_id(case.owner_id)
                if user and criteria_location.descendants_include_location(user.location_id):
                    return True

        return False
=======
class UCRFilterDefinition(CaseRuleCriteriaDefinition):
    configured_filter = models.JSONField()

    @memoized
    def _parsed_filter(self, domain):
        from corehq.apps.userreports.filters.factory import FilterFactory
        return FilterFactory.from_spec(self.configured_filter, FactoryContext.empty(domain=domain))

    def matches(self, case, now):
        case_json = case.to_json()
        parsed_filter = self._parsed_filter(domain=case.domain)
        return parsed_filter(case_json, EvaluationContext(case_json))
>>>>>>> cc8ae3e8


class CaseRuleAction(models.Model):
    rule = models.ForeignKey('AutomaticUpdateRule', on_delete=models.PROTECT)
    update_case_definition = models.ForeignKey('UpdateCaseDefinition', on_delete=models.CASCADE, null=True)
    custom_action_definition = models.ForeignKey('CustomActionDefinition', on_delete=models.CASCADE, null=True)
    create_schedule_instance_definition = models.ForeignKey('CreateScheduleInstanceActionDefinition',
        on_delete=models.CASCADE, null=True)
    case_deduplication_action_definition = models.ForeignKey('CaseDeduplicationActionDefinition',
                                                             on_delete=models.CASCADE, null=True)

    @property
    def definition(self):
        if self.update_case_definition_id:
            return self.update_case_definition
        elif self.custom_action_definition_id:
            return self.custom_action_definition
        elif self.create_schedule_instance_definition_id:
            return self.create_schedule_instance_definition
        elif self.case_deduplication_action_definition_id:
            return self.case_deduplication_action_definition
        else:
            raise ValueError("No available definition found")

    @definition.setter
    def definition(self, value):
        self.update_case_definition = None
        self.custom_action_definition = None
        self.create_schedule_instance_definition = None

        if isinstance(value, UpdateCaseDefinition):
            self.update_case_definition = value
        elif isinstance(value, CustomActionDefinition):
            self.custom_action_definition = value
        elif isinstance(value, CreateScheduleInstanceActionDefinition):
            self.create_schedule_instance_definition = value
        elif isinstance(value, CaseDeduplicationActionDefinition):
            self.case_deduplication_action_definition = value
        else:
            raise ValueError("Unexpected type found: %s" % type(value))


class CaseRuleActionResult(object):

    def __eq__(self, other):
        return self.__dict__ == other.__dict__

    __hash__ = None

    def _validate_int(self, value):
        if not isinstance(value, int):
            raise ValueError("Expected int")

    def __init__(self, num_updates=0, num_closes=0, num_related_updates=0,
                 num_related_closes=0, num_creates=0, num_errors=0):
        self._validate_int(num_updates)
        self._validate_int(num_closes)
        self._validate_int(num_related_updates)
        self._validate_int(num_related_closes)
        self._validate_int(num_creates)
        self._validate_int(num_errors)

        self.num_updates = num_updates
        self.num_closes = num_closes
        self.num_related_updates = num_related_updates
        self.num_related_closes = num_related_closes
        self.num_creates = num_creates
        self.num_errors = num_errors

    def add_result(self, result):
        self.num_updates += result.num_updates
        self.num_closes += result.num_closes
        self.num_related_updates += result.num_related_updates
        self.num_related_closes += result.num_related_closes
        self.num_creates += result.num_creates
        self.num_errors += result.num_errors

    @property
    def total_updates(self):
        return (
            self.num_updates
            + self.num_closes
            + self.num_related_updates
            + self.num_related_closes
            + self.num_creates
        )


class CaseRuleActionDefinition(models.Model):

    class Meta(object):
        abstract = True

    def when_case_matches(self, case, rule):
        """
        Defines the actions to be taken when the case matches the rule.
        Should return an instance of CaseRuleActionResult
        """
        raise NotImplementedError()

    def when_case_does_not_match(self, case, rule):
        """
        Defines the actions to be taken when the case does not match the rule.
        This method can be optionally overriden, but by default does nothing.
        Should return an instance of CaseRuleActionResult
        """
        return CaseRuleActionResult()


class BaseUpdateCaseDefinition(CaseRuleActionDefinition):
    class Meta(object):
        abstract = True

    # Expected to be a list of PropertyDefinition objects representing the
    # case properties to update
    properties_to_update = jsonfield.JSONField(default=list)

    VALUE_TYPE_EXACT = "EXACT"
    VALUE_TYPE_CASE_PROPERTY = "CASE_PROPERTY"

    VALUE_TYPE_CHOICES = (
        VALUE_TYPE_EXACT,
        VALUE_TYPE_CASE_PROPERTY,
    )

    class PropertyDefinition(JsonObject):
        # The case property name
        name = StringProperty()

        # The type of the value property:
        #   VALUE_TYPE_EXACT means `value` is the exact value to set to the case property referred to by `name`.
        #   VALUE_TYPE_CASE_PROPERTY means `value` is a case property to resolve first and then set to the case
        #   property referred to by `name`.
        value_type = StringProperty()

        # Meaning depends on value_type, see above
        value = StringProperty()

    def get_properties_to_update(self):
        return [self.PropertyDefinition(**fields) for fields in self.properties_to_update]

    def set_properties_to_update(self, properties):
        if not isinstance(properties, (list, tuple)):
            raise ValueError("Expected list or tuple")

        result = []
        for p in properties:
            if not isinstance(p, self.PropertyDefinition):
                raise ValueError(f"Expected {self.__class__.__name__}.PropertyDefinition")

            result.append(p.to_json())

        self.properties_to_update = result

    def get_case_and_ancestor_updates(self, case):
        cases_to_update = defaultdict(dict)

        def _get_case_property_value(current_case, name):
            result = current_case.resolve_case_property(name)
            if result:
                return result[0].value

            return None

        def _add_update_property(name, value, current_case):
            while True:
                if name.lower().startswith('parent/'):
                    name = name[7:]
                    # uses first parent if there are multiple
                    parent_cases = current_case.get_parents(identifier=DEFAULT_PARENT_IDENTIFIER)
                    if parent_cases:
                        current_case = parent_cases[0]
                    else:
                        return
                elif name.lower().startswith('host/'):
                    name = name[5:]
                    current_case = current_case.host
                    if not current_case:
                        return
                else:
                    break

            cases_to_update[current_case.case_id][name] = value

        for prop in self.get_properties_to_update():
            if prop.value_type == self.VALUE_TYPE_CASE_PROPERTY:
                value = _get_case_property_value(case, prop.value)
                if value is None:
                    continue
            elif prop.value_type == self.VALUE_TYPE_EXACT:
                value = prop.value
            else:
                raise ValueError("Unexpected value_type found: %s" % prop.value_type)

            if value != _get_case_property_value(case, prop.name):
                _add_update_property(prop.name, value, case)

        return cases_to_update

    def get_cases_to_update(self):
        raise NotImplementedError()


class UpdateCaseDefinition(BaseUpdateCaseDefinition):
    # True to close the case, otherwise False
    close_case = models.BooleanField()

    def when_case_matches(self, case, rule):
        cases_to_update = self.get_case_and_ancestor_updates(case)

        num_updates = 0
        num_closes = 0
        num_related_updates = 0

        # Update any referenced parent cases
        for case_id, properties in cases_to_update.items():
            if case_id == case.case_id:
                continue
            result = update_case(case.domain, case_id, case_properties=properties, close=False,
                                 xmlns=AUTO_UPDATE_XMLNS, max_wait=15)
            rule.log_submission(result[0].form_id)
            num_related_updates += 1

        # Update / close the case
        properties = cases_to_update[case.case_id]
        try:
            close_case = self.close_case
        except AttributeError:
            close_case = False

        if close_case or properties:
            result = update_case(case.domain, case.case_id, case_properties=properties, close=close_case,
                                 xmlns=AUTO_UPDATE_XMLNS, max_wait=15)

            rule.log_submission(result[0].form_id)

            if properties:
                num_updates += 1

            if close_case:
                num_closes += 1

        return CaseRuleActionResult(
            num_updates=num_updates,
            num_closes=num_closes,
            num_related_updates=num_related_updates,
        )


class CustomActionDefinition(CaseRuleActionDefinition):
    name = models.CharField(max_length=126)

    def when_case_matches(self, case, rule):
        if self.name not in settings.AVAILABLE_CUSTOM_RULE_ACTIONS:
            raise ValueError("%s not found in AVAILABLE_CUSTOM_RULE_ACTIONS" % self.name)

        custom_function_path = settings.AVAILABLE_CUSTOM_RULE_ACTIONS[self.name]
        try:
            custom_function = to_function(custom_function_path)
        except:  # noqa: E722
            raise ValueError("Unable to resolve '%s'" % custom_function_path)

        return custom_function(case, rule)


class CaseDeduplicationMatchTypeChoices:
    ANY = "ANY"
    ALL = "ALL"
    CHOICES = (
        (ANY, ANY),
        (ALL, ALL),
    )


class CaseDeduplicationActionDefinition(BaseUpdateCaseDefinition):
    match_type = models.CharField(choices=CaseDeduplicationMatchTypeChoices.CHOICES, max_length=5)
    case_properties = ArrayField(models.TextField())
    include_closed = models.BooleanField(default=False)

    @classmethod
    def from_rule(cls, rule):
        """There can only ever be one CaseDeduplicationActionDefinition for any AutomaticUpdateRule
        Given the rule, return that action
        """
        if not rule.workflow == AutomaticUpdateRule.WORKFLOW_DEDUPLICATE:
            raise ValueError(
                f"Rule must have workflow {AutomaticUpdateRule.WORKFLOW_DEDUPLICATE}, but we got {rule.workflow}"
            )
        try:
            deduplicate_action_definition = rule.memoized_actions[0].definition
        except IndexError:
            raise ValueError("Rule has no actions")

        if not isinstance(deduplicate_action_definition, cls):
            raise ValueError(f"The action from rule {rule.pk} is not a {cls.__name__}")

        return deduplicate_action_definition

    def properties_fit_definition(self, case_properties):
        """Given a list of case properties, returns whether these will be pertinent in
        finding duplicate cases.

        Used when deciding whether to run the action from the pillow.

        """

        definition_properties = set(self.case_properties)
        case_properties = set(case_properties)

        all_match = (
            self.match_type == CaseDeduplicationMatchTypeChoices.ALL
            and case_properties.issuperset(definition_properties)
        )

        any_match = (
            self.match_type == CaseDeduplicationMatchTypeChoices.ANY
            and case_properties.intersection(definition_properties)
        )

        return all_match or any_match

    def when_case_matches(self, case, rule):
        domain = case.domain
        new_duplicate_case_ids = set(find_duplicate_case_ids(
            domain,
            case,
            self.case_properties,
            self.include_closed,
            self.match_type,
            case_filter_criteria=rule.memoized_criteria,
        ))
        # If the case being searched isn't in the case search index
        # (e.g. if this is a case create, and the pillows are racing each other.)
        # Add it to the list
        new_duplicate_case_ids.add(case.case_id)

        with transaction.atomic():
            if self._handle_existing_duplicates(case.case_id, new_duplicate_case_ids):
                return CaseRuleActionResult(num_updates=0)
            CaseDuplicate.bulk_create_duplicate_relationships(self, case, new_duplicate_case_ids)
        if self.properties_to_update:
            num_updates = self._update_cases(domain, rule, new_duplicate_case_ids)
        else:
            num_updates = 0
        return CaseRuleActionResult(num_updates=num_updates)

    def _handle_existing_duplicates(self, case_id, new_duplicate_case_ids):
        """Handles existing duplicate objects.

        Returns True if there is nothing else to be done
        """
        try:
            existing_duplicate_case_ids = set(
                CaseDuplicate.objects
                .prefetch_related('potential_duplicates')
                .get(action=self, case_id=case_id)
                .potential_duplicates
                .all()
                .values_list('case_id', flat=True)
            ) | set([case_id])  # The duplicates we currently have for this case tracked in the system
        except CaseDuplicate.DoesNotExist:
            # There are no duplicate cases currently in the system.
            # We continue on to create duplicates only if there are duplicates to create.
            return new_duplicate_case_ids == {case_id}

        if new_duplicate_case_ids == {case_id}:
            # This is no longer a duplicate, so check that there aren't any
            # other cases that are no longer duplicates
            CaseDuplicate.remove_unique_cases(action=self, case_id=case_id)
            CaseDuplicate.remove_duplicates_for_action(action=self, case_id=case_id)
            return True

        if new_duplicate_case_ids == existing_duplicate_case_ids:
            # If the list of duplicates hasn't changed, we don't need to do anything more
            return True

        # Delete all CaseDuplicates with this case_id, we'll recreate them later
        CaseDuplicate.remove_duplicates_for_action(action=self, case_id=case_id)
        return False

    def _update_cases(self, domain, rule, duplicate_case_ids):
        """Updates all the duplicate cases according to the rule
        """
        duplicate_cases = CommCareCase.objects.get_cases(list(duplicate_case_ids), domain)
        case_updates = self._get_case_updates(duplicate_cases)
        for case_update_batch in chunked(case_updates, 100):
            result = bulk_update_cases(
                domain,
                case_update_batch,
                device_id="CaseDeduplicationActionDefinition-update-cases",
                xmlns=get_dedupe_xmlns(rule),
            )
            rule.log_submission(result[0].form_id)
        return len(case_updates)

    def _get_case_updates(self, duplicate_cases):
        cases_to_update = defaultdict(dict)
        for duplicate_case in duplicate_cases:
            cases_to_update.update(self.get_case_and_ancestor_updates(duplicate_case))
        return [
            (case_id, case_properties, False) for case_id, case_properties in cases_to_update.items()
        ]


class CaseDuplicate(models.Model):
    id = models.BigAutoField(primary_key=True)
    case_id = models.CharField(max_length=126, null=True, db_index=True)
    action = models.ForeignKey("CaseDeduplicationActionDefinition", on_delete=models.CASCADE)
    potential_duplicates = models.ManyToManyField('self', symmetrical=True)

    class Meta:
        unique_together = ('case_id', 'action')

    def __str__(self):
        return f"CaseDuplicate(id={self.id}, case_id={self.case_id}, action_id={self.action_id})"

    @classmethod
    def get_case_ids(cls, rule_id):
        """Given a AutomaticUpdateRule id, return all case_ids that match
        """
        try:
            rule = AutomaticUpdateRule.objects.get(
                id=rule_id,
                workflow=AutomaticUpdateRule.WORKFLOW_DEDUPLICATE,
                deleted=False
            )
        except AutomaticUpdateRule.DoesNotExist:
            return []
        action_id = CaseDeduplicationActionDefinition.from_rule(rule).id
        return list(cls.objects.filter(action_id=action_id).values_list('case_id', flat=True))

    @classmethod
    def bulk_remove_unique_cases(cls, case_ids):
        """Given a list of case_ids that are deleted, make sure there are no
        other CaseDuplicates pointing to them

        """
        return (
            cls.objects
            .filter(Q(potential_duplicates__case_id__in=case_ids))
            .annotate(potential_duplicates_count=models.Count("potential_duplicates"))
            .filter(potential_duplicates_count=1)
            .delete()
        )

    @classmethod
    def remove_unique_cases(cls, action, case_id):
        # Given a case_id that is no longer a duplicate, ensure there are no
        # other CaseDuplicates that were only pointing to this case
        return (
            cls.objects
            .filter(action=action)
            .filter(Q(potential_duplicates__case_id=case_id))
            .annotate(potential_duplicates_count=models.Count("potential_duplicates"))
            .filter(potential_duplicates_count=1)
            .delete()
        )

    @classmethod
    def remove_duplicates_for_action(cls, action, case_id):
        return cls.objects.filter(action=action, case_id=case_id).delete()

    @classmethod
    def remove_duplicates_for_case_ids(cls, case_ids):
        return cls.objects.filter(
            case_id__in=case_ids
        ).delete()

    @classmethod
    def bulk_create_duplicate_relationships(cls, action, initial_case, duplicate_case_ids):
        existing_case_duplicates = CaseDuplicate.objects.filter(case_id__in=duplicate_case_ids, action=action)
        existing_case_duplicate_case_ids = [case.case_id for case in existing_case_duplicates]
        case_duplicates = cls.objects.bulk_create([
            cls(case_id=duplicate_case_id, action=action)
            for duplicate_case_id in duplicate_case_ids
            if duplicate_case_id not in existing_case_duplicate_case_ids
        ])
        case_duplicates += existing_case_duplicates
        initial_case_duplicate = next(
            duplicate for duplicate in case_duplicates if duplicate.case_id == initial_case.case_id
        )
        # Create symmetrical many-to-many relationship between each duplicate in bulk
        through_models = [
            through_model
            for case_duplicate in case_duplicates
            if case_duplicate.case_id != initial_case.case_id

            for through_model in (
                cls.potential_duplicates.through(
                    from_caseduplicate=initial_case_duplicate,
                    to_caseduplicate=case_duplicate,
                ),
                cls.potential_duplicates.through(
                    from_caseduplicate=case_duplicate,
                    to_caseduplicate=initial_case_duplicate,
                )
            )
        ]
        cls.potential_duplicates.through.objects.bulk_create(through_models)


class VisitSchedulerIntegrationHelper(object):

    class VisitSchedulerIntegrationException(Exception):
        pass

    def __init__(self, case, scheduler_module_info):
        self.case = case
        self.scheduler_module_info = scheduler_module_info

    @classmethod
    @quickcache(['domain', 'app_id', 'form_unique_id'], timeout=60 * 60, memoize_timeout=60, session_function=None)
    def get_visit_scheduler_module_and_form(cls, domain, app_id, form_unique_id):
        app = get_latest_released_app(domain, app_id)
        if app is None:
            raise cls.VisitSchedulerIntegrationException("App not found")

        try:
            form = app.get_form(form_unique_id)
        except FormNotFoundException:
            raise cls.VisitSchedulerIntegrationException("Form not found")

        if not isinstance(form, AdvancedForm):
            raise cls.VisitSchedulerIntegrationException("Expected AdvancedForm")

        if not form.schedule:
            raise cls.VisitSchedulerIntegrationException("Expected form.schedule")

        if not form.schedule.enabled:
            raise cls.VisitSchedulerIntegrationException("Expected form.schedule.enabled")

        return form.get_module(), form

    def get_visit_scheduler_form_phase(self, module):
        for i, phase in enumerate(module.schedule_phases):
            for form_reference in phase.forms:
                if form_reference.form_id == self.scheduler_module_info.form_unique_id:
                    # The indexes are 0-based, but the visit scheduler refers to them as being 1-based
                    return i + 1, phase

        raise self.VisitSchedulerIntegrationException("Schedule phase not found")

    def calculate_window_date(self, visit, visit_due_date):
        if self.scheduler_module_info.window_position == VISIT_WINDOW_START:
            return visit_due_date + timedelta(days=visit.starts)
        elif self.scheduler_module_info.window_position == VISIT_WINDOW_END:
            if not isinstance(visit.expires, int):
                raise self.VisitSchedulerIntegrationException(
                    "Cannot schedule end date of visit that does not expire")

            return visit_due_date + timedelta(days=visit.expires)
        elif self.scheduler_module_info.window_position == VISIT_WINDOW_DUE_DATE:
            return visit_due_date
        else:
            raise self.VisitSchedulerIntegrationException("Unrecognized value for window_position")

    def get_case_current_schedule_phase(self):
        phase_num = self.case.get_case_property('current_schedule_phase')
        try:
            return int(phase_num)
        except:  # noqa: E722
            return None

    def get_visit(self, form):
        try:
            visit = form.schedule.visits[self.scheduler_module_info.visit_number]
        except IndexError:
            raise self.VisitSchedulerIntegrationException("Visit not found")

        if visit.repeats:
            raise self.VisitSchedulerIntegrationException("Repeat visits are not supported")

        return visit

    def get_anchor_date(self, anchor_case_property):
        anchor_date = self.case.get_case_property(anchor_case_property)
        anchor_date = _try_date_conversion(anchor_date)
        if isinstance(anchor_date, datetime):
            anchor_date = anchor_date.date()

        if not isinstance(anchor_date, date):
            raise self.VisitSchedulerIntegrationException("Unable to get anchor date")

        return anchor_date

    def get_result(self):
        module, form = self.get_visit_scheduler_module_and_form(
            self.case.domain,
            self.scheduler_module_info.app_id,
            self.scheduler_module_info.form_unique_id
        )

        form_phase_num, phase = self.get_visit_scheduler_form_phase(module)
        if form_phase_num != self.get_case_current_schedule_phase():
            return False, None

        anchor_date = self.get_anchor_date(phase.anchor)
        visit = self.get_visit(form)
        visit_due_date = anchor_date + timedelta(days=visit.due)
        return True, self.calculate_window_date(visit, visit_due_date)


class CreateScheduleInstanceActionDefinition(CaseRuleActionDefinition):
    alert_schedule = models.ForeignKey('scheduling.AlertSchedule', null=True, on_delete=models.PROTECT)
    timed_schedule = models.ForeignKey('scheduling.TimedSchedule', null=True, on_delete=models.PROTECT)

    # A List of [recipient_type, recipient_id]
    recipients = jsonfield.JSONField(default=list)

    # (Optional, ignored if None) The name of a case property whose value will be tracked
    # over time on the schedule instance as last_reset_case_property_value.
    # Every time the case property's value changes, the schedule's start date is
    # reset to the current date.
    # Applicable to AlertSchedules and TimedSchedules
    reset_case_property_name = models.CharField(max_length=126, null=True)

    # (Optional) The name of a case property which represents the date on which to start
    # the schedule instance.
    # Only applicable when the schedule is a TimedSchedule
    start_date_case_property = models.CharField(max_length=126, null=True)

    # (Optional) A specific date which represents the date on which to start
    # the schedule instance.
    # Only applicable when the schedule is a TimedSchedule
    specific_start_date = models.DateField(null=True)

    # (Optional) A dict with the structure represented by SchedulerModuleInfo.
    # enabled must be set to True in this dict in order for it to count.
    # the framework uses info related to the specified visit number to set
    # the start date for any schedule instances created from this CreateScheduleInstanceActionDefinition.
    # Only applicable when the schedule is a TimedSchedule
    scheduler_module_info = jsonfield.JSONField(default=dict)

    class SchedulerModuleInfo(JsonObject):
        # Set to True to enable setting the start date of any schedule instances
        # based on the visit scheduler info details below
        enabled = BooleanProperty(default=False)

        # The app that contains the visit scheduler form being referenced
        app_id = StringProperty()

        # The unique_id of the visit scheduler form in the above app
        form_unique_id = StringProperty()

        # The visit number from which to pull the start date for any schedule
        # instances; this should be the 0-based index in the FormSchedule.visits list
        visit_number = IntegerProperty()

        # VISIT_WINDOW_START - the start date used will be the first date in the window
        # VISIT_WINDOW_END - the start date used will be the last date in the window
        # VISIT_WINDOW_DUE_DATE - the start date used will be the due date of the visit
        window_position = StringProperty(choices=[VISIT_WINDOW_START, VISIT_WINDOW_END, VISIT_WINDOW_DUE_DATE])

    @property
    def schedule(self):
        if self.alert_schedule_id:
            return self.alert_schedule
        elif self.timed_schedule_id:
            return self.timed_schedule

        raise ValueError("Expected a schedule")

    @schedule.setter
    def schedule(self, value):
        from corehq.messaging.scheduling.models import (
            AlertSchedule,
            TimedSchedule,
        )

        self.alert_schedule = None
        self.timed_schedule = None

        if isinstance(value, AlertSchedule):
            self.alert_schedule = value
        elif isinstance(value, TimedSchedule):
            self.timed_schedule = value
        else:
            raise TypeError("Expected an instance of AlertSchedule or TimedSchedule")

    def notify_scheduler_integration_exception(self, case, scheduler_module_info):
        details = scheduler_module_info.to_json()
        details.update({
            'domain': case.domain,
            'case_id': case.case_id,
        })
        notify_exception(
            None,
            message="Error in messaging / visit scheduler integration",
            details=details
        )

    def get_date_from_start_date_case_property(self, case):
        value = case.get_case_property(self.start_date_case_property)
        if not value:
            return None

        value = _try_date_conversion(value)
        if isinstance(value, datetime):
            return value.date()
        elif isinstance(value, date):
            return value

        return None

    def when_case_matches(self, case, rule):
        schedule = self.schedule
        if isinstance(schedule, AlertSchedule):
            refresh_case_alert_schedule_instances(case, schedule, self, rule)
        elif isinstance(schedule, TimedSchedule):
            kwargs = {}
            scheduler_module_info = self.get_scheduler_module_info()

            # Figure out what to use as the start date of the schedule instance.
            # Use the information from start_date_case_property, specific_start_date, or
            # scheduler_module_info. If no start date configuration is provided in
            # any of those options, then the date the rule is satisfied will be used
            # as the start date for the schedule instance.

            if self.start_date_case_property:
                start_date = self.get_date_from_start_date_case_property(case)
                if not start_date:
                    # The case property doesn't reference a date, so delete any
                    # schedule instances pertaining to this rule and case and return
                    self.delete_schedule_instances(case)
                    return CaseRuleActionResult()

                kwargs['start_date'] = start_date
            elif self.specific_start_date:
                kwargs['start_date'] = self.specific_start_date
            elif scheduler_module_info.enabled:
                try:
                    case_phase_matches, schedule_instance_start_date = VisitSchedulerIntegrationHelper(case,
                        scheduler_module_info).get_result()
                except VisitSchedulerIntegrationHelper.VisitSchedulerIntegrationException:
                    self.delete_schedule_instances(case)
                    self.notify_scheduler_integration_exception(case, scheduler_module_info)
                    return CaseRuleActionResult()

                if not case_phase_matches:
                    # The case is not in the matching schedule phase, so delete
                    # schedule instances pertaining to this rule and case and return
                    self.delete_schedule_instances(case)
                    return CaseRuleActionResult()
                else:
                    kwargs['start_date'] = schedule_instance_start_date

            refresh_case_timed_schedule_instances(case, schedule, self, rule, **kwargs)

        return CaseRuleActionResult()

    def when_case_does_not_match(self, case, rule):
        self.delete_schedule_instances(case)
        return CaseRuleActionResult()

    def delete_schedule_instances(self, case):
        if self.alert_schedule_id:
            get_case_alert_schedule_instances_for_schedule_id(case.case_id, self.alert_schedule_id).delete()

        if self.timed_schedule_id:
            get_case_timed_schedule_instances_for_schedule_id(case.case_id, self.timed_schedule_id).delete()

    def get_scheduler_module_info(self):
        return self.SchedulerModuleInfo(**self.scheduler_module_info)

    def set_scheduler_module_info(self, info):
        if not isinstance(info, self.SchedulerModuleInfo):
            raise ValueError("Expected CreateScheduleInstanceActionDefinition.SchedulerModuleInfo")

        self.scheduler_module_info = info.to_json()


class CaseRuleSubmission(models.Model):
    """This model records which forms were submitted as a result of a case
    update rule. This serves both as a log as well as providing the ability
    to undo the effects of rules in case of errors.

    This data is not stored permanently but is removed after 90 days (see tasks file)
    """
    domain = models.CharField(max_length=126)
    rule = models.ForeignKey('AutomaticUpdateRule', on_delete=models.PROTECT)

    # The timestamp that this record was created on
    created_on = models.DateTimeField(db_index=True)

    # Reference to XFormInstance.form_id
    form_id = models.CharField(max_length=255, unique=True, db_index=True)

    # A shortcut to keep track of which forms get archived
    archived = models.BooleanField(default=False)

    class Meta(object):
        index_together = (
            ('domain', 'created_on'),
            ('domain', 'rule', 'created_on'),
        )


class CaseRuleUndoer(object):

    def __init__(self, domain, rule_id=None, since=None):
        self.domain = domain
        self.rule_id = rule_id
        self.since = since

    def get_submission_queryset(self):
        qs = CaseRuleSubmission.objects.filter(
            domain=self.domain,
            archived=False,
        )

        if self.rule_id is not None:
            qs = qs.filter(rule_id=self.rule_id)

        if self.since:
            qs = qs.filter(created_on__gte=self.since)

        return qs

    def bulk_undo(self, progress_bar=False):
        chunk_size = 100
        result = {
            'processed': 0,
            'skipped': 0,
            'archived': 0,
        }

        form_ids = list(self.get_submission_queryset().values_list('form_id', flat=True))
        form_id_chunks = chunked(form_ids, chunk_size)
        if progress_bar:
            length = len(form_ids) // chunk_size
            if len(form_ids) % chunk_size > 0:
                length += 1
            form_id_chunks = with_progress_bar(form_id_chunks, length=length)

        for form_id_chunk in form_id_chunks:
            archived_form_ids = []
            for form in XFormInstance.objects.iter_forms(form_id_chunk, self.domain):
                result['processed'] += 1

                if not form.is_normal or any([u.creates_case() for u in get_case_updates(form)]):
                    result['skipped'] += 1
                    continue

                if not form.is_archived:
                    form.archive(user_id=SYSTEM_USER_ID)
                result['archived'] += 1
                archived_form_ids.append(form.form_id)

            CaseRuleSubmission.objects.filter(form_id__in=archived_form_ids).update(archived=True)

        return result


class DomainCaseRuleRun(models.Model):
    STATUS_RUNNING = 'R'
    STATUS_FINISHED = 'F'
    STATUS_HALTED = 'H'
    STATUS_HAD_ERRORS = 'E'

    domain = models.CharField(max_length=126)
    case_type = models.CharField(max_length=255, null=True)
    started_on = models.DateTimeField(db_index=True)
    finished_on = models.DateTimeField(null=True)
    status = models.CharField(max_length=1)

    cases_checked = models.IntegerField(default=0)
    num_updates = models.IntegerField(default=0)
    num_closes = models.IntegerField(default=0)
    num_related_updates = models.IntegerField(default=0)
    num_related_closes = models.IntegerField(default=0)
    num_creates = models.IntegerField(default=0)
    num_errors = models.IntegerField(default=0)

    dbs_completed = models.JSONField(default=list)

    class Meta(object):
        index_together = (
            ('domain', 'started_on'),
        )

    @classmethod
    def done(cls, run_id, cases_checked, result, db=None, halted=False):
        if not isinstance(result, CaseRuleActionResult):
            raise TypeError("Expected an instance of CaseRuleActionResult")

        with CriticalSection(['update-domain-case-rule-run-%s' % run_id]):
            run = cls.objects.get(pk=run_id)

            run.cases_checked += cases_checked
            run.num_updates += result.num_updates
            run.num_closes += result.num_closes
            run.num_related_updates += result.num_related_updates
            run.num_related_closes += result.num_related_closes
            run.num_creates += result.num_creates
            run.num_errors += result.num_errors

            if db:
                run.dbs_completed.append(db)
                all_dbs = get_db_aliases_for_partitioned_query()

                if set(all_dbs) == set(run.dbs_completed):
                    run.finished_on = datetime.utcnow()
            else:
                run.finished_on = datetime.utcnow()

            if halted or run.status == cls.STATUS_HALTED:
                run.status = cls.STATUS_HALTED
            elif run.num_errors > 0:
                run.status = cls.STATUS_HAD_ERRORS
            elif run.finished_on:
                run.status = cls.STATUS_FINISHED
            run.save()
            return run<|MERGE_RESOLUTION|>--- conflicted
+++ resolved
@@ -314,11 +314,8 @@
             'match_property_definition',
             'custom_match_definition',
             'closed_parent_definition',
-<<<<<<< HEAD
             'location_filter_definition',
-=======
             'ucr_filter_definition',
->>>>>>> cc8ae3e8
         ))
 
     @property
@@ -487,11 +484,8 @@
     match_property_definition = models.ForeignKey('MatchPropertyDefinition', on_delete=models.CASCADE, null=True)
     custom_match_definition = models.ForeignKey('CustomMatchDefinition', on_delete=models.CASCADE, null=True)
     closed_parent_definition = models.ForeignKey('ClosedParentDefinition', on_delete=models.CASCADE, null=True)
-<<<<<<< HEAD
     location_filter_definition = models.ForeignKey('LocationFilterDefinition', on_delete=models.CASCADE, null=True)
-=======
     ucr_filter_definition = models.ForeignKey('UCRFilterDefinition', on_delete=models.CASCADE, null=True)
->>>>>>> cc8ae3e8
 
     @property
     def definition(self):
@@ -501,13 +495,10 @@
             return self.custom_match_definition
         elif self.closed_parent_definition_id:
             return self.closed_parent_definition
-<<<<<<< HEAD
         elif self.location_filter_definition:
             return self.location_filter_definition
-=======
         elif self.ucr_filter_definition_id:
             return self.ucr_filter_definition
->>>>>>> cc8ae3e8
         else:
             raise ValueError("No available definition found")
 
@@ -524,13 +515,10 @@
             self.custom_match_definition = value
         elif isinstance(value, ClosedParentDefinition):
             self.closed_parent_definition = value
-<<<<<<< HEAD
         elif isinstance(value, LocationFilterDefinition):
             self.location_filter_definition = value
-=======
         elif isinstance(value, UCRFilterDefinition):
             self.ucr_filter_definition = value
->>>>>>> cc8ae3e8
         else:
             raise ValueError("Unexpected type found: %s" % type(value))
 
@@ -702,7 +690,6 @@
         return False
 
 
-<<<<<<< HEAD
 class LocationFilterDefinition(CaseRuleCriteriaDefinition):
 
     location_id = models.CharField(max_length=255)
@@ -736,7 +723,8 @@
                     return True
 
         return False
-=======
+
+
 class UCRFilterDefinition(CaseRuleCriteriaDefinition):
     configured_filter = models.JSONField()
 
@@ -749,7 +737,6 @@
         case_json = case.to_json()
         parsed_filter = self._parsed_filter(domain=case.domain)
         return parsed_filter(case_json, EvaluationContext(case_json))
->>>>>>> cc8ae3e8
 
 
 class CaseRuleAction(models.Model):
