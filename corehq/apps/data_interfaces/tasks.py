--- conflicted
+++ resolved
@@ -30,10 +30,7 @@
 from .models import (
     AUTO_UPDATE_XMLNS,
     AutomaticUpdateRule,
-<<<<<<< HEAD
-=======
     CaseDuplicate,
->>>>>>> 47324ddb
     CaseRuleSubmission,
     DomainCaseRuleRun,
 )
@@ -82,15 +79,12 @@
     backfill_deduplicate_rule(domain, rule)
 
 
-<<<<<<< HEAD
-=======
 @task(queue='background_queue')
 def delete_duplicates_for_cases(case_ids):
     CaseDuplicate.bulk_remove_unique_cases(case_ids)
     CaseDuplicate.remove_duplicates_for_case_ids(case_ids)
 
 
->>>>>>> 47324ddb
 @task(serializer='pickle', ignore_result=True)
 def bulk_upload_cases_to_group(upload_id, domain, case_group_id, cases):
     results = add_cases_to_case_group(
