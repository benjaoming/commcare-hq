--- conflicted
+++ resolved
@@ -295,11 +295,8 @@
     custom_match_definitions = forms.CharField(required=False, initial='[]')
     property_match_definitions = forms.CharField(required=False, initial='[]')
     filter_on_closed_parent = forms.CharField(required=False, initial='false')
-<<<<<<< HEAD
     location_filter_definition = forms.CharField(required=False, initial='')
-=======
     ucr_filter_definitions = forms.JSONField(required=False, initial=list)
->>>>>>> cc8ae3e8
 
     @property
     def current_values(self):
@@ -353,7 +350,6 @@
                 })
             elif isinstance(definition, ClosedParentDefinition):
                 initial['filter_on_closed_parent'] = 'true'
-<<<<<<< HEAD
             elif isinstance(definition, LocationFilterDefinition):
                 location_id = definition.location_id
                 location = SQLLocation.by_location_id(location_id)
@@ -363,12 +359,10 @@
                     'include_child_locations': definition.include_child_locations,
                     'name': location.name,
                 }
-=======
             elif isinstance(definition, UCRFilterDefinition):
                 ucr_filter_definitions.append({
                     'configured_filter': definition.configured_filter,
                 })
->>>>>>> cc8ae3e8
 
         initial['custom_match_definitions'] = json.dumps(custom_match_definitions)
         initial['property_match_definitions'] = json.dumps(property_match_definitions)
@@ -450,11 +444,8 @@
                 hidden_bound_field('custom_match_definitions', 'customMatchDefinitions'),
                 hidden_bound_field('property_match_definitions', 'propertyMatchDefinitions'),
                 hidden_bound_field('filter_on_closed_parent', 'filterOnClosedParent'),
-<<<<<<< HEAD
                 hidden_bound_field('location_filter_definition', 'locationFilterDefinition'),
-=======
                 hidden_bound_field('ucr_filter_definitions', 'ucrFilterDefinitions'),
->>>>>>> cc8ae3e8
                 Div(data_bind="template: {name: 'case-filters'}"),
                 css_id="rule-criteria-panel",
             ),
@@ -642,7 +633,6 @@
     def clean_filter_on_closed_parent(self):
         return true_or_false(self.cleaned_data.get('filter_on_closed_parent'))
 
-<<<<<<< HEAD
     def clean_location_filter_definition(self):
         value = self.cleaned_data.get('location_filter_definition')
         try:
@@ -658,8 +648,6 @@
             return location_def
         return ''
 
-    def save_criteria(self, rule, save_meta=True):
-=======
     def clean_ucr_filter_definitions(self):
         value = self.cleaned_data.get('ucr_filter_definitions')
 
@@ -686,8 +674,7 @@
 
         return result
 
-    def save_criteria(self, rule):
->>>>>>> cc8ae3e8
+    def save_criteria(self, rule, save_meta=True):
         with transaction.atomic():
             if save_meta:
                 rule.case_type = self.cleaned_data['case_type']
