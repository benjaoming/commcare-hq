--- conflicted
+++ resolved
@@ -35,15 +35,11 @@
     get_last_form_submission_for_user_for_app,
     get_user_stubs,
     get_group_stubs,
-<<<<<<< HEAD
     get_forms,
-    get_form_counts_by_user_xmlns)
-=======
     get_form_counts_by_user_xmlns,
     get_form_duration_stats_by_user,
     get_form_duration_stats_for_users,
 )
->>>>>>> 53542ce6
 from corehq.util.test_utils import make_es_ready_form, trap_extra_setup
 from pillowtop.feed.interface import Change
 
