from collections import deque
from casexml.apps.case.models import CommCareCase
from corehq.apps.api.es import CaseES
from corehq.apps.commtrack.psi_hacks import is_psi_domain
from corehq.apps.commtrack.util import supply_point_type_categories
from corehq.apps.reports.commtrack.data_sources import StockStatusDataSource, ReportingStatusDataSource, is_timely
from corehq.apps.reports.generic import GenericTabularReport
from corehq.apps.reports.datatables import DataTablesHeader, DataTablesColumn
from corehq.apps.commtrack.models import Product, CommtrackConfig, CommtrackActionConfig
from corehq.apps.reports.graph_models import PieChart, MultiBarChart, Axis
from corehq.apps.reports.standard import ProjectReport, ProjectReportParametersMixin
from dimagi.utils.couch.loosechange import map_reduce
from datetime import datetime, timedelta
from corehq.apps.locations.models import Location
from dimagi.utils.decorators.memoized import memoized
from django.utils.translation import ugettext as _, ugettext_noop
from corehq.apps.reports.standard.cases.basic import CaseListReport
from corehq.apps.reports.standard.cases.data_sources import CaseDisplay
from casexml.apps.stock.models import StockState
from corehq.apps.reports.commtrack.util import get_relevant_supply_point_ids, product_ids_filtered_by_program
from corehq.apps.reports.commtrack.const import STOCK_SECTION_TYPE

def _enabled_hack(domain):
    return not is_psi_domain(domain)

class CommtrackReportMixin(ProjectReport, ProjectReportParametersMixin):

    @classmethod
    def show_in_navigation(cls, domain=None, project=None, user=None):
        return project.commtrack_enabled

    @property
    @memoized
    def config(self):
        return CommtrackConfig.for_domain(self.domain)

    @property
    @memoized
    def products(self):
        prods = Product.by_domain(self.domain, wrap=False)
        return sorted(prods, key=lambda p: p['name'])

    def ordered_products(self, ordering):
        return sorted(self.products, key=lambda p: (0, ordering.index(p['name'])) if p['name'] in ordering else (1, p['name']))

    @property
    def actions(self):
        return sorted(action_config.name for action_config in self.config.actions)

    def ordered_actions(self, ordering):
        return sorted(self.actions, key=lambda a: (0, ordering.index(a)) if a in ordering else (1, a))

    @property
    def incr_actions(self):
        """action types that increment/decrement stock"""
        actions = [action_config for action_config in self.config.actions if action_config.action_type in ('receipts', 'consumption')]
        if not any(a.action_type == 'consumption' for a in actions):
            # add implicitly calculated consumption -- TODO find a way to refer to this more explicitly once we track different kinds of consumption (losses, etc.)
            actions.append(CommtrackActionConfig(action_type='consumption', caption='Consumption'))
        if is_psi_domain(self.domain):
            ordering = ['sales', 'receipts', 'consumption']
            actions.sort(key=lambda a: (0, ordering.index(a.action_name)) if a.action_name in ordering else (1, a.action_name))
        return actions

    @property
    @memoized
    def active_location(self):
        loc_id = self.request_params.get('location_id')
        if loc_id:
            return Location.get(loc_id)

    @property
    @memoized
    def program_id(self):
        prog_id = self.request_params.get('program')
        if prog_id != '':
            return prog_id

    @property
    @memoized
    def aggregate_by(self):
        return self.request.GET.get('agg_type')

    @property
    def start_date(self):
        date = self.request.GET.get('startdate')
        if date:
            return datetime.strptime(date, '%Y-%m-%d').date()
        else:
            return (datetime.now() - timedelta(30)).date()

    @property
    def end_date(self):
        date = self.request.GET.get('enddate')
        if date:
            return datetime.strptime(date, '%Y-%m-%d').date()
        else:
            return datetime.now().date()


class CurrentStockStatusReport(GenericTabularReport, CommtrackReportMixin):
    name = ugettext_noop('Stock Status by Product')
    slug = 'current_stock_status'
    fields = ['corehq.apps.reports.fields.AsyncLocationField',
              'corehq.apps.reports.fields.SelectProgramField',
              'corehq.apps.reports.filters.dates.DatespanFilter']
    exportable = True
    emailable = True

    @property
    def headers(self):
        return DataTablesHeader(*(DataTablesColumn(text) for text in [
                    _('Product'),
                    _('# Facilities'),
                    _('Stocked Out'),
                    _('Understocked'),
                    _('Adequate Stock'),
                    _('Overstocked'),
                    #_('Non-reporting'),
                    _('Insufficient Data'),
                ]))

    @property
    def product_data(self):
        if getattr(self, 'prod_data', None) is None:
            self.prod_data = list(self.get_prod_data())
        return self.prod_data

    def get_prod_data(self):
        sp_ids = get_relevant_supply_point_ids(self.domain, self.active_location)

        stock_states = StockState.objects.filter(
            case_id__in=sp_ids,
<<<<<<< HEAD
            last_modified_date__lte=self.end_date,
            last_modified_date__gte=self.start_date,
=======
            section_id=STOCK_SECTION_TYPE
>>>>>>> b5002afb
        ).order_by('product_id')

        if self.program_id:
            stock_states = stock_states.filter(
                product_id__in=product_ids_filtered_by_program(
                    self.domain,
                    self.program_id
                )
            )

        product_grouping = {}
        for state in stock_states:
            status = state.stock_category
            if state.product_id in product_grouping:
                product_grouping[state.product_id][status] += 1
                product_grouping[state.product_id]['facility_count'] += 1

            else:
                product_grouping[state.product_id] = {
                    'obj': Product.get(state.product_id),
                    'stockout': 0,
                    'understock': 0,
                    'overstock': 0,
                    'adequate': 0,
                    'nodata': 0,
                    'facility_count': 1
                }
                product_grouping[state.product_id][status] = 1

        for product in product_grouping.values():
            yield [
                product['obj'].name,
                product['facility_count'],
                100.0 * product['stockout'] / product['facility_count'],
                100.0 * product['understock'] / product['facility_count'],
                100.0 * product['adequate'] / product['facility_count'],
                100.0 * product['overstock'] / product['facility_count'],
                100.0 * product['nodata'] / product['facility_count'],
            ]

    @property
    def rows(self):
        return [pd[0:2] + ['%.1f%%' % d for d in pd[2:]] for pd in self.product_data]

    def get_data_for_graph(self):
        ret = [
            {"key": "stocked out", "color": "#e00707"},
            {"key": "under stock", "color": "#ffb100"},
            {"key": "adequate stock", "color": "#4ac925"},
            {"key": "overstocked", "color": "#b536da"},
#            {"key": "nonreporting", "color": "#363636"},
            {"key": "unknown", "color": "#ABABAB"}
        ]
        statuses = ['stocked out', 'under stock', 'adequate stock', 'overstocked', 'no data'] #'nonreporting', 'no data']

        for r in ret:
            r["values"] = []

        for pd in self.product_data:
            for i, status in enumerate(statuses):
                ret[i]['values'].append({"x": pd[0], "y": pd[i+2]})

        return ret

    @property
    def charts(self):
        if 'location_id' in self.request.GET: # hack: only get data if we're loading an actual report
            chart = MultiBarChart(None, Axis(_('Products')), Axis(_('% of Facilities'), ',.1d'))
            chart.data = self.get_data_for_graph()
            return [chart]

class AggregateStockStatusReport(GenericTabularReport, CommtrackReportMixin):
    name = ugettext_noop('Inventory')
    slug = StockStatusDataSource.slug
    fields = ['corehq.apps.reports.fields.AsyncLocationField',
              'corehq.apps.reports.fields.SelectProgramField',
              'corehq.apps.reports.filters.dates.DatespanFilter',]
    exportable = True
    emailable = True

    # temporary
    @classmethod
    def show_in_navigation(cls, domain=None, project=None, user=None):
        return super(AggregateStockStatusReport, cls).show_in_navigation(domain, project, user) and _enabled_hack(domain)

    @property
    def headers(self):
        return DataTablesHeader(*(DataTablesColumn(text) for text in [
                    _('Product'),
                    _('Total SOH'),
                    _('Total AMC'),
                    _('Remaining MOS'),
                    _('Stock Status'),
                    _('Resupply Quantity Needed'),
                ]))

    @property
    def product_data(self):
        if getattr(self, 'prod_data', None) is None:
            self.prod_data = []
            config = {
                'domain': self.domain,
                'location_id': self.request.GET.get('location_id'),
                'program_id': self.request.GET.get('program'),
                'start_date': self.request.GET.get('startdate'),
                'end_date': self.request.GET.get('enddate'),
                'aggregate': True
            }
            self.prod_data = self.prod_data + list(StockStatusDataSource(config).get_data())
        return self.prod_data

    @property
    def rows(self):
            def fmt(val, formatter=lambda k: k, default=u'\u2014'):
                return formatter(val) if val is not None else default

            statuses = {
                'nodata': _('no data'),
                'stockout': _('stock-out'),
                'understock': _('under-stock'),
                'adequate': _('adequate'),
                'overstock': _('over-stock'),
            }

            for row in self.product_data:
                yield [
                    fmt(row[StockStatusDataSource.SLUG_PRODUCT_NAME]),
                    fmt(row[StockStatusDataSource.SLUG_CURRENT_STOCK]),
                    fmt(row[StockStatusDataSource.SLUG_CONSUMPTION], int),
                    fmt(row[StockStatusDataSource.SLUG_MONTHS_REMAINING], lambda k: '%.1f' % k),
                    fmt(row[StockStatusDataSource.SLUG_CATEGORY], lambda k: statuses.get(k, k)),
                    fmt(row[StockStatusDataSource.SLUG_RESUPPLY_QUANTITY_NEEDED])
                ]


class ReportingRatesReport(GenericTabularReport, CommtrackReportMixin):
    name = ugettext_noop('Reporting Rate')
    slug = 'reporting_rate'
    fields = ['corehq.apps.reports.fields.AsyncLocationField',
              'corehq.apps.reports.fields.SelectProgramField',
              'corehq.apps.reports.filters.dates.DatespanFilter',]
    exportable = True
    emailable = True

    # temporary
    @classmethod
    def show_in_navigation(cls, domain=None, project=None, user=None):
        return super(ReportingRatesReport, cls).show_in_navigation(domain, project, user) and _enabled_hack(domain)

    @property
    def headers(self):
        return DataTablesHeader(*(DataTablesColumn(text) for text in [
                    _('Location'),
                    _('# Sites'),
                    _('On-time'),
                    _('Late'),
                    _('Non-reporting'),
                ]))

    @property
    @memoized
    def _data(self):
        config = {
            'domain': self.domain,
            'location_id': self.request.GET.get('location_id'),
            'program_id': self.request.GET.get('program'),
            'start_date': self.request.GET.get('startdate'),
            'end_date': self.request.GET.get('enddate'),
        }
        statuses = list(ReportingStatusDataSource(config).get_data())
        def child_loc(path):
            root = self.active_location
            ix = path.index(root._id) if root else -1
            try:
                return path[ix + 1]
            except IndexError:
                return None
        def case_iter():
            for site in statuses:
                if child_loc(site['loc_path']) is not None:
                    yield (site['loc_path'], site['reporting_status'])
        status_by_agg_site = map_reduce(lambda (path, status): [(child_loc(path), status)],
                                        data=case_iter())
        sites_by_agg_site = map_reduce(lambda (path, status): [(child_loc(path), path[-1])],
                                       data=case_iter())

        def status_tally(statuses):
            total = len(statuses)

            return map_reduce(lambda s: [(s,)],
                              lambda v: {'count': len(v), 'pct': len(v) / float(total)},
                              data=statuses)
        status_counts = dict((loc_id, status_tally(statuses))
                             for loc_id, statuses in status_by_agg_site.iteritems())

        master_tally = status_tally([site['reporting_status'] for site in statuses])

        locs = sorted(Location.view('_all_docs', keys=status_counts.keys(), include_docs=True),
                      key=lambda loc: loc.name)
        def fmt(pct):
            return '%.1f%%' % (100. * pct)
        def fmt_col(loc, col_type):
            return fmt(status_counts[loc._id].get(col_type, {'pct': 0.})['pct'])
        def _rows():
            for loc in locs:
                num_sites = len(sites_by_agg_site[loc._id])
                yield [loc.name, len(sites_by_agg_site[loc._id])] + [fmt_col(loc, k) for k in ('ontime', 'late', 'nonreporting')]

        return master_tally, _rows()

    @property
    def rows(self):
        return self._data[1]

    def master_pie_chart_data(self):
        tally = self._data[0]
        labels = {
            'ontime': _('On-time'),
            'late': _('Late'),
            'nonreporting': _('Non-reporting'),
        }
        return [{'label': labels[k], 'value': tally.get(k, {'count': 0.})['count']} for k in ('ontime', 'late', 'nonreporting')]

    @property
    def charts(self):
        if 'location_id' in self.request.GET: # hack: only get data if we're loading an actual report
            return [PieChart(None, _('Current Reporting'), self.master_pie_chart_data())]


class RequisitionReport(CaseListReport):
    name = ugettext_noop('Requisition Report')
    slug = 'requisition_report'
    fields = ['corehq.apps.reports.fields.AsyncLocationField', 'corehq.apps.reports.fields.SelectOpenCloseField']
    exportable = True
    emailable = True
    asynchronous = True
    default_case_type = "commtrack-requisition"


    @classmethod
    def show_in_navigation(cls, domain=None, project=None, user=None):
        return super(RequisitionReport, cls).show_in_navigation() and user and user.is_previewer()

    @property
    @memoized
    def case_es(self):
        return CaseES(self.domain)

    @property
    def headers(self):
        return DataTablesHeader(*(DataTablesColumn(text) for text in [
                    _('Requisition Unique ID'),
                    _('Date Opened'),
                    _('Date Closed'),
                    _('Lead Time (Days)'),
                    _('Status'),
                ]))

    @classmethod
    def lead_time(self, closed_date, opened_date):
        try:
            closed_date = datetime.strptime(closed_date, "%Y-%m-%dT%H:%M:%SZ")
            opened_date = datetime.strptime(opened_date, "%Y-%m-%dT%H:%M:%SZ")
            days_rest_delta = (((closed_date - opened_date).seconds / 3600)*10)/24
            return "%s.%s" % ((closed_date - opened_date).days, days_rest_delta)
        except TypeError:
            return _("---")

    @property
    def case_filter(self):
        closed = self.request.GET.get('is_open')
        location_id = self.request.GET.get('location_id')
        filters = []
        or_stmt = []

        if closed:
            filters.append({'term': {'closed': True if closed == 'closed' else False}})

        if location_id:
            location = Location.get(location_id)
            if len(location.children) > 0:
                descedants_ids = [loc._id for loc in location.descendants]
                for loc_id in descedants_ids:
                    or_stmt.append({'term': {'location_': loc_id}})
                or_stmt = {'or': or_stmt}
                filters.append(or_stmt)
            else:
                filters.append({'term': {'location_': location_id}})

        return {'and': filters} if filters else {}

    @property
    def rows(self):
       for row in self.get_data():
            display = CaseDisplay(self, row['_case'])
            yield [
                display.case_id,
                display._dateprop('opened_on', iso=False),
                display._dateprop('closed_on', iso=False),
                self.lead_time(display.case['closed_on'], display.case['opened_on']),
                display.case['requisition_status']
            ]<|MERGE_RESOLUTION|>--- conflicted
+++ resolved
@@ -131,12 +131,9 @@
 
         stock_states = StockState.objects.filter(
             case_id__in=sp_ids,
-<<<<<<< HEAD
             last_modified_date__lte=self.end_date,
             last_modified_date__gte=self.start_date,
-=======
             section_id=STOCK_SECTION_TYPE
->>>>>>> b5002afb
         ).order_by('product_id')
 
         if self.program_id:
