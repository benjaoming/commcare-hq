--- conflicted
+++ resolved
@@ -9,11 +9,7 @@
     {% compress js %}
     <script src="{% new_static 'reports/javascripts/datepicker.js' %}"></script>
     <script src="{% new_static 'hqwebapp/js/ajax_csrf_setup.js' %}"></script>
-<<<<<<< HEAD
-    <script src="{% new_static 'hqwebapp/js/main.js' %}"></script>
-=======
     <script src="{% new_static 'style/js/bootstrap2/main.js' %}"></script>
->>>>>>> 98b4bd74
     <script src="{% new_static 'reports/ko/saved_reports.js' %}"></script>
     {% endcompress %}
 {% endblock %}
