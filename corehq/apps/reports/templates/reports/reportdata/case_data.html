--- conflicted
+++ resolved
@@ -19,11 +19,8 @@
     <script src="{% static "hqwebapp/js/lib/jquery.cachedAjax.js" %}"></script>
     <script src="{% static "reports/js/data_corrections.js" %}"></script>
     <script src="{% static "reports/js/case_details.js" %}"></script>
-<<<<<<< HEAD
     <script src="{% static "reports/js/single_form.js" %}"></script>
-=======
     <script src="{% static "case/js/case_property_modal.js" %}"></script>
->>>>>>> bec7ed69
     <script src="{% static "jquery-treetable/jquery.treetable.js" %}"></script>
     <script src="{% static "case/js/case_hierarchy.js" %}"></script>
 {% endblock %}
@@ -40,11 +37,8 @@
 {% registerurl "case_form_data" case.domain case.case_id '---' %}
 {% registerurl "case_property_names" case.domain case.case_id %}
 {% registerurl "edit_case" case.domain case.case_id %}
-<<<<<<< HEAD
 {% registerurl "edit_form" case.domain '---' %}
-=======
 {% registerurl "case_property_changes" case.domain case.case_id '---' %}
->>>>>>> bec7ed69
 
 {# This is used in case/partials/repeat_records.html #}
 {% registerurl 'requeue_repeat_record' case.domain %}
@@ -223,8 +217,6 @@
     </div> {# end tabbed-content-container div #}
     </div> {# end report-container #}
 
-<<<<<<< HEAD
-=======
     {% include "case/partials/case_property_modal.html" %}
 
     {% if show_properties_edit %}
@@ -320,7 +312,6 @@
     </div>
     {% endif %}
 
->>>>>>> bec7ed69
     {% if can_edit_data %}
     {# Only show section if it's going to contain at least one button #}
     {% if show_properties_edit or show_case_rebuild or not case.closed and not is_usercase %}
