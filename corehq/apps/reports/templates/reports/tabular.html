{% extends report_base|default:"reports/async/default.html" %} {# This template is used for both sync and async reports #}
{% load hq_shared_tags %}
{% load i18n %}

{% block js %}{{ block.super }}
  {% if charts %}
    <script src="{% static 'nvd3/lib/d3.v2.js' %}"></script>
    <script src="{% static 'nvd3/nv.d3.min.js' %}"></script>
  {% endif %}
{% endblock %}

{% block reportcontent %}

  {% block pretable %}
    {% if charts %}
      <div class="row">
        {% for chart in charts %}
          <div id='chart_{{ report.slug }}_{{ forloop.counter }}' class="col-md-{{ chart_span }} collapse">
            {% if chart.title %}<h4 style="text-align: center;">{{ chart.title }}</h4>{% endif %}
            <svg style='height: {{ chart.height }}px'> </svg>
          </div>
        {% endfor %}
      </div>
    {% endif %}
  {% endblock pretable %}
  <div class="panel panel-default">
    <div class="panel-heading">
      <h2 class="panel-title">
        {% if not report.needs_filters %}
          {{ report.report_title }}
          {% for subtitle in report.report_subtitles %}
            <small>{{ subtitle }}</small>
          {% endfor %}
        {% else %}
          {% trans "Please apply filters to view:" %} {{ report.report_title }}
        {% endif %}
      </h2>
    </div>
    <div class="panel-body-datatable">
      {% block reporttable %}
        {% if report.needs_filters %}
          {% include 'reports/partials/description.html' %}
        {% else %}
          <table id="report_table_{{ report.slug }}" class="table table-striped datatable" width="100%" {% if pagination.filter %} data-filter="true"{% endif %}>
            <thead>
            {%  if report_table.headers.complex %}
              {{ report_table.headers.render_html }}
            {% else %}
              {# This method is depricated and will likely be removed once Legacy Custom Reports are moved over. #}
              <tr>
                {% for header in report_table.headers %}
                  <th {% if not report_table.pagination.is_on %}data-sort="{{ header.sort_type }}" data-sortdir="{{ header.sort_direction }}"{% endif %} {% if header.css_class %}class="{{ header.css_class }}"{% endif %}>
                    <i class="icon-white fa dt-sort-icon"></i>
                    {% if header.html %}{{ header.html }}{% else %}{{ header|linebreaksbr }}{% endif %}
                    {% if header.help_text %}
                      <i class="fa fa-question-circle header-tooltip" title="{{ header.help_text }}"></i>
                    {% endif %}
                  </th>
                {% endfor %}
              </tr>
            {% endif %}
            </thead>
            <tbody>
            {% block tabular-body %}
              {% if report_table.pagination.is_on %}
                <tr>
                  <td colspan="{{ report_table.headers.header|length }}" class="dataTables_empty">
                    {% trans "Fetching additional data, please wait..." %}
                  </td>
                </tr>
              {% endif %}
              {% for row in report_table.rows %}
                <tr>
                  {% for col in row %}
                    {% include 'reports/async/partials/tabular_cell.html' %}
                  {% endfor %}
                </tr>
              {% endfor %}
            {% endblock %}
            </tbody>
            {% if report_table.total_row and report_table.rows %}
              <tfoot>
              <tr>
                {% for col in report_table.total_row %}
                  <td>{% if col.html != None %}{{ col.html }}{% else %}{{ col }}{% endif %}</td>
                {% endfor %}
              </tr>
              </tfoot>
            {% endif %}
            {% if report_table.statistics_rows and report_table.rows %}
              <tfoot>
              {% for stats in report_table.statistics_rows %}
                <tr>
                  {% for col in stats %}
<<<<<<< HEAD
                    {% if forloop.counter0 == 0 %}<th>{% else %}<td{% if col.css_class %} class="{{ col.css_class }}"{% endif %}>{% endif %}
                  {% if col.html != None %}{{ col.html|safe }}{% else %}{{ col|safe }}{% endif %}
                    {% if forloop.counter0 == 0 %}</th>{% else %}</td>{% endif %}
=======
                    {% ifequal forloop.counter0 0 %}<th>{% else %}<td{% if col.css_class %} class="{{ col.css_class }}"{% endif %}>{% endifequal %}
                  {% if col.html != None %}{{ col.html }}{% else %}{{ col }}{% endif %}
                    {% ifequal forloop.counter0 0 %}</th>{% else %}</td>{% endifequal %}
>>>>>>> a41d1459
                  {% endfor %}
                </tr>
              {% endfor %}
              </tfoot>

            {% endif %}
          </table>
        {% endif %}
      {% endblock reporttable %}
    </div>
  </div>
  {% block posttable %}{% endblock posttable %}
{% endblock reportcontent %}

{% block js-inline %} {{ block.super }}
  <script type="text/template" id="js-template-loading-report">
    <div class="report-loading-container">
      <div class="report-loading">
        <h4>{% trans "Loading Report" %}</h4>
        <i class="fa fa-spin fa-spinner"></i>
      </div>
    </div>
  </script>
  {# For custom reports, template_partial might contain javascript #}
  {% for chart in charts %}
    {% with id=forloop.counter|stringformat:"s" slug=report.slug %}
      {% include chart.template_partial with chart=chart chart_id='chart_'|add:slug|add:'_'|add:id %}
    {% endwith %}
  {% endfor %}
{% endblock js-inline %}<|MERGE_RESOLUTION|>--- conflicted
+++ resolved
@@ -92,15 +92,9 @@
               {% for stats in report_table.statistics_rows %}
                 <tr>
                   {% for col in stats %}
-<<<<<<< HEAD
                     {% if forloop.counter0 == 0 %}<th>{% else %}<td{% if col.css_class %} class="{{ col.css_class }}"{% endif %}>{% endif %}
-                  {% if col.html != None %}{{ col.html|safe }}{% else %}{{ col|safe }}{% endif %}
+                  {% if col.html != None %}{{ col.html }}{% else %}{{ col }}{% endif %}
                     {% if forloop.counter0 == 0 %}</th>{% else %}</td>{% endif %}
-=======
-                    {% ifequal forloop.counter0 0 %}<th>{% else %}<td{% if col.css_class %} class="{{ col.css_class }}"{% endif %}>{% endifequal %}
-                  {% if col.html != None %}{{ col.html }}{% else %}{{ col }}{% endif %}
-                    {% ifequal forloop.counter0 0 %}</th>{% else %}</td>{% endifequal %}
->>>>>>> a41d1459
                   {% endfor %}
                 </tr>
               {% endfor %}
