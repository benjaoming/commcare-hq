--- conflicted
+++ resolved
@@ -6,12 +6,6 @@
 import json
 import csv342 as csv
 
-<<<<<<< HEAD
-from corehq.util.download import get_download_response
-from dimagi.utils.couch import CriticalSection
-=======
-from corehq.apps.reports.tasks import send_email_report
->>>>>>> 51089a58
 from corehq.apps.app_manager.suite_xml.sections.entries import EntriesHelper
 from corehq.apps.cloudcare import CLOUDCARE_DEVICE_ID
 from corehq.apps.domain.views.base import BaseDomainView
@@ -137,25 +131,12 @@
 
 from .dispatcher import ProjectReportDispatcher
 from .forms import SavedReportConfigForm
-from .models import (
-<<<<<<< HEAD
-    HQGroupExportConfiguration
-=======
-    ReportConfig,
-    ReportNotification,
->>>>>>> 51089a58
-)
 from corehq.apps.saved_reports.models import ReportConfig, ReportNotification
 
 from .standard import inspect, ProjectReport
 from .standard.cases.basic import CaseListReport
 from .tasks import (
     build_form_multimedia_zip,
-<<<<<<< HEAD
-    rebuild_export_async,
-=======
-    send_delayed_report,
->>>>>>> 51089a58
 )
 from corehq.apps.saved_reports.tasks import send_delayed_report, send_email_report
 from corehq.form_processor.utils.xform import resave_form
