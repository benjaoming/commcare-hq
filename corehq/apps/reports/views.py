--- conflicted
+++ resolved
@@ -274,12 +274,8 @@
         "report": {
             "name": report_name
         },
-<<<<<<< HEAD
-        "layout_flush_content": True
-=======
-        "is_tabular": True,
+        "layout_flush_content": True,
         "timezone": timezone
->>>>>>> 9c3cef58
     })
 
 @login_or_digest
