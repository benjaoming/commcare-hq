--- conflicted
+++ resolved
@@ -227,12 +227,7 @@
         ' target="_blank"> Filter Definitions</a>.'
     ))
     search_help_inline = ugettext_lazy(mark_safe(
-<<<<<<< HEAD
         'To quick search for a '
-=======
-        'See <a href="https://confluence.dimagi.com/display/commcarepublic/Report+and+Export+Filters"'
-        ' target="_blank"> Filter Definitions </a>. To quick search for a '
->>>>>>> 53bae7c2
         '<a href="https://confluence.dimagi.com/display/commcarepublic/Exact+Search+for+Locations" '
         'target="_blank">Location</a>, write your query as "parent"/descendant.'
     ))
