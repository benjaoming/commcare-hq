--- conflicted
+++ resolved
@@ -15,11 +15,6 @@
 from corehq.apps.users.cases import get_wrapped_owner
 from corehq.apps.users.models import CommCareUser, WebUser
 from corehq.apps.commtrack.models import SQLLocation
-<<<<<<< HEAD
-from corehq.toggles import SEARCH_DEACTIVATED_USERS
-=======
-from corehq.toggles import FILTER_ON_GROUPS_AND_LOCATIONS
->>>>>>> 492e2df5
 
 from .. import util
 from ..models import HQUserType
@@ -152,12 +147,7 @@
     @memoized
     def static_options(self):
         static_options = [("t__0", _("[Active Mobile Workers]"))]
-
-<<<<<<< HEAD
-        types = ['DEMO_USER', 'ADMIN', 'UNKNOWN', 'GROUPS_AND_LOCATIONS']
-=======
-        types = ['DEACTIVATED', 'DEMO_USER', 'ADMIN', 'WEB', 'UNKNOWN']
->>>>>>> 492e2df5
+        types = ['DEACTIVATED', 'DEMO_USER', 'ADMIN', 'WEB', 'UNKNOWN', 'GROUPS_AND_LOCATIONS']
         if Domain.get_by_name(self.domain).commtrack_enabled:
             types.append('COMMTRACK')
         for t in types:
@@ -199,14 +189,7 @@
     @memoized
     def static_options(self):
         static_options = [("t__0", _("[Active Mobile Workers]"))]
-<<<<<<< HEAD
-        if SEARCH_DEACTIVATED_USERS.enabled(self.domain):
-            types = ['DEACTIVATED', 'DEMO_USER', 'ADMIN', 'UNKNOWN', 'GROUPS_AND_LOCATIONS']
-        else:
-            types = ['DEMO_USER', 'ADMIN', 'UNKNOWN']
-=======
-        types = ['DEACTIVATED', 'DEMO_USER', 'ADMIN', 'WEB', 'UNKNOWN']
->>>>>>> 492e2df5
+        types = ['DEACTIVATED', 'DEMO_USER', 'ADMIN', 'WEB', 'UNKNOWN', 'GROUPS_AND_LOCATIONS']
         if Domain.get_by_name(self.domain).commtrack_enabled:
             types.append('COMMTRACK')
         for t in types:
