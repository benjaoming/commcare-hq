hqDefine("reports/js/filters/main", [
    'jquery',
    'knockout',
    'hqwebapp/js/main',
    'reports/js/standard_hq_report',
    'reports/js/filters/select2s',
    'reports/js/filters/phone_number',
    'reports/js/filters/button_group',
    'reports/js/filters/schedule_instance',
    'locations/js/location_drilldown',
    'reports/js/report_filter/advanced_forms_options',
    'reports/js/report_filter/drilldown_options',
    'reports/js/choice_list_utils',
    'select2-3.5.2-legacy/select2',
], function(
    $,
    ko,
    hqMain,
    standardHQReportModule,
    select2Filter,
    phoneNumberFilter,
    buttonGroup,
    scheduleInstanceFilter,
    locationDrilldown,
    advancedFormsOptions,
    drilldownOptions,
    choiceListUtils
) {
    var init = function() {
        // Datespans
        $('.report-filter-datespan').each(function() {
            var $filterRange = $(this);
            if ($filterRange.data("init")) {
                var separator = $filterRange.data('separator');
                var reportLabels = $filterRange.data('reportLabels');
                var standardHQReport = standardHQReportModule.getStandardHQReport();

                $filterRange.createDateRangePicker(
                    reportLabels, separator,
                    $filterRange.data('startDate'),
                    $filterRange.data('endDate')
                );
                $filterRange.on('change apply', function() {
                    var dates = $(this).val().split(separator);
                    $(standardHQReport.filterAccordion).trigger('hqreport.filter.datespan.startdate', dates[0]);
                    $('#report_filter_datespan_startdate').val(dates[0]);
                    $(standardHQReport.filterAccordion).trigger('hqreport.filter.datespan.enddate', dates[1]);
                    $('#report_filter_datespan_enddate').val(dates[1]);
                });
            }
        });

        // other Datespans *groan* TODO unify on this one
        $('.report-filter-datespan-filter').each(function(i, el) {
            var $el = $(el), data = $el.data();
            var $filterStart = $("#" + data.cssId + "-start");
            var $filterEnd = $("#" + data.cssId + "-end");

            $el.createBootstrap3DefaultDateRangePicker();
            $el.on('apply change', function () {
                var separator = $().getDateRangeSeparator();
                var dates = $el.val().split(separator);
                $filterStart.val(dates[0]);
                $filterEnd.val(dates[1]);
            });

            if (!$el.val() && $filterStart.val() && $filterEnd.val()) {
                var text = $filterStart.val() + $().getDateRangeSeparator() + $filterEnd.val();
                $el.val(text);
            } else if (!$el.val()) {
                $el.val(gettext("Show All Dates"));
            }
        });

        // Date selector
        var $dateSelector = $("#filter_date_selector");
        if ($dateSelector.length && $dateSelector.data("init")) {
            $('#filter_date_selector').daterangepicker(
                {
                    locale: {
                        format: 'YYYY-MM-DD',
                    },
                    singleDatePicker: true,
                }
            );
        }

        // Date ranges (used in accounting)
        $('.date-range').each(function() {
            $(this).datepicker({
                changeMonth: true,
                changeYear: true,
                dateFormat: 'yy-mm-dd',
            });
        });

        // Optional date ranges, optional month+year (used in accounting)
        $(".report-filter-optional").each(function() {
            $(this).koApplyBindings({
                showFilterName: ko.observable($(this).data("showFilterName")),
            });
        });

        // Selects
        $('.report-filter-single-option').each(function() {
            select2Filter.initSingle(this);
        });
        $('.report-filter-single-option-paginated').each(function() {
            select2Filter.initSinglePaginated(this);
        });
        $('.report-filter-multi-option').each(function() {
            select2Filter.initMulti(this);
        });

        // Submission type (Raw Forms, Errors, & Duplicates)
        $('.report-filter-button-group').each(function() {
            buttonGroup.link(this);
        });

        // Tags (to filter by CC version in global device logs soft asserts report)
        $('.report-filter-tags').each(function() {
            $(this).select2({tags: $(this).data("tags"), allowClear: true});
        });

        // Initialize any help bubbles
        $('.hq-help-template').each(function () {
            hqMain.transformHelpTemplate($(this), true);
        });

        $(".report-filter-message-type-configuration").each(function (i, el) {
            var $el = $(el),
                data = $el.data();
            var model = scheduleInstanceFilter.model(data.initialValue, data.conditionalAlertChoices);
            $el.koApplyBindings(model);

            $('[name=rule_id]').each(function(i, el) {
                $(el).select2({
                    allowClear: true,
                    placeholder: gettext("All"),
                });
            });
        });
        $(".report-filter-phone-number").each(function (i, el) {
            var $el = $(el),
                data = $el.data();
            var model = phoneNumberFilter.model(data.initialValue, data.groups);
            $el.koApplyBindings(model);
        });
        $('[name=selected_group]').each(function(i, el) {
            $(el).select2({
                allowClear: true,
                placeholder: gettext("Select a group"),
            });
        });
        $('.report-filter-location-async').each(function(i, el) {
            var $el = $(el), data = $el.data();
<<<<<<< HEAD
            var model = locationDrilldown.locationSelectViewModel({
=======
            var model = locationDrilldown.LocationSelectViewModel({
>>>>>>> 925a2ae2
                "hierarchy": data.hierarchy,
                "show_location_filter": data.makeOptional && !data.locId ? "n" : "y",
                "loc_url": data.locationUrl,
                "auto_drill": data.autoDrill,
                "max_drilldown_length": data.maxDrilldownLength,
            });
            $el.koApplyBindings(model);
            model.load(data.locs, data.locId);
        });
        $('.report-filter-drilldown-options').each(function (i, el) {
            var $el = $(el), data = $el.data();
            if (data.isEmpty) return;
<<<<<<< HEAD
            var model = drilldownOptions.drilldownOptionFilterControl({
=======
            var model = drilldownOptions.DrilldownOptionFilterControl({
>>>>>>> 925a2ae2
                drilldown_map: data.optionMap,
                controls: data.controls,
                selected: data.selected,
                notifications: data.notifications,
            });
            $el.koApplyBindings(model);
            model.init();
        });
<<<<<<< HEAD
        $('.report-filter-logtag').each(function(i, el) {
            var $el = $(el), data = $el.data();
            if (data.defaultOn) {
                $el.attr("name", "");
                $el.change(function () {
                    $el.attr("name", "logtag");
                });
            }
            if (data.errorOnly) {
                $("#device-log-errors-only-checkbox").change(function () {
                    var multiSelect = $el;
                    if ($el.prop('checked')) {
                        $el.attr("name", "errors_only");
                        multiSelect.attr("name", "");
                        multiSelect.addClass("hide");
                    } else {
                        $el.attr("name", "");
                        if (!data.defaultOn) {
                            multiSelect.attr("name", "logtag");
                        }
                        multiSelect.removeClass("hide");
                    }
                });
            }
        });
        $('.report-filter-form-drilldown').each(function(i, el) {
            var $el = $(el), data = $el.data();
            if (!data.isEmpty) {
                var model = drilldownOptions.drilldownOptionFilterControl({
=======
        $('.report-filter-form-drilldown').each(function (i, el) {
            // This is copied from drilldown-options above because the order matters
            // http://manage.dimagi.com/default.asp?231773
            var $el = $(el), data = $el.data();
            if (!data.isEmpty) {
                var model = drilldownOptions.DrilldownOptionFilterControl({
>>>>>>> 925a2ae2
                    drilldown_map: data.optionMap,
                    controls: data.controls,
                    selected: data.selected,
                    notifications: data.notifications,
                });
                $el.koApplyBindings(model);
                model.init();
            }

            if (data.unknownAvailable || data.displayAppType) {
                advancedFormsOptions.advancedFormsOptions(
<<<<<<< HEAD
                    $el.find('#report_filter_form-advanced-options'),
=======
                    $el.find('#' + data.cssId + '-advanced-options'),
>>>>>>> 925a2ae2
                    {
                        show: data.showAdvanced,
                        is_unknown_shown: data.unknown.show,
                        selected_unknown_form: data.unknown.selected,
                        all_unknown_forms: data.unknown.options,
                        caption_text: data.unknown.defaultText,
                        css_id: data.cssId,
                        css_class: data.cssClass,
                    }
                );
            }
        });
<<<<<<< HEAD
=======
        $('.report-filter-logtag').each(function(i, el) {
            var $el = $(el), data = $el.data();
            if (data.defaultOn) {
                $el.attr("name", "");
                $el.change(function () {
                    $el.attr("name", "logtag");
                });
            }
            if (data.errorOnly) {
                $("#device-log-errors-only-checkbox").change(function () {
                    var multiSelect = $el;
                    if ($el.prop('checked')) {
                        $el.attr("name", "errors_only");
                        multiSelect.attr("name", "");
                        multiSelect.addClass("hide");
                    } else {
                        $el.attr("name", "");
                        if (!data.defaultOn) {
                            multiSelect.attr("name", "logtag");
                        }
                        multiSelect.removeClass("hide");
                    }
                });
            }
        });
>>>>>>> 925a2ae2

        $('.report-filter-dynamic-choice-list').each(function (i, el) {
            var $el = $(el), data = $el.data();
            var initialValues = _.map(data.initialValues, function(value) {
                    return choiceListUtils.formatValueForSelect2(value);
                }),
                // TODO: Ideally the separator would be defined in one place. Right now it is
                //       also defined corehq.apps.userreports.reports.filters.CHOICE_DELIMITER
                separator = "\u001F";

            $el.select2({
                minimumInputLength: 0,
                multiple: true,
                separator: separator,
                allowClear: true,
                // allowClear only respected if there is a non empty placeholder
                placeholder: " ",
                ajax: {
                    url: data.ajaxFilterUrl,
                    dataType: 'json',
                    quietMillis: 250,
                    data: choiceListUtils.getApiQueryParams,
                    results: choiceListUtils.formatPageForSelect2,
                    cache: true,
                },
            });
            $el.select2('data', initialValues);
        });
    };

    return {
        init: init,
    };
});<|MERGE_RESOLUTION|>--- conflicted
+++ resolved
@@ -154,11 +154,7 @@
         });
         $('.report-filter-location-async').each(function(i, el) {
             var $el = $(el), data = $el.data();
-<<<<<<< HEAD
             var model = locationDrilldown.locationSelectViewModel({
-=======
-            var model = locationDrilldown.LocationSelectViewModel({
->>>>>>> 925a2ae2
                 "hierarchy": data.hierarchy,
                 "show_location_filter": data.makeOptional && !data.locId ? "n" : "y",
                 "loc_url": data.locationUrl,
@@ -171,11 +167,7 @@
         $('.report-filter-drilldown-options').each(function (i, el) {
             var $el = $(el), data = $el.data();
             if (data.isEmpty) return;
-<<<<<<< HEAD
             var model = drilldownOptions.drilldownOptionFilterControl({
-=======
-            var model = drilldownOptions.DrilldownOptionFilterControl({
->>>>>>> 925a2ae2
                 drilldown_map: data.optionMap,
                 controls: data.controls,
                 selected: data.selected,
@@ -184,7 +176,36 @@
             $el.koApplyBindings(model);
             model.init();
         });
-<<<<<<< HEAD
+        $('.report-filter-form-drilldown').each(function (i, el) {
+            // This is copied from drilldown-options above because the order matters
+            // http://manage.dimagi.com/default.asp?231773
+            var $el = $(el), data = $el.data();
+            if (!data.isEmpty) {
+                var model = drilldownOptions.drilldownOptionFilterControl({
+                    drilldown_map: data.optionMap,
+                    controls: data.controls,
+                    selected: data.selected,
+                    notifications: data.notifications,
+                });
+                $el.koApplyBindings(model);
+                model.init();
+            }
+
+            if (data.unknownAvailable || data.displayAppType) {
+                advancedFormsOptions.advancedFormsOptions(
+                    $el.find('#' + data.cssId + '-advanced-options'),
+                    {
+                        show: data.showAdvanced,
+                        is_unknown_shown: data.unknown.show,
+                        selected_unknown_form: data.unknown.selected,
+                        all_unknown_forms: data.unknown.options,
+                        caption_text: data.unknown.defaultText,
+                        css_id: data.cssId,
+                        css_class: data.cssClass,
+                    }
+                );
+            }
+        });
         $('.report-filter-logtag').each(function(i, el) {
             var $el = $(el), data = $el.data();
             if (data.defaultOn) {
@@ -210,74 +231,6 @@
                 });
             }
         });
-        $('.report-filter-form-drilldown').each(function(i, el) {
-            var $el = $(el), data = $el.data();
-            if (!data.isEmpty) {
-                var model = drilldownOptions.drilldownOptionFilterControl({
-=======
-        $('.report-filter-form-drilldown').each(function (i, el) {
-            // This is copied from drilldown-options above because the order matters
-            // http://manage.dimagi.com/default.asp?231773
-            var $el = $(el), data = $el.data();
-            if (!data.isEmpty) {
-                var model = drilldownOptions.DrilldownOptionFilterControl({
->>>>>>> 925a2ae2
-                    drilldown_map: data.optionMap,
-                    controls: data.controls,
-                    selected: data.selected,
-                    notifications: data.notifications,
-                });
-                $el.koApplyBindings(model);
-                model.init();
-            }
-
-            if (data.unknownAvailable || data.displayAppType) {
-                advancedFormsOptions.advancedFormsOptions(
-<<<<<<< HEAD
-                    $el.find('#report_filter_form-advanced-options'),
-=======
-                    $el.find('#' + data.cssId + '-advanced-options'),
->>>>>>> 925a2ae2
-                    {
-                        show: data.showAdvanced,
-                        is_unknown_shown: data.unknown.show,
-                        selected_unknown_form: data.unknown.selected,
-                        all_unknown_forms: data.unknown.options,
-                        caption_text: data.unknown.defaultText,
-                        css_id: data.cssId,
-                        css_class: data.cssClass,
-                    }
-                );
-            }
-        });
-<<<<<<< HEAD
-=======
-        $('.report-filter-logtag').each(function(i, el) {
-            var $el = $(el), data = $el.data();
-            if (data.defaultOn) {
-                $el.attr("name", "");
-                $el.change(function () {
-                    $el.attr("name", "logtag");
-                });
-            }
-            if (data.errorOnly) {
-                $("#device-log-errors-only-checkbox").change(function () {
-                    var multiSelect = $el;
-                    if ($el.prop('checked')) {
-                        $el.attr("name", "errors_only");
-                        multiSelect.attr("name", "");
-                        multiSelect.addClass("hide");
-                    } else {
-                        $el.attr("name", "");
-                        if (!data.defaultOn) {
-                            multiSelect.attr("name", "logtag");
-                        }
-                        multiSelect.removeClass("hide");
-                    }
-                });
-            }
-        });
->>>>>>> 925a2ae2
 
         $('.report-filter-dynamic-choice-list').each(function (i, el) {
             var $el = $(el), data = $el.data();
