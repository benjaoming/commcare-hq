--- conflicted
+++ resolved
@@ -100,11 +100,7 @@
                 params.sAjaxSource = self.ajaxSource;
                 params.bFilter = $(this).data('filter') || false;
                 if (!self.useBootstrap3) {
-<<<<<<< HEAD
-                    self.fnServerParams = function (aoData) {
-=======
                     params.fnServerParams = function (aoData) {
->>>>>>> 4089b467
                         var ajaxParams = $.isFunction(self.ajaxParams) ? self.ajaxParams() : self.ajaxParams;
                         for (var p in ajaxParams) {
                             if (ajaxParams.hasOwnProperty(p)) {
