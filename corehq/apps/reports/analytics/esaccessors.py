--- conflicted
+++ resolved
@@ -309,8 +309,6 @@
         .values('_id', 'name', 'case_sharing', 'reporting'))
 
 
-<<<<<<< HEAD
-=======
 def get_groups_by_querystring(domain, query, case_sharing_only):
     group_result = (
         GroupES()
@@ -329,7 +327,6 @@
     ]
 
 
->>>>>>> 8937d064
 def get_user_stubs(user_ids, extra_fields=None):
     from corehq.apps.reports.util import SimplifiedUserInfo
     return (UserES()
