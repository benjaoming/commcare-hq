--- conflicted
+++ resolved
@@ -7,15 +7,12 @@
 from couchexport.util import FilterFunction
 from couchforms.filters import instances
 from dimagi.utils.couch.database import get_db
-<<<<<<< HEAD
 import pytz
 from corehq.apps.domain.models import Domain
 from corehq.apps.users.models import WebUser
 from dimagi.utils.timezones import utils as tz_utils
-=======
 from dimagi.utils.web import json_request
 from django.conf import settings
->>>>>>> aa959237
 
 def report_context(domain,
             report_partial=None,
@@ -236,7 +233,6 @@
     else:
         return True
 
-<<<<<<< HEAD
 def get_timezone(couch_user_id, domain):
     print couch_user_id
     print domain
@@ -252,7 +248,7 @@
         except pytz.UnknownTimeZoneError:
             timezone = pytz.utc
     return timezone
-=======
+
 def datespan_export_filter(doc, datespan):
     try:
         received_on = doc['received_on']
@@ -297,5 +293,4 @@
         filter &= FilterFunction(users_filter, users=users_matching_filter)
     else:
         filter &= FilterFunction(group_filter, group=group)
-    return filter
->>>>>>> aa959237
+    return filter