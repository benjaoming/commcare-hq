from __future__ import absolute_import
from __future__ import unicode_literals

from django.contrib import messages
from django.utils.safestring import mark_safe
from django.utils.translation import ugettext as _
from django.utils.translation import ugettext_lazy
from elasticsearch import TransportError

from corehq.apps.locations.dbaccessors import (
    user_ids_at_locations, user_ids_at_locations_and_descendants
)
from corehq.apps.locations.models import SQLLocation
from corehq.apps.locations.permissions import location_safe
from corehq.apps.reports.standard.cases.filters import CaseSearchFilter
from corehq.const import SERVER_DATETIME_FORMAT
from corehq.util.timezones.conversions import PhoneTime
from memoized import memoized

from corehq.apps.es import filters, users as user_es, cases as case_es
from corehq.apps.es.es_query import HQESQuery
from corehq.apps.locations.dbaccessors import get_users_location_ids
from corehq.apps.reports.api import ReportDataSource
from corehq.apps.reports.datatables import DataTablesHeader, DataTablesColumn
from corehq.apps.reports.exceptions import BadRequestError
from corehq.apps.reports.filters.select import SelectOpenCloseFilter
from corehq.apps.reports.filters.case_list import CaseListFilter as EMWF
from corehq.apps.reports.generic import ElasticProjectInspectionReport
from corehq.apps.reports.models import HQUserType
from corehq.apps.reports.standard import ProjectReportParametersMixin
from corehq.apps.reports.standard.inspect import ProjectInspectionReport
from corehq.elastic import ESError
from corehq.toggles import CASE_LIST_EXPLORER

from .data_sources import CaseInfo, CaseDisplay


class CaseListMixin(ElasticProjectInspectionReport, ProjectReportParametersMixin):
    fields = [
        'corehq.apps.reports.filters.case_list.CaseListFilter',
        'corehq.apps.reports.filters.select.CaseTypeFilter',
        'corehq.apps.reports.filters.select.SelectOpenCloseFilter',
        'corehq.apps.reports.standard.cases.filters.CaseSearchFilter',
    ]

    case_filter = {}
    ajax_pagination = True
    asynchronous = True
    search_class = case_es.CaseES

    def _build_query(self):
        query = (self.search_class()
                 .domain(self.domain)
                 .size(self.pagination.count)
                 .start(self.pagination.start))
        query.es_query['sort'] = self.get_sorting_block()
        mobile_user_and_group_slugs = self.request.GET.getlist(EMWF.slug)
        user_types = EMWF.selected_user_types(mobile_user_and_group_slugs)

        if self.case_filter:
            query = query.filter(self.case_filter)

        query = query.NOT(case_es.case_type("user-owner-mapping-case"))

        if self.case_type:
            query = query.case_type(self.case_type)

        if self.case_status:
            query = query.is_closed(self.case_status == 'closed')

        if self.request.can_access_all_locations and (EMWF.show_all_data(mobile_user_and_group_slugs) or
                                                      EMWF.no_filters_selected(mobile_user_and_group_slugs)):
            pass
        elif self.request.can_access_all_locations and EMWF.show_project_data(mobile_user_and_group_slugs):
            # Show everything but stuff we know for sure to exclude
            ids_to_exclude = self.get_special_owner_ids(
                admin=HQUserType.ADMIN not in user_types,
                unknown=HQUserType.UNKNOWN not in user_types,
                web=HQUserType.WEB not in user_types,
                demo=HQUserType.DEMO_USER not in user_types,
                commtrack=False,
            )
            query = query.NOT(case_es.owner(ids_to_exclude))
        elif self.request.can_access_all_locations and EMWF.show_deactivated_data(mobile_user_and_group_slugs):
            owner_ids = (user_es.UserES()
                         .show_only_inactive()
                         .domain(self.domain)
                         .get_ids())
            query = query.OR(case_es.owner(owner_ids))
        else:  # Only show explicit matches
            query = query.owner(self.case_owners)

        if not self.request.can_access_all_locations:
            query = query.OR(self.scope_filter())

        search_string = CaseSearchFilter.get_value(self.request, self.domain)
        if search_string:
            query = query.set_query({"query_string": {"query": search_string}})

        return query

    def scope_filter(self):
        # Filter to be applied in AND with filters for export to add scope for restricted user
        # Restricts to cases owned by accessible locations and their respective users Or Cases
        # Last Modified by accessible users
        accessible_location_ids = (SQLLocation.active_objects.accessible_location_ids(
            self.request.domain,
            self.request.couch_user)
        )
        accessible_user_ids = user_ids_at_locations(accessible_location_ids)
        accessible_ids = accessible_user_ids + list(accessible_location_ids)
        return case_es.owner(accessible_ids)

    @property
    @memoized
    def es_results(self):
        try:
            return self._build_query().run().raw
        except ESError as e:
            original_exception = e.args[0]
            if isinstance(original_exception, TransportError):
                if hasattr(original_exception.info, "get"):
                    if original_exception.info.get('status') == 400:
                        raise BadRequestError()
            raise e

    def get_special_owner_ids(self, admin, unknown, web, demo, commtrack):
        if not any([admin, unknown, web, demo, commtrack]):
            return []

        user_filters = [filter_ for include, filter_ in [
            (admin, user_es.admin_users()),
            (unknown, filters.OR(user_es.unknown_users())),
            (web, user_es.web_users()),
            (demo, user_es.demo_users()),
        ] if include]

        owner_ids = (user_es.UserES()
                     .domain(self.domain)
                     .OR(*user_filters)
                     .get_ids())

        if commtrack:
            owner_ids.append("commtrack-system")
        if demo:
            owner_ids.append("demo_user_group_id")
            owner_ids.append("demo_user")
        return owner_ids

    @property
    @memoized
    def case_owners(self):
        """
        For unrestricted user
        :return:
        user ids for selected user types
        for selected reporting group ids, returns user_ids belonging to these groups
            also finds the sharing groups which has any user from the above reporting group
        selected sharing group ids
        selected user ids
            also finds the sharing groups which has any user from the above selected users
            ids and descendants ids of assigned locations to these users
        ids and descendants ids of selected locations
            assigned users at selected locations and their descendants

        For restricted user
        :return:
        selected user ids
            also finds the sharing groups which has any user from the above selected users
            ids and descendants ids of assigned locations to these users
        ids and descendants ids of selected locations
            assigned users at selected locations and their descendants
        """
        # Get user ids for each user that match the demo_user, admin,
        # Unknown Users, or All Mobile Workers filters
        mobile_user_and_group_slugs = self.request.GET.getlist(EMWF.slug)
        special_owner_ids, selected_sharing_group_ids, selected_reporting_group_users = [], [], []
        sharing_group_ids, location_owner_ids, assigned_user_ids_at_selected_locations = [], [], []
        if self.request.can_access_all_locations:
            user_types = EMWF.selected_user_types(mobile_user_and_group_slugs)
            special_owner_ids = self.get_special_owner_ids(
                admin=HQUserType.ADMIN in user_types,
                unknown=HQUserType.UNKNOWN in user_types,
                web=HQUserType.WEB in user_types,
                demo=HQUserType.DEMO_USER in user_types,
                commtrack=HQUserType.COMMTRACK in user_types,
            )

            # Get group ids for each group that was specified
            selected_reporting_group_ids = EMWF.selected_reporting_group_ids(mobile_user_and_group_slugs)
            selected_sharing_group_ids = EMWF.selected_sharing_group_ids(mobile_user_and_group_slugs)

            # Get user ids for each user in specified reporting groups
            selected_reporting_group_users = []
            if selected_reporting_group_ids:
                report_group_q = (HQESQuery(index="groups").domain(self.domain)
                                  .doc_type("Group")
                                  .filter(filters.term("_id", selected_reporting_group_ids))
                                  .fields(["users"]))
                user_lists = [group["users"] for group in report_group_q.run().hits]
                selected_reporting_group_users = list(set().union(*user_lists))

        # Get user ids for each user that was specifically selected
        selected_user_ids = EMWF.selected_user_ids(mobile_user_and_group_slugs)

        # Show cases owned by any selected locations, user locations, or their children
        loc_ids = set(EMWF.selected_location_ids(mobile_user_and_group_slugs))

        if loc_ids:
            # Get users at selected locations and descendants
            assigned_user_ids_at_selected_locations = user_ids_at_locations_and_descendants(loc_ids)
            # Get user ids for each user in specified reporting groups

        if selected_user_ids:
            loc_ids.update(get_users_location_ids(self.domain, selected_user_ids))

        location_owner_ids = []
        if loc_ids:
            location_owner_ids = SQLLocation.objects.get_locations_and_children_ids(loc_ids)

        sharing_group_ids = []
        if selected_reporting_group_users or selected_user_ids:
            # Get ids for each sharing group that contains a user from selected_reporting_group_users
            # OR a user that was specifically selected
            sharing_group_ids = (HQESQuery(index="groups")
                                 .domain(self.domain)
                                 .doc_type("Group")
                                 .term("case_sharing", True)
                                 .term("users", (selected_reporting_group_users +
                                                 selected_user_ids))
                                 .get_ids())

        owner_ids = list(set().union(
            special_owner_ids,
            selected_user_ids,
            selected_sharing_group_ids,
            selected_reporting_group_users,
            sharing_group_ids,
            location_owner_ids,
            assigned_user_ids_at_selected_locations,
        ))
        return owner_ids

    def get_case(self, row):
        if '_source' in row:
            case_dict = row['_source']
        else:
            raise ValueError("Case object is not in search result %s" % row)

        if case_dict['domain'] != self.domain:
            raise Exception("case.domain != self.domain; %r and %r, respectively" % (case_dict['domain'], self.domain))

        return case_dict

    @property
    def shared_pagination_GET_params(self):
        shared_params = super(CaseListMixin, self).shared_pagination_GET_params
        shared_params.append(dict(
            name=SelectOpenCloseFilter.slug,
            value=self.request.GET.get(SelectOpenCloseFilter.slug, '')
        ))
        return shared_params


@location_safe
class CaseListReport(CaseListMixin, ProjectInspectionReport, ReportDataSource):

    # note that this class is not true to the spirit of ReportDataSource; the whole
    # point is the decouple generating the raw report data from the report view/django
    # request. but currently these are too tightly bound to decouple

    name = ugettext_lazy('Case List')
    slug = 'case_list'

    @classmethod
    def get_subpages(cls):
<<<<<<< HEAD
        def _case_name(request=None, **context):
=======
        def _get_case_name(request=None, **context):
>>>>>>> 615997bf
            if 'case' in context:
                return mark_safe(context['case'].name)
            else:
                return _('View Case')

        from corehq.apps.reports.views import CaseDataView
        return [
            {
                'title': _get_case_name,
                'urlname': CaseDataView.urlname,
            },
        ]

    @property
    def view_response(self):
        if self.request.couch_user.is_dimagi and not CASE_LIST_EXPLORER.enabled(self.domain):
            messages.warning(
                self.request,
                'Hey Dimagi User! Have you tried out the <a href="https://confluence.dimagi.com/display/ccinternal/Case+List+Explorer" target="_blank">Case List Explorer</a> yet? It might be just what you are looking for!',
                extra_tags='html',
            )
        return super(CaseListReport, self).view_response

    @classmethod
    def display_in_dropdown(cls, domain=None, project=None, user=None):
        if project and project.commtrack_enabled:
            return False
        else:
            return True

    def slugs(self):
        return [
            '_case',
            'case_id',
            'case_name',
            'case_type',
            'detail_url',
            'is_open',
            'opened_on',
            'modified_on',
            'closed_on',
            'creator_id',
            'creator_name',
            'owner_type',
            'owner_id',
            'owner_name',
            'external_id',
        ]

    def get_data(self):
        for row in self.es_results['hits'].get('hits', []):
            case = self.get_case(row)
            ci = CaseInfo(self, case)
            data = {
                '_case': case,
                'detail_url': ci.case_detail_url,
            }
            data.update((prop, getattr(ci, prop)) for prop in (
                    'case_type', 'case_name', 'case_id', 'external_id',
                    'is_closed', 'opened_on', 'modified_on', 'closed_on',
                ))

            creator = ci.creating_user or {}
            data.update({
                'creator_id': creator.get('id'),
                'creator_name': creator.get('name'),
            })
            owner = ci.owner
            data.update({
                'owner_type': owner[0],
                'owner_id': owner[1]['id'],
                'owner_name': owner[1]['name'],
            })

            yield data

    @property
    def headers(self):
        headers = DataTablesHeader(
            DataTablesColumn(_("Case Type"), prop_name="type.exact"),
            DataTablesColumn(_("Name"), prop_name="name.exact", css_class="case-name-link"),
            DataTablesColumn(_("Owner"), prop_name="owner_display", sortable=False),
            DataTablesColumn(_("Created Date"), prop_name="opened_on"),
            DataTablesColumn(_("Created By"), prop_name="opened_by_display", sortable=False),
            DataTablesColumn(_("Modified Date"), prop_name="modified_on"),
            DataTablesColumn(_("Status"), prop_name="get_status_display", sortable=False)
        )
        headers.custom_sort = [[5, 'desc']]
        return headers

    @property
    def rows(self):
        for data in self.get_data():
            display = CaseDisplay(self, data['_case'])

            yield [
                display.case_type,
                display.case_link,
                display.owner_display,
                display.opened_on,
                display.creating_user,
                display.modified_on,
                display.closed_display
            ]

    def date_to_json(self, date):
        if date:
            return (PhoneTime(date, self.timezone).user_time(self.timezone)
                    .ui_string(SERVER_DATETIME_FORMAT))
        else:
            return ''<|MERGE_RESOLUTION|>--- conflicted
+++ resolved
@@ -274,11 +274,7 @@
 
     @classmethod
     def get_subpages(cls):
-<<<<<<< HEAD
-        def _case_name(request=None, **context):
-=======
         def _get_case_name(request=None, **context):
->>>>>>> 615997bf
             if 'case' in context:
                 return mark_safe(context['case'].name)
             else:
