--- conflicted
+++ resolved
@@ -32,7 +32,6 @@
     ))
 
 
-<<<<<<< HEAD
 class DuplicateCaseRuleFilter(BaseSingleOptionFilter):
     slug = 'duplicate_case_rule'
     label = ugettext_lazy("Duplicate Case Rule")
@@ -55,10 +54,7 @@
         ) for rule in rules]
 
 
-class XpathCaseSearchFilter(BaseSimpleFilter):
-=======
 class XPathCaseSearchFilter(BaseSimpleFilter):
->>>>>>> b1964058
     slug = 'search_xpath'
     label = ugettext_lazy("Search")
     template = "reports/filters/xpath_textarea.html"
