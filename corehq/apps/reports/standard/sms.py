--- conflicted
+++ resolved
@@ -631,12 +631,8 @@
         DatespanFilter,
         EventTypeFilter,
         EventStatusFilter,
-<<<<<<< HEAD
-        PhoneNumberFilter,
         ErrorCodeFilter,
-=======
         PhoneNumberOrEmailFilter,
->>>>>>> 463839f5
     ]
     ajax_pagination = True
 
@@ -792,12 +788,8 @@
             {'name': 'enddate', 'value': self.datespan.enddate.strftime('%Y-%m-%d')},
             {'name': EventTypeFilter.slug, 'value': EventTypeFilter.get_value(self.request, self.domain)},
             {'name': EventStatusFilter.slug, 'value': EventStatusFilter.get_value(self.request, self.domain)},
-<<<<<<< HEAD
-            {'name': PhoneNumberFilter.slug, 'value': PhoneNumberFilter.get_value(self.request, self.domain)},
             {'name': ErrorCodeFilter.slug, 'value': ErrorCodeFilter.get_value(self.request, self.domain)},
-=======
             {'name': PhoneNumberOrEmailFilter.slug, 'value': PhoneNumberOrEmailFilter.get_value(self.request, self.domain)},
->>>>>>> 463839f5
         ]
 
     @property
