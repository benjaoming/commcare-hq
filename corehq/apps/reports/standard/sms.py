--- conflicted
+++ resolved
@@ -51,11 +51,8 @@
 )
 from corehq.apps.reports.util import format_datatables_data
 from corehq.apps.sms.filters import (
-<<<<<<< HEAD
     ErrorCodeFilter,
-=======
     EventContentFilter,
->>>>>>> c6b7f428
     EventStatusFilter,
     EventTypeFilter,
     MessageTypeFilter,
@@ -637,12 +634,8 @@
         EventTypeFilter,
         EventContentFilter,
         EventStatusFilter,
-<<<<<<< HEAD
-        PhoneNumberFilter,
         ErrorCodeFilter,
-=======
         PhoneNumberOrEmailFilter,
->>>>>>> c6b7f428
     ]
     ajax_pagination = True
 
@@ -777,13 +770,7 @@
             Q(domain=self.domain),
             Q(date__gte=self.datespan.startdate_utc),
             Q(date__lte=self.datespan.enddate_utc),
-<<<<<<< HEAD
-            (Q(source__in=source_filter)
-                | Q(content_type__in=content_type_filter)
-                | Q(messagingsubevent__content_type__in=content_type_filter)),
-=======
             Q(source__in=source_filter),
->>>>>>> c6b7f428
         )
         if error_code_filter:
             data = data.filter(
@@ -825,13 +812,9 @@
             {'name': EventTypeFilter.slug, 'value': EventTypeFilter.get_value(self.request, self.domain)},
             {'name': EventContentFilter.slug, 'value': EventContentFilter.get_value(self.request, self.domain)},
             {'name': EventStatusFilter.slug, 'value': EventStatusFilter.get_value(self.request, self.domain)},
-<<<<<<< HEAD
-            {'name': PhoneNumberFilter.slug, 'value': PhoneNumberFilter.get_value(self.request, self.domain)},
             {'name': ErrorCodeFilter.slug, 'value': ErrorCodeFilter.get_value(self.request, self.domain)},
-=======
             {'name': PhoneNumberOrEmailFilter.slug,
              'value': PhoneNumberOrEmailFilter.get_value(self.request, self.domain)},
->>>>>>> c6b7f428
         ]
 
     @property
