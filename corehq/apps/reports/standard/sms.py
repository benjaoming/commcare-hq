--- conflicted
+++ resolved
@@ -297,15 +297,7 @@
         data = SMSLog.by_domain_date(self.domain, startdate, enddate)
         result = []
 
-<<<<<<< HEAD
-        direction_map = {
-            INCOMING: _("Incoming"),
-            OUTGOING: _("Outgoing"),
-        }
         reporting_locations_id = self.get_location_filter() if self.uses_locations else []
-=======
-        reporting_locations_id = self.get_location_filter() if self.locations_enabled else []
->>>>>>> 0c956144
         # Retrieve message log options
         message_log_options = getattr(settings, "MESSAGE_LOG_OPTIONS", {})
         abbreviated_phone_number_domains = message_log_options.get("abbreviated_phone_number_domains", [])
