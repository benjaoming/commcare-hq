# Create your views here.
from django.http import HttpResponse
from django.http import HttpResponseRedirect, Http404
from django.template import RequestContext
from django.core.exceptions import *

from rapidsms.webui.utils import render_to_response
#from django.shortcuts import render_to_response, get_object_or_404
from django.shortcuts import get_object_or_404

from django.contrib.auth.decorators import login_required
from django.contrib.auth.views import redirect_to_login
from django.utils.translation import ugettext_lazy as _
from django.db.models.query_utils import Q
from django.core.urlresolvers import reverse

from datetime import timedelta
from django.db import transaction
from dbanalyzer import dbhelper

from xformmanager.models import *
from organization.models import *
from dbanalyzer.models import *
<<<<<<< HEAD
from receiver.models import *
=======
>>>>>>> 7a6d21f5
import dbanalyzer.views as chartviews

from django.contrib.auth.models import User 
from django.contrib.contenttypes.models import ContentType
import organization.utils as utils
import organization.reporter as reporter
import organization.reporter.custom as custom


#from forms import *
import logging
import hashlib
import settings
import traceback
import sys
import os
import string

import organization.reporter.inspector as repinspector
<<<<<<< HEAD
import organization.reporter.metadata as metadata
=======
>>>>>>> 7a6d21f5


logger_set = False

@login_required()
def dashboard(request, template_name="organization/dashboard.html"):
    # this is uber hacky - set the log level to debug on the dashboard
    
    context = {}
    if ExtUser.objects.all().filter(id=request.user.id).count() == 0:
        template_name="organization/no_permission.html"
        return render_to_response(request, template_name, context)
        
    startdate, enddate = utils.get_dates(request)
    
    context['startdate'] = startdate
    context['enddate'] = enddate
    context['view_name'] = 'organization.views.dashboard'
    return render_to_response(request, template_name, context)

<<<<<<< HEAD
@login_required()
def org_report(request, template_name="organization/org_single_report.html"):
   # return org_email_report(request)
   
    context = {}
    
    try: 
        extuser = ExtUser.objects.all().get(id=request.user.id)
    except MyModel.DoesNotExist:
        template_name="organization/no_permission.html"
        return render_to_response(template_name, context, context_instance=RequestContext(request))
        
    if extuser.organization == None:
        orgs = Organization.objects.filter(domain=extuser.domain)
    else:
        orgs = [extuser.organization]
    
    # set some default parameters for start and end if they aren't passed in
    # the request
    startdate, enddate = utils.get_dates(request)
    
    context['startdate'] = startdate
    context['enddate'] = enddate        
            
    context['extuser'] = extuser
    context['domain'] = extuser.domain
    context['daterange_header'] = repinspector.get_daterange_header(startdate, enddate)
    context['view_name'] = 'organization.views.org_report'
    
    context['organization_data'] = {}    
    
    do_sms = False
    for item in request.GET.items():
        if item[0] == 'sms':
            do_sms = True    
    
    rendered = ''
=======

@login_required()
def org_report(request, template_name="organization/org_report.html"):
    return org_email_report(request)
    # czue - temporarily making org_report forward to email
    # leaving this comment block in because we will probably
    # want the hierarchical reports to show up in some form 
    # in the future
#    context = {}
#    if ExtUser.objects.all().filter(id=request.user.id).count() == 0:
#        template_name="organization/no_permission.html"
#        return render_to_response(template_name, context, context_instance=RequestContext(request))
#    
#    # set some default parameters for start and end if they aren't passed in
#    # the request
#    startdate, enddate = utils.get_dates(request)
#    
#    context['startdate'] = startdate
#    context['enddate'] = enddate    
#    
#    extuser = ExtUser.objects.all().get(id=request.user.id)        
#    context['extuser'] = extuser
#    context['domain'] = extuser.domain
#    context['daterange_header'] = repinspector.get_daterange_header(startdate, enddate)
#    context['view_name'] = 'organization.views.org_report'
#    
#    # get the domain from the user, the root organization from the domain,
#    # and then the report from the root organization
#    root_orgs = Organization.objects.filter(parent=None, domain=extuser.domain)
#    # note: this pretty sneakily decides for you that you only care
#    # about one root organization per domain.  should we lift this 
#    # restriction?  otherwise this may hide data from you 
#    root_org = root_orgs[0]
#    # this call makes the meat of the report.
#    context['results'] = repinspector.get_data_below(root_org, startdate, enddate, 0)
#    
#    return render_to_response(template_name, context, context_instance=RequestContext(request))

@login_required()
def org_email_report(request, template_name="organization/org_single_report.html"):
    context = {}
    if ExtUser.objects.all().filter(id=request.user.id).count() == 0:
        template_name="organization/no_permission.html"
        return render_to_response(request, template_name, context)
    
    startdate, enddate = utils.get_dates(request)
    context['startdate'] = startdate
    context['enddate'] = enddate    
    extuser = ExtUser.objects.all().get(id=request.user.id)        
    context['extuser'] = extuser
    context['domain'] = extuser.domain
    context['daterange_header'] = repinspector.get_daterange_header(startdate, enddate)
    context['view_name'] = 'organization.views.org_email_report'
    #context['view_args'] = {"id" : id}
    
    # get the domain from the user, the root organization from the domain,
    # and then the report from the root organization
    #reporter.
    root_orgs = Organization.objects.filter(parent=None, domain=extuser.domain)
    # note: this pretty sneakily decides for you that you only care
    # about one root organization per domain.  should we lift this 
    # restriction?  otherwise this may hide data from you 
    root_org = root_orgs[0]
    
    # this call makes the meat of the report.
    #data = repinspector.get_data_below(root_org, startdate, enddate, 0)
    
    # we add one to the enddate because the db query is not inclusive.
    data = custom._get_flat_data_for_domain(extuser.domain, startdate, enddate + timedelta(days=1))
>>>>>>> 7a6d21f5
    if startdate == enddate:
        heading = "Report for %s" % startdate.strftime('%m/%d/%Y') 
    else: 
        heading = "Report for period: " + startdate.strftime('%m/%d/%Y') + " - " + enddate.strftime('%m/%d/%Y')
<<<<<<< HEAD
    
    if do_sms:
        rendering_template = "organization/reports/sms_organization.txt"
        renderfunc = reporter.render_direct_sms
    else:
        rendering_template = "organization/reports/email_hierarchy_report.txt"
        renderfunc = reporter.render_direct_email 
        
        
    for org in orgs:
        context['organization_data'][org] = metadata.get_org_reportdata(org, startdate, enddate)
        data = metadata.get_org_reportdata(org, startdate, enddate)
        rendered =  rendered + "<br>" + renderfunc(data, startdate, enddate,     
                                          rendering_template, 
                                          {"heading" : heading })
    context['report_display'] = rendered
    context['report_title'] = "Submissions per day for all CHWs"
        
    ## this call makes the meat of the report.
    #context['results'] = repinspector.get_data_below(root_org, startdate, enddate, 0)
    
    #return render_to_response(template_name, context, context_instance=RequestContext(request))
    return render_to_response(request, template_name, context)


@login_required()
def reporter_stats(request, template_name="organization/reporter_stats.html"):
    context = {}   
    
    extuser = ExtUser.objects.all().get(id=request.user.id)        
    context['extuser'] = extuser
    context['domain'] = extuser.domain
    reprofiles = ReporterProfile.objects.filter(domain=context['domain'])
    
    #for a given domain, get all the formdefs
    fdefs = FormDefModel.objects.filter(domain=extuser.domain)
    
    #for all those formdefs, scan the metadata for parsed submissions
    allmetas_for_domain = Metadata.objects.filter(formdefmodel__in=fdefs)   
    
    statdict = {}
    for prof in reprofiles:
        statdict[prof] = {}
        for_user = allmetas_for_domain.filter(username=prof.chw_username)
        
        statdict[prof]['total'] = for_user.count()
        statdict[prof]['Last timeend'] = for_user.order_by("-timeend")[0].timeend
        statdict[prof]['Last timeend Item'] = for_user.order_by("-timeend")[0].formname
        statdict[prof]['Last timeend Submission Time'] = for_user.order_by("-timeend")[0].submission.submission.submit_time
        
        statdict[prof]['Last Actual Submission Time'] = for_user.order_by("-submission__submission__submit_time")[0].submission.submission.submit_time
                
        
        
    context['reporterstats'] = statdict    
    
    return render_to_response(request, template_name, context)

@login_required()
def org_email_report(request, template_name="organization/org_single_report.html"):
=======
    rendered = reporter.render_direct_email(data, startdate, enddate, 
                                          "organization/reports/email_hierarchy_report.txt", 
                                          {"heading" : heading })
    context['report_display'] = rendered
    context['report_title'] = "Submissions per day for all CHWs"
    return render_to_response(request, template_name, context)

@login_required
def org_email_report_list(request, template_name="organization/org_email_report_list.html"):
    return org_report_list(request, 'organization.views.org_email_report', template_name)

@login_required
def org_sms_report_list(request, template_name="organization/org_sms_report_list.html"):
    return org_report_list(request, 'organization.views.org_sms_report', template_name)

@login_required
def org_report_list(request, single_report_url, template_name):
>>>>>>> 7a6d21f5
    context = {}
    if ExtUser.objects.all().filter(id=request.user.id).count() == 0:
        template_name="organization/no_permission.html"
        return render_to_response(request, template_name, context)
    
    startdate, enddate = utils.get_dates(request)
    context['startdate'] = startdate
    context['enddate'] = enddate    
<<<<<<< HEAD
=======
    
>>>>>>> 7a6d21f5
    extuser = ExtUser.objects.all().get(id=request.user.id)        
    context['extuser'] = extuser
    context['domain'] = extuser.domain
    context['daterange_header'] = repinspector.get_daterange_header(startdate, enddate)
<<<<<<< HEAD
    context['view_name'] = 'organization.views.org_email_report'
    #context['view_args'] = {"id" : id}
    
    # get the domain from the user, the root organization from the domain,
    # and then the report from the root organization
    #reporter.
=======
    context['view_name'] = 'organization.views.org_sms_report_list'
    context['single_report_view'] = 'organization.views.org_sms_report'
    
    # get the domain from the user, the root organization from the domain,
    # and then the report from the root organization
    available_reports = ReportSchedule.objects.all()
    context['available_reports'] = available_reports
    
>>>>>>> 7a6d21f5
    root_orgs = Organization.objects.filter(parent=None, domain=extuser.domain)
    # note: this pretty sneakily decides for you that you only care
    # about one root organization per domain.  should we lift this 
    # restriction?  otherwise this may hide data from you 
    root_org = root_orgs[0]
<<<<<<< HEAD
    
    # this call makes the meat of the report.
    data = repinspector.get_data_below(Organization.objects.all()[0], startdate, enddate, 0)
    
    # we add one to the enddate because the db query is not inclusive.
    #data = custom._get_flat_data_for_domain(extuser.domain, startdate, enddate + timedelta(days=1))
    if startdate == enddate:
        heading = "Report for %s" % startdate.strftime('%m/%d/%Y') 
    else: 
        heading = "Report for period: " + startdate.strftime('%m/%d/%Y') + " - " + enddate.strftime('%m/%d/%Y')
    rendered = reporter.render_direct_email(data, startdate, enddate, 
                                          "organization/reports/email_hierarchy_report.txt", 
                                          {"heading" : heading })
    context['report_display'] = rendered
    context['report_title'] = "Submissions per day for all CHWs"
    return render_to_response(request, template_name, context)


=======
    # this call makes the meat of the report.
    # we add one to the enddate because the db query is not inclusive.
    context['results'] = repinspector.get_data_below(root_org, startdate, enddate + timedelta(days=1), 0)
    
    return render_to_response(request, template_name, context)

>>>>>>> 7a6d21f5
@login_required
def org_sms_report(request, template_name="organization/org_single_report.html"):
    context = {}
    if ExtUser.objects.all().filter(id=request.user.id).count() == 0:
        template_name="organization/no_permission.html"
        return render_to_response(request, template_name, context)
    
    startdate, enddate = utils.get_dates(request)
    context['startdate'] = startdate
    context['enddate'] = enddate    
    
    extuser = ExtUser.objects.all().get(id=request.user.id)        
    context['extuser'] = extuser
    context['domain'] = extuser.domain
    context['daterange_header'] = repinspector.get_daterange_header(startdate, enddate)
    context['view_name'] = 'organization.views.org_sms_report'
    
    # commented out because these reports aren't actually different reports
    # report = ReportSchedule.objects.get(id=id)
    # context["report"] = report
    # get the domain from the user, the root organization from the domain,
    # and then the report from the root organization
    #reporter.
    root_orgs = Organization.objects.filter(parent=None, domain=extuser.domain)
    # note: this pretty sneakily decides for you that you only care
    # about one root organization per domain.  should we lift this 
    # restriction?  otherwise this may hide data from you 
    root_org = root_orgs[0]
    
    # this call makes the meat of the report.
    #data = repinspector.get_data_below(root_org, startdate, enddate, 0)
<<<<<<< HEAD
    #data = custom._get_flat_data_for_domain(extuser.domain, startdate, enddate + timedelta(days=1))
=======
>>>>>>> 7a6d21f5
    data = custom._get_flat_data_for_domain(extuser.domain, startdate, enddate + timedelta(days=1))
    heading = "Report for period: " + startdate.strftime('%m/%d/%Y') + " - " + enddate.strftime('%m/%d/%Y')
    rendered = reporter.render_direct_sms(data, startdate, enddate, 
                                          "organization/reports/sms_organization.txt", 
                                          {"heading" : heading })
    context['report_display'] = rendered
    return render_to_response(request, template_name, context)

<<<<<<< HEAD
=======
@login_required()
def register_xform(request, template_name="organization/register_xform.html"):
    return ''

@login_required()
def manage_xforms(request, template_name="oranization/manage_xforms.html"):
    return''

>>>>>>> 7a6d21f5

@login_required()
def domain_charts(request):
    context = {}
    if ExtUser.objects.all().filter(id=request.user.id).count() == 0:
        template_name="organization/no_permission.html"
        return render_to_response(request, template_name, context)    

    extuser = ExtUser.objects.all().get(id=request.user.id)
    mychartgroup = utils.get_chart_group(extuser)
    if mychartgroup == None:
        return summary_trend(request)
    else:  
        return chartviews.view_group(request, mychartgroup.id)

@login_required()
<<<<<<< HEAD
def summary_trend(request, template_name="dbanalyzer/summary_trend.html"):
    """This is just a really really basic trend of total counts for a given set of forms under this domain/organization"""    
=======
def summary_trend(request, template_name="dbanalyzer/summary_trend.html"):    
>>>>>>> 7a6d21f5
    context = {}        
    
    formname = ''
    formdef_id = -1
    extuser = ExtUser.objects.all().get(id=request.user.id)
    
    for item in request.GET.items():
        if item[0] == 'formdef_id':
            formdef_id=item[1]    
    if formdef_id == -1:
        context['chart_title'] = 'All Data'
        context['dataset'] = {}        
        defs = FormDefModel.objects.all().filter(domain=extuser.domain)
    
        for fdef in defs:            
            d = dbhelper.DbHelper(fdef.element.table_name, fdef.form_display_name)            
            context['dataset'][fdef.form_display_name.__str__()] = d.get_counts_dataset(None,None)                    
    
    else:
        fdef = FormDefModel.objects.all().filter(id=formdef_id)
        context['chart_title'] = fdef[0].form_display_name
        d = dbhelper.DbHelper(fdef[0].element.table_name,fdef[0].form_display_name)        
        context['dataset'] = d.get_integer_series_dataset()
    
    context ['maxdate'] = 0;
    context ['mindate'] = 0;
<<<<<<< HEAD
    return render_to_response(request, template_name, context)
=======
    return render_to_response(request, template_name, context)


def _get_report_id(request):
    for item in request.GET.items():
        if item[0] == 'report_id':
            return int(item[1])
    return None
>>>>>>> 7a6d21f5
<|MERGE_RESOLUTION|>--- conflicted
+++ resolved
@@ -21,10 +21,7 @@
 from xformmanager.models import *
 from organization.models import *
 from dbanalyzer.models import *
-<<<<<<< HEAD
 from receiver.models import *
-=======
->>>>>>> 7a6d21f5
 import dbanalyzer.views as chartviews
 
 from django.contrib.auth.models import User 
@@ -44,10 +41,7 @@
 import string
 
 import organization.reporter.inspector as repinspector
-<<<<<<< HEAD
 import organization.reporter.metadata as metadata
-=======
->>>>>>> 7a6d21f5
 
 
 logger_set = False
@@ -68,7 +62,6 @@
     context['view_name'] = 'organization.views.dashboard'
     return render_to_response(request, template_name, context)
 
-<<<<<<< HEAD
 @login_required()
 def org_report(request, template_name="organization/org_single_report.html"):
    # return org_email_report(request)
@@ -89,7 +82,6 @@
     # set some default parameters for start and end if they aren't passed in
     # the request
     startdate, enddate = utils.get_dates(request)
-    
     context['startdate'] = startdate
     context['enddate'] = enddate        
             
@@ -106,44 +98,67 @@
             do_sms = True    
     
     rendered = ''
-=======
-
-@login_required()
-def org_report(request, template_name="organization/org_report.html"):
-    return org_email_report(request)
-    # czue - temporarily making org_report forward to email
-    # leaving this comment block in because we will probably
-    # want the hierarchical reports to show up in some form 
-    # in the future
-#    context = {}
-#    if ExtUser.objects.all().filter(id=request.user.id).count() == 0:
-#        template_name="organization/no_permission.html"
-#        return render_to_response(template_name, context, context_instance=RequestContext(request))
-#    
-#    # set some default parameters for start and end if they aren't passed in
-#    # the request
-#    startdate, enddate = utils.get_dates(request)
-#    
-#    context['startdate'] = startdate
-#    context['enddate'] = enddate    
-#    
-#    extuser = ExtUser.objects.all().get(id=request.user.id)        
-#    context['extuser'] = extuser
-#    context['domain'] = extuser.domain
-#    context['daterange_header'] = repinspector.get_daterange_header(startdate, enddate)
-#    context['view_name'] = 'organization.views.org_report'
-#    
-#    # get the domain from the user, the root organization from the domain,
-#    # and then the report from the root organization
-#    root_orgs = Organization.objects.filter(parent=None, domain=extuser.domain)
-#    # note: this pretty sneakily decides for you that you only care
-#    # about one root organization per domain.  should we lift this 
-#    # restriction?  otherwise this may hide data from you 
-#    root_org = root_orgs[0]
-#    # this call makes the meat of the report.
-#    context['results'] = repinspector.get_data_below(root_org, startdate, enddate, 0)
-#    
-#    return render_to_response(template_name, context, context_instance=RequestContext(request))
+    if startdate == enddate:
+        heading = "Report for %s" % startdate.strftime('%m/%d/%Y') 
+    else: 
+        heading = "Report for period: " + startdate.strftime('%m/%d/%Y') + " - " + enddate.strftime('%m/%d/%Y')
+    
+    if do_sms:
+        rendering_template = "organization/reports/sms_organization.txt"
+        renderfunc = reporter.render_direct_sms
+    else:
+        rendering_template = "organization/reports/email_hierarchy_report.txt"
+        renderfunc = reporter.render_direct_email 
+        
+        
+    for org in orgs:
+        context['organization_data'][org] = metadata.get_org_reportdata(org, startdate, enddate)
+        data = metadata.get_org_reportdata(org, startdate, enddate)
+        rendered =  rendered + "<br>" + renderfunc(data, startdate, enddate,     
+                                          rendering_template, 
+                                          {"heading" : heading })
+    context['report_display'] = rendered
+    context['report_title'] = "Submissions per day for all CHWs"
+        
+    ## this call makes the meat of the report.
+    #context['results'] = repinspector.get_data_below(root_org, startdate, enddate, 0)
+    
+    #return render_to_response(template_name, context, context_instance=RequestContext(request))
+    return render_to_response(request, template_name, context)
+
+
+@login_required()
+def reporter_stats(request, template_name="organization/reporter_stats.html"):
+    context = {}   
+    
+    extuser = ExtUser.objects.all().get(id=request.user.id)        
+    context['extuser'] = extuser
+    context['domain'] = extuser.domain
+    reprofiles = ReporterProfile.objects.filter(domain=context['domain'])
+    
+    #for a given domain, get all the formdefs
+    fdefs = FormDefModel.objects.filter(domain=extuser.domain)
+    
+    #for all those formdefs, scan the metadata for parsed submissions
+    allmetas_for_domain = Metadata.objects.filter(formdefmodel__in=fdefs)   
+    
+    statdict = {}
+    for prof in reprofiles:
+        statdict[prof] = {}
+        for_user = allmetas_for_domain.filter(username=prof.chw_username)
+        
+        statdict[prof]['total'] = for_user.count()
+        statdict[prof]['Last timeend'] = for_user.order_by("-timeend")[0].timeend
+        statdict[prof]['Last timeend Item'] = for_user.order_by("-timeend")[0].formname
+        statdict[prof]['Last timeend Submission Time'] = for_user.order_by("-timeend")[0].submission.submission.submit_time
+        
+        statdict[prof]['Last Actual Submission Time'] = for_user.order_by("-submission__submission__submit_time")[0].submission.submission.submit_time
+                
+        
+        
+    context['reporterstats'] = statdict    
+    
+    return render_to_response(request, template_name, context)
 
 @login_required()
 def org_email_report(request, template_name="organization/org_single_report.html"):
@@ -170,136 +185,6 @@
     # about one root organization per domain.  should we lift this 
     # restriction?  otherwise this may hide data from you 
     root_org = root_orgs[0]
-    
-    # this call makes the meat of the report.
-    #data = repinspector.get_data_below(root_org, startdate, enddate, 0)
-    
-    # we add one to the enddate because the db query is not inclusive.
-    data = custom._get_flat_data_for_domain(extuser.domain, startdate, enddate + timedelta(days=1))
->>>>>>> 7a6d21f5
-    if startdate == enddate:
-        heading = "Report for %s" % startdate.strftime('%m/%d/%Y') 
-    else: 
-        heading = "Report for period: " + startdate.strftime('%m/%d/%Y') + " - " + enddate.strftime('%m/%d/%Y')
-<<<<<<< HEAD
-    
-    if do_sms:
-        rendering_template = "organization/reports/sms_organization.txt"
-        renderfunc = reporter.render_direct_sms
-    else:
-        rendering_template = "organization/reports/email_hierarchy_report.txt"
-        renderfunc = reporter.render_direct_email 
-        
-        
-    for org in orgs:
-        context['organization_data'][org] = metadata.get_org_reportdata(org, startdate, enddate)
-        data = metadata.get_org_reportdata(org, startdate, enddate)
-        rendered =  rendered + "<br>" + renderfunc(data, startdate, enddate,     
-                                          rendering_template, 
-                                          {"heading" : heading })
-    context['report_display'] = rendered
-    context['report_title'] = "Submissions per day for all CHWs"
-        
-    ## this call makes the meat of the report.
-    #context['results'] = repinspector.get_data_below(root_org, startdate, enddate, 0)
-    
-    #return render_to_response(template_name, context, context_instance=RequestContext(request))
-    return render_to_response(request, template_name, context)
-
-
-@login_required()
-def reporter_stats(request, template_name="organization/reporter_stats.html"):
-    context = {}   
-    
-    extuser = ExtUser.objects.all().get(id=request.user.id)        
-    context['extuser'] = extuser
-    context['domain'] = extuser.domain
-    reprofiles = ReporterProfile.objects.filter(domain=context['domain'])
-    
-    #for a given domain, get all the formdefs
-    fdefs = FormDefModel.objects.filter(domain=extuser.domain)
-    
-    #for all those formdefs, scan the metadata for parsed submissions
-    allmetas_for_domain = Metadata.objects.filter(formdefmodel__in=fdefs)   
-    
-    statdict = {}
-    for prof in reprofiles:
-        statdict[prof] = {}
-        for_user = allmetas_for_domain.filter(username=prof.chw_username)
-        
-        statdict[prof]['total'] = for_user.count()
-        statdict[prof]['Last timeend'] = for_user.order_by("-timeend")[0].timeend
-        statdict[prof]['Last timeend Item'] = for_user.order_by("-timeend")[0].formname
-        statdict[prof]['Last timeend Submission Time'] = for_user.order_by("-timeend")[0].submission.submission.submit_time
-        
-        statdict[prof]['Last Actual Submission Time'] = for_user.order_by("-submission__submission__submit_time")[0].submission.submission.submit_time
-                
-        
-        
-    context['reporterstats'] = statdict    
-    
-    return render_to_response(request, template_name, context)
-
-@login_required()
-def org_email_report(request, template_name="organization/org_single_report.html"):
-=======
-    rendered = reporter.render_direct_email(data, startdate, enddate, 
-                                          "organization/reports/email_hierarchy_report.txt", 
-                                          {"heading" : heading })
-    context['report_display'] = rendered
-    context['report_title'] = "Submissions per day for all CHWs"
-    return render_to_response(request, template_name, context)
-
-@login_required
-def org_email_report_list(request, template_name="organization/org_email_report_list.html"):
-    return org_report_list(request, 'organization.views.org_email_report', template_name)
-
-@login_required
-def org_sms_report_list(request, template_name="organization/org_sms_report_list.html"):
-    return org_report_list(request, 'organization.views.org_sms_report', template_name)
-
-@login_required
-def org_report_list(request, single_report_url, template_name):
->>>>>>> 7a6d21f5
-    context = {}
-    if ExtUser.objects.all().filter(id=request.user.id).count() == 0:
-        template_name="organization/no_permission.html"
-        return render_to_response(request, template_name, context)
-    
-    startdate, enddate = utils.get_dates(request)
-    context['startdate'] = startdate
-    context['enddate'] = enddate    
-<<<<<<< HEAD
-=======
-    
->>>>>>> 7a6d21f5
-    extuser = ExtUser.objects.all().get(id=request.user.id)        
-    context['extuser'] = extuser
-    context['domain'] = extuser.domain
-    context['daterange_header'] = repinspector.get_daterange_header(startdate, enddate)
-<<<<<<< HEAD
-    context['view_name'] = 'organization.views.org_email_report'
-    #context['view_args'] = {"id" : id}
-    
-    # get the domain from the user, the root organization from the domain,
-    # and then the report from the root organization
-    #reporter.
-=======
-    context['view_name'] = 'organization.views.org_sms_report_list'
-    context['single_report_view'] = 'organization.views.org_sms_report'
-    
-    # get the domain from the user, the root organization from the domain,
-    # and then the report from the root organization
-    available_reports = ReportSchedule.objects.all()
-    context['available_reports'] = available_reports
-    
->>>>>>> 7a6d21f5
-    root_orgs = Organization.objects.filter(parent=None, domain=extuser.domain)
-    # note: this pretty sneakily decides for you that you only care
-    # about one root organization per domain.  should we lift this 
-    # restriction?  otherwise this may hide data from you 
-    root_org = root_orgs[0]
-<<<<<<< HEAD
     
     # this call makes the meat of the report.
     data = repinspector.get_data_below(Organization.objects.all()[0], startdate, enddate, 0)
@@ -318,14 +203,6 @@
     return render_to_response(request, template_name, context)
 
 
-=======
-    # this call makes the meat of the report.
-    # we add one to the enddate because the db query is not inclusive.
-    context['results'] = repinspector.get_data_below(root_org, startdate, enddate + timedelta(days=1), 0)
-    
-    return render_to_response(request, template_name, context)
-
->>>>>>> 7a6d21f5
 @login_required
 def org_sms_report(request, template_name="organization/org_single_report.html"):
     context = {}
@@ -357,10 +234,7 @@
     
     # this call makes the meat of the report.
     #data = repinspector.get_data_below(root_org, startdate, enddate, 0)
-<<<<<<< HEAD
     #data = custom._get_flat_data_for_domain(extuser.domain, startdate, enddate + timedelta(days=1))
-=======
->>>>>>> 7a6d21f5
     data = custom._get_flat_data_for_domain(extuser.domain, startdate, enddate + timedelta(days=1))
     heading = "Report for period: " + startdate.strftime('%m/%d/%Y') + " - " + enddate.strftime('%m/%d/%Y')
     rendered = reporter.render_direct_sms(data, startdate, enddate, 
@@ -369,17 +243,6 @@
     context['report_display'] = rendered
     return render_to_response(request, template_name, context)
 
-<<<<<<< HEAD
-=======
-@login_required()
-def register_xform(request, template_name="organization/register_xform.html"):
-    return ''
-
-@login_required()
-def manage_xforms(request, template_name="oranization/manage_xforms.html"):
-    return''
-
->>>>>>> 7a6d21f5
 
 @login_required()
 def domain_charts(request):
@@ -396,12 +259,8 @@
         return chartviews.view_group(request, mychartgroup.id)
 
 @login_required()
-<<<<<<< HEAD
 def summary_trend(request, template_name="dbanalyzer/summary_trend.html"):
     """This is just a really really basic trend of total counts for a given set of forms under this domain/organization"""    
-=======
-def summary_trend(request, template_name="dbanalyzer/summary_trend.html"):    
->>>>>>> 7a6d21f5
     context = {}        
     
     formname = ''
@@ -428,15 +287,4 @@
     
     context ['maxdate'] = 0;
     context ['mindate'] = 0;
-<<<<<<< HEAD
-    return render_to_response(request, template_name, context)
-=======
-    return render_to_response(request, template_name, context)
-
-
-def _get_report_id(request):
-    for item in request.GET.items():
-        if item[0] == 'report_id':
-            return int(item[1])
-    return None
->>>>>>> 7a6d21f5
+    return render_to_response(request, template_name, context)