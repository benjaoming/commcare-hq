--- conflicted
+++ resolved
@@ -3,11 +3,8 @@
 from django.http import HttpResponse
 from StringIO import StringIO
 from unidecode import unidecode
-<<<<<<< HEAD
 from couchforms.models import XFormInstance
-=======
 from django.core.cache import cache
->>>>>>> 9f0a56c9
 
 
 def export_data_shared(export_tag, format=None, filename=None,
