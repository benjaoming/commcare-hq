#
# This file is autogenerated by pip-compile with python 3.6
# To update, run:
#
#    `make requirements` or `make upgrade-requirements`
#
alembic==1.4.3
    # via -r base-requirements.in
amqp==2.6.1
    # via kombu
architect==0.5.6
    # via -r base-requirements.in
attrs==18.2.0
    # via
    #   -r base-requirements.in
    #   jsonschema
babel==2.8.0
    # via django-phonenumber-field
billiard==3.5.0.4
    # via
    #   -r base-requirements.in
    #   celery
boto3==1.17.85
    # via -r base-requirements.in
botocore==1.20.85
    # via
    #   boto3
    #   s3transfer
https://github.com/dimagi/celery/raw/4e4ad229423db5568186c94fdbfaa00f0d5b76c9/releases/celery-4.1.1.1-py2.py3-none-any.whl
    # via
    #   -r base-requirements.in
    #   django-celery-results
certifi==2020.6.20
    # via
    #   requests
    #   sentry-sdk
cffi==1.14.3
    # via
    #   cryptography
    #   csiphash
chardet==3.0.4
    # via
    #   ghdiff
    #   requests
cloudant==2.14.0
    # via jsonobject-couchdbkit
commcaretranslationchecker==0.9.7
    # via -r base-requirements.in
concurrent-log-handler==0.9.12
    # via -r base-requirements.in
contextlib2==0.6.0.post1
    # via schema
cryptography==3.4.8
    # via
    #   jwcrypto
    #   pyopenssl
csiphash==0.0.5
    # via -r base-requirements.in
datadog==0.39.0
    # via -r base-requirements.in
ddtrace==0.44.0
    # via -r base-requirements.in
decorator==4.0.11
    # via
    #   -r base-requirements.in
    #   datadog
    #   jsonpath-ng
defusedxml==0.7.1
    # via -r base-requirements.in
deprecated==1.2.10
    # via pygithub
diff-match-patch==20200713
    # via -r base-requirements.in
dimagi-memoized==1.1.3
    # via -r base-requirements.in
django==2.2.24
    # via
    #   -r base-requirements.in
    #   django-angular
    #   django-appconf
    #   django-braces
    #   django-bulk-update
    #   django-formtools
    #   django-logentry-admin
    #   django-oauth-toolkit
    #   django-otp
    #   django-phonenumber-field
    #   django-prbac
    #   django-ranged-response
    #   django-redis
    #   django-simple-captcha
    #   django-statici18n
    #   django-two-factor-auth
    #   django-user-agents
    #   djangorestframework
    #   jsonfield
django-angular==2.2.4
    # via -r base-requirements.in
django-appconf==1.0.4
    # via
    #   django-compressor
    #   django-statici18n
django-autoslug==1.9.8
    # via -r base-requirements.in
django-braces==1.14.0
    # via -r base-requirements.in
django-bulk-update==2.2.0
    # via -r base-requirements.in
django-celery-results==1.0.4
    # via -r base-requirements.in
django-compressor==2.4
    # via -r base-requirements.in
django-countries==4.6
    # via -r base-requirements.in
django-crispy-forms==1.10.0
    # via -r base-requirements.in
django-cte==1.1.4
    # via -r base-requirements.in
django-formtools==2.1
    # via
    #   -r base-requirements.in
    #   django-two-factor-auth
django-logentry-admin==1.0.6
    # via -r base-requirements.in
django-oauth-toolkit==1.5.0
    # via -r base-requirements.in
django-otp==0.9.4
    # via
    #   -r base-requirements.in
    #   django-two-factor-auth
django-partial-index==0.6.0
    # via -r base-requirements.in
django-phonenumber-field==2.3.1
    # via
    #   -r base-requirements.in
    #   django-two-factor-auth
django-prbac==1.0.1
    # via -r base-requirements.in
django-ranged-response==0.2.0
    # via django-simple-captcha
django-redis==4.12.1
    # via -r base-requirements.in
django-redis-sessions==0.6.1
    # via -r base-requirements.in
django-simple-captcha==0.5.13
    # via -r base-requirements.in
django-statici18n==1.9.0
    # via -r base-requirements.in
django-tastypie==0.14.3
    # via -r base-requirements.in
django-transfer==0.4
    # via -r base-requirements.in
django-two-factor-auth==1.12.1
    # via -r base-requirements.in
django-user-agents==0.4.0
    # via -r base-requirements.in
django-websocket-redis==0.6.0
    # via -r base-requirements.in
djangorestframework==3.12.2
    # via -r base-requirements.in
dnspython==1.15.0
    # via
    #   -r base-requirements.in
    #   email-validator
dropbox==9.3.0
    # via -r base-requirements.in
elasticsearch2==2.5.1
    # via -r base-requirements.in
elasticsearch5==5.5.6
    # via -r base-requirements.in
email_validator==1.1.3
    # via -r base-requirements.in
et-xmlfile==1.0.1
    # via openpyxl
ethiopian-date-converter==0.1.5
    # via -r base-requirements.in
eulxml==1.1.3
    # via -r base-requirements.in
faker==5.0.2
    # via -r base-requirements.in
gevent==21.8.0
    # via
    #   -r base-requirements.in
    #   django-websocket-redis
ghdiff==0.4
    # via -r base-requirements.in
<<<<<<< HEAD
graphviz==0.17
    # via -r base-requirements.in
greenlet==0.4.17
=======
greenlet==1.1.2
>>>>>>> b7098f2d
    # via
    #   -r base-requirements.in
    #   django-websocket-redis
    #   gevent
gunicorn==20.0.4
    # via -r base-requirements.in
hiredis==2.0.0
    # via -r base-requirements.in
httpagentparser==1.9.0
    # via -r base-requirements.in
idna==2.10
    # via
    #   email-validator
    #   requests
importlib-metadata==3.4.0
    # via jsonschema
intervaltree==3.1.0
    # via ddtrace
iso8601==0.1.13
    # via -r base-requirements.in
isodate==0.6.0
    # via python3-saml
jdcal==1.4.1
    # via openpyxl
jinja2==2.11.3
    # via -r base-requirements.in
jmespath==0.10.0
    # via
    #   boto3
    #   botocore
json-delta==2.0
    # via -r base-requirements.in
jsonfield==2.1.1
    # via
    #   -r base-requirements.in
    #   django-prbac
jsonobject==0.9.10
    # via
    #   -r base-requirements.in
    #   jsonobject-couchdbkit
jsonobject-couchdbkit==1.0.1
    # via -r base-requirements.in
https://github.com/kaapstorm/python-jsonpath-rw/raw/wherenot+find_or_create/wheel/jsonpath_ng-1.5.2.2-py3-none-any.whl
    # via -r base-requirements.in
jsonschema==3.2.0
    # via -r base-requirements.in
jwcrypto==0.8
    # via django-oauth-toolkit
kafka-python==1.4.7
    # via -r base-requirements.in
kombu==4.2.2.post1
    # via
    #   -r base-requirements.in
    #   celery
laboratory==0.2.0
    # via -r base-requirements.in
lxml==4.6.3
    # via
    #   -r base-requirements.in
    #   eulxml
    #   python3-saml
    #   xmlsec
mako==1.1.3
    # via alembic
markupsafe==1.1.1
    # via
    #   jinja2
    #   mako
mock==2.0.0
    # via -r base-requirements.in
oauthlib==3.1.0
    # via
    #   django-oauth-toolkit
    #   requests-oauthlib
openpyxl==3.0.6
    # via
    #   -r base-requirements.in
    #   commcaretranslationchecker
pbr==5.5.0
    # via mock
phonenumberslite==8.12.10
    # via -r base-requirements.in
pillow==8.3.2
    # via
    #   -r base-requirements.in
    #   django-simple-captcha
    #   reportlab
ply==3.11
    # via
    #   eulxml
    #   jsonpath-ng
polib==1.1.0
    # via -r base-requirements.in
prometheus-client==0.7.1
    # via -r base-requirements.in
protobuf==3.13.0
    # via ddtrace
psycogreen==1.0.2
    # via -r base-requirements.in
psycopg2==2.8.6
    # via -r base-requirements.in
py-kissmetrics==1.1.0
    # via -r base-requirements.in
pycparser==2.20
    # via cffi
pycryptodome==3.10.1
    # via -r base-requirements.in
pygithub==1.54.1
    # via -r base-requirements.in
pygments==2.8.1
    # via -r base-requirements.in
pygooglechart==0.4.0
    # via -r base-requirements.in
pyjwt==1.7.1
    # via
    #   pygithub
    #   twilio
pyopenssl==20.0.1
    # via -r sso-requirements.in
pyphonetics==0.5.3
    # via -r base-requirements.in
pyrsistent==0.17.3
    # via jsonschema
pysocks==1.7.1
    # via twilio
python-dateutil==2.8.1
    # via
    #   -r base-requirements.in
    #   alembic
    #   botocore
    #   django-tastypie
    #   faker
python-editor==1.0.4
    # via alembic
python-imap==1.0.0
    # via -r base-requirements.in
python-magic==0.4.22
    # via -r base-requirements.in
python-mimeparse==1.6.0
    # via django-tastypie
python3-saml==1.12.0
    # via -r sso-requirements.in
pytz==2020.1
    # via
    #   -r base-requirements.in
    #   babel
    #   celery
    #   django
    #   twilio
pyyaml==5.4.1
    # via -r base-requirements.in
pyzxcvbn==0.8.0
    # via -r base-requirements.in
qrcode==4.0.4
    # via
    #   -r base-requirements.in
    #   django-two-factor-auth
quickcache==0.5.4
    # via -r base-requirements.in
rcssmin==1.0.6
    # via django-compressor
redis==3.5.3
    # via
    #   -r base-requirements.in
    #   django-redis
    #   django-redis-sessions
    #   django-websocket-redis
reportlab==3.5.53
    # via -r base-requirements.in
requests==2.25.1
    # via
    #   -r base-requirements.in
    #   cloudant
    #   datadog
    #   django-oauth-toolkit
    #   dropbox
    #   pygithub
    #   requests-oauthlib
    #   requests-toolbelt
    #   stripe
    #   tinys3
    #   twilio
requests-oauthlib==1.3.0
    # via -r base-requirements.in
requests_toolbelt==0.9.1
    # via -r base-requirements.in
rjsmin==1.1.0
    # via django-compressor
s3transfer==0.4.2
    # via boto3
schema==0.7.2
    # via -r base-requirements.in
sentry-sdk==0.19.5
    # via -r base-requirements.in
sh==1.14.2
    # via -r base-requirements.in
git+git://github.com/dimagi/simpleeval.git@d85c5a9f972c0f0416a1716bb06d1a3ebc83e7ec
    # via -r base-requirements.in
simplejson==3.17.2
    # via
    #   -r base-requirements.in
    #   django-prbac
six==1.15.0
    # via
    #   -r base-requirements.in
    #   django-braces
    #   django-compressor
    #   django-oauth-toolkit
    #   django-simple-captcha
    #   django-statici18n
    #   django-transfer
    #   django-websocket-redis
    #   dropbox
    #   ethiopian-date-converter
    #   eulxml
    #   ghdiff
    #   isodate
    #   jsonfield
    #   jsonobject
    #   jsonobject-couchdbkit
    #   jsonpath-ng
    #   jsonschema
    #   mock
    #   protobuf
    #   pyopenssl
    #   python-dateutil
    #   pyzxcvbn
    #   qrcode
    #   quickcache
    #   tenacity
    #   twilio
socketpool==0.5.3
    # via -r base-requirements.in
sortedcontainers==2.3.0
    # via intervaltree
sqlagg==0.17.2
    # via -r base-requirements.in
sqlalchemy==1.3.19
    # via
    #   -r base-requirements.in
    #   alembic
    #   sqlagg
sqlparse==0.3.1
    # via django
stripe==2.54.0
    # via -r base-requirements.in
suds-py3==1.4.4.1
    # via -r base-requirements.in
tenacity==6.2.0
    # via ddtrace
text-unidecode==1.3
    # via
    #   -r base-requirements.in
    #   faker
tinys3==0.1.12
    # via -r base-requirements.in
tropo-webapi-python==0.1.3
    # via -r base-requirements.in
turn-python==0.0.1
    # via -r base-requirements.in
twilio==6.5.1
    # via -r base-requirements.in
typing-extensions==3.7.4.3
    # via importlib-metadata
ua-parser==0.10.0
    # via user-agents
unidecode==1.2.0
    # via pyphonetics
urllib3==1.26.5
    # via
    #   botocore
    #   elasticsearch2
    #   elasticsearch5
    #   py-kissmetrics
    #   requests
    #   sentry-sdk
user-agents==2.2.0
    # via django-user-agents
vine==1.3.0
    # via amqp
werkzeug==1.0.1
    # via -r base-requirements.in
wrapt==1.12.1
    # via deprecated
xlrd==2.0.1
    # via -r base-requirements.in
xlwt==1.3.0
    # via -r base-requirements.in
xmlsec==1.3.11
    # via python3-saml
zipp==3.4.0
    # via importlib-metadata
zope.event==4.5.0
    # via gevent
zope.interface==5.4.0
    # via gevent

# The following packages are considered to be unsafe in a requirements file:
setuptools==50.3.0
    # via
    #   django-websocket-redis
    #   gevent
    #   gunicorn
    #   jsonschema
    #   protobuf
    #   zope.event
    #   zope.interface<|MERGE_RESOLUTION|>--- conflicted
+++ resolved
@@ -184,13 +184,9 @@
     #   django-websocket-redis
 ghdiff==0.4
     # via -r base-requirements.in
-<<<<<<< HEAD
 graphviz==0.17
     # via -r base-requirements.in
-greenlet==0.4.17
-=======
 greenlet==1.1.2
->>>>>>> b7098f2d
     # via
     #   -r base-requirements.in
     #   django-websocket-redis
