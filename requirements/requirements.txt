--- conflicted
+++ resolved
@@ -118,11 +118,7 @@
     # via -r base-requirements.in
 django-bulk-update==2.2.0
     # via -r base-requirements.in
-<<<<<<< HEAD
-django-celery-results @ https://github.com/dimagi/django-celery-results/raw/v2.3.1-patch/releases/django_celery_results-2.3.1_patch-py3-none-any.whl
-=======
 django-celery-results==2.4.0
->>>>>>> 3b4f2f87
     # via -r base-requirements.in
 django-compressor==2.4
     # via -r base-requirements.in
