#
# This file is autogenerated by pip-compile with python 3.8
# To update, run:
#
#    `make requirements` or `make upgrade-requirements`
#
alabaster==0.7.12
    # via sphinx
alembic==1.4.3
    # via -r base-requirements.in
amqp==2.6.1
    # via kombu
architect==0.5.6
    # via -r base-requirements.in
attrs==21.2.0
    # via
    #   -r base-requirements.in
    #   jsonschema
    #   markdown-it-py
babel==2.9.1
    # via sphinx
billiard==3.5.0.4
    # via -r base-requirements.in
boto3==1.17.85
    # via -r base-requirements.in
botocore==1.20.85
    # via
    #   boto3
    #   s3transfer
<<<<<<< HEAD
celery @ https://github.com/dimagi/celery/raw/v4.1.1.2/releases/celery-4.1.1.2-py2.py3-none-any.whl
=======
cachetools==4.2.4
    # via google-auth
https://github.com/dimagi/celery/raw/v4.1.1.2/releases/celery-4.1.1.2-py2.py3-none-any.whl
>>>>>>> 3474c091
    # via
    #   -r base-requirements.in
    #   django-celery-results
certifi==2021.10.8
    # via
    #   requests
    #   sentry-sdk
cffi==1.14.3
    # via
    #   cryptography
    #   csiphash
chardet==3.0.4
    # via
    #   ghdiff
    #   requests
cloudant==2.14.0
    # via jsonobject-couchdbkit
commcaretranslationchecker==0.9.7
    # via -r base-requirements.in
concurrent-log-handler==0.9.12
    # via -r base-requirements.in
contextlib2==0.6.0.post1
    # via schema
cryptography==3.4.8
    # via jwcrypto
csiphash==0.0.5
    # via -r base-requirements.in
datadog==0.39.0
    # via -r base-requirements.in
ddtrace==0.44.0
    # via -r base-requirements.in
decorator==4.0.11
    # via
    #   -r base-requirements.in
    #   datadog
    #   jsonpath-ng
defusedxml==0.7.1
    # via -r base-requirements.in
deprecated==1.2.10
    # via pygithub
diff-match-patch==20200713
    # via -r base-requirements.in
dimagi-memoized==1.1.3
    # via -r base-requirements.in
django==2.2.24
    # via
    #   -r base-requirements.in
    #   django-angular
    #   django-appconf
    #   django-braces
    #   django-bulk-update
    #   django-extensions
    #   django-formtools
    #   django-logentry-admin
    #   django-oauth-toolkit
    #   django-otp
    #   django-phonenumber-field
    #   django-prbac
    #   django-ranged-response
    #   django-redis
    #   django-simple-captcha
    #   django-statici18n
    #   django-two-factor-auth
    #   django-user-agents
    #   djangorestframework
    #   jsonfield
django-angular==2.2.4
    # via -r base-requirements.in
django-appconf==1.0.4
    # via
    #   django-compressor
    #   django-statici18n
django-autoslug==1.9.8
    # via -r base-requirements.in
django-braces==1.14.0
    # via -r base-requirements.in
django-bulk-update==2.2.0
    # via -r base-requirements.in
django-celery-results==1.0.4
    # via -r base-requirements.in
django-compressor==2.4
    # via -r base-requirements.in
django-countries==4.6
    # via -r base-requirements.in
django-crispy-forms==1.10.0
    # via -r base-requirements.in
django-cte==1.1.4
    # via -r base-requirements.in
django-extensions==3.1.3
    # via -r docs-requirements.in
django-formtools==2.1
    # via
    #   -r base-requirements.in
    #   django-two-factor-auth
django-logentry-admin==1.0.6
    # via -r base-requirements.in
django-oauth-toolkit==1.5.0
    # via -r base-requirements.in
django-otp==0.9.4
    # via
    #   -r base-requirements.in
    #   django-two-factor-auth
django-partial-index==0.6.0
    # via -r base-requirements.in
django-phonenumber-field==5.2.0
    # via
    #   -r base-requirements.in
    #   django-two-factor-auth
django-prbac==1.0.1
    # via -r base-requirements.in
django-ranged-response==0.2.0
    # via django-simple-captcha
django-redis==4.12.1
    # via -r base-requirements.in
django-redis-sessions==0.6.1
    # via -r base-requirements.in
django-simple-captcha==0.5.13
    # via -r base-requirements.in
django-statici18n==1.9.0
    # via -r base-requirements.in
django-tastypie==0.14.3
    # via -r base-requirements.in
django-transfer==0.4
    # via -r base-requirements.in
django-two-factor-auth==1.13.1
    # via -r base-requirements.in
django-user-agents==0.4.0
    # via -r base-requirements.in
django-websocket-redis==0.6.0
    # via -r base-requirements.in
djangorestframework==3.12.2
    # via -r base-requirements.in
dnspython==1.15.0
    # via
    #   -r base-requirements.in
    #   email-validator
docutils==0.16
    # via
    #   -r docs-requirements.in
    #   myst-parser
    #   sphinx
    #   sphinx-rtd-theme
dropbox==9.3.0
    # via -r base-requirements.in
elasticsearch2==2.5.1
    # via -r base-requirements.in
elasticsearch5==5.5.6
    # via -r base-requirements.in
email-validator==1.1.3
    # via -r base-requirements.in
et-xmlfile==1.0.1
    # via openpyxl
ethiopian-date-converter==0.1.5
    # via -r base-requirements.in
eulxml==1.1.3
    # via -r base-requirements.in
faker==5.0.2
    # via -r base-requirements.in
gevent==21.8.0
    # via
    #   -r base-requirements.in
    #   django-websocket-redis
ghdiff==0.4
    # via -r base-requirements.in
google-api-core==2.2.2
    # via google-api-python-client
google-api-python-client==2.32.0
    # via -r base-requirements.in
google-auth==2.3.3
    # via
    #   google-api-core
    #   google-api-python-client
    #   google-auth-httplib2
    #   google-auth-oauthlib
google-auth-httplib2==0.1.0
    # via
    #   -r base-requirements.in
    #   google-api-python-client
google-auth-oauthlib==0.4.6
    # via -r base-requirements.in
googleapis-common-protos==1.53.0
    # via google-api-core
greenlet==1.1.2
    # via
    #   -r base-requirements.in
    #   django-websocket-redis
    #   gevent
gunicorn==20.0.4
    # via -r base-requirements.in
hiredis==2.0.0
    # via -r base-requirements.in
httpagentparser==1.9.0
    # via -r base-requirements.in
httplib2==0.20.2
    # via
    #   google-api-python-client
    #   google-auth-httplib2
idna==2.10
    # via
    #   email-validator
    #   requests
imagesize==1.2.0
    # via sphinx
intervaltree==3.1.0
    # via ddtrace
iso8601==0.1.13
    # via -r base-requirements.in
jdcal==1.4.1
    # via openpyxl
jinja2==2.11.3
    # via
    #   -r base-requirements.in
    #   myst-parser
    #   sphinx
jmespath==0.10.0
    # via
    #   boto3
    #   botocore
json-delta==2.0
    # via -r base-requirements.in
jsonfield==2.1.1
    # via
    #   -r base-requirements.in
    #   django-prbac
jsonobject==0.9.10
    # via
    #   -r base-requirements.in
    #   jsonobject-couchdbkit
jsonobject-couchdbkit==1.0.1
    # via -r base-requirements.in
jsonpath-ng @ https://github.com/kaapstorm/python-jsonpath-rw/raw/wherenot+find_or_create/wheel/jsonpath_ng-1.5.2.2-py3-none-any.whl
    # via -r base-requirements.in
jsonschema==3.2.0
    # via -r base-requirements.in
jwcrypto==0.8
    # via django-oauth-toolkit
kafka-python==1.4.7
    # via -r base-requirements.in
kombu==4.2.2.post1
    # via -r base-requirements.in
laboratory==0.2.0
    # via -r base-requirements.in
lxml==4.6.3
    # via
    #   -r base-requirements.in
    #   eulxml
mako==1.1.3
    # via alembic
markdown-it-py==1.1.0
    # via
    #   mdit-py-plugins
    #   myst-parser
markupsafe==1.1.1
    # via
    #   jinja2
    #   mako
mdit-py-plugins==0.2.8
    # via myst-parser
myst-parser==0.15.2
    # via -r docs-requirements.in
oauthlib==3.1.0
    # via
    #   django-oauth-toolkit
    #   requests-oauthlib
openpyxl==3.0.6
    # via
    #   -r base-requirements.in
    #   commcaretranslationchecker
packaging==20.9
    # via sphinx
phonenumberslite==8.12.10
    # via -r base-requirements.in
pickle5==0.0.11
    # via -r base-requirements.in
pillow==8.3.2
    # via
    #   -r base-requirements.in
    #   django-simple-captcha
    #   reportlab
ply==3.11
    # via
    #   eulxml
    #   jsonpath-ng
polib==1.1.0
    # via -r base-requirements.in
prometheus-client==0.7.1
    # via -r base-requirements.in
protobuf==3.13.0
    # via
    #   ddtrace
    #   google-api-core
    #   googleapis-common-protos
psycogreen==1.0.2
    # via -r base-requirements.in
psycopg2==2.8.6
    # via -r base-requirements.in
py-kissmetrics==1.1.0
    # via -r base-requirements.in
pyasn1==0.4.8
    # via
    #   pyasn1-modules
    #   rsa
pyasn1-modules==0.2.8
    # via google-auth
pycparser==2.20
    # via cffi
pycryptodome==3.10.1
    # via -r base-requirements.in
pygithub==1.54.1
    # via -r base-requirements.in
pygments==2.8.1
    # via
    #   -r base-requirements.in
    #   sphinx
pygooglechart==0.4.0
    # via -r base-requirements.in
pyjwt==1.7.1
    # via
    #   pygithub
    #   twilio
pyparsing==2.4.7
    # via
    #   httplib2
    #   packaging
pyphonetics==0.5.3
    # via -r base-requirements.in
pyrsistent==0.17.3
    # via jsonschema
pysocks==1.7.1
    # via twilio
python-dateutil==2.8.1
    # via
    #   -r base-requirements.in
    #   alembic
    #   botocore
    #   django-tastypie
    #   faker
python-editor==1.0.4
    # via alembic
python-imap==1.0.0
    # via -r base-requirements.in
python-magic==0.4.22
    # via -r base-requirements.in
python-mimeparse==1.6.0
    # via django-tastypie
pytz==2020.1
    # via
    #   -r base-requirements.in
    #   babel
    #   django
    #   twilio
pyyaml==5.4.1
    # via
    #   -r base-requirements.in
    #   myst-parser
pyzxcvbn==0.8.0
    # via -r base-requirements.in
qrcode==4.0.4
    # via
    #   -r base-requirements.in
    #   django-two-factor-auth
quickcache==0.5.4
    # via -r base-requirements.in
rcssmin==1.0.6
    # via django-compressor
redis==3.5.3
    # via
    #   -r base-requirements.in
    #   django-redis
    #   django-redis-sessions
    #   django-websocket-redis
reportlab==3.5.53
    # via -r base-requirements.in
requests==2.25.1
    # via
    #   -r base-requirements.in
    #   cloudant
    #   datadog
    #   django-oauth-toolkit
    #   dropbox
    #   google-api-core
    #   pygithub
    #   requests-oauthlib
    #   requests-toolbelt
    #   sphinx
    #   stripe
    #   tinys3
    #   twilio
requests-oauthlib==1.3.0
    # via
    #   -r base-requirements.in
    #   google-auth-oauthlib
requests-toolbelt==0.9.1
    # via -r base-requirements.in
rjsmin==1.1.0
    # via django-compressor
rsa==4.8
    # via google-auth
s3transfer==0.4.2
    # via boto3
schema==0.7.2
    # via -r base-requirements.in
sentry-sdk==0.19.5
    # via -r base-requirements.in
sh==1.14.2
    # via -r base-requirements.in
simpleeval @ git+https://github.com/dimagi/simpleeval.git@d85c5a9f972c0f0416a1716bb06d1a3ebc83e7ec
    # via -r base-requirements.in
simplejson==3.17.2
    # via
    #   -r base-requirements.in
    #   django-prbac
six==1.15.0
    # via
    #   -r base-requirements.in
    #   django-braces
    #   django-compressor
    #   django-oauth-toolkit
    #   django-simple-captcha
    #   django-statici18n
    #   django-transfer
    #   django-websocket-redis
    #   dropbox
    #   ethiopian-date-converter
    #   eulxml
    #   ghdiff
    #   google-auth
    #   google-auth-httplib2
    #   jsonfield
    #   jsonobject
    #   jsonobject-couchdbkit
    #   jsonpath-ng
    #   jsonschema
    #   protobuf
    #   python-dateutil
    #   pyzxcvbn
    #   qrcode
    #   quickcache
    #   tenacity
    #   twilio
snowballstemmer==2.1.0
    # via sphinx
socketpool==0.5.3
    # via -r base-requirements.in
sortedcontainers==2.3.0
    # via intervaltree
sphinx==4.1.2
    # via
    #   -r docs-requirements.in
    #   myst-parser
    #   sphinx-rtd-theme
sphinx-rtd-theme==0.5.2
    # via -r docs-requirements.in
sphinxcontrib-applehelp==1.0.2
    # via sphinx
sphinxcontrib-devhelp==1.0.2
    # via sphinx
sphinxcontrib-django==0.5.1
    # via -r docs-requirements.in
sphinxcontrib-htmlhelp==2.0.0
    # via sphinx
sphinxcontrib-jsmath==1.0.1
    # via sphinx
sphinxcontrib-qthelp==1.0.3
    # via sphinx
sphinxcontrib-serializinghtml==1.1.5
    # via sphinx
sqlagg==0.17.2
    # via -r base-requirements.in
sqlalchemy==1.3.19
    # via
    #   -r base-requirements.in
    #   alembic
    #   sqlagg
sqlparse==0.3.1
    # via django
stripe==2.54.0
    # via -r base-requirements.in
suds-py3==1.4.4.1
    # via -r base-requirements.in
tenacity==6.2.0
    # via ddtrace
text-unidecode==1.3
    # via
    #   -r base-requirements.in
    #   faker
tinys3==0.1.12
    # via -r base-requirements.in
tropo-webapi-python==0.1.3
    # via -r base-requirements.in
turn-python==0.0.1
    # via -r base-requirements.in
twilio==6.5.1
    # via -r base-requirements.in
ua-parser==0.10.0
    # via user-agents
unidecode==1.2.0
    # via pyphonetics
uritemplate==4.1.1
    # via google-api-python-client
urllib3==1.26.5
    # via
    #   botocore
    #   elasticsearch2
    #   elasticsearch5
    #   py-kissmetrics
    #   requests
    #   sentry-sdk
user-agents==2.2.0
    # via django-user-agents
vine==1.3.0
    # via amqp
werkzeug==1.0.1
    # via -r base-requirements.in
wrapt==1.12.1
    # via deprecated
xlrd==2.0.1
    # via -r base-requirements.in
xlwt==1.3.0
    # via -r base-requirements.in
zope.event==4.5.0
    # via gevent
zope.interface==5.4.0
    # via gevent

# The following packages are considered to be unsafe in a requirements file:
setuptools==53.0.0
    # via
    #   django-websocket-redis
    #   gevent
    #   google-api-core
    #   google-auth
    #   gunicorn
    #   jsonschema
    #   protobuf
    #   sphinx
    #   zope.event
    #   zope.interface<|MERGE_RESOLUTION|>--- conflicted
+++ resolved
@@ -20,20 +20,18 @@
 babel==2.9.1
     # via sphinx
 billiard==3.5.0.4
-    # via -r base-requirements.in
+    # via
+    #   -r base-requirements.in
+    #   celery
 boto3==1.17.85
     # via -r base-requirements.in
 botocore==1.20.85
     # via
     #   boto3
     #   s3transfer
-<<<<<<< HEAD
-celery @ https://github.com/dimagi/celery/raw/v4.1.1.2/releases/celery-4.1.1.2-py2.py3-none-any.whl
-=======
 cachetools==4.2.4
     # via google-auth
 https://github.com/dimagi/celery/raw/v4.1.1.2/releases/celery-4.1.1.2-py2.py3-none-any.whl
->>>>>>> 3474c091
     # via
     #   -r base-requirements.in
     #   django-celery-results
@@ -264,7 +262,7 @@
     #   jsonobject-couchdbkit
 jsonobject-couchdbkit==1.0.1
     # via -r base-requirements.in
-jsonpath-ng @ https://github.com/kaapstorm/python-jsonpath-rw/raw/wherenot+find_or_create/wheel/jsonpath_ng-1.5.2.2-py3-none-any.whl
+https://github.com/kaapstorm/python-jsonpath-rw/raw/wherenot+find_or_create/wheel/jsonpath_ng-1.5.2.2-py3-none-any.whl
     # via -r base-requirements.in
 jsonschema==3.2.0
     # via -r base-requirements.in
@@ -273,7 +271,9 @@
 kafka-python==1.4.7
     # via -r base-requirements.in
 kombu==4.2.2.post1
-    # via -r base-requirements.in
+    # via
+    #   -r base-requirements.in
+    #   celery
 laboratory==0.2.0
     # via -r base-requirements.in
 lxml==4.6.3
@@ -383,6 +383,7 @@
     # via
     #   -r base-requirements.in
     #   babel
+    #   celery
     #   django
     #   twilio
 pyyaml==5.4.1
@@ -440,7 +441,7 @@
     # via -r base-requirements.in
 sh==1.14.2
     # via -r base-requirements.in
-simpleeval @ git+https://github.com/dimagi/simpleeval.git@d85c5a9f972c0f0416a1716bb06d1a3ebc83e7ec
+git+https://github.com/dimagi/simpleeval.git@d85c5a9f972c0f0416a1716bb06d1a3ebc83e7ec
     # via -r base-requirements.in
 simplejson==3.17.2
     # via
