#
# This file is autogenerated by pip-compile with python 3.6
# To update, run:
#
#    `make requirements` or `make upgrade-requirements`
#
alabaster==0.7.12
    # via sphinx
alembic==1.4.3
    # via -r base-requirements.in
amqp==2.6.1
    # via kombu
architect==0.5.6
    # via -r base-requirements.in
attrs==18.2.0
    # via
    #   -r base-requirements.in
    #   jsonschema
babel==2.8.0
    # via
    #   django-phonenumber-field
    #   sphinx
billiard==3.5.0.4
    # via
    #   -r base-requirements.in
    #   celery
boto3==1.17.85
    # via -r base-requirements.in
botocore==1.20.85
    # via
    #   boto3
    #   s3transfer
https://github.com/dimagi/celery/raw/4e4ad229423db5568186c94fdbfaa00f0d5b76c9/releases/celery-4.1.1.1-py2.py3-none-any.whl
    # via
    #   -r base-requirements.in
    #   django-celery-results
certifi==2020.6.20
    # via
    #   elasticsearch7
    #   requests
    #   sentry-sdk
cffi==1.14.3
    # via
    #   cryptography
    #   csiphash
chardet==3.0.4
    # via
    #   ghdiff
    #   requests
cloudant==2.14.0
    # via jsonobject-couchdbkit
commcaretranslationchecker==0.9.7
    # via -r base-requirements.in
commonmark==0.9.1
    # via recommonmark
concurrent-log-handler==0.9.12
    # via -r base-requirements.in
contextlib2==0.6.0.post1
    # via schema
cryptography==3.4.7
    # via jwcrypto
csiphash==0.0.5
    # via -r base-requirements.in
datadog==0.39.0
    # via -r base-requirements.in
ddtrace==0.44.0
    # via -r base-requirements.in
decorator==4.0.11
    # via
    #   -r base-requirements.in
    #   datadog
    #   jsonpath-ng
defusedxml==0.5.0
    # via -r base-requirements.in
deprecated==1.2.10
    # via pygithub
diff-match-patch==20200713
    # via -r base-requirements.in
dimagi-memoized==1.1.3
    # via -r base-requirements.in
django==2.2.24
    # via
    #   -r base-requirements.in
    #   django-angular
    #   django-appconf
    #   django-braces
    #   django-bulk-update
    #   django-extensions
    #   django-formtools
    #   django-logentry-admin
    #   django-oauth-toolkit
    #   django-otp
    #   django-phonenumber-field
    #   django-prbac
    #   django-ranged-response
    #   django-redis
    #   django-simple-captcha
    #   django-statici18n
    #   django-two-factor-auth
    #   django-user-agents
    #   djangorestframework
    #   jsonfield
django-angular==2.2.4
    # via -r base-requirements.in
django-appconf==1.0.4
    # via
    #   django-compressor
    #   django-statici18n
django-braces==1.14.0
    # via -r base-requirements.in
django-bulk-update==2.2.0
    # via -r base-requirements.in
django-celery-results==1.0.4
    # via -r base-requirements.in
django-compressor==2.4
    # via -r base-requirements.in
django-countries==4.6
    # via -r base-requirements.in
django-crispy-forms==1.10.0
    # via -r base-requirements.in
django-cte==1.1.4
    # via -r base-requirements.in
django-extensions==3.1.3
    # via -r docs-requirements.in
django-formtools==2.1
    # via
    #   -r base-requirements.in
    #   django-two-factor-auth
django-logentry-admin==1.0.6
    # via -r base-requirements.in
django-oauth-toolkit==1.5.0
    # via -r base-requirements.in
django-otp==0.9.4
    # via
    #   -r base-requirements.in
    #   django-two-factor-auth
django-partial-index==0.6.0
    # via -r base-requirements.in
django-phonenumber-field==2.3.1
    # via
    #   -r base-requirements.in
    #   django-two-factor-auth
django-prbac==1.0.1
    # via -r base-requirements.in
django-ranged-response==0.2.0
    # via django-simple-captcha
django-redis==4.12.1
    # via -r base-requirements.in
django-redis-sessions==0.6.1
    # via -r base-requirements.in
django-simple-captcha==0.5.13
    # via -r base-requirements.in
django-statici18n==1.9.0
    # via -r base-requirements.in
django-tastypie==0.14.3
    # via -r base-requirements.in
django-transfer==0.4
    # via -r base-requirements.in
django-two-factor-auth==1.12.1
    # via -r base-requirements.in
django-user-agents==0.4.0
    # via -r base-requirements.in
django-websocket-redis==0.6.0
    # via -r base-requirements.in
djangorestframework==3.12.2
    # via -r base-requirements.in
dnspython==1.15.0
    # via
    #   -r base-requirements.in
    #   email-validator
docutils==0.16
    # via
    #   -r docs-requirements.in
    #   recommonmark
    #   sphinx
    #   sphinx-rtd-theme
dropbox==9.3.0
    # via -r base-requirements.in
elasticsearch==1.9.0
    # via -r base-requirements.in
elasticsearch2==2.5.1
    # via -r base-requirements.in
elasticsearch7==7.9.1
    # via -r base-requirements.in
email_validator==1.1.2
    # via -r base-requirements.in
et-xmlfile==1.0.1
    # via openpyxl
ethiopian-date-converter==0.1.5
    # via -r base-requirements.in
eulxml==1.1.3
    # via -r base-requirements.in
faker==5.0.2
    # via -r base-requirements.in
gevent==1.4.0
    # via
    #   -r base-requirements.in
    #   django-websocket-redis
    #   gipc
ghdiff==0.4
    # via -r base-requirements.in
gipc==1.1.0
    # via -r base-requirements.in
greenlet==0.4.17
    # via
    #   -r base-requirements.in
    #   django-websocket-redis
    #   gevent
gunicorn==20.0.4
    # via -r base-requirements.in
hiredis==1.1.0
    # via -r base-requirements.in
httpagentparser==1.9.0
    # via -r base-requirements.in
idna==2.10
    # via
    #   email-validator
    #   requests
imagesize==1.2.0
    # via sphinx
importlib-metadata==3.4.0
    # via jsonschema
intervaltree==3.1.0
    # via ddtrace
iso8601==0.1.13
    # via -r base-requirements.in
jdcal==1.4.1
    # via openpyxl
jinja2==2.11.3
    # via
    #   -r base-requirements.in
    #   sphinx
jmespath==0.10.0
    # via
    #   boto3
    #   botocore
json-delta==2.0
    # via -r base-requirements.in
jsonfield==2.1.1
    # via
    #   -r base-requirements.in
    #   django-prbac
jsonobject==0.9.9
    # via
    #   -r base-requirements.in
    #   jsonobject-couchdbkit
jsonobject-couchdbkit==1.0.1
    # via -r base-requirements.in
https://github.com/kaapstorm/python-jsonpath-rw/raw/wherenot+find_or_create/wheel/jsonpath_ng-1.5.2.2-py3-none-any.whl
    # via -r base-requirements.in
jsonschema==3.2.0
    # via -r base-requirements.in
jwcrypto==0.8
    # via django-oauth-toolkit
kafka-python==1.4.7
    # via -r base-requirements.in
kombu==4.2.2.post1
    # via
    #   -r base-requirements.in
    #   celery
laboratory==0.2.0
    # via -r base-requirements.in
lxml==4.6.3
    # via
    #   -r base-requirements.in
    #   eulxml
mako==1.1.3
    # via alembic
markdown==2.2.1
    # via
    #   -r base-requirements.in
    #   pycco
markupsafe==1.1.1
    # via
    #   jinja2
    #   mako
mock==2.0.0
    # via -r base-requirements.in
oauthlib==3.1.0
    # via
    #   django-oauth-toolkit
    #   requests-oauthlib
openpyxl==3.0.6
    # via
    #   -r base-requirements.in
    #   commcaretranslationchecker
packaging==20.9
    # via sphinx
pbr==5.5.0
    # via mock
phonenumberslite==8.12.10
    # via -r base-requirements.in
pillow==8.1.2
    # via
    #   -r base-requirements.in
    #   django-simple-captcha
    #   reportlab
ply==3.11
    # via
    #   eulxml
    #   jsonpath-ng
polib==1.1.0
    # via -r base-requirements.in
prometheus-client==0.7.1
    # via -r base-requirements.in
protobuf==3.13.0
    # via ddtrace
psycogreen==1.0.2
    # via -r base-requirements.in
psycopg2==2.8.6
    # via -r base-requirements.in
py-kissmetrics==1.1.0
    # via -r base-requirements.in
pycco==0.5.1
    # via -r base-requirements.in
pycparser==2.20
    # via cffi
pycryptodome==3.9.9
    # via -r base-requirements.in
pygithub==1.54.1
    # via -r base-requirements.in
pygments==2.8.1
    # via
    #   -r base-requirements.in
    #   pycco
    #   sphinx
pygooglechart==0.4.0
    # via -r base-requirements.in
pyjwt==1.7.1
    # via
    #   pygithub
    #   twilio
pyparsing==2.4.7
    # via packaging
pyphonetics==0.5.3
    # via -r base-requirements.in
pyrsistent==0.17.3
    # via jsonschema
pysocks==1.7.1
    # via twilio
pystache==0.5.4
    # via pycco
python-dateutil==2.8.1
    # via
    #   -r base-requirements.in
    #   alembic
    #   botocore
    #   django-tastypie
    #   faker
python-editor==1.0.4
    # via alembic
python-imap==1.0.0
    # via -r base-requirements.in
python-magic==0.4.22
    # via -r base-requirements.in
python-mimeparse==1.6.0
    # via django-tastypie
pytz==2020.1
    # via
    #   -r base-requirements.in
    #   babel
    #   celery
    #   django
    #   twilio
pyyaml==5.4.1
    # via -r base-requirements.in
pyzxcvbn==0.8.0
    # via -r base-requirements.in
qrcode==4.0.4
    # via
    #   -r base-requirements.in
    #   django-two-factor-auth
quickcache==0.5.4
    # via -r base-requirements.in
rcssmin==1.0.6
    # via django-compressor
recommonmark==0.7.1
    # via -r docs-requirements.in
redis==3.5.3
    # via
    #   -r base-requirements.in
    #   django-redis
    #   django-redis-sessions
    #   django-websocket-redis
reportlab==3.5.53
    # via -r base-requirements.in
requests==2.25.1
    # via
    #   -r base-requirements.in
    #   cloudant
    #   datadog
    #   django-oauth-toolkit
    #   dropbox
    #   pygithub
    #   requests-oauthlib
    #   requests-toolbelt
    #   sphinx
    #   stripe
    #   tinys3
    #   twilio
<<<<<<< HEAD
requests_toolbelt==0.9.1
=======
requests-oauthlib==1.3.0
>>>>>>> d601bd10
    # via -r base-requirements.in
rjsmin==1.1.0
    # via django-compressor
s3transfer==0.4.2
    # via boto3
schema==0.7.2
    # via -r base-requirements.in
sentry-sdk==0.19.5
    # via -r base-requirements.in
sh==1.14.1
    # via -r base-requirements.in
simpleeval==0.9.10
    # via -r base-requirements.in
simplejson==3.17.2
    # via
    #   -r base-requirements.in
    #   django-prbac
six==1.15.0
    # via
    #   -r base-requirements.in
    #   django-braces
    #   django-compressor
    #   django-oauth-toolkit
    #   django-simple-captcha
    #   django-statici18n
    #   django-transfer
    #   django-websocket-redis
    #   dropbox
    #   ethiopian-date-converter
    #   eulxml
    #   ghdiff
    #   jsonfield
    #   jsonobject
    #   jsonobject-couchdbkit
    #   jsonpath-ng
    #   jsonschema
    #   mock
    #   protobuf
    #   python-dateutil
    #   pyzxcvbn
    #   qrcode
    #   quickcache
    #   tenacity
    #   twilio
smartypants==2.0.1
    # via pycco
snowballstemmer==2.1.0
    # via sphinx
socketpool==0.5.3
    # via -r base-requirements.in
sortedcontainers==2.3.0
    # via intervaltree
sphinx==4.0.2
    # via
    #   -r docs-requirements.in
    #   recommonmark
    #   sphinx-rtd-theme
sphinx-rtd-theme==0.5.2
    # via -r docs-requirements.in
sphinxcontrib-applehelp==1.0.2
    # via sphinx
sphinxcontrib-devhelp==1.0.2
    # via sphinx
sphinxcontrib-django==0.5.1
    # via -r docs-requirements.in
sphinxcontrib-htmlhelp==1.0.3
    # via sphinx
sphinxcontrib-jsmath==1.0.1
    # via sphinx
sphinxcontrib-qthelp==1.0.3
    # via sphinx
sphinxcontrib-serializinghtml==1.1.4
    # via sphinx
sqlagg==0.17.2
    # via -r base-requirements.in
sqlalchemy==1.3.19
    # via
    #   -r base-requirements.in
    #   alembic
    #   sqlagg
sqlparse==0.3.1
    # via django
stripe==2.54.0
    # via -r base-requirements.in
suds-jurko==0.6
    # via -r base-requirements.in
tenacity==6.2.0
    # via ddtrace
text-unidecode==1.3
    # via
    #   -r base-requirements.in
    #   faker
tinys3==0.1.12
    # via -r base-requirements.in
tropo-webapi-python==0.1.3
    # via -r base-requirements.in
turn-python==0.0.1
    # via -r base-requirements.in
twilio==6.5.1
    # via -r base-requirements.in
typing-extensions==3.7.4.3
    # via importlib-metadata
ua-parser==0.10.0
    # via user-agents
unidecode==1.2.0
    # via pyphonetics
urllib3==1.26.5
    # via
    #   botocore
    #   elasticsearch
    #   elasticsearch2
    #   elasticsearch7
    #   py-kissmetrics
    #   requests
    #   sentry-sdk
user-agents==2.2.0
    # via django-user-agents
vine==1.3.0
    # via amqp
werkzeug==1.0.1
    # via -r base-requirements.in
wrapt==1.12.1
    # via deprecated
xlrd==1.0.0
    # via -r base-requirements.in
xlwt==1.3.0
    # via -r base-requirements.in
zipp==3.4.0
    # via importlib-metadata

# The following packages are considered to be unsafe in a requirements file:
setuptools==53.0.0
    # via
    #   django-websocket-redis
    #   gunicorn
    #   jsonschema
    #   protobuf
    #   sphinx<|MERGE_RESOLUTION|>--- conflicted
+++ resolved
@@ -398,11 +398,9 @@
     #   stripe
     #   tinys3
     #   twilio
-<<<<<<< HEAD
+requests-oauthlib==1.3.0
+    # via -r base-requirements.in
 requests_toolbelt==0.9.1
-=======
-requests-oauthlib==1.3.0
->>>>>>> d601bd10
     # via -r base-requirements.in
 rjsmin==1.1.0
     # via django-compressor
