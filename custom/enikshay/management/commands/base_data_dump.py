from __future__ import absolute_import
import csv
import tempfile
from datetime import datetime

from django.core.management.base import BaseCommand
from django.urls import reverse

from couchexport.models import Format

from corehq.blobs import get_blob_db
from corehq.form_processor.interfaces.dbaccessors import CaseAccessors
from corehq.util.files import safe_filename_header

from dimagi.utils.django.email import send_HTML_email

from soil.util import expose_blob_download

DOMAIN = "enikshay"


class BaseDataDump(BaseCommand):
    TASK_NAME = ""
    INPUT_FILE_NAME = ""

    def __init__(self, *args, **kwargs):
        super(BaseDataDump, self).__init__(*args, **kwargs)
        self.log_progress = None
        self.result_file_name = None
        # title to differentiate multiple dumps for the same case type
        # if present, this would be added in the final file name instead of case type
        self.dump_title = None
        self.case_type = None
        self.input_file_name = None
        self.report = {}
        self.result_file_headers = []
<<<<<<< HEAD
        self.full = False

    def add_argument(self, parser):
        parser.add_argument('--full', action='store_true', dest='full', default=False)
=======
        self.recipient = None

    def add_arguments(self, parser):
        parser.add_argument('--case-type', action='store_true')
        parser.add_argument('--recipient', type=str)

    def handle(self, case_type, recipient, *args, **options):
        self.case_type = case_type
        self.recipient = recipient
        self.input_file_name = self.INPUT_FILE_NAME
        self.setup()
        temp_file_path = self.generate_dump()
        download_id = self.save_dump_to_blob(temp_file_path)
        self.email_result(download_id)
>>>>>>> 27e11ee4

    def setup_result_file_name(self):
        result_file_name = "data_dumps_{dump_title}_{timestamp}.csv".format(
            dump_title=(self.dump_title or self.case_type),
            timestamp=datetime.now().strftime("%Y-%m-%d--%H-%M-%S"),
        )
        return result_file_name

    def setup(self):
        with open(self.input_file_name, 'rU') as input_file:
            reader = csv.DictReader(input_file)
            for row in reader:
                self.report[row['Column Name']] = {
                    row['Case Reference']: row['Calculation']
                }
                self.result_file_headers.append(row['Column Name'])
        self.result_file_name = self.setup_result_file_name()

    def include_case_in_dump(self, case):
        return True

    def generate_dump(self):
        _, temp_path = tempfile.mkstemp()
        with open(temp_path, 'w') as csvfile:
            writer = csv.DictWriter(csvfile, fieldnames=self.result_file_headers)
            writer.writeheader()
            # iterate cases
            for case in self.get_cases(self.case_type):
                # store any references like last_episode or any data point
                # that might be needed repeatedly for the same case and is expensive call
                self.context = {}
                case_row = {}
                if not self.include_case_in_dump(case):
                    continue
                # iterate columns to be generated
                # details is a dict with key in [
                # "N/A" -> not to be populated so ignore it
                # self -> value would be a case property or some meta on the case itself
                # custom -> value would be some custom logic to be manually coded
                # specific case reference/association -> value would be case property on this associated case]
                for column_name, details in self.report.items():
                    for case_reference, calculation in details.items():
                        if case_reference == "N/A":
                            case_row[column_name] = "N/A"
                        elif case_reference == 'self':
                            if calculation == 'caseid':
                                case_row[column_name] = case.case_id
                            else:
                                case_row[column_name] = case.get_case_property(calculation)
                        elif case_reference == 'custom':
                            try:
                                case_row[column_name] = self.get_custom_value(column_name, case)
                            except Exception as e:
                                case_row[column_name] = str(e)
                        else:
                            try:
                                case_row[column_name] = self.get_case_reference_value(
                                    case_reference, case, calculation)
                            except Exception as e:
                                case_row[column_name] = str(e)

                writer.writerow(case_row)

        return temp_path

    def save_dump_to_blob(self, temp_path):
        with open(temp_path, 'rb') as file_:
            blob_db = get_blob_db()
            blob_db.put(file_, self.result_file_name, timeout=60 * 48)  # 48 hours

            file_format = Format.from_format(Format.CSV)
            blob_dl_object = expose_blob_download(
                self.result_file_name,
                mimetype=file_format.mimetype,
                content_disposition=safe_filename_header(self.result_file_name, file_format.extension),
            )
        return blob_dl_object.download_id

    def email_result(self, download_id):
        if not self.recipient:
            return
        url = reverse('ajax_job_poll', kwargs={'download_id': download_id})
        send_HTML_email('%s Download for %s Finished' % (DOMAIN, self.case_type),
                        self.recipient,
                        'Simple email, just to let you know that there is a '
                        'download waiting for you at %s' % url)

    def get_cases(self, case_type):
        case_accessor = CaseAccessors(DOMAIN)
        case_ids = self.get_case_ids(case_type)
        if not self.full:
            case_ids = case_ids[0:500]
        return case_accessor.iter_cases(case_ids)

    def get_case_ids(self, case_type):
        raise NotImplementedError

    def get_custom_value(self, column_name, case):
        raise NotImplementedError

    def get_case_reference_value(self, case_reference, case, calculation):
        raise NotImplementedError<|MERGE_RESOLUTION|>--- conflicted
+++ resolved
@@ -34,17 +34,13 @@
         self.input_file_name = None
         self.report = {}
         self.result_file_headers = []
-<<<<<<< HEAD
+        self.recipient = None
         self.full = False
-
-    def add_argument(self, parser):
-        parser.add_argument('--full', action='store_true', dest='full', default=False)
-=======
-        self.recipient = None
 
     def add_arguments(self, parser):
         parser.add_argument('--case-type', action='store_true')
         parser.add_argument('--recipient', type=str)
+        parser.add_argument('--full', action='store_true', dest='full', default=False)
 
     def handle(self, case_type, recipient, *args, **options):
         self.case_type = case_type
@@ -54,7 +50,6 @@
         temp_file_path = self.generate_dump()
         download_id = self.save_dump_to_blob(temp_file_path)
         self.email_result(download_id)
->>>>>>> 27e11ee4
 
     def setup_result_file_name(self):
         result_file_name = "data_dumps_{dump_title}_{timestamp}.csv".format(
