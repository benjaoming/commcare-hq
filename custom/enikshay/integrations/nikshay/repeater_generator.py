import re
import json
import datetime
import socket
from django.conf import settings
from corehq.apps.locations.models import SQLLocation
from custom.enikshay.integrations.bets.repeater_generators import LocationPayloadGenerator
from corehq.motech.repeaters.exceptions import RequestConnectionError
from corehq.motech.repeaters.repeater_generators import BasePayloadGenerator, SOAPPayloadGeneratorMixin
from custom.enikshay.const import (
    PRIMARY_PHONE_NUMBER,
    BACKUP_PHONE_NUMBER,
    TREATMENT_SUPPORTER_FIRST_NAME,
    TREATMENT_SUPPORTER_LAST_NAME,
    TREATMENT_SUPPORTER_PHONE,
    TREATMENT_START_DATE,
    TREATMENT_OUTCOME,
    TREATMENT_OUTCOME_DATE,
    DSTB_EPISODE_TYPE,
    PERSON_CASE_2B_VERSION,
    HEALTH_ESTABLISHMENT_SUCCESS_RESPONSE_REGEX,
)
from custom.enikshay.case_utils import (
    get_person_case_from_episode,
    get_person_locations,
    get_episode_case_from_person,
    get_occurrence_case_from_test,
    get_episode_case_from_occurrence,
    get_person_case_from_occurrence,
<<<<<<< HEAD
    get_lab_referral_from_test, get_occurrence_case_from_episode, get_associated_episode_case_for_test)
=======
    get_lab_referral_from_test,
    get_occurrence_case_from_episode,
)
>>>>>>> 535c6a21
from custom.enikshay.integrations.nikshay.exceptions import NikshayResponseException
from custom.enikshay.exceptions import (
    NikshayLocationNotFound,
    NikshayRequiredValueMissing,
)
from custom.enikshay.integrations.nikshay.field_mappings import (
    gender_mapping,
    occupation,
    episode_site,
    treatment_support_designation,
    patient_type_choice,
    disease_classification,
    dcexpulmonory,
    dcpulmonory,
    treatment_outcome,
    hiv_status,
    art_initiated,
    purpose_of_testing,
    smear_result_grade,
    drug_susceptibility_test_status,
    basis_of_diagnosis,
    health_establishment_type,
    health_establishment_sector,
)
from custom.enikshay.case_utils import update_case
from dimagi.utils.post import parse_SOAP_response
from custom.enikshay.location_utils import get_health_establishment_hierarchy_codes
from dimagi.utils.decorators.memoized import memoized

ENIKSHAY_ID = 8
NIKSHAY_NULL_DATE = '1900-01-01'

# to accept only alphanumberic, ignore any encoded text \u0000, non-word & _
SOAP_RESTRICTED_TEXT_REGEX = r'(\\u[a-zA-Z0-9]{4}|\W|_)'


class BaseNikshayPayloadGenerator(BasePayloadGenerator):
    @property
    def content_type(self):
        return 'application/json'

    def _get_credentials(self, repeat_record):
        try:
            username = repeat_record.repeater.username
        except AttributeError:
            username = "tbu-dmdmo01"
        try:
            password = repeat_record.repeater.password
        except AttributeError:
            password = ""

        return username, password

    def _base_properties(self, repeat_record):
        username, password = self._get_credentials(repeat_record)
        server_ip = socket.gethostbyname(socket.gethostname())
        return {
            "regBy": username,
            "regby": username,
            "RegBy": username,
            "password": password,
            "Source": ENIKSHAY_ID,
            "IP_From": server_ip,
            "IP_FROM": server_ip,
        }

    def use_2b_app_structure(self, person_case, episode_case):
        return (
            episode_case.dynamic_case_properties().get('episode_type') == DSTB_EPISODE_TYPE and
            person_case.dynamic_case_properties().get('case_version') == PERSON_CASE_2B_VERSION
        )


class NikshayRegisterPatientPayloadGenerator(BaseNikshayPayloadGenerator):
    deprecated_format_names = ('case_json',)

    def get_payload(self, repeat_record, episode_case):
        """
        https://docs.google.com/document/d/1yUWf3ynHRODyVVmMrhv5fDhaK_ufZSY7y0h9ke5rBxU/edit#heading=h.a9uhx3ql595c
        """
        person_case = get_person_case_from_episode(episode_case.domain, episode_case.get_id)
        episode_case_properties = episode_case.dynamic_case_properties()
        person_case_properties = person_case.dynamic_case_properties()
        occurence_case = None
        use_2b_app_structure = self.use_2b_app_structure(person_case, episode_case)
        if use_2b_app_structure:
            occurence_case = get_occurrence_case_from_episode(episode_case.domain, episode_case.get_id)
        properties_dict = self._base_properties(repeat_record)
        properties_dict.update({
            "dotcenter": "NA",
            "Local_ID": person_case.get_id,
        })

        try:
            properties_dict.update(_get_person_case_properties(
                episode_case, person_case, person_case_properties))
        except NikshayLocationNotFound as e:
            _save_error_message(person_case.domain, person_case.case_id, e)
        properties_dict.update(_get_episode_case_properties(
            episode_case_properties, occurence_case, person_case, use_2b_app_structure))
        return json.dumps(properties_dict)

    def handle_success(self, response, payload_doc, repeat_record):
        # A success would be getting a nikshay_id for the patient
        # without it this would actually be a failure
        try:
            nikshay_id = _get_nikshay_id_from_response(response)
            update_case(
                payload_doc.domain,
                payload_doc.case_id,
                {
                    "nikshay_registered": "true",
                    "nikshay_id": nikshay_id,
                    "nikshay_error": "",
                },
                external_id=nikshay_id,
            )
        except NikshayResponseException as e:
            _save_error_message(payload_doc.domain, payload_doc.case_id, unicode(e.message))

    def handle_failure(self, response, payload_doc, repeat_record):
        if response.status_code == 409:  # Conflict
            update_case(
                payload_doc.domain,
                payload_doc.case_id,
                {
                    "nikshay_registered": "true",
                    "nikshay_error": "duplicate",
                },
            )
        else:
            _save_error_message(payload_doc.domain, payload_doc.case_id, unicode(response.json()))

    def handle_exception(self, exception, repeat_record):
        if isinstance(exception, RequestConnectionError):
            update_case(repeat_record.domain, repeat_record.payload_id, {"nikshay_error": unicode(exception)})


class NikshayTreatmentOutcomePayload(BaseNikshayPayloadGenerator):
    deprecated_format_names = ('case_json',)

    def get_payload(self, repeat_record, episode_case):
        """
        https://docs.google.com/document/d/1yUWf3ynHRODyVVmMrhv5fDhaK_ufZSY7y0h9ke5rBxU/edit#heading=h.6zwqb0ms7iz9
        """
        episode_case_properties = episode_case.dynamic_case_properties()
        base_properties = self._base_properties(repeat_record)
        base_properties.update({
            "PatientID": episode_case_properties.get("nikshay_id"),
            "OutcomeDate": episode_case_properties.get(TREATMENT_OUTCOME_DATE),
            "Outcome": treatment_outcome.get(episode_case_properties.get(TREATMENT_OUTCOME)),
            "MO": u"{} {}".format(
                episode_case_properties.get(TREATMENT_SUPPORTER_FIRST_NAME),
                episode_case_properties.get(TREATMENT_SUPPORTER_LAST_NAME),
            ),
            "MORemark": "None Collected in eNikshay",
        })
        return json.dumps(base_properties)

    def handle_success(self, response, payload_doc, repeat_record):
        update_case(payload_doc.domain, payload_doc.case_id, {
            "treatment_outcome_nikshay_registered": "true",
            "treatment_outcome_nikshay_error": "",
        })

    def handle_failure(self, response, payload_doc, repeat_record):
        _save_error_message(payload_doc.domain, payload_doc.case_id, unicode(response.json()),
                            "treatment_outcome_nikshay_registered", "treatment_outcome_nikshay_error")

    def handle_exception(self, exception, repeat_record):
        if isinstance(exception, RequestConnectionError):
            _save_error_message(repeat_record.domain, repeat_record.payload_id, unicode(exception),
                                "treatment_outcome_nikshay_registered", "treatment_outcome_nikshay_error")


class NikshayHIVTestPayloadGenerator(BaseNikshayPayloadGenerator):
    deprecated_format_names = ('case_json',)

    @property
    def content_type(self):
        return 'application/json'

    def get_payload(self, repeat_record, person_case):
        """
        https://docs.google.com/document/d/1yUWf3ynHRODyVVmMrhv5fDhaK_ufZSY7y0h9ke5rBxU/edit#heading=h.hxfnqahoeag
        """
        episode_case = get_episode_case_from_person(person_case.domain, person_case.get_id, last_closed=True)
        episode_case_properties = episode_case.dynamic_case_properties()
        person_case_properties = person_case.dynamic_case_properties()
        base_properties = self._base_properties(repeat_record)
        base_properties.update({
            "PatientID": episode_case_properties.get('nikshay_id'),
            "HIVStatus": hiv_status.get(person_case_properties.get('hiv_status'), hiv_status.get('unknown')),
            "HIVTestDate": _format_date_or_null_date(person_case_properties, 'hiv_test_date'),
            "CPTDeliverDate": _format_date_or_null_date(person_case_properties, 'cpt_1_date'),
            "ARTCentreDate": _format_date_or_null_date(person_case_properties, 'art_initiation_date'),
            "InitiatedOnART": art_initiated.get(
                person_case_properties.get('art_initiated', 'no'), art_initiated['no']),
            "InitiatedDate": _format_date_or_null_date(person_case_properties, 'art_initiation_date'),
        })

        return json.dumps(base_properties)

    def handle_success(self, response, payload_doc, repeat_record):
        # Simple success message that has {"Nikshay_Message": "Success"...}
        update_case(
            payload_doc.domain,
            payload_doc.case_id,
            {
                "hiv_test_nikshay_registered": "true",
                "hiv_test_nikshay_error": "",
            },
        )

    def handle_failure(self, response, payload_doc, repeat_record):
        _save_error_message(payload_doc.domain, payload_doc.case_id, unicode(response.json()),
                            "hiv_test_nikshay_registered", "hiv_test_nikshay_error")

    def handle_exception(self, exception, repeat_record):
        if isinstance(exception, RequestConnectionError):
            _save_error_message(repeat_record.domain, repeat_record.payload_id, unicode(exception),
                                "hiv_test_nikshay_registered", "hiv_test_nikshay_error")


class NikshayFollowupPayloadGenerator(BaseNikshayPayloadGenerator):
    deprecated_format_names = ('case_json',)

    def get_payload(self, repeat_record, test_case):
        occurence_case = get_occurrence_case_from_test(test_case.domain, test_case.get_id)
        episode_case = get_associated_episode_case_for_test(test_case.domain, test_case)
        if not episode_case:
            episode_case = get_episode_case_from_occurrence(test_case.domain, occurence_case.get_id, last_closed=True)
        person_case = get_person_case_from_occurrence(test_case.domain, occurence_case.get_id)

        test_case_properties = test_case.dynamic_case_properties()
        episode_case_properties = episode_case.dynamic_case_properties()
        use_2b_app_structure = self.use_2b_app_structure(person_case, episode_case)

        interval_id, lab_serial_number, result_grade, dmc_code = self._get_mandatory_fields(
            test_case, test_case_properties, occurence_case,
            use_2b_app_structure
        )

        test_reported_on = _format_date_or_null_date(test_case_properties, 'date_reported')
        properties_dict = self._base_properties(repeat_record)
        properties_dict.update({
            "PatientID": episode_case_properties.get('nikshay_id'),
            "TestDate": test_reported_on,
            "LabNo": lab_serial_number,
            "Local_ID": person_case.get_id,
            "IntervalId": interval_id,
            # since weight is not taken and is mandatory we send 1
            "PatientWeight": test_case_properties.get('weight', 1),
            "SmearResult": result_grade,
            "DMC": dmc_code
        })

        return json.dumps(properties_dict)

    def _get_mandatory_fields(self, test_case, test_case_properties, occurence_case, use_2b_app_structure):
        # list of fields that we want the case to have and should raise an exception if its missing or not in
        # expected state to highlight missing essentials in repeat records. Check added here instead of
        # allow_to_forward to bring to notice these records instead of silently ignoring them
        interval_id = self._get_interval_id(
            test_case_properties, use_2b_app_structure
        )

        dmc_code = self._get_dmc_code(test_case, test_case_properties)
        lab_serial_number = test_case_properties.get('lab_serial_number')
        test_result_grade = test_case_properties.get('result_grade')
        bacilli_count = test_case_properties.get('max_bacilli_count')
        result_grade = self.get_result_grade(test_result_grade, bacilli_count)

        if not (lab_serial_number and result_grade):
            raise NikshayRequiredValueMissing("Mandatory value missing in one of the following "
                                       "LabSerialNo: {lab_serial_number}, ResultGrade: {result_grade}"
                                       .format(lab_serial_number=lab_serial_number,
                                               result_grade=test_result_grade))

        return interval_id, lab_serial_number, result_grade, dmc_code

    def get_result_grade(self, test_result_grade, bacilli_count):
        if test_result_grade in smear_result_grade.keys():
            return smear_result_grade.get(test_result_grade)
        elif test_result_grade == 'scanty':
            return smear_result_grade.get("SC-{b_count}".format(b_count=bacilli_count), None)

    def _get_interval_id(self, test_case_properties, use_2b_app_structure):
        if use_2b_app_structure:
            testing_purpose = test_case_properties.get('rft_general')
            follow_up_test_reason = test_case_properties.get('rft_dstb_followup')
        else:
            testing_purpose = test_case_properties.get('purpose_of_testing')
            follow_up_test_reason = test_case_properties.get('follow_up_test_reason')
        if testing_purpose in ['diagnostic', 'diagnosis_dstb', 'diagnosis_drtb']:
            interval_id = 0
        else:
            interval_id = purpose_of_testing.get(follow_up_test_reason, None)
        if interval_id is None:
            raise NikshayRequiredValueMissing(
                "Value missing for intervalID, purpose_of_testing: {testing_purpose}, "
                "follow_up_test_reason: {follow_up_test_reason}".format(
                    testing_purpose=testing_purpose, follow_up_test_reason=follow_up_test_reason)
            )
        return interval_id

    def _get_dmc_code(self, test_case, test_case_properties):
        dmc_location_id = test_case_properties.get("testing_facility_id", None)
        if not dmc_location_id:
            # fallback to lab referral case owner id for older versions of app
            lab_referral_case = get_lab_referral_from_test(test_case.domain, test_case.get_id)
            dmc_location_id = lab_referral_case.owner_id
        if not dmc_location_id:
            raise NikshayRequiredValueMissing("Value missing for dmc_code/testing_facility_id for test case: " +
                                              test_case.get_id)
        dmc = SQLLocation.active_objects.get_or_None(location_id=dmc_location_id)
        if not dmc:
            raise NikshayLocationNotFound(
                "Location with id: {location_id} not found."
                "This is the testing facility id assigned for test: {test_case_id}".format(
                    location_id=dmc_location_id, test_case_id=test_case.get_id)
            )
        nikshay_code = dmc.metadata.get('nikshay_code')
        if not nikshay_code or (isinstance(nikshay_code, basestring) and not nikshay_code.isdigit()):
            raise NikshayRequiredValueMissing("Inappropriate value for dmc, got value: {}".format(nikshay_code))
        return dmc.metadata.get('nikshay_code')

    def handle_success(self, response, payload_doc, repeat_record):
        update_case(
            payload_doc.domain,
            payload_doc.case_id,
            {
                "followup_nikshay_registered": "true",
                "followup_nikshay_error": "",
            },
        )

    def handle_failure(self, response, payload_doc, repeat_record):
        _save_error_message(payload_doc.domain, payload_doc.case_id, unicode(response.json()),
                            "followup_nikshay_registered", "followup_nikshay_error")

    def handle_exception(self, exception, repeat_record):
        if isinstance(exception, RequestConnectionError):
            _save_error_message(repeat_record.domain, repeat_record.payload_id, unicode(exception),
                                "followup_nikshay_registered", "followup_nikshay_error")


class NikshayRegisterPrivatePatientPayloadGenerator(SOAPPayloadGeneratorMixin, BaseNikshayPayloadGenerator):
    format_name = 'case_xml'
    format_label = 'XML'

    @memoized
    def _get_person_locations(self, episode_case):
        person_case = self._get_person_case(episode_case)
        return get_person_locations(person_case)

    @memoized
    def _get_person_case(self, episode_case):
        return get_person_case_from_episode(episode_case.domain, episode_case.get_id)

    def get_payload(self, repeat_record, episode_case):
        person_case = self._get_person_case(episode_case)
        episode_case_properties = episode_case.dynamic_case_properties()
        person_case_properties = person_case.dynamic_case_properties()

        person_locations = self._get_person_locations(episode_case)
        episode_case_date = episode_case_properties.get('date_of_diagnosis', None)
        if episode_case_date:
            episode_date = datetime.datetime.strptime(episode_case_date, "%Y-%m-%d").date()
        else:
            episode_date = datetime.date.today()
        return {
            "Stocode": person_locations.sto,
            "Dtocode": person_locations.dto,
            "TBUcode": person_locations.tu,
            "HFIDNO": person_locations.pcp,
            "pname": sanitize_text_for_xml(person_case.name),
            "fhname": sanitize_text_for_xml(person_case_properties.get('husband_father_name', '')),
            "age": _get_person_age(person_case_properties),
            "gender": person_case_properties.get('sex', '').capitalize(),
            # API for Address with char ',' returns Invalid data format error
            "Address": sanitize_text_for_xml(person_case_properties.get('current_address', '').replace(',', '')),
            "pin": person_case_properties.get('current_address_postal_code', ''),
            "lno": person_case_properties.get('phone_number', ''),
            "mno": '0',
            "tbdiagdate": _format_date(str(episode_date)),
            "tbstdate": _format_date(
                episode_case_properties.get(TREATMENT_START_DATE, str(datetime.date.today()))),
            "Type": disease_classification.get(episode_case_properties.get('disease_classification', ''), ''),
            "B_diagnosis": basis_of_diagnosis.get(episode_case_properties.get('basis_of_diagnosis', ''), ''),
            "D_SUSTest": drug_susceptibility_test_status.get(episode_case_properties.get('dst_status', '')),
            "Treat_I": episode_case_properties.get('treatment_initiation_status', ''),
            "usersid": settings.ENIKSHAY_PRIVATE_API_USERS.get(person_locations.sto, ''),
            "password": settings.ENIKSHAY_PRIVATE_API_PASSWORD,
            "Source": ENIKSHAY_ID,
        }

    def handle_success(self, response, payload_doc, repeat_record):
        message = parse_SOAP_response(
            repeat_record.repeater.url,
            repeat_record.repeater.operation,
            response,
        )
        try:
            health_facility_id = self._get_person_locations(payload_doc).pcp
        except NikshayLocationNotFound as e:
            self.handle_exception(e, repeat_record)
        else:
            nikshay_id = '-'.join([health_facility_id, message])
            update_case(
                payload_doc.domain,
                payload_doc.case_id,
                {
                    "private_nikshay_registered": "true",
                    "nikshay_id": nikshay_id,
                    "private_nikshay_error": "",
                },
                external_id=nikshay_id,
            )

    def handle_failure(self, response, payload_doc, repeat_record):
        message = parse_SOAP_response(
            repeat_record.repeater.url,
            repeat_record.repeater.operation,
            response,
        )
        _save_error_message(payload_doc.domain, payload_doc.case_id, unicode(message),
                            "private_nikshay_registered", "private_nikshay_error"
                            )

    def handle_exception(self, exception, repeat_record):
        if isinstance(exception, RequestConnectionError):
            update_case(
                repeat_record.domain,
                repeat_record.payload_id,
                {
                    "private_nikshay_error": unicode(exception)
                }
            )


class NikshayHealthEstablishmentPayloadGenerator(SOAPPayloadGeneratorMixin, LocationPayloadGenerator):
    format_name = 'location_xml'
    format_label = 'XML'

    def get_payload(self, repeat_record, location):
        location_hierarchy_codes = get_health_establishment_hierarchy_codes(location)
        return {
            'ESTABLISHMENT_TYPE': health_establishment_type.get(
                location.metadata.get('establishment_type', ''), ''),
            'SECTOR': health_establishment_sector.get(location.metadata.get('sector', ''), ''),
            'ESTABLISHMENT_NAME': location.name,
            'MCI_HR_NO': location.metadata.get('registration_number'),
            'CONTACT_PNAME': location.metadata.get('contact_name'),
            'CONTACT_PDESIGNATION': location.metadata.get('contact_designation'),
            'TELEPHONE_NO': location.metadata.get('phone_number'),
            'MOBILE_NO': location.metadata.get('mobile_number'),
            'COMPLETE_ADDRESS': location.metadata.get('address'),
            'PINCODE': location.metadata.get('address_pincode'),
            'EMAILID': location.metadata.get('email_address'),
            'STATE_CODE': location_hierarchy_codes.stcode,
            'DISTRICT_CODE': location_hierarchy_codes.dtcode,
            'TBU_CODE': location.metadata.get('tbu_code', ''),
            'MUST_CREATE_NEW': 'N',
            'USER_ID': settings.ENIKSHAY_PRIVATE_API_USERS.get(location_hierarchy_codes.stcode, ''),
            'PASSWORD': settings.ENIKSHAY_PRIVATE_API_PASSWORD,
            'Source': ENIKSHAY_ID,
        }

    def handle_success(self, response, payload_doc, repeat_record):
        message = parse_SOAP_response(
            repeat_record.repeater.url,
            repeat_record.repeater.operation,
            response,
        )
        message_text = message.find("NewDataSet/HE_DETAILS/Message").text
        health_facility_id = re.match(HEALTH_ESTABLISHMENT_SUCCESS_RESPONSE_REGEX, message_text).groups()[0]
        if payload_doc.metadata.get('nikshay_code'):
            # The repeater checks for this to be absent but in case its added after the trigger
            # and before its fetched from Nikshay, just keep a copy of the older value for ref
            payload_doc.metadata['old_nikshay_code'] = payload_doc.metadata.get('nikshay_code')
        payload_doc.metadata['nikshay_code'] = health_facility_id
        payload_doc.save()


def _get_nikshay_id_from_response(response):
    try:
        response_json = response.json()
    except ValueError:
        raise NikshayResponseException("Invalid JSON received")

    try:
        message = response_json['Nikshay_Message']
        if message == "Success":
            results = response_json['Results']
            nikshay_ids = [result['Fieldvalue'] for result in results if result['FieldName'] == 'NikshayId']
        else:
            raise NikshayResponseException("Nikshay message was: {}".format(message))
    except KeyError:
        raise NikshayResponseException("Response JSON not to spec: {}".format(response_json))

    if len(nikshay_ids) == 1:
        return nikshay_ids[0]
    else:
        raise NikshayResponseException("No Nikshay ID received: {}".format(response_json))


def _get_person_age(person_case_properties):
    # Nikshay excepts only integer value so pick floor value or 1 in case age less than 1
    # 2.3 => 2, 0.5 => 1
    person_age = person_case_properties.get('age', '') or person_case_properties.get('age_entered', '')
    person_age = person_age.split('.')[0]
    if person_age == '0':
        person_age = '1'
    return person_age


def _get_person_case_properties(episode_case, person_case, person_case_properties):
    """
    :return: Example {'dcode': u'JLR', 'paddress': u'123, near asdf, Jalore, Rajasthan ', 'cmob': u'1234567890',
    'pname': u'home visit', 'scode': u'RJ', 'tcode': 'AB', dotphi': u'Test S1-C1-D1-T1 PHI 1',
    'pmob': u'1234567890', 'cname': u'123', 'caddress': u'123', 'pgender': 'T', 'page': u'79', 'pcategory': 1}
    """
    person_category = '2' if person_case_properties.get('previous_tb_treatment', '') == 'yes' else '1'
    person_properties = {
        "pname": person_case.name,
        "pgender": gender_mapping.get(person_case_properties.get('sex', ''), ''),
        # 2B is currently setting age_entered but we are in the short term moving it to use age instead
        "page": _get_person_age(person_case_properties),
        "paddress": person_case_properties.get('current_address', ''),
        "pmob": person_case_properties.get(PRIMARY_PHONE_NUMBER, ''),
        "cname": person_case_properties.get('secondary_contact_name_address', ''),
        "caddress": person_case_properties.get('secondary_contact_name_address', ''),
        "cmob": person_case_properties.get(BACKUP_PHONE_NUMBER, ''),
        "pcategory": person_category
    }
    person_locations = get_person_locations(person_case, episode_case)
    person_properties.update(
        {
            'scode': person_locations.sto,
            'dcode': person_locations.dto,
            'tcode': person_locations.tu,
            'dotphi': person_locations.phi,
        }
    )

    return person_properties


def _get_episode_case_properties(episode_case_properties, occurence_case, person_case, use_new_2b_structure):
    """
    :return: Example : {'dateofInitiation': '2016-12-01', 'pregdate': '2016-12-01', 'dotdesignation': u'tbhv_to',
    'ptbyr': '2016', 'dotpType': '7', 'dotmob': u'1234567890', 'dotname': u'asdfasdf', 'Ptype': '1',
    'poccupation': 1, 'disease_classification': 'P', 'sitedetail: 1}
    """
    episode_properties = {}

    if use_new_2b_structure:
        occurence_case_properties = occurence_case.dynamic_case_properties()
        episode_site_choice = occurence_case_properties.get('site_choice')
        patient_occupation = person_case.dynamic_case_properties().get('occupation', 'other')
        episode_disease_classification = occurence_case_properties.get('disease_classification', '')
    else:
        episode_site_choice = episode_case_properties.get('site_choice')
        patient_occupation = episode_case_properties.get('occupation', 'other')
        episode_disease_classification = episode_case_properties.get('disease_classification', '')

    if episode_site_choice:
        site_detail = episode_site.get(episode_site_choice, 'others')
        episode_properties["sitedetail"] = site_detail

    episode_case_date = episode_case_properties.get('date_of_diagnosis', None)
    if episode_case_date:
        episode_date = datetime.datetime.strptime(episode_case_date, "%Y-%m-%d").date()
    else:
        episode_date = datetime.date.today()

    episode_year = episode_date.year

    episode_properties.update({
        "poccupation": occupation.get(
            patient_occupation,
            occupation['other']
        ),
        "pregdate": str(episode_date),
        "ptbyr": str(episode_year),
        "disease_classification": disease_classification.get(
            episode_disease_classification,
            ''
        ),
        "dcpulmunory": dcpulmonory.get(episode_disease_classification, "N"),
        "dcexpulmunory": dcexpulmonory.get(episode_disease_classification, "N"),
        "dotname": (' '.join(
            [episode_case_properties.get(TREATMENT_SUPPORTER_FIRST_NAME, ''),
             episode_case_properties.get(TREATMENT_SUPPORTER_LAST_NAME, '')])
        ),
        "dotmob": episode_case_properties.get(TREATMENT_SUPPORTER_PHONE, ''),
        # Can this mandatory field be made N/A if in case we don't collect this as in spec
        "dotdesignation": episode_case_properties.get('treatment_supporter_designation', ''),
        "dotpType": treatment_support_designation.get(
            episode_case_properties.get('treatment_supporter_designation', 'other_community_volunteer'),
            treatment_support_designation['other_community_volunteer']
        ),
        "dateofInitiation": episode_case_properties.get(TREATMENT_START_DATE, str(datetime.date.today())),
        "Ptype": patient_type_choice.get(episode_case_properties.get('patient_type_choice', ''), ''),
    })

    return episode_properties


def _save_error_message(domain, case_id, error, reg_field="nikshay_registered", error_field="nikshay_error"):
    update_case(
        domain,
        case_id,
        {
            reg_field: "false",
            error_field: unicode(error),
        },
    )


def _format_date_or_null_date(case_properties, case_property):
    date = case_properties.get(case_property) or NIKSHAY_NULL_DATE
    try:
        return _format_date(date)
    except ValueError:
        return _format_date(NIKSHAY_NULL_DATE)


def _format_date(date):
    return datetime.datetime.strptime(date, '%Y-%m-%d').strftime('%d/%m/%Y')


def sanitize_text_for_xml(text):
    # little hack to end up with proper spacing for valid text
    # convert all restricted chars to * and then convert any group of *s to an empty space
    return re.sub(
        r'(\*+)',
        ' ',
        re.sub(SOAP_RESTRICTED_TEXT_REGEX, '*', text)
    ).strip()<|MERGE_RESOLUTION|>--- conflicted
+++ resolved
@@ -27,13 +27,10 @@
     get_occurrence_case_from_test,
     get_episode_case_from_occurrence,
     get_person_case_from_occurrence,
-<<<<<<< HEAD
-    get_lab_referral_from_test, get_occurrence_case_from_episode, get_associated_episode_case_for_test)
-=======
     get_lab_referral_from_test,
     get_occurrence_case_from_episode,
+    get_associated_episode_case_for_test,
 )
->>>>>>> 535c6a21
 from custom.enikshay.integrations.nikshay.exceptions import NikshayResponseException
 from custom.enikshay.exceptions import (
     NikshayLocationNotFound,
