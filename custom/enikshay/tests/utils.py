from datetime import datetime
import uuid

from corehq.apps.domain.models import Domain
from casexml.apps.case.mock import CaseFactory, CaseStructure, CaseIndex
from corehq.apps.locations.models import SQLLocation, LocationType
from casexml.apps.case.const import CASE_INDEX_EXTENSION
from corehq.apps.locations.tests.util import (
    LocationStructure,
    LocationTypeStructure,
    setup_location_types_with_structure,
    setup_locations_with_structure,
)
from corehq.apps.users.dbaccessors.all_commcare_users import delete_all_users
from custom.enikshay.const import (
    PRIMARY_PHONE_NUMBER,
    BACKUP_PHONE_NUMBER,
    MERM_ID,
    PERSON_FIRST_NAME,
    PERSON_LAST_NAME,
    TREATMENT_START_DATE,
    TREATMENT_SUPPORTER_FIRST_NAME,
    TREATMENT_SUPPORTER_LAST_NAME,
    TREATMENT_SUPPORTER_PHONE,
    WEIGHT_BAND,
)
from corehq.apps.users.models import CommCareUser


class ENikshayCaseStructureMixin(object):
    def setUp(self):
        super(ENikshayCaseStructureMixin, self).setUp()
        delete_all_users()
        self.domain = getattr(self, 'domain', 'fake-domain-from-mixin')
        self.factory = CaseFactory(domain=self.domain)
        self.user = CommCareUser.create(
            self.domain,
            "jon-snow@user",
            "123",
        )
        self.person_id = u"person"
        self.occurrence_id = u"occurrence"
        self.episode_id = u"episode"
        self.test_id = u"test"
        self.lab_referral_id = u"lab_referral"
        self.primary_phone_number = "0123456789"
        self.secondary_phone_number = "0999999999"
        self.treatment_supporter_phone = "066000666"

    def tearDown(self):
        delete_all_users()
        super(ENikshayCaseStructureMixin, self).tearDown()

    @property
    def person(self):
        return CaseStructure(
            case_id=self.person_id,
            attrs={
                "case_type": "person",
                "user_id": self.user.user_id,
                "create": True,
                "owner_id": uuid.uuid4().hex,
                "update": {
                    'name': "Peregrine Took",
                    PERSON_FIRST_NAME: "Peregrine",
                    PERSON_LAST_NAME: "Took",
                    'aadhaar_number': "499118665246",
                    PRIMARY_PHONE_NUMBER: self.primary_phone_number,
                    BACKUP_PHONE_NUMBER: self.secondary_phone_number,
                    MERM_ID: "123456789",
                    'dob': "1987-08-15",
                    'age': '20',
                    'sex': 'male',
                    'current_address': 'Mr. Everest',
                    'secondary_contact_name_address': 'Mrs. Everestie',
                    'previous_tb_treatment': 'yes',
                    'nikshay_registered': "false",
                }
            },
        )

    @property
    def occurrence(self):
        return CaseStructure(
            case_id=self.occurrence_id,
            attrs={
                'create': True,
                'case_type': 'occurrence',
                "update": dict(
                    name="Occurrence #1",
                )
            },
            indices=[CaseIndex(
                self.person,
                identifier='host',
                relationship=CASE_INDEX_EXTENSION,
                related_type=self.person.attrs['case_type'],
            )],
        )

    @property
    def episode(self):
        return CaseStructure(
            case_id=self.episode_id,
            attrs={
                'create': True,
                'case_type': 'episode',
                "update": {
                    'date_of_diagnosis': '2014-09-09',
                    'default_adherence_confidence': 'high',
                    'disease_classification': 'extra_pulmonary',
                    'episode_type': 'confirmed_tb',
                    'hiv_status': 'reactive',
                    'name': 'Episode #1',
                    'occupation': 'engineer',
                    'opened_on': datetime(1989, 6, 11, 0, 0),
                    'patient_type_choice': 'treatment_after_lfu',
                    'person_name': 'Peregrine Took',
                    'site_choice': 'pleural_effusion',
                    'treatment_supporter_designation': 'ngo_volunteer',
<<<<<<< HEAD
                    'weight': '40',
                    TREATMENT_START_DATE: "2017-02-17",
=======
                    TREATMENT_START_DATE: "2015-03-03",
>>>>>>> 41e88d63
                    TREATMENT_SUPPORTER_FIRST_NAME: "Gandalf",
                    TREATMENT_SUPPORTER_LAST_NAME: "The Grey",
                    TREATMENT_SUPPORTER_PHONE: self.treatment_supporter_phone,
                    WEIGHT_BAND: "adult_55-69"
                }
            },
            indices=[CaseIndex(
                self.occurrence,
                identifier='host',
                relationship=CASE_INDEX_EXTENSION,
                related_type=self.occurrence.attrs['case_type'],
            )],
        )

    @property
    def test(self):
        return CaseStructure(
            case_id=self.test_id,
            attrs={
                'create': True,
                'case_type': 'test',
                "update": dict(
                    date_tested=datetime(2016, 8, 6).date(),
                    lab_serial_number=19,
                    test_type_value="microscopy-zn",
                    purpose_of_testing="diagnostic",
                    result_grade="1+"
                )
            },
            indices=[CaseIndex(
                self.occurrence,
                identifier='host',
                relationship=CASE_INDEX_EXTENSION,
                related_type=self.occurrence.attrs['case_type'],
            )],
        )

    @property
    def lab_referral(self):
        return CaseStructure(
            case_id=self.lab_referral_id,
            attrs={
                'create': True,
                'case_type': 'lab_referral',
                'owner_id': self.dmc_location.get_id,
                "update": {}
            },
            indices=[CaseIndex(
                self.test,
                identifier='host',
                relationship=CASE_INDEX_EXTENSION,
                related_type=self.test.attrs['case_type'],
            )],
        )

    def create_case(self, case):
        return self.factory.create_or_update_cases([case])

    def create_case_structure(self):
        return {case.case_id: case for case in self.factory.create_or_update_cases([self.episode])}

    def create_adherence_cases(self, adherence_dates, adherence_source='99DOTS'):
        return self.factory.create_or_update_cases([
            CaseStructure(
                case_id=adherence_date.strftime('%Y-%m-%d'),
                attrs={
                    "case_type": "adherence",
                    "create": True,
                    "update": {
                        "name": adherence_date,
                        "adherence_value": "unobserved_dose",
                        "adherence_source": adherence_source,
                        "adherence_date": adherence_date,
                        "person_name": "Pippin",
                        "adherence_confidence": "medium",
                        "shared_number_99_dots": False,
                    },
                },
                indices=[CaseIndex(
                    CaseStructure(case_id=self.episode_id, attrs={"create": False}),
                    identifier='host',
                    relationship=CASE_INDEX_EXTENSION,
                    related_type='episode',
                )],
                walk_related=False,
            )
            for adherence_date in adherence_dates
        ])


class ENikshayLocationStructureMixin(object):
    def setUp(self):
        self.domain = getattr(self, 'domain', 'fake-domain-from-mixin')
        self.project = Domain(name=self.domain)
        self.project.save()
        locations = self._setup_enikshay_locations(self.domain)
        self.sto = locations['STO']
        self.sto.metadata = {
            'nikshay_code': 'MH',
        }
        self.sto.save()

        self.dto = locations['DTO']
        self.dto.metadata = {
            'nikshay_code': 'ABD',
        }
        self.dto.save()

        self.drtb_hiv = locations['DRTB-HIV']
        self.drtb_hiv.save()

        self.tu = locations['TU']
        self.tu.metadata = {
            'nikshay_code': '1',
        }
        self.tu.save()

        self.phi = locations['PHI']
        self.phi.metadata = {
            'nikshay_code': '2',
            'is_test': 'no',
        }
        self.phi.save()
        super(ENikshayLocationStructureMixin, self).setUp()

    def tearDown(self):
        self.project.delete()
        SQLLocation.objects.all().delete()
        LocationType.objects.all().delete()
        super(ENikshayLocationStructureMixin, self).tearDown()

    def assign_person_to_location(self, location_id):
        return self.create_case(
            CaseStructure(
                case_id=self.person_id,
                attrs={
                    "update": dict(
                        owner_id=location_id,
                    )
                }
            )
        )[0]

    def _setup_enikshay_locations(self, domain_name):
        location_type_structure = [
            LocationTypeStructure('ctd', [
                LocationTypeStructure('sto', [
                    LocationTypeStructure('cto', [
                        LocationTypeStructure('dto', [
                            LocationTypeStructure('tu', [
                                LocationTypeStructure('phi', []),
                                LocationTypeStructure('dmc', []),
                            ]),
                            LocationTypeStructure('drtb-hiv', []),
                        ])
                    ]),
                    LocationTypeStructure('drtb', []),
                    LocationTypeStructure('cdst', []),
                ])
            ])
        ]
        location_structure = [
            LocationStructure('CTD', 'ctd', [
                LocationStructure('STO', 'sto', [
                    LocationStructure('CTO', 'cto', [
                        LocationStructure('DTO', 'dto', [
                            LocationStructure('TU', 'tu', [
                                LocationStructure('PHI', 'phi', []),
                                LocationStructure('DMC', 'dmc', []),
                            ]),
                            LocationStructure('DRTB-HIV', 'drtb-hiv', []),
                        ])
                    ]),
                    LocationStructure('DRTB', 'drtb', []),
                    LocationStructure('CDST', 'cdst', []),
                ])
            ])
        ]

        setup_location_types_with_structure(domain_name, location_type_structure)
        return setup_locations_with_structure(domain_name, location_structure)<|MERGE_RESOLUTION|>--- conflicted
+++ resolved
@@ -118,12 +118,8 @@
                     'person_name': 'Peregrine Took',
                     'site_choice': 'pleural_effusion',
                     'treatment_supporter_designation': 'ngo_volunteer',
-<<<<<<< HEAD
                     'weight': '40',
-                    TREATMENT_START_DATE: "2017-02-17",
-=======
                     TREATMENT_START_DATE: "2015-03-03",
->>>>>>> 41e88d63
                     TREATMENT_SUPPORTER_FIRST_NAME: "Gandalf",
                     TREATMENT_SUPPORTER_LAST_NAME: "The Grey",
                     TREATMENT_SUPPORTER_PHONE: self.treatment_supporter_phone,
