--- conflicted
+++ resolved
@@ -48,7 +48,6 @@
 
         account = case_data('bank_account_number')
         self.account_number = unicode(account) if account else ''
-
         # fake cases will have accounts beginning with 111
         if re.match(r'^111', self.account_number):
             raise InvalidRow
@@ -63,12 +62,8 @@
         self.village = case_data('village_name')
 
         def get_sql_property(property):
-<<<<<<< HEAD
             property = int(0 if sql_form_data.get(property) is None
                     else sql_form_data.get(property))
-=======
-            property = int(0 if sql_form_data.get(property) is None else sql_form_data.get(property))
->>>>>>> e8f0f1f3
             return property
 
         if sql_form_data:
