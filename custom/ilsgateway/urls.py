--- conflicted
+++ resolved
@@ -8,11 +8,7 @@
     url(r'^global_stats/$', GlobalStats.as_view(), name=GlobalStats.urlname),
     # for testing purposes
     url(r'^sync_stock_data/$', 'sync_stock_data', name='sync_stock_data'),
-<<<<<<< HEAD
-    url(r'^run_reports/$', 'run_warehouse_runner', name='run_reports')
-=======
     url(r'^clear_stock_data/$', 'clear_stock_data', name='clear_stock_data'),
     url(r'^run_reports/$', 'run_warehouse_runner', name='run_reports'),
     url(r'^end_report_run/$', 'end_report_run', name='end_report_run')
->>>>>>> 17237748
 )