--- conflicted
+++ resolved
@@ -95,23 +95,5 @@
             standardReport: standardHQReport,
         });
         asyncHQReport.init();
-<<<<<<< HEAD
-        var defaultConfig = {{ default_config|JSON }};
-        {% if report.has_datespan %}
-            defaultConfig.date_range = 'last7';
-        {% else %}
-            defaultConfig.date_range = null;
-        {% endif %}
-        defaultConfig.has_ucr_datespan = false;
-        defaultConfig.datespan_filters = [];
-        defaultConfig.datespan_slug = null;
-        $("#savedReports").reportConfigEditor({
-            filterForm: $("#reportFilters"),
-            items: {{ report_configs|JSON }},
-            defaultItem: defaultConfig,
-            saveUrl: '{% url "add_report_config" domain %}'
-        });
-=======
->>>>>>> 6a98ab67
     </script>
 {% endblock %}