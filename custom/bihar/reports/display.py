--- conflicted
+++ resolved
@@ -93,17 +93,11 @@
     def parse_date(self, date_string):
         if date_string != EMPTY_FIELD and date_string != '' and date_string is not None:
             try:
-<<<<<<< HEAD
-                return self.report.date_to_json(CaseDisplay.parse_date(self, date_string))
-            except AttributeError:
-                return _("Bad date format!")
-=======
                 return str(self.report.date_to_json(CaseDisplay.parse_date(self, date_string)))
             except AttributeError:
                 return _("Bad date format!")
             except TypeError:
                 return _("Bad date format!")
->>>>>>> ef572333
         else:
             return EMPTY_FIELD
 
@@ -178,16 +172,12 @@
                                 setattr(self, "_weight_%s" % i, str(anc["anc%s_weight" % i]))
                             if "anc%s_hemoglobin" % i in anc and i == 1:
                                 setattr(self, "_hemoglobin", anc["anc%s_hemoglobin" % i])
-<<<<<<< HEAD
-                setattr(self, "_anemia", get_property(form_dict, "anemia"))
-=======
                     setattr(self, "_anemia", get_property(bp, "anaemia"))
 
                 if "bp2" in form_dict:
                     bp = form_dict["bp2"]
                     setattr(self, "_rti_sti", get_property(bp, "rti_sti"))
 
->>>>>>> ef572333
                 setattr(self, "_complications", get_property(form_dict, "bp_complications"))
             elif MTB_ABORT in form_xmlns:
                 setattr(self, "_abortion_type", get_property(form_dict, "abortion_type"))
