<span class="report">
    <table id="report_table_product_selection_pane" class="table table-nonfluid datatable">
        {% for program, product_dict in products_by_program.iteritems %}
            <tbody data-program="{{ program }}">
                <tr>
                    <td>
                        <div class="program">{{ program }}
                            <span>
                                <input class="program-checkbox"
                                       type="checkbox"
                                       {% if product_dict.all %}checked{% endif %}
                                       {% if is_rendered_as_email %}disabled{% endif %}/>
                            </span>
                        </div>
                    </td>
                </tr>
                {% for product in product_dict.product_list %}
                    <tr>
                        <td>
<<<<<<< HEAD
                            <input data-column="{{ product.idx }}"
                                   class="toggle-column"
                                   type="checkbox"
                                   name="{{ product.name }} ({{ product.code }})"
                                   value="{{ product.code }}"
                                   {% if product.checked %}checked{% endif %}
                                   {% if is_rendered_as_email %}disabled{% endif %}>
=======
                            <input data-column="{{ product.idx }}" class="toggle-column product-checkbox"
                                   type="checkbox" name="{{ product.name }} ({{ product.code }})"
                                   value="{{ product.code }}" {% if product.checked %}checked{% endif %}>
>>>>>>> 3232d282
                            {{ product.name }} ({{ product.code }})
                        </td>
                    </tr>
                {% endfor %}
            </tbody>
        {% endfor %}
    </table>

</span>


<script>
    $('.program-checkbox').click(function() {
        var self = this;
            var $tbody = $(this).parents('tbody');
            $tbody.find('input.toggle-column').each(function(idx, element) {
                if (element.checked !== self.checked) {
                    element.checked = self.checked;
                    {% if hide_columns %}
                        if (datatable.fnSettings().aoColumns.length > 1) {
                            show_hide_table_columns(element);
                        }
                    {% endif %}
                }
            });
        if (typeof multibar_chart_data !== 'undefined') {
            show_hide_multibar_chart_data();
        }
        if (typeof line_chart_data !== 'undefined') {
            show_hide_line_chart_data();
        }
    });

    $('.toggle-column').click(function() {
        var $checkbox = $(this).parents('tbody').find('.program-checkbox');
        $checkbox.prop('checked', $(this).parents('tbody').find('.toggle-column:not(:checked)').length === 0);
    });
</script><|MERGE_RESOLUTION|>--- conflicted
+++ resolved
@@ -17,19 +17,13 @@
                 {% for product in product_dict.product_list %}
                     <tr>
                         <td>
-<<<<<<< HEAD
                             <input data-column="{{ product.idx }}"
-                                   class="toggle-column"
+                                   class="toggle-column product-checkbox"
                                    type="checkbox"
                                    name="{{ product.name }} ({{ product.code }})"
                                    value="{{ product.code }}"
                                    {% if product.checked %}checked{% endif %}
                                    {% if is_rendered_as_email %}disabled{% endif %}>
-=======
-                            <input data-column="{{ product.idx }}" class="toggle-column product-checkbox"
-                                   type="checkbox" name="{{ product.name }} ({{ product.code }})"
-                                   value="{{ product.code }}" {% if product.checked %}checked{% endif %}>
->>>>>>> 3232d282
                             {{ product.name }} ({{ product.code }})
                         </td>
                     </tr>
