from django.conf import settings
from django.core.mail.message import EmailMessage
from django.template.defaultfilters import linebreaksbr

from celery.task import task

from casexml.apps.case.mock import CaseBlock

from corehq.apps.hqcase.utils import submit_case_blocks
from corehq.apps.users.models import CouchUser
from corehq.apps.users.util import SYSTEM_USER_ID, normalize_username
from custom.icds.location_reassignment.download import Households
from custom.icds.location_reassignment.exceptions import InvalidUserTransition
from custom.icds.location_reassignment.processor import (
    HouseholdReassignmentProcessor,
    Processor,
)
from custom.icds.location_reassignment.utils import (
    get_household_case_ids,
    get_supervisor_id,
    reassign_household_case,
)


@task
<<<<<<< HEAD
def process_location_reassignment(domain, transitions, user_email):
=======
def process_location_reassignment(domain, transitions, new_location_details, user_transitions,
                                  site_codes, uploaded_filename, user_email):
>>>>>>> 178b346a
    try:
        Processor(domain, transitions).process()
    except Exception as e:
        email = EmailMessage(
            subject=f"[{settings.SERVER_ENVIRONMENT}] - Location Reassignment Failed",
            body=linebreaksbr(
                f"The request could not be completed for file {uploaded_filename}. Something went wrong.\n"
                f"Error raised : {e}.\n"
                "Please report an issue if needed."
            ),
            to=[user_email],
            from_email=settings.DEFAULT_FROM_EMAIL
        )
        email.content_subtype = "html"
        email.send()
        raise e
    else:
        email = EmailMessage(
            subject=f"[{settings.SERVER_ENVIRONMENT}] - Location Reassignment Completed",
            body=f"The request has been successfully completed for file {uploaded_filename}.",
            to=[user_email],
            from_email=settings.DEFAULT_FROM_EMAIL
        )
        email.send()


@task(queue=settings.CELERY_LOCATION_REASSIGNMENT_QUEUE)
def reassign_household_and_child_cases_for_owner(domain, old_location_id, new_location_id, deprecation_time):
    """
    finds all household cases assigned to the old location and then
    reassign the household case and all its child cases to new location
    """
    supervisor_id = get_supervisor_id(domain, old_location_id)
    household_case_ids = get_household_case_ids(domain, old_location_id)

    for household_case_id in household_case_ids:
        reassign_household_case(domain, household_case_id, old_location_id, new_location_id, supervisor_id,
                                deprecation_time)


@task(queue=settings.CELERY_LOCATION_REASSIGNMENT_QUEUE)
def update_usercase(domain, old_username, new_username):
    if "@" not in old_username:
        old_username = normalize_username(old_username, domain)
    if "@" not in new_username:
        new_username = normalize_username(new_username, domain)
    old_user = CouchUser.get_by_username(old_username)
    new_user = CouchUser.get_by_username(new_username)
    if old_user and new_user and old_user.is_commcare_user() and new_user.is_commcare_user():
        old_user_usercase = old_user.get_usercase()
        new_user_usercase = new_user.get_usercase()
        # pick values that are not already present on the new user's usercase, populated already via HQ
        updates = {}
        for key in set(old_user_usercase.case_json.keys()) - set(new_user_usercase.case_json.keys()):
            updates[key] = old_user_usercase.case_json[key]
        if updates:
            case_block = CaseBlock(new_user_usercase.case_id,
                                   update=old_user_usercase.case_json,
                                   user_id=SYSTEM_USER_ID).as_text()
            submit_case_blocks([case_block], domain, user_id=SYSTEM_USER_ID)
    else:
        raise InvalidUserTransition("Invalid Transition with old user %s and new user %s" % (
            old_username, new_username
        ))


@task
def email_household_details(domain, transitions, uploaded_filename, user_email):
    try:
        filestream = Households(domain).dump(transitions)
    except Exception as e:
        email = EmailMessage(
            subject=f"[{settings.SERVER_ENVIRONMENT}] - Location Reassignment Household Dump Failed",
            body=linebreaksbr(
                f"The request could not be completed for file {uploaded_filename}. Something went wrong.\n"
                f"Error raised : {e}.\n"
                "Please report an issue if needed."
            ),
            to=[user_email],
            from_email=settings.DEFAULT_FROM_EMAIL
        )
        email.content_subtype = "html"
        email.send()
        raise e
    else:
        email = EmailMessage(
            subject=f"[{settings.SERVER_ENVIRONMENT}] - Location Reassignment Household Dump Completed",
            body=f"The request has been successfully completed for file {uploaded_filename}.",
            to=[user_email],
            from_email=settings.DEFAULT_FROM_EMAIL
        )
        if filestream:
            email.attach(filename="Households.xlsx", content=filestream.read())
        else:
            email.body += "There were no house hold details found."
        email.send()


@task
def process_households_reassignment(domain, reassignments, uploaded_filename, user_email):
    try:
        HouseholdReassignmentProcessor(domain, reassignments).process()
    except Exception as e:
        email = EmailMessage(
            subject=f"[{settings.SERVER_ENVIRONMENT}] - Household Reassignment Failed",
            body=linebreaksbr(
                f"The request could not be completed for file {uploaded_filename}. Something went wrong.\n"
                f"Error raised : {e}.\n"
                "Please report an issue if needed."
            ),
            to=[user_email],
            from_email=settings.DEFAULT_FROM_EMAIL
        )
        email.content_subtype = "html"
        email.send()
        raise e
    else:
        email = EmailMessage(
            subject=f"[{settings.SERVER_ENVIRONMENT}] - Household Reassignment Completed",
            body=f"The request has been successfully completed for file {uploaded_filename}.",
            to=[user_email],
            from_email=settings.DEFAULT_FROM_EMAIL
        )
        email.send()<|MERGE_RESOLUTION|>--- conflicted
+++ resolved
@@ -23,12 +23,7 @@
 
 
 @task
-<<<<<<< HEAD
-def process_location_reassignment(domain, transitions, user_email):
-=======
-def process_location_reassignment(domain, transitions, new_location_details, user_transitions,
-                                  site_codes, uploaded_filename, user_email):
->>>>>>> 178b346a
+def process_location_reassignment(domain, transitions, uploaded_filename, user_email):
     try:
         Processor(domain, transitions).process()
     except Exception as e:
