from __future__ import absolute_import
from __future__ import unicode_literals
import os
import six
import sys

from django.utils.translation import ugettext as _
from django.conf import settings
from memoized import memoized

<<<<<<< HEAD
from corehq.apps.app_manager.app_translations.const import MODULES_AND_FORMS_SHEET_NAME
from corehq.apps.app_manager.app_translations.generators import TransifexPOFileGenerator
=======
from corehq.apps.app_manager.app_translations.generators import AppTranslationsGenerator, PoFileGenerator
>>>>>>> 5e21e7bb
from corehq.apps.app_manager.app_translations.parser import TranslationsParser
from custom.icds.translations.integrations.client import TransifexApiClient


class Transifex(object):
    def __init__(self, domain, app_id, source_lang, project_slug, version=None, lang_prefix='default_',
                 resource_slugs=None, is_source_file=True, exclude_if_default=False, lock_translations=False,
                 use_version_postfix=True, update_resource=False):
        """
        :param domain: domain name
        :param app_id: id of the app to be used
        :param source_lang: source lang code like en or hin
        :param project_slug: project slug on transifex
        :param version: version of the app like 10475
        :param lang_prefix: prefix if other than "default_"
        :param resource_slugs: resource slugs
        :param is_source_file: upload as source language file(True) or translation(False)
        :param exclude_if_default: ignore translation if its same as the source lang when pushing target langs
        :param use_version_postfix: use version number at the end of resource slugs
        :param update_resource: update resource file
        """
        if version:
            version = int(version)
        self.version = version
        self.domain = domain
<<<<<<< HEAD
=======
        self.app_id = app_id
>>>>>>> 5e21e7bb
        self.key_lang = "en"  # the lang in which the string keys are, should be english
        self.lang_prefix = lang_prefix
        self.project_slug = project_slug
        self._resource_slugs = resource_slugs
        self.is_source_file = is_source_file
        self.exclude_if_default = exclude_if_default
        self.source_lang = source_lang
        self.lock_translations = lock_translations
        self.use_version_postfix = use_version_postfix
        self.update_resource = update_resource

    def send_translation_files(self):
        """
        submit translation files to transifex
        """
        app_trans_generator = AppTranslationsGenerator(
            self.domain, self.app_id, self.version,
            self.key_lang, self.source_lang, self.lang_prefix,
            self.exclude_if_default, self.use_version_postfix)
        with PoFileGenerator(app_trans_generator.translations, app_trans_generator.metadata) as po_file_generator:
            generated_files = po_file_generator.generate_translation_files()
            return self._send_files_to_transifex(generated_files)

    @property
    @memoized
    def client(self):
        transifex_account_details = settings.TRANSIFEX_DETAILS
        if transifex_account_details:
            return TransifexApiClient(
                transifex_account_details['token'],
                transifex_account_details['organization'],
                self.project_slug,
                self.use_version_postfix,
            )
        else:
            raise Exception(_("Transifex account details not available on this environment."))

<<<<<<< HEAD
    @property
    @memoized
    def transifex_project_source_lang(self):
        return self.client.transifex_lang_code(self.client.get_source_lang())

    def _resource_name_in_project_lang(self, resource_slug):
        """
        return the name of the resource i.e module/form in source lang on Transifex

        :param resource_slug: like module_moduleUniqueID
        """
        if MODULES_AND_FORMS_SHEET_NAME in resource_slug:
            return MODULES_AND_FORMS_SHEET_NAME
        module_or_form_unique_id = resource_slug.split('_')[1]
        resource_name_in_all_langs = self.transifex_po_file_generator.slug_to_name[module_or_form_unique_id]
        return resource_name_in_all_langs.get(self.transifex_project_source_lang,
                                              resource_name_in_all_langs.get('en', resource_slug))

    def _send_files_to_transifex(self):
        file_uploads = {}
        for resource_slug, path_to_file in self.transifex_po_file_generator.generated_files:
            resource_name = self._resource_name_in_project_lang(resource_slug)
=======
    def _send_files_to_transifex(self, generated_files):
        file_uploads = {}
        for resource_name, path_to_file in generated_files:
>>>>>>> 5e21e7bb
            if self.is_source_file:
                response = self.client.upload_resource(
                    path_to_file,
                    resource_slug,
                    resource_name,
                    self.update_resource
                )
            else:
                response = self.client.upload_translation(
                    path_to_file, resource_slug,
                    resource_name, self.source_lang
                )
            if response.status_code in [200, 201]:
                file_uploads[resource_name] = _("Successfully Uploaded")
            else:
                file_uploads[resource_name] = "{}: {}".format(response.status_code, response.content)
        return file_uploads

    @property
    @memoized
    def resource_slugs(self):
        if self._resource_slugs:
            return self._resource_slugs
        else:
            return self.client.get_resource_slugs(self.version)

    def _ensure_resources_belong_to_version(self):
        """
        confirms that resource slugs provided are for the expected version by checking for its name to end with
        v[version number] like v15 for version 15.
        """
        for resource_slug in self.resource_slugs:
            if not resource_slug.endswith("v%s" % self.version):
                raise Exception("Resource name '{}' is expected to contain version".format(
                    resource_slug
                ))

    def get_translations(self):
        """
        pull translations from transifex

        :return: dict of resource_slug mapped to POEntry objects
        """
        if self.version and self.use_version_postfix:
            self._ensure_resources_belong_to_version()
        po_entries = {}
        for resource_slug in self.resource_slugs:
            po_entries[resource_slug] = self.client.get_translation(resource_slug, self.source_lang,
                                                                    self.lock_translations)
        return po_entries

    def resources_pending_translations(self, break_if_true=False, all_langs=False):
        """
        :param break_if_true: break as soon as untranslated resource is found and return its slug/name
        :param all_langs: check for all langs for translation, if False just the source lang
        :return: single resource slug in case of break_if_true or a list of resources that are found
        with pending translations
        """
        resources_pending_translations = []
        check_for_lang = None if all_langs else self.source_lang
        for resource_slug in self.resource_slugs:
            if not self.client.translation_completed(resource_slug, check_for_lang):
                if break_if_true:
                    return resource_slug
                resources_pending_translations.append(resource_slug)
        return resources_pending_translations

    def generate_excel_file(self):
        parser = TranslationsParser(self)
        return parser.generate_excel_file()

    def source_lang_is(self, hq_lang_code):
        """
        confirm is source lang on transifex is same as hq lang code
        """
        return self.client.source_lang_is(hq_lang_code)

    def delete_resources(self):
        delete_status = {}
        for resource_slug in self.resource_slugs:
            response = self.client.delete_resource(resource_slug)
            if response.status_code == 204:
                delete_status[resource_slug] = _("Successfully Removed")
            else:
                delete_status[resource_slug] = response.content
        return delete_status<|MERGE_RESOLUTION|>--- conflicted
+++ resolved
@@ -8,12 +8,9 @@
 from django.conf import settings
 from memoized import memoized
 
-<<<<<<< HEAD
+
 from corehq.apps.app_manager.app_translations.const import MODULES_AND_FORMS_SHEET_NAME
-from corehq.apps.app_manager.app_translations.generators import TransifexPOFileGenerator
-=======
 from corehq.apps.app_manager.app_translations.generators import AppTranslationsGenerator, PoFileGenerator
->>>>>>> 5e21e7bb
 from corehq.apps.app_manager.app_translations.parser import TranslationsParser
 from custom.icds.translations.integrations.client import TransifexApiClient
 
@@ -39,10 +36,7 @@
             version = int(version)
         self.version = version
         self.domain = domain
-<<<<<<< HEAD
-=======
         self.app_id = app_id
->>>>>>> 5e21e7bb
         self.key_lang = "en"  # the lang in which the string keys are, should be english
         self.lang_prefix = lang_prefix
         self.project_slug = project_slug
@@ -80,7 +74,6 @@
         else:
             raise Exception(_("Transifex account details not available on this environment."))
 
-<<<<<<< HEAD
     @property
     @memoized
     def transifex_project_source_lang(self):
@@ -99,15 +92,10 @@
         return resource_name_in_all_langs.get(self.transifex_project_source_lang,
                                               resource_name_in_all_langs.get('en', resource_slug))
 
-    def _send_files_to_transifex(self):
-        file_uploads = {}
-        for resource_slug, path_to_file in self.transifex_po_file_generator.generated_files:
-            resource_name = self._resource_name_in_project_lang(resource_slug)
-=======
     def _send_files_to_transifex(self, generated_files):
         file_uploads = {}
-        for resource_name, path_to_file in generated_files:
->>>>>>> 5e21e7bb
+        for resource_slug, path_to_file in generated_files:
+            resource_name = self._resource_name_in_project_lang(resource_slug)
             if self.is_source_file:
                 response = self.client.upload_resource(
                     path_to_file,
