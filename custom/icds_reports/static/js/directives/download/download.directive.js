/* global moment */

function DownloadController($rootScope, $location, locationHierarchy, locationsService, userLocationId, haveAccessToFeatures,
    downloadService, isAlertActive, userLocationType, haveAccessToAllLocations, allUserLocationId) {
    var vm = this;

    vm.months = [];
    vm.monthsCopy = [];
    vm.years = [];
    vm.yearsCopy = [];
    vm.userLocationType = userLocationType;
    vm.task_id = $location.search()['task_id'] || '';
    vm.haveAccessToFeatures = haveAccessToFeatures;
    vm.previousTaskFailed = null;
    $rootScope.report_link = '';
    vm.isAlertActive = isAlertActive;

    var getTaskStatus = function () {
        downloadService.getStatus(vm.task_id).then(function (resp) {
            if (resp.task_ready) {
                clearInterval(vm.statusCheck);
                $rootScope.task_id = '';
                vm.previousTaskFailed = !resp.task_successful;
                $rootScope.report_link = resp.task_successful ? resp.task_result.link : '';
                vm.queuedTask = false;
            }
        });
    };

    if (vm.task_id) {
        $rootScope.task_id = vm.task_id;
        $location.search('task_id', null);
        vm.statusCheck = setInterval(getTaskStatus, 5 * 1000);
    }

    vm.filterOptions = [
        {label: 'Data not Entered for weight (Unweighed)', id: 'unweighed'},
        {label: 'Data not Entered for height (Unmeasured)', id: 'umeasured'},
        {label: 'Severely Underweight', id: 'severely_underweight'},
        {label: 'Moderately Underweight', id: 'moderately_underweight'},
        {label: 'Normal (weight-for-age)', id: 'normal_wfa'},
        {label: 'Severely Stunted', id: 'severely_stunted'},
        {label: 'Moderately Stunted', id: 'moderately_stunted'},
        {label: 'Normal (height-for-age)', id: 'normal_hfa'},
        {label: 'Severely Wasted', id: 'severely_wasted'},
        {label: 'Moderately Wasted', id: 'moderately_wasted'},
        {label: 'Normal (weight-for-height)', id: 'normal_wfh'},
    ];

    vm.userLocationId = userLocationId;

    vm.selectedMonth = new Date().getMonth() + 1;
    vm.selectedYear = new Date().getFullYear();

    window.angular.forEach(moment.months(), function (key, value) {
        vm.monthsCopy.push({
            name: key,
            id: value + 1,
        });
    });


    if (vm.selectedYear === new Date().getFullYear()) {
        vm.months = _.filter(vm.monthsCopy, function (month) {
            return month.id <= new Date().getMonth() + 1;
        });
    } else if (vm.selectedYear === 2017) {
        vm.months = _.filter(vm.monthsCopy, function (month) {
            return month.id >= 3;
        });
    } else {
        vm.months = vm.monthsCopy;
    }

    //if report is requested in first three days of the month, then we will remove the current month in filter
    vm.excludeCurrentMonthIfInitialThreeDays = function () {
        var latest = new Date();
        if (latest.getDate() <= 3 && vm.months[vm.months.length - 1].id === latest.getMonth() + 1 &&
            vm.selectedYear === latest.getFullYear()) {
            if (vm.months.length === 1) {
                // For January, reset to Dec last year
                vm.months = vm.monthsCopy;
                vm.selectedYear = latest.getFullYear() - 1;
            } else {
                vm.months.pop();
            }
            vm.selectedMonth = vm.months[vm.months.length - 1].id;
        }
    };

    vm.excludeCurrentMonthIfInitialThreeDays();

    for (var year = 2017; year <= new Date().getFullYear(); year++) {
        vm.yearsCopy.push({
            name: year,
            id: year,
        });
    }

    vm.years = vm.yearsCopy;
    vm.queuedTask = false;
    vm.selectedIndicator = 1;
    vm.selectedFormat = 'xlsx';
    vm.selectedPDFFormat = 'many';
    vm.selectedLocationId = userLocationId;
    vm.selectedLevel = 1;
    vm.now = new Date().getMonth() + 1;
    vm.showWarning = function () {
        return (
            vm.now === vm.selectedMonth &&
            new Date().getFullYear() === vm.selectedYear && !vm.isDashboardUsageSelected()
        );
    };
    vm.levels = [
        {id: 1, name: 'State'},
        {id: 2, name: 'District'},
        {id: 3, name: 'Block'},
        {id: 4, name: 'Supervisor'},
        {id: 5, name: 'AWC'},
    ];

    vm.groupByLevels = [];

    vm.formats = [
        {id: 'csv', name: 'CSV'},
        {id: 'xlsx', name: 'Excel'},
    ];

    vm.pdfFormats = [
        {id: 'many', name: 'One PDF per AWC'},
        {id: 'one', name: 'One Combined PDF for all AWCs'},
    ];
    vm.downloaded = false;

    vm.awcLocations = [];
    vm.selectedAWCs = [];

    vm.indicators = [
        {id: 1, name: 'Child'},
        {id: 2, name: 'Pregnant Women'},
        {id: 3, name: 'Demographics'},
        {id: 4, name: 'System Usage'},
        {id: 5, name: 'AWC Infrastructure'},
        {id: 6, name: 'Child Growth Monitoring List'},
        {id: 7, name: 'ICDS-CAS Monthly Register'},
        {id: 8, name: 'AWW Performance Report'},
        {id: 9, name: 'LS Performance Report'},
        {id: 10, name: 'Take Home Ration (THR)'},
    ];

    if (vm.userLocationType.toLowerCase() !== 'block') {
        vm.indicators.push({id: 11, name: 'Dashboard Activity Report'});
    }

    if (haveAccessToFeatures) {
        vm.indicators.push({id: 12, name: 'Service Delivery Report'});
        vm.indicators.push({id: 13, name: 'Child Growth Tracking Report'});
        vm.beneficiaryCategories = [
            {id: 'pw_lw_children', name: 'PW, LW & Children 0-3 years'},
            {id: 'children_3_6', name: 'Children 3-6 years'},
        ];
        vm.selectedBeneficiaryCategory = 'pw_lw_children';
    }

    var ALL_OPTION = locationsService.ALL_OPTION;
    var NATIONAL_OPTION = locationsService.ALL_OPTION;

    var locationsCache = {};

    vm.hierarchy = [];
    vm.selectedLocations = [];

    vm.maxLevel = 0;

    var initHierarchy = function () {
        hierarchyData = locationsService.initHierarchy(locationHierarchy);
        vm.maxLevel = hierarchyData['levels'];
        vm.selectedLocations = new Array(vm.maxLevel);
        vm.hierarchy = hierarchyData['hierarchy'];
    };

    vm.userHaveAccessToAllLocations = function (locations) {
        var haveAccessToAllLocationsForLevel = true;
        window.angular.forEach(locations, function (location) {
            if (!location.user_have_access) {
                haveAccessToAllLocationsForLevel = false;
            }
        });
        return haveAccessToAllLocationsForLevel;
    };

    vm.userLocationIdIsNull = function () {
        return ["null", "undefined"].indexOf(vm.userLocationId) !== -1;
    };

    vm.isUserLocationIn = function (locations) {
        var userLocationInSorted = _.filter(locations, function (location) {
            return allUserLocationId.indexOf(location.location_id) !== -1;
        });
        return userLocationInSorted.length > 0;
    };

    vm.preventShowingAllOption = function (locations) {
        return ((!vm.userLocationIdIsNull() && !vm.userHaveAccessToAllLocations(locations)) || vm.isUserLocationIn(locations)) && !haveAccessToAllLocations;
    };

    var init = function () {
        initHierarchy();
        locationsCache = locationsService.initLocations(vm, locationsCache);
    };

    init();

    vm.disallowNational = function () {
        return vm.isChildBeneficiaryListSelected() || vm.isChildGrowthTrackerSelected();
    };

    vm.getPlaceholder = function (locationTypes) {
        return locationsService.getLocationPlaceholder(locationTypes, vm.disallowNational());
    };

    vm.getLocationsForLevel = function (level) {
        return locationsService.getLocations(level, locationsCache, vm.selectedLocations, vm.disallowNational());
    };

    vm.disabled = function (level) {
        return locationsService.isLocationDisabled(level, vm);
    };

    vm.onSelectForISSNIP = function ($item, level) {
        var selectedLocIndex = locationsService.selectedLocationIndex(vm.selectedLocations);
        var selectedLocationId = vm.selectedLocations[selectedLocIndex];
        vm.locationPromise = locationsService.getAwcLocations(selectedLocationId).then(function (data) {
            if ($item.user_have_access) {
                vm.awcLocations = [ALL_OPTION].concat(data);
            } else {
                vm.awcLocations = data;
            }
        });
        vm.selectedAWCs = [];
        vm.onSelectLocation($item, level);
    };

    vm.onSelectLocation = function ($item, level) {
        locationsService.onSelectLocation($item, level, locationsCache, vm);
    };

    vm.onSelectAWCs = function ($item) {
        if ($item.location_id === 'all') {
            vm.selectedAWCs = [$item.location_id];
        } else if (vm.selectedAWCs.indexOf('all') !== -1) {
            vm.selectedAWCs = [$item.location_id];
        }
    };

    vm.onSelectYear = function (year) {
        var date = new Date();
        var latest = date;
        vm.years = vm.yearsCopy;
        vm.months = vm.monthsCopy;

        if (vm.isIncentiveReportSelected()) {
            vm.years = _.filter(vm.yearsCopy, function (y) {
                return y.id >= 2018;
            });
            vm.setAvailableAndSelectedMonthForAWWPerformanceReport();
            return;
        }

        if (year.id > latest.getFullYear()) {
            vm.years =  _.filter(vm.yearsCopy, function (y) {
                return y.id <= latest.getFullYear();
            });
            vm.selectedYear = latest.getFullYear();
            vm.selectedMonth = 12;
        } else if (year.id < latest.getFullYear()) {
            vm.years =  _.filter(vm.yearsCopy, function (y) {
                return y.id <= latest.getFullYear();
            });
        }

        if (vm.isSDRSelected()) {
            vm.years = _.filter(vm.yearsCopy, function (y) {
                return y.id >= 2020;
            });
        }

        if (vm.isTakeHomeRationReportSelected()) {
            vm.years = _.filter(vm.yearsCopy, function (y) {
                return y.id >= 2019;
            });
        }

        if (year.id === 2019 && vm.isTakeHomeRationReportSelected()) {
            var currentMonth = latest.getMonth() + 1;
            var currentYear = latest.getFullYear();
            vm.months = _.filter(vm.monthsCopy, function (month) {
                if (currentYear === 2019) {
                    return month.id >= 7 && month.id <= currentMonth;
                } else {
                    return month.id >= 7;
                }
            });
            vm.selectedMonth = vm.selectedMonth >= 7 ? vm.selectedMonth : 7;
        } else if (year.id === latest.getFullYear()) {
            vm.months = _.filter(vm.monthsCopy, function (month) {
                return month.id <= latest.getMonth() + 1;
            });
            vm.selectedMonth = vm.selectedMonth <= latest.getMonth() + 1 ? vm.selectedMonth : latest.getMonth() + 1;
        } else if (year.id === 2017) {
            vm.months = _.filter(vm.monthsCopy, function (month) {
                return month.id >= 3;
            });
            vm.selectedMonth = vm.selectedMonth >= 3 ? vm.selectedMonth : 3;
        } else {
            vm.months = vm.monthsCopy;
        }
        vm.excludeCurrentMonthIfInitialThreeDays();
    };

    //if selected year is 2018 make only months from october selectable as the report is only available from october 2018
    vm.setAvailableAndSelectedMonthForAWWPerformanceReport = function () {
        var today = new Date();
        if (vm.selectedYear === today.getFullYear()) {
            vm.setMonthToPreviousIfAfterThe15thAndTwoMonthsIfBefore15th(today);

            if (vm.selectedMonth > vm.months[0].id) {
                vm.selectedMonth = vm.months[0].id;
            }
        } else if (vm.selectedYear === 2018) {
            vm.months = vm.months.slice(-3);
            if (vm.selectedMonth < 10) {
                vm.selectedMonth = 10;
            }
        }
    };

    vm.setMonthToPreviousIfAfterThe15thAndTwoMonthsIfBefore15th = function (date) {
        var offset = date.getDate() < 15 ? 2 : 1;

        vm.months = _.filter(vm.monthsCopy, function (month) {
            return month.id <= (date.getMonth() + 1) - offset;
        });
    };

    vm.getAwcs = function () {
        vm.locationPromise = locationsService.getAncestors();
    };

    vm.getFormats = function () {
        if (vm.isChildBeneficiaryListSelected()) {
            return [vm.formats[0]];
        } else {
            return vm.formats;
        }
    };

    vm.onIndicatorSelect = function () {
        if (vm.isChildBeneficiaryListSelected()) {
            init();
            vm.selectedFormat = vm.formats[0].id;
        } else if (vm.isIncentiveReportSelected()) {
            // if current selected year is less than 2018,
            // change the selected year to latest as the report is not available before 2018
            if (vm.selectedYear < 2018) {
                vm.selectedYear = new Date().getFullYear();
            }
            vm.onSelectYear({'id': vm.selectedYear});
        } else {
            if (vm.isTakeHomeRationReportSelected()) {
                var currentYear  = new Date().getFullYear();
                vm.selectedYear = vm.selectedYear >= 2019 ? vm.selectedYear : currentYear;
                locationsService.resetLevelsBelow(3, vm);
            } else if (vm.isSDRSelected()) {
                if (vm.selectedYear < 2020) {
                    vm.selectedYear = new Date().getFullYear();
                }
            } else {
                vm.years = vm.yearsCopy;
            }
            vm.onSelectYear({'id': vm.selectedYear});
            vm.selectedFormat = 'xlsx';
        }

        vm.adjustSelectedLevelForNoViewByFilter();

    };

    /**
     * To adjust selectedLevel for the reports that do not have viewBy filter. These
     * reports end up having selectedLevel set by viewBy filter in the last report selected.
     */
    vm.adjustSelectedLevelForNoViewByFilter = function () {
        if (!vm.showViewBy()) {
            vm.selectedLevel = locationsService.selectedLocationIndex(vm.selectedLocations) + 1;
        }
    };
    vm.submitForm = function (csrfToken) {
        $rootScope.report_link = '';
        var awcs = vm.selectedPDFFormat === 'one' ? ['all'] : vm.selectedAWCs;
        var taskConfig = {
            'csrfmiddlewaretoken': csrfToken,
            'location': vm.selectedLocationId,
            'aggregation_level': vm.selectedLevel,
            'month': vm.selectedMonth,
            'year': vm.selectedYear,
            'indicator': vm.selectedIndicator,
            'format': vm.selectedFormat,
            'pdfformat': vm.selectedPDFFormat,
            'selected_awcs': awcs.join(','),
        };
        if (haveAccessToFeatures) {
            taskConfig['beneficiary_category'] = vm.selectedBeneficiaryCategory;
        }
        var selectedFilters = vm.selectedFilterOptions();
        if (vm.isChildBeneficiaryListSelected()) {
            taskConfig['filter[]'] = [];
            for (var i = 0, len = selectedFilters.length; i < len; i++) {
                taskConfig['filter[]'].push(selectedFilters[i].id);
            }
        }

        downloadService.createTask(taskConfig).then(function (data) {
            vm.task_id = data.task_id;
            if (vm.task_id) {
                $rootScope.task_id = vm.task_id;
                $location.search('task_id', null);
                vm.statusCheck = setInterval(getTaskStatus, 5 * 1000);
            }
        });
        vm.queuedTask = true;
        vm.downloaded = false;
        vm.previousTaskFailed = null;
    };

    vm.resetForm = function () {
        vm.hierarchy = [];
        vm.selectedLocations = [];
        vm.selectedLocationId = userLocationId;
        vm.selectedLevel = 1;
        vm.selectedMonth = new Date().getMonth() + 1;
        vm.selectedYear = new Date().getFullYear();
        vm.selectedIndicator = 1;
        vm.selectedFormat = 'xlsx';
        vm.selectedPDFFormat = 'many';
        initHierarchy();
    };

    vm.hasErrors = function () {
        var beneficiaryListErrors = vm.isChildBeneficiaryListSelected() && (vm.selectedFilterOptions().length === 0 || !vm.isDistrictOrBelowSelected());
        var growthListErrors = vm.isChildGrowthTrackerSelected() && (vm.selectedFilterOptions().length === 0 || !vm.isDistrictOrBelowSelected());
        var incentiveReportErrors = vm.isIncentiveReportSelected() && !vm.isStateSelected();
        var ladySupervisorReportErrors = false;
        if (!vm.haveAccessToFeatures) {
            ladySupervisorReportErrors = vm.isLadySupervisorSelected() && !vm.isStateSelected();
        }
        return beneficiaryListErrors || incentiveReportErrors || ladySupervisorReportErrors || growthListErrors;
    };

    vm.isCombinedPDFSelected = function () {
        return vm.isISSNIPMonthlyRegisterSelected() && vm.selectedPDFFormat === 'one';
    };

    vm.isBlockOrBelowSelected = function () {
        return vm.selectedLocations[2] && vm.selectedLocations[2] !== ALL_OPTION.location_id;
    };

    vm.isStateOrBelowSelected = function () {
        return vm.selectedLocations[0] && vm.selectedLocations[0] !== ALL_OPTION.location_id;
    };

    vm.hasErrorsISSNIPExport = function () {
        if (vm.selectedPDFFormat === 'one') {
            return vm.isISSNIPMonthlyRegisterSelected() && !vm.isBlockOrBelowSelected();
        }
        return vm.isISSNIPMonthlyRegisterSelected() && (!vm.isBlockOrBelowSelected() || !vm.isAWCsSelected());
    };

    vm.isVisible = function (level) {
        return level === 0 || (vm.selectedLocations[level - 1] && vm.selectedLocations[level - 1] !== 'all') &&
            !(vm.isIncentiveReportSelected() && level > 2) && !(vm.isLadySupervisorSelected() && level > 2) &&
            !(vm.isTakeHomeRationReportSelected() && level > 3);
    };

    vm.selectedFilterOptions = function () {
        return vm.filterOptions.filter(function (el) {
            return el.selected;
        });
    };

    vm.isChildBeneficiaryListSelected = function () {
        return vm.selectedIndicator === 6;
    };

    vm.isSDRSelected = function () {
        return vm.selectedIndicator === 12;
    };

    vm.isISSNIPMonthlyRegisterSelected = function () {
        return vm.selectedIndicator === 7;
    };

    vm.isIncentiveReportSelected = function () {
        return vm.selectedIndicator === 8;
    };

    vm.isLadySupervisorSelected = function () {
        return vm.selectedIndicator === 9;
    };

    vm.isTakeHomeRationReportSelected = function () {
        return vm.selectedIndicator === 10;
    };

    vm.isDashboardUsageSelected = function () {
        return vm.selectedIndicator === 11;
    };

    vm.isChildGrowthTrackerSelected = function () {
        return vm.selectedIndicator === 13;
    };

    vm.isSupervisorOrBelowSelected = function () {
        return vm.selectedLocations[3] && vm.selectedLocations[3] !== ALL_OPTION.location_id;
    };
    
    vm.isBlockSelected = function () {
        return vm.isBlockOrBelowSelected() && !vm.isSupervisorOrBelowSelected();
    };

    vm.isStateSelected = function () {
        return vm.isStateOrBelowSelected() && !vm.isSupervisorOrBelowSelected();
    };

    vm.showViewBy = function () {
        return !(vm.isChildBeneficiaryListSelected() || vm.isIncentiveReportSelected() ||
<<<<<<< HEAD
            vm.isLadySupervisorSelected() || vm.isDashboardUsageSelected() || vm.isChildGrowthTrackerSelected());
=======
            vm.isLadySupervisorSelected() || vm.isDashboardUsageSelected() ||
            vm.isTakeHomeRationReportSelected());
>>>>>>> f68a751c
    };

    vm.showLocationFilter = function () {
        return !vm.isDashboardUsageSelected();
    };

    vm.showMonthFilter = function () {
        return !vm.isDashboardUsageSelected();
    };

    vm.showYearFilter = function () {
        return !vm.isDashboardUsageSelected();
    };


    vm.isDistrictOrBelowSelected = function () {
        return vm.selectedLocations[1] && vm.selectedLocations[1] !== ALL_OPTION.location_id;
    };

    vm.isAWCsSelected = function () {
        return vm.selectedAWCs.length > 0;
    };

    vm.showProgressBar = function () {
        return $rootScope.task_id;
    };

    vm.readyToDownload = function () {
        return vm.previousTaskFailed ? false : $rootScope.report_link;
    };

    vm.goToLink = function () {
        if (vm.readyToDownload()) {
            window.open($rootScope.report_link);
            vm.downloaded = true;
            $rootScope.report_link = '';
        }
    };

}

DownloadController.$inject = ['$rootScope', '$location', 'locationHierarchy', 'locationsService', 'userLocationId',
    'haveAccessToFeatures', 'downloadService', 'isAlertActive', 'userLocationType','haveAccessToAllLocations','allUserLocationId'];

window.angular.module('icdsApp').directive("download", function () {
    var url = hqImport('hqwebapp/js/initial_page_data').reverse;
    return {
        restrict: 'E',
        scope: {
        },
        bindToController: true,
        templateUrl: url('icds-ng-template', 'download.directive'),
        controller: DownloadController,
        controllerAs: "$ctrl",
    };
});<|MERGE_RESOLUTION|>--- conflicted
+++ resolved
@@ -534,12 +534,8 @@
 
     vm.showViewBy = function () {
         return !(vm.isChildBeneficiaryListSelected() || vm.isIncentiveReportSelected() ||
-<<<<<<< HEAD
-            vm.isLadySupervisorSelected() || vm.isDashboardUsageSelected() || vm.isChildGrowthTrackerSelected());
-=======
             vm.isLadySupervisorSelected() || vm.isDashboardUsageSelected() ||
-            vm.isTakeHomeRationReportSelected());
->>>>>>> f68a751c
+            vm.isChildGrowthTrackerSelected()) || vm.isTakeHomeRationReportSelected());
     };
 
     vm.showLocationFilter = function () {
