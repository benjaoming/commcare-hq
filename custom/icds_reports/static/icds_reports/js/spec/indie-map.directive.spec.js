--- conflicted
+++ resolved
@@ -42,13 +42,7 @@
     };
 
     beforeEach(module('icdsApp', function ($provide) {
-<<<<<<< HEAD
         utils.provideDefaultConstants($provide, false, false);
-=======
-        $provide.constant("userLocationId", null);
-        $provide.constant("isAlertActive", false);
-        $provide.constant("haveAccessToFeatures", false);
->>>>>>> cd0c2823
     }));
 
     beforeEach(inject(function ($rootScope, _$compile_, _$location_, _$httpBackend_, storageService) {
