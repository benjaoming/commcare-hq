--- conflicted
+++ resolved
@@ -1353,18 +1353,14 @@
         blank=True, null=True,
         help_text="beneficiaries who got >=21 days of THR"
     )
-<<<<<<< HEAD
-=======
     thr_21_24_days = models.IntegerField(
         blank=True, null=True,
         help_text="beneficiaries who got 21-24 days of THR"
     )
->>>>>>> 37ac769d
     thr_25_days = models.IntegerField(
         blank=True, null=True,
         help_text="beneficiaries who got >=25 days of THR"
     )
-<<<<<<< HEAD
 
     child_thr_eligible = models.IntegerField(null=True)
     child_thr_0_days = models.IntegerField(null=True)
@@ -1393,13 +1389,12 @@
     lw_thr_21_24_days = models.IntegerField(null=True)
     lw_thr_25_days = models.IntegerField(null=True)
     thr_distribution_image_count = models.IntegerField(null=True)
-=======
+
     third_fourth_month_of_pregnancy_count = models.IntegerField(null=True)
     annaprasan_diwas_count = models.IntegerField(null=True)
     suposhan_diwas_count = models.IntegerField(null=True)
     coming_of_age_count = models.IntegerField(null=True)
     public_health_message_count = models.IntegerField(null=True)
->>>>>>> 37ac769d
 
     class Meta(object):
         app_label = 'icds_reports'
