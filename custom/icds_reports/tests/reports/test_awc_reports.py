--- conflicted
+++ resolved
@@ -2542,34 +2542,7 @@
             )
             self.assertEqual(
                 data['data'][1],
-<<<<<<< HEAD
-                [
-                    {
-                        'age': 23,
-                        'anc_abnormalities': 'None',
-                        'anc_hemoglobin': 'Data Not Entered',
-                        'anc_weight': 'Data Not Entered',
-                        'anemic': 'Data Not Entered',
-                        'bp': 'Data Not Entered',
-                        'case_id': '7313c174-6b63-457c-a734-6eed0a2b2ac6',
-                        'counseling': 'None',
-                        'edd': datetime.date(2017, 8, 31),
-                        'home_visit_date': datetime.date(2017, 5, 4),
-                        'ifa_consumed_last_seven_days': 'Y',
-                        'mobile_number': 'Data Not Entered',
-                        'opened_on': datetime.date(2017, 5, 12),
-                        'person_name': 'Data Not Entered',
-                        'preg_order': 'Data Not Entered',
-                        'symptoms': 'None',
-                        'trimester': 2,
-                        'tt_date': 'None',
-                        'tt_taken': 'N',
-                        'using_ifa': 'Y'
-                    }
-                ]
-=======
                 []
->>>>>>> bffa8381
             )
 
     def test_pregnant_details_first_record_third_trimester(self):
