--- conflicted
+++ resolved
@@ -239,12 +239,8 @@
     get_state_names,
     get_cbe_data)
 
-<<<<<<< HEAD
-from custom.icds_reports.reports.bihar_api import get_api_demographics_data, get_mother_details, get_api_ag_school_data
-=======
 from custom.icds_reports.reports.bihar_api import get_api_demographics_data, get_mother_details,\
-    get_api_vaccine_data
->>>>>>> 35129ffd
+    get_api_vaccine_data, get_api_ag_school_data
 
 from . import const
 from .exceptions import InvalidLocationTypeException, TableauTokenException
@@ -447,11 +443,7 @@
             in_range = False
         return in_range
 
-<<<<<<< HEAD
-    def get_state_name_from_state_id(self, state_name):
-=======
     def get_state_id_from_state_name(self, state_name):
->>>>>>> 35129ffd
         return SQLLocation.objects.get(name=state_name, location_type__name='state').location_id
 
 
@@ -2432,11 +2424,7 @@
 
         valid_query_month, error_message = self.get_valid_query_month(request.GET.get('month'),
                                                                       request.GET.get('year'))
-<<<<<<< HEAD
-        bihar_state_id = self.get_state_name_from_state_id('Bihar')
-=======
         bihar_state_id = self.get_state_id_from_state_name('Bihar')
->>>>>>> 35129ffd
         if error_message:
             return JsonResponse({"message": error_message}, status=400)
 
@@ -2464,11 +2452,7 @@
 
 @location_safe
 @method_decorator([api_auth, toggles.ICDS_BIHAR_DEMOGRAPHICS_API.required_decorator()], name='dispatch')
-<<<<<<< HEAD
-class BiharSchoolAPI(BaseCasAPIView):
-=======
 class BiharVaccinesAPI(BaseCasAPIView):
->>>>>>> 35129ffd
     def message(self, message_name):
         error_messages = {
             "invalid_month": "Please specify a valid month. Month can't be in future and before Jan 2020",
@@ -2482,12 +2466,7 @@
 
         valid_query_month, error_message = self.get_valid_query_month(request.GET.get('month'),
                                                                       request.GET.get('year'))
-<<<<<<< HEAD
-        bihar_state_id = self.get_state_name_from_state_id('Bihar')
-
-=======
         bihar_state_id = self.get_state_id_from_state_name('Bihar')
->>>>>>> 35129ffd
         if error_message:
             return JsonResponse({"message": error_message}, status=400)
 
@@ -2497,19 +2476,53 @@
         if not self.has_access(bihar_state_id, request.couch_user):
             return JsonResponse(self.message('access_denied'), status=403)
 
-<<<<<<< HEAD
+        vaccines_data, total_count = get_api_vaccine_data(valid_query_month.strftime("%Y-%m-%d"),
+                                                          bihar_state_id,
+                                                          last_person_case_id)
+        response_json = {
+            'data': vaccines_data,
+            'metadata': {
+                'month': valid_query_month.month,
+                'year': valid_query_month.year,
+                'total_count': total_count,
+                'timestamp': india_now()
+            }
+        }
+
+        return JsonResponse(data=response_json)
+
+@location_safe
+@method_decorator([api_auth, toggles.ICDS_BIHAR_DEMOGRAPHICS_API.required_decorator()], name='dispatch')
+class BiharSchoolAPI(BaseCasAPIView):
+    def message(self, message_name):
+        error_messages = {
+            "invalid_month": "Please specify a valid month. Month can't be in future and before Jan 2020",
+            "access_denied": "You are not authorised to access this location"
+        }
+        return {"message": error_messages[message_name]}
+
+    def get(self, request, *args, **kwargs):
+
+        last_person_case_id = request.GET.get('last_person_case_id', '')
+
+        valid_query_month, error_message = self.get_valid_query_month(request.GET.get('month'),
+                                                                      request.GET.get('year'))
+        bihar_state_id = self.get_state_name_from_state_id('Bihar')
+
+        if error_message:
+            return JsonResponse({"message": error_message}, status=400)
+
+        if not self.query_month_in_range(valid_query_month, start_month=date(2020, 1, 1)):
+            return JsonResponse(self.message('invalid_month'), status=400)
+
+        if not self.has_access(bihar_state_id, request.couch_user):
+            return JsonResponse(self.message('access_denied'), status=403)
+
         school_data, total_count = get_api_ag_school_data(valid_query_month.strftime("%Y-%m-%d"),
                                                           bihar_state_id,
                                                           last_person_case_id)
         response_json = {
             'data': school_data,
-=======
-        vaccines_data, total_count = get_api_vaccine_data(valid_query_month.strftime("%Y-%m-%d"),
-                                                          bihar_state_id,
-                                                          last_person_case_id)
-        response_json = {
-            'data': vaccines_data,
->>>>>>> 35129ffd
             'metadata': {
                 'month': valid_query_month.month,
                 'year': valid_query_month.year,
