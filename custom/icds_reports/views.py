--- conflicted
+++ resolved
@@ -239,11 +239,8 @@
     get_state_names,
     get_cbe_data)
 
-<<<<<<< HEAD
 from custom.icds_reports.reports.bihar_api import get_api_demographics_data, get_api_vaccine_data
-=======
 from custom.icds_reports.reports.bihar_api import get_api_demographics_data, get_mother_details
->>>>>>> 92b7deca
 
 from . import const
 from .exceptions import InvalidLocationTypeException, TableauTokenException
@@ -2452,21 +2449,10 @@
 
         return JsonResponse(data=response_json)
 
-<<<<<<< HEAD
 
 @location_safe
 @method_decorator([api_auth, toggles.ICDS_BIHAR_DEMOGRAPHICS_API.required_decorator()], name='dispatch')
 class BiharVaccinesAPI(BaseCasAPIView):
-=======
-    @property
-    def bihar_state_id(self):
-        return SQLLocation.objects.get(name='Bihar', location_type__name='state').location_id
-
-
-@location_safe
-@method_decorator([api_auth, toggles.ICDS_BIHAR_DEMOGRAPHICS_API.required_decorator()], name='dispatch')
-class BiharMotherDetailsAPI(BaseCasAPIView):
->>>>>>> 92b7deca
     def message(self, message_name):
         error_messages = {
             "invalid_month": "Please specify a valid month. Month can't be in future and before Jan 2020",
@@ -2476,26 +2462,17 @@
 
     def get(self, request, *args, **kwargs):
 
-<<<<<<< HEAD
         last_person_case_id = request.GET.get('last_person_case_id', '')
 
         valid_query_month, error_message = self.get_valid_query_month(request.GET.get('month'),
                                                                       request.GET.get('year'))
         bihar_state_id = self.get_state_id_from_state_name('Bihar')
-=======
-        last_ccs_case_id = request.GET.get('last_ccs_case_id', '')
-
-        valid_query_month, error_message = self.get_valid_query_month(request.GET.get('month'),
-                                                                      request.GET.get('year'))
-
->>>>>>> 92b7deca
         if error_message:
             return JsonResponse({"message": error_message}, status=400)
 
         if not self.query_month_in_range(valid_query_month, start_month=date(2020, 1, 1)):
             return JsonResponse(self.message('invalid_month'), status=400)
 
-<<<<<<< HEAD
         if not self.has_access(bihar_state_id, request.couch_user):
             return JsonResponse(self.message('access_denied'), status=403)
 
@@ -2504,16 +2481,6 @@
                                                           last_person_case_id)
         response_json = {
             'data': vaccines_data,
-=======
-        if not self.has_access(self.bihar_state_id, request.couch_user):
-            return JsonResponse(self.message('access_denied'), status=403)
-
-        demographics_data, total_count = get_mother_details(valid_query_month.strftime("%Y-%m-%d"),
-                                                            self.bihar_state_id,
-                                                            last_ccs_case_id)
-        response_json = {
-            'data': demographics_data,
->>>>>>> 92b7deca
             'metadata': {
                 'month': valid_query_month.month,
                 'year': valid_query_month.year,
@@ -2522,12 +2489,50 @@
             }
         }
 
-<<<<<<< HEAD
         return JsonResponse(data=response_json)
-=======
+
+
+@location_safe
+@method_decorator([api_auth, toggles.ICDS_BIHAR_DEMOGRAPHICS_API.required_decorator()], name='dispatch')
+class BiharMotherDetailsAPI(BaseCasAPIView):
+    def message(self, message_name):
+        error_messages = {
+            "invalid_month": "Please specify a valid month. Month can't be in future and before Jan 2020",
+            "access_denied": "You are not authorised to access this location"
+        }
+        return {"message": error_messages[message_name]}
+
+    def get(self, request, *args, **kwargs):
+
+        last_ccs_case_id = request.GET.get('last_ccs_case_id', '')
+
+        valid_query_month, error_message = self.get_valid_query_month(request.GET.get('month'),
+                                                                      request.GET.get('year'))
+
+        if error_message:
+            return JsonResponse({"message": error_message}, status=400)
+
+        if not self.query_month_in_range(valid_query_month, start_month=date(2020, 1, 1)):
+            return JsonResponse(self.message('invalid_month'), status=400)
+
+        if not self.has_access(self.bihar_state_id, request.couch_user):
+            return JsonResponse(self.message('access_denied'), status=403)
+
+        demographics_data, total_count = get_mother_details(valid_query_month.strftime("%Y-%m-%d"),
+                                                            self.bihar_state_id,
+                                                            last_ccs_case_id)
+        response_json = {
+            'data': demographics_data,
+            'metadata': {
+                'month': valid_query_month.month,
+                'year': valid_query_month.year,
+                'total_count': total_count,
+                'timestamp': india_now()
+            }
+        }
+
         return JsonResponse(data=response_json)
 
     @property
     def bihar_state_id(self):
-        return SQLLocation.objects.get(name='Bihar', location_type__name='state').location_id
->>>>>>> 92b7deca
+        return SQLLocation.objects.get(name='Bihar', location_type__name='state').location_id