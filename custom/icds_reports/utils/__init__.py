--- conflicted
+++ resolved
@@ -995,10 +995,6 @@
     return file_hash
 
 
-<<<<<<< HEAD
-def phone_number_function(x):
-    return "+{0}{1}".format('' if str(x).startswith('91') else '91', x) if x else x
-=======
 def create_lady_supervisor_excel_file(excel_data, data_type, month, aggregation_level):
     state = ''
     district = ''
@@ -1146,4 +1142,7 @@
     order_by_name_column = request.GET.get('columns[%s][data]' % order_by_number_column)
     order_dir = request.GET.get('order[0][dir]', 'asc')
     return start, length, order_by_number_column, order_by_name_column, order_dir
->>>>>>> b8e3d3d3
+
+
+def phone_number_function(x):
+    return "+{0}{1}".format('' if str(x).startswith('91') else '91', x) if x else x