import csv
import json
import os
import string
import time
import zipfile

from collections import defaultdict
from datetime import datetime, timedelta, date
from functools import wraps
from memoized import memoized
from tempfile import mkstemp

import attr
import operator

import pytz
import qrcode
from base64 import b64encode
from io import BytesIO
from dateutil.relativedelta import relativedelta
from django.template.loader import render_to_string, get_template
from django.conf import settings
from openpyxl.styles import PatternFill, Border, Side, Alignment, Font
from openpyxl import Workbook
from openpyxl.utils import get_column_letter
from weasyprint import HTML, CSS

from corehq import toggles
from corehq.apps.app_manager.dbaccessors import get_latest_released_build_id
from corehq.apps.locations.models import SQLLocation
from corehq.apps.reports.datatables import DataTablesColumn
from corehq.apps.reports_core.filters import Choice
from corehq.apps.userreports.models import StaticReportConfiguration, AsyncIndicator
from corehq.apps.userreports.reports.data_source import ConfigurableReportDataSource
from corehq.blobs.mixin import safe_id
from corehq.const import ONE_DAY
from corehq.util.files import TransientTempfile
from corehq.util.quickcache import quickcache
from corehq.util.timer import TimingContext
from custom.icds_reports import const
from custom.icds_reports.const import ISSUE_TRACKER_APP_ID, LOCATION_TYPES, AggregationLevels
from custom.icds_reports.exceptions import InvalidLocationTypeException
from custom.icds_reports.models.aggregate import AwcLocation
from custom.icds_reports.models.helper import IcdsFile
from custom.icds_reports.queries import get_test_state_locations_id, get_test_district_locations_id
from couchexport.export import export_from_tables
from dimagi.utils.dates import DateSpan
from dimagi.utils.parsing import ISO_DATE_FORMAT
from django.db.models import Case, When, Q, F, IntegerField, Max, Min
from django.db.utils import OperationalError
import uuid
from sqlagg.filters import EQ, NOT
from pillowtop.models import KafkaCheckpoint
from custom.icds_reports.cache import icds_quickcache
from custom.icds_reports.models import AggAwcMonthly

OPERATORS = {
    "==": operator.eq,
    "!=": operator.ne,
    ">": operator.gt,
    ">=": operator.ge,
    "<": operator.lt,
    "<=": operator.le,
    "in": operator.contains,
}

RED = '#de2d26'
ORANGE = '#fc9272'
BLUE = '#006fdf'
PINK = '#fee0d2'
GREY = '#9D9D9D'


DATA_NOT_ENTERED = "Data Not Entered"
DEFAULT_VALUE = DATA_NOT_ENTERED
DATA_NOT_VALID = "Data Not Valid"

india_timezone = pytz.timezone('Asia/Kolkata')


class MPRData(object):
    resource_file = ('custom', 'icds_reports', 'resources', 'block_mpr.json')


class ASRData(object):
    resource_file = ('custom', 'icds_reports', 'resources', 'block_asr.json')


class ICDSData(object):

    def __init__(self, domain, filters, report_id, override_agg_column=None):
        report_config = ConfigurableReportDataSource.from_spec(
            self._get_static_report_configuration_without_owner_transform(report_id, domain, override_agg_column)
        )
        report_config.set_filter_values(filters)
        self.report_config = report_config

    def _get_static_report_configuration_without_owner_transform(self, report_id, domain, override_agg_column):
        report_id = report_id.format(domain=domain)
        static_report_configuration = StaticReportConfiguration.by_id(report_id, domain)

        if override_agg_column and override_agg_column != 'awc_id':
            static_report_configuration = self._override_agg(static_report_configuration, override_agg_column)

        # this is explicitly after override, otherwise 'report_columns' attrib gets memoized too early
        for report_column in static_report_configuration.report_columns:
            transform = report_column.transform
            if transform.get('type') == 'custom' and transform.get('custom_type') == 'owner_display':
                report_column.transform = {}
        return static_report_configuration

    def _override_agg(self, static_report_configuration, override_agg_column):
        level_order = ['owner_id', 'awc_id', 'supervisor_id', 'block_id', 'district_id', 'state_id']
        # override aggregation level
        static_report_configuration.aggregation_columns = [override_agg_column]
        # remove columns below agg level
        columns_to_remove = level_order[0:level_order.index(override_agg_column)]
        for column in static_report_configuration.columns:
            if column.get('column_id') in columns_to_remove:
                static_report_configuration.columns.remove(column)
        return static_report_configuration

    def data(self):
        return self.report_config.get_data()


class ICDSMixin(object):
    has_sections = False
    posttitle = None

    def __init__(self, config, allow_conditional_agg=False):
        self.config = config
        self.allow_conditional_agg = allow_conditional_agg

    @property
    def subtitle(self):
        return []

    @property
    def headers(self):
        return []

    @property
    def rows(self):
        return [[]]

    @property
    def sources(self):
        with open(os.path.join(*self.resource_file), encoding='utf-8') as f:
            return json.loads(f.read())[self.slug]

    @property
    @memoized
    def selected_location(self):
        if self.config['location_id']:
            return SQLLocation.objects.get(
                location_id=self.config['location_id']
            )

    @property
    @memoized
    def awc(self):
        if self.config['location_id']:
            return self.selected_location.get_descendants(include_self=True).filter(
                location_type__name='awc'
            )

    @property
    def awc_number(self):
        if self.awc:
            return len(
                [
                    loc for loc in self.awc
                    if 'test' not in loc.metadata and loc.metadata.get('test', '').lower() != 'yes'
                ]
            )

    @memoized
    def custom_data(self, selected_location, domain):
        timer = TimingContext()
        with timer:
            to_ret = self._custom_data(selected_location, domain)
        if selected_location:
            loc_type = selected_location.location_type.name
        else:
            loc_type = None
        tags = ["location_type:{}".format(loc_type), "report_slug:{}".format(self.slug)]
        if self.allow_conditional_agg:
            tags.append("allow_conditional_agg:yes")
        return to_ret

    def _custom_data(self, selected_location, domain):
        data = {}

        for config in self.sources['data_source']:
            filters = {}
            location_type_column = None
            if selected_location:
                location_type_column = selected_location.location_type.name.lower() + '_id'
                filters = {
                    location_type_column: [Choice(value=selected_location.location_id, display=selected_location.name)]
                }
            if 'date_filter_field' in config:
                filters.update({config['date_filter_field']: self.config['date_span']})
            if 'filter' in config:
                for fil in config['filter']:
                    if 'type' in fil:
                        now = datetime.now()
                        start_date = now if 'start' not in fil else now - timedelta(days=fil['start'])
                        end_date = now if 'end' not in fil else now - timedelta(days=fil['end'])
                        datespan = DateSpan(start_date, end_date)
                        filters.update({fil['column']: datespan})
                    else:
                        filters.update({
                            fil['column']: {
                                'operator': fil['operator'],
                                'operand': fil['value']
                            }
                        })

            timer = TimingContext()
            with timer:
                allow_conditional_agg = self.allow_conditional_agg and not config.get('disallow_conditional_agg', False)
                override_agg_column = location_type_column if allow_conditional_agg else None
                report_data = ICDSData(domain, filters, config['id'], override_agg_column).data()
            if selected_location:
                loc_type = selected_location.location_type.name
            else:
                loc_type = None
            tags = ["location_type:{}".format(loc_type), "report_slug:{}".format(self.slug), "config:{}".format(config['id'])]
            if allow_conditional_agg:
                tags.append("allow_conditional_agg:yes")

            for column in config['columns']:
                column_agg_func = column['agg_fun']
                column_name = column['column_name']
                column_data = 0
                if column_agg_func == 'sum':
                    column_data = sum([x.get(column_name, 0) or 0 for x in report_data])
                elif column_agg_func == 'count':
                    column_data = len(report_data)
                elif column_agg_func == 'count_if':
                    value = column['condition']['value']
                    op = column['condition']['operator']

                    def check_condition(v):
                        if isinstance(v, str):
                            fil_v = str(value)
                        elif isinstance(v, int):
                            fil_v = int(value)
                        else:
                            fil_v = value

                        if op == "in":
                            return OPERATORS[op](fil_v, v)
                        else:
                            return OPERATORS[op](v, fil_v)

                    column_data = len([val for val in report_data if check_condition(val[column_name])])
                elif column_agg_func == 'avg':
                    values = [x.get(column_name, 0) for x in report_data]
                    column_data = sum(values) / (len(values) or 1)
                elif column_agg_func == 'last_value':
                    group_by = column['group_by']
                    awc_mapping = {x.get(group_by): x.get(column_name, 0) for x in report_data}
                    column_data = sum(awc_mapping.values())
                column_display = column_name if 'column_in_report' not in column else column['column_in_report']
                data.update({
                    column_display: data.get(column_display, 0) + column_data
                })
        return data


class ICDSDataTableColumn(DataTablesColumn):

    @property
    def render_html(self):
        column_params = dict(
            title=self.html,
            sort=self.sortable,
            rotate=self.rotate,
            css="span%d" % self.css_span if self.css_span > 0 else '',
            rowspan=self.rowspan,
            help_text=self.help_text,
            expected=self.expected
        )
        return render_to_string("icds_reports/partials/column.html", dict(
            col=column_params
        ))


PREVIOUS_PERIOD_ZERO_DATA = "Data in the previous reporting period was 0"


def percent_increase(prop, data, prev_data):
    current = 0
    previous = 0
    if data:
        current = data[0][prop]
    if prev_data:
        previous = prev_data[0][prop]

    if previous:
        tenths_of_promils = (((current or 0) - (previous or 0)) * 10000) / float(previous or 1)
        return tenths_of_promils / 100 if (tenths_of_promils < -1 or 1 < tenths_of_promils) else 0
    else:
        return PREVIOUS_PERIOD_ZERO_DATA


def percent_diff(property, current_data, prev_data, all):
    current = 0
    curr_all = 1
    prev = 0
    prev_all = 1
    if current_data:
        current = (current_data[0][property] or 0)
        curr_all = (current_data[0][all] or 1)

    if prev_data:
        prev = (prev_data[0][property] or 0)
        prev_all = (prev_data[0][all] or 1)

    current_percent = current / float(curr_all) * 100
    prev_percent = prev / float(prev_all) * 100

    if prev_percent:
        tenths_of_promils = ((current_percent - prev_percent) * 10000) / (prev_percent or 1.0)
        return tenths_of_promils / 100 if (tenths_of_promils < -1 or 1 < tenths_of_promils) else 0
    else:
        return PREVIOUS_PERIOD_ZERO_DATA


def get_color_with_green_positive(val):
    if isinstance(val, (int, float)):
        if val > 0:
            return 'green'
        else:
            return 'red'
    else:
        assert val == PREVIOUS_PERIOD_ZERO_DATA, val
        return 'green'


def get_color_with_red_positive(val):
    if isinstance(val, (int, float)):
        if val > 0:
            return 'red'
        else:
            return 'green'
    else:
        assert val == PREVIOUS_PERIOD_ZERO_DATA, val
        return 'red'


def get_value(data, prop):
    return (data[0][prop] or 0) if data else 0


def apply_exclude(domain, queryset):
    return queryset.exclude(
        Q(state_id__in=get_test_state_locations_id(domain)) |
        Q(district_id__in=get_test_district_locations_id(domain))
    )


def get_age_filter(age_value):
    """
        When age_value = 6 it means first range is chosen 0-6 months.
        For that range we want to include 0 and 6 in results.
    """
    if age_value == '6':
        return {'age_tranche__in': ['0', '6']}
    else:
        return {'age_tranche': age_value}


def get_age_filter_in_months(age_value):
    """
        When age_value = 6 it means first range is chosen 0-6 months.
        For that range we want to include 0 and 6 in results.
    """
    if age_value == '6':
        return {'age_in_months__range': ['0', '6']}
    elif age_value == '12':
        return {'age_in_months__range': ['7', '12']}
    elif age_value == '24':
        return {'age_in_months__range': ['13', '24']}
    elif age_value == '36':
        return {'age_in_months__range': ['25', '36']}
    elif age_value == '48':
        return {'age_in_months__range': ['37', '48']}
    elif age_value == '60':
        return {'age_in_months__range': ['49', '60']}
    elif age_value == '72':
        return {'age_in_months__range': ['61', '72']}


def match_age(age):
    if 0 <= age <= 1:
        return '0-1 month'
    elif 1 < age <= 6:
        return '1-6 months'
    elif 6 < age <= 12:
        return '6-12 months'
    elif 12 < age <= 36:
        return '1-3 years'
    elif 36 < age <= 72:
        return '3-6 years'


def get_location_filter(location_id, domain, include_object=False):
    """
    Args:
        location_id (str)
        domain (str)
    Returns:
        dict
    """
    if not location_id:
        return {}

    config = {}
    try:
        sql_location = SQLLocation.objects.get(location_id=location_id, domain=domain)
    except SQLLocation.DoesNotExist:
        return {'aggregation_level': 1}
    if include_object:
        config['sql_location'] = sql_location
    config.update(
        {
            ('%s_id' % ancestor.location_type.code): ancestor.location_id
            for ancestor in sql_location.get_ancestors(include_self=True)
        }
    )
    config['aggregation_level'] = len(config) + 1
    return config


def get_location_level(aggregation_level):
    if not aggregation_level:
        return LOCATION_TYPES[0]
    elif aggregation_level >= len(LOCATION_TYPES):
        return LOCATION_TYPES[-1]
    return LOCATION_TYPES[aggregation_level - 1]


@quickcache([])
def get_latest_issue_tracker_build_id():
    return get_latest_released_build_id('icds-cas', ISSUE_TRACKER_APP_ID)


def get_status(value, second_part='', normal_value='', exportable=False, data_entered=False):
    status = {'value': DATA_NOT_VALID if data_entered else DATA_NOT_ENTERED, 'color': 'black'}
    if not value or value in ['unweighed', 'unmeasured', 'unknown']:
        status = {'value': DATA_NOT_VALID if data_entered else DATA_NOT_ENTERED, 'color': 'black'}
    elif value in ['severely_underweight', 'severe']:
        status = {'value': 'Severely ' + second_part, 'color': 'red'}
    elif value in ['moderately_underweight', 'moderate']:
        status = {'value': 'Moderately ' + second_part, 'color': 'black'}
    elif value in ['normal']:
        status = {'value': normal_value, 'color': 'black'}
    return status if not exportable else status['value']


def is_anemic(value):
    if value['anemic_severe']:
        return 'Y'
    elif value['anemic_moderate']:
        return 'Y'
    elif value['anemic_normal']:
        return 'N'
    else:
        return DATA_NOT_ENTERED


def get_anemic_status(value):
    if value['anemic_severe']:
        return 'Severe'
    elif value['anemic_moderate']:
        return 'Moderate'
    elif value['anemic_normal']:
        return 'Normal'
    else:
        return DATA_NOT_ENTERED


def get_symptoms(value):
    if value['bleeding']:
        return 'Bleeding'
    elif value['swelling']:
        return 'Face, hand or genital swelling'
    elif value['blurred_vision']:
        return 'Blurred vision / headache'
    elif value['convulsions']:
        return 'Convulsions / unconsciousness'
    elif value['rupture']:
        return 'Water ruptured without labor pains'
    else:
        return 'None'


def get_counseling(value):
    counseling = []
    if value['eating_extra']:
        counseling.append('Eating Extra')
    if value['resting']:
        counseling.append('Taking Rest')
    if value['immediate_breastfeeding']:
        counseling.append('Counsel on Immediate Breastfeeding')
    if counseling:
        return ', '.join(counseling)
    else:
        return 'None'


def get_tt_dates(value):
    tt_dates = []
    # ignore 1970-01-01 as that is default date for ledger dates
    default = date(1970, 1, 1)
    if value['tt_1'] and value['tt_1'] != default:
        tt_dates.append(str(value['tt_1']))
    if value['tt_2'] and value['tt_2'] != default:
        tt_dates.append(str(value['tt_2']))
    if tt_dates:
        return '; '.join(tt_dates)
    else:
        return 'None'


def get_delivery_nature(value):
    delivery_natures = {
        1: 'Vaginal',
        2: 'Caesarean',
        3: 'Instrumental',
        0: DATA_NOT_ENTERED,
    }
    return delivery_natures.get(value['delivery_nature'], DATA_NOT_ENTERED)


def current_age(dob, selected_date):
    age = relativedelta(selected_date, dob)
    age_format = ""
    if age.years:
        age_format += "%s year%s " % (age.years, '' if age.years == 1 else 's')
    if age.months:
        age_format += "%s month%s " % (age.months, '' if age.months == 1 else 's')
    if not age.years and not age.months:
        if age.days > 0:
            age_format = "%s day%s" % (age.days, '' if age.days == 1 else 's')
        else:
            age_format = "0 days"
    return age_format


def exclude_records_by_age_for_column(exclude_config, column):
    return Case(
        When(~Q(**exclude_config), then=F(column)),
        default=0,
        output_field=IntegerField()
    )


def include_records_by_age_for_column(include_config, column):
    return Case(
        When(Q(**include_config), then=F(column)),
        default=0,
        output_field=IntegerField()
    )


def generate_data_for_map(data, loc_level, num_prop, denom_prop, fill_key_lower, fill_key_bigger, all_property=None, location_launched_status=None):
    data_for_map = defaultdict(lambda: {
        num_prop: 0,
        denom_prop: 0,
        'original_name': []
    })

    if all_property:
        data_for_map = defaultdict(lambda: {
            num_prop: 0,
            denom_prop: 0,
            'original_name': [],
            all_property: 0
        })

    valid_total = 0
    in_month_total = 0
    total = 0
    values_to_calculate_average = {'numerator': 0, 'denominator': 0}


    for row in data:
        if location_launched_status is not None:
            launched_status = location_launched_status.get(row['%s_name' % loc_level])
            if launched_status is None or launched_status <=0:
                continue
        valid = row[denom_prop] or 0
        name = row['%s_name' % loc_level]
        on_map_name = row['%s_map_location_name' % loc_level] or name
        in_month = row[num_prop] or 0

        values_to_calculate_average['numerator'] += in_month if in_month else 0
        values_to_calculate_average['denominator'] += row[denom_prop] if row[denom_prop] else 0

        valid_total += valid
        in_month_total += in_month
        if all_property:
            all_data = row[all_property] or 0
            data_for_map[on_map_name][all_property] += all_data
            total += all_data
        data_for_map[on_map_name][num_prop] += in_month
        data_for_map[on_map_name][denom_prop] += valid
        data_for_map[on_map_name]['original_name'].append(name)

    for data_for_location in data_for_map.values():
        value = data_for_location[num_prop] * 100 / (data_for_location[denom_prop] or 1)
        fill_format = '%s%%-%s%%'
        if value < fill_key_lower:
            data_for_location.update({'fillKey': (fill_format % (0, fill_key_lower))})
        elif fill_key_lower <= value < fill_key_bigger:
            data_for_location.update({'fillKey': (fill_format % (fill_key_lower, fill_key_bigger))})
        elif value >= fill_key_bigger:
            data_for_location.update({'fillKey': (fill_format % (fill_key_bigger, 100))})

    average = (
        (values_to_calculate_average['numerator'] * 100) /
        float(values_to_calculate_average['denominator'] or 1)
    )
    return data_for_map, valid_total, in_month_total, average, total


def calculate_date_for_age(dob, date):
    now = datetime.utcnow().date()
    if now.month == date.month and now.year == date.year:
        date_for_age = now
    else:
        date_for_age = (date + relativedelta(months=1)) - relativedelta(days=1)
    return current_age(dob, date_for_age)


def chosen_filters_to_labels(config, default_interval=''):
    gender_types = {
        'M': 'Male',
        'F': 'Female'
    }

    age_intervals = {
        '6': '0-6 months (0-180 days)',
        '12': '6-12 months (181-365 days)',
        '24': '12-24 months (366-730 days)',
        '36': '24-36 months (731-1095 days)',
        '48': '36-48 months (1096-1460 days)',
        '60': '48-60 months (1461-1825 days)',
        '72': '60-72 months (1826-2190 days)'
    }

    gender = config.get('gender')
    gender_label = ' ({gender})'.format(gender=gender_types.get(gender)) if gender else ''
    chosen_gender = '{gender}'.format(gender=gender_types.get(gender)) if gender else ''

    age = config.get('age_tranche')
    age_in = config.get('age_tranche__in')
    if age:
        chosen_age = '{age}'.format(age=age_intervals.get(age))
    elif age_in:
        chosen_age = '{age}'.format(age=age_intervals.get(age_in[-1]))
    else:
        chosen_age = default_interval

    delimiter = ', ' if gender and chosen_age else ''
    chosen_filters = ' ({gender}{delimiter}{age})'\
        .format(gender=chosen_gender, delimiter=delimiter, age=chosen_age) if gender or chosen_age else ''

    return gender_label, chosen_age, chosen_filters


def zip_folder(pdf_files):
    zip_hash = uuid.uuid4().hex
    icds_file = IcdsFile(blob_id=zip_hash, data_type='issnip_monthly')
    in_memory = BytesIO()
    zip_file = zipfile.ZipFile(in_memory, 'w', zipfile.ZIP_DEFLATED)
    files_to_zip = IcdsFile.objects.filter(blob_id__in=list(pdf_files.keys()), data_type='issnip_monthly')

    for pdf_file in files_to_zip:
        zip_file.writestr(
            'ICDS_CAS_monthly_register_{}.pdf'.format(pdf_files[pdf_file.blob_id]),
            pdf_file.get_file_from_blobdb().read()
        )
    zip_file.close()

    # we need to reset buffer position to the beginning after creating zip, if not read() will return empty string
    # we read this to save file in blobdb
    in_memory.seek(0)
    icds_file.store_file_in_blobdb(in_memory, expired=ONE_DAY)
    icds_file.save()
    return zip_hash


def create_excel_file(excel_data, data_type, file_format, blob_key=None, timeout=ONE_DAY):
    key = blob_key or uuid.uuid4().hex
    export_file = BytesIO()
    icds_file, _ = IcdsFile.objects.get_or_create(blob_id=key, data_type=data_type)
    export_from_tables(excel_data, export_file, file_format)
    export_file.seek(0)
    icds_file.store_file_in_blobdb(export_file, expired=timeout)
    icds_file.save()
    return key


def create_pdf_file(pdf_context):
    pdf_hash = uuid.uuid4().hex
    template = get_template("icds_reports/icds_app/pdf/issnip_monthly_register.html")
    resultFile = BytesIO()
    icds_file = IcdsFile(blob_id=pdf_hash, data_type='issnip_monthly')
    try:
        pdf_page = template.render(pdf_context)
    except Exception as ex:
        pdf_page = str(ex)
    base_url = os.path.join(settings.FILEPATH, 'custom', 'icds_reports', 'static')
    resultFile.write(HTML(string=pdf_page, base_url=base_url).write_pdf(
        stylesheets=[CSS(os.path.join(base_url, 'css', 'issnip_monthly_print_style.css')), ])
    )
    # we need to reset buffer position to the beginning after creating pdf, if not read() will return empty string
    # we read this to save file in blobdb
    resultFile.seek(0)

    icds_file.store_file_in_blobdb(resultFile, expired=ONE_DAY)
    icds_file.save()
    return pdf_hash


def generate_qrcode(data):
    qr = qrcode.QRCode(
        version=1,
        error_correction=qrcode.constants.ERROR_CORRECT_L,
        box_size=10,
        border=4
    )
    qr.add_data(data)
    qr.make(fit=True)
    image = qr.make_image()
    output = BytesIO()
    image.save(output, "PNG")
    qr_content = b64encode(output.getvalue())
    return qr_content


def icds_pre_release_features(user):
    return toggles.ICDS_DASHBOARD_REPORT_FEATURES.enabled(user.username)


def indian_formatted_number(number):
    s = str(number)
    if s.isdigit():
        r = ",".join([s[x - 2:x] for x in range(-3, -len(s), -2)][::-1] + [s[-3:]])
        return "".join(r)
    else:
        return 0


@quickcache(['domain', 'location_id', 'show_test'], timeout=5 * 60)
def get_child_locations(domain, location_id, show_test):
    if location_id:
        locations = SQLLocation.objects.get(domain=domain, location_id=location_id).get_children()
    else:
        locations = SQLLocation.objects.filter(domain=domain, location_type__code=const.LocationTypes.STATE)

    if not show_test:
        return [
            sql_location for sql_location in locations
            if sql_location.metadata.get('is_test_location', 'real') != 'test'
        ]
    else:
        return list(locations)


def person_has_aadhaar_column(beta):
    return 'cases_person_has_aadhaar_v2'


def person_is_beneficiary_column(beta):
    return 'cases_person_beneficiary_v2'


def wasting_moderate_column(beta):
    return 'wasting_moderate'


def wasting_severe_column(beta):
    return 'wasting_severe'


def wasting_normal_column(beta):
    return 'wasting_normal'


def stunting_moderate_column(beta):
    return 'stunting_moderate'


def stunting_severe_column(beta):
    return 'stunting_severe'


def stunting_normal_column(beta):
    return 'stunting_normal'


def current_month_stunting_column(beta):
    return 'current_month_stunting'


def current_month_wasting_column(beta):
    return 'current_month_wasting'


def hfa_recorded_in_month_column(beta):
    return 'height_measured_in_month'


def wfh_recorded_in_month_column(beta):
    return 'weighed_and_height_measured_in_month'


def default_age_interval(beta):
    return '0 - 5 years'


def get_age_filters(beta):
    return [
        NOT(EQ('age_tranche', 'age_72'))
    ]


def get_age_condition(beta):
    return "age_tranche != :age_72"


def track_time(func):
    """A decorator to track the duration an aggregation script takes to execute"""
    from custom.icds_reports.models import AggregateSQLProfile

    def get_sync_datasource_time():
        return KafkaCheckpoint.objects.filter(checkpoint_id__in=const.UCR_PILLOWS) \
            .exclude(doc_modification_time__isnull=True)\
            .aggregate(Min('doc_modification_time'))['doc_modification_time__min']


    @wraps(func)
    def wrapper(*args, **kwargs):
        start = time.time()
        result = func(*args, **kwargs)
        end = time.time()

        sync_latest_ds_update = get_sync_datasource_time()

        AggregateSQLProfile.objects.create(
            name=func.__name__,
            duration=int(end - start),
            last_included_doc_time=sync_latest_ds_update
        )
        return result

    return wrapper


def percent_num(x, y):
    return (x or 0) * 100 / float(y or 1)


def percent(x, y):
    return "%.2f %%" % (percent_num(x, y))


def format_decimal(num):
    return "%.2f" % num


def percent_or_not_entered(x, y):
    return percent(x, y) if y and x is not None else DATA_NOT_ENTERED


def india_now():
    utc_now = datetime.now(pytz.utc)
    india_now = utc_now.astimezone(india_timezone)
    return india_now.strftime("%H:%M:%S %d %B %Y")


def day_suffix(day):
    return 'th' if 11 <= day <= 13 else {1: 'st', 2: 'nd', 3: 'rd'}.get(day % 10, 'th')


def custom_strftime(format_to_use, date_to_format):
    # adds {S} option to strftime that formats day as 1st, 3rd, 11th etc.
    return date_to_format.strftime(format_to_use).replace(
        '{S}', str(date_to_format.day) + day_suffix(date_to_format.day)
    )


def create_aww_performance_excel_file(excel_data, data_type, month, state, district=None, block=None):
    aggregation_level = 3 if block else (2 if district else 1)
    export_info = excel_data[1][1]
    excel_data = [line[aggregation_level:] for line in excel_data[0][1]]
    thin_border = Border(
        left=Side(style='thin'),
        right=Side(style='thin'),
        top=Side(style='thin'),
        bottom=Side(style='thin')
    )
    warp_text_alignment = Alignment(wrap_text=True)
    bold_font = Font(bold=True)
    blue_fill = PatternFill("solid", fgColor="B3C5E5")
    grey_fill = PatternFill("solid", fgColor="BFBFBF")

    workbook = Workbook()
    worksheet = workbook.active
    worksheet.title = "AWW Performance Report"
    worksheet.sheet_view.showGridLines = False
    # sheet title
    worksheet.merge_cells('B2:{0}2'.format(
        "K" if aggregation_level == 3 else ("L" if aggregation_level == 2 else "M")
    ))
    title_cell = worksheet['B2']
    title_cell.fill = PatternFill("solid", fgColor="4472C4")
    title_cell.value = "AWW Performance Report for the month of {}".format(month)
    title_cell.font = Font(size=18, color="FFFFFF")
    title_cell.alignment = Alignment(horizontal="center")

    # sheet header
    header_cells = ["B3", "C3", "D3", "E3", "F3", "G3", "H3", "I3", "J3", "K3"]
    if aggregation_level < 3:
        header_cells.append("L3")
    if aggregation_level < 2:
        header_cells.append("M3")

    for cell in header_cells:
        worksheet[cell].fill = blue_fill
        worksheet[cell].font = bold_font
        worksheet[cell].alignment = warp_text_alignment
    worksheet.merge_cells('B3:C3')
    worksheet['B3'].value = "State: {}".format(state)
    if district:
        worksheet['D3'].value = "District: {}".format(district)
    worksheet.merge_cells('E3:F3')
    if block:
        worksheet['E3'].value = "Block: {}".format(block)

    # table header
    table_header_position_row = 5
    headers = ["S.No"]
    if aggregation_level < 2:
        headers.append("District")
    if aggregation_level < 3:
        headers.append("Block")

    headers.extend([
        'Supervisor', 'AWC', 'AWW Name', 'AWW Contact Number',
        'Home Visits Conducted', 'Weighing Efficiency', 'AWW Eligible for Incentive',
        'Number of Days AWC was Open', 'AWH Eligible for Incentive'
    ])
    columns = ['B', 'C', 'D', 'E', 'F', 'G', 'H', 'I', 'J', 'K']
    if aggregation_level < 3:
        columns.append('L')
    if aggregation_level < 2:
        columns.append('M')

    table_header = {}
    for col, header in zip(columns, headers):
        table_header[col] = header
    for column, value in table_header.items():
        cell = "{}{}".format(column, table_header_position_row)
        worksheet[cell].fill = grey_fill
        worksheet[cell].border = thin_border
        worksheet[cell].font = bold_font
        worksheet[cell].alignment = warp_text_alignment
        worksheet[cell].value = value

    # table contents
    row_position = table_header_position_row + 1

    for enum, row in enumerate(excel_data[1:], start=1):
        for column_index in range(len(columns)):
            column = columns[column_index]
            cell = "{}{}".format(column, row_position)
            worksheet[cell].border = thin_border
            if column_index == 0:
                worksheet[cell].value = enum
            else:
                worksheet[cell].value = row[column_index - 1]
        row_position += 1

    # sheet dimensions
    title_row = worksheet.row_dimensions[2]
    title_row.height = 23
    worksheet.row_dimensions[table_header_position_row].height = 46
    worksheet.row_dimensions[3].height = 16
    widths = {}
    widths_columns = ['A']
    widths_columns.extend(columns)
    standard_widths = [4, 7, 15]
    standard_widths.extend([15] * (3 - aggregation_level))
    standard_widths.extend([13, 12, 13, 15, 11, 14, 14])
    standard_widths.append(14)

    for col, width in zip(widths_columns, standard_widths):
        widths[col] = width
    widths['C'] = max(widths['C'], len(state) * 4 // 3 if state else 0)
    widths['D'] = 13 + (len(district) * 4 // 3 if district else 0)
    widths['F'] = max(widths['F'], len(block) * 4 // 3 if block else 0)
    for column in ["C", "E", "G"]:
        if widths[column] > 25:
            worksheet.row_dimensions[3].height = max(
                16 * ((widths[column] // 25) + 1),
                worksheet.row_dimensions[3].height
            )
            widths[column] = 25
    columns = columns[1:]
    # column widths based on table contents
    for column_index in range(len(columns)):
        widths[columns[column_index]] = max(
            widths[columns[column_index]],
            max(
                len(row[column_index].decode('utf-8') if isinstance(row[column_index], bytes)
                    else str(row[column_index])
                    )
                for row in excel_data[1:]) * 4 // 3 if len(excel_data) >= 2 else 0
        )

    for column, width in widths.items():
        worksheet.column_dimensions[column].width = width

    # export info
    worksheet2 = workbook.create_sheet("Export Info")
    worksheet2.column_dimensions['A'].width = 14
    for n, export_info_item in enumerate(export_info, start=1):
        worksheet2['A{0}'.format(n)].value = export_info_item[0]
        worksheet2['B{0}'.format(n)].value = export_info_item[1]

    # saving file
    key = get_performance_report_blob_key(state, district, block, month, 'xlsx')
    export_file = BytesIO()
    icds_file, _ = IcdsFile.objects.get_or_create(blob_id=key, data_type=data_type)
    workbook.save(export_file)
    export_file.seek(0)
    icds_file.store_file_in_blobdb(export_file, expired=None)
    icds_file.save()
    return key


def get_performance_report_blob_key(state, district, block, month, file_format):
    key_safe_date = datetime.strptime(month, '%B %Y').strftime('%Y_%m')
    key = 'performance_report-{}-{}-{}-{}-{}'.format(state, district, block, key_safe_date, file_format)
    safe_key = key.replace(' ', '_')
    return safe_id(safe_key)


def create_excel_file_in_openpyxl(excel_data, data_type):
    workbook = Workbook()
    first_worksheet = True
    for worksheet_data in excel_data:
        if first_worksheet:
            worksheet = workbook.active
            worksheet.title = worksheet_data[0]
            first_worksheet = False
        else:
            worksheet = workbook.create_sheet(worksheet_data[0])
        for row_number, row_data in enumerate(worksheet_data[1], start=1):
            for column_number, cell_data in enumerate(row_data, start=1):
                worksheet.cell(row=row_number, column=column_number).value = cell_data

    # saving file
    file_hash = uuid.uuid4().hex
    export_file = BytesIO()
    icds_file = IcdsFile(blob_id=file_hash, data_type=data_type)
    workbook.save(export_file)
    export_file.seek(0)
    icds_file.store_file_in_blobdb(export_file, expired=ONE_DAY)
    icds_file.save()
    return file_hash


def create_thr_report_excel_file(excel_data, data_type, month, aggregation_level):
    export_info = excel_data[1][1]
    national = 'National Level' if aggregation_level == 0 else ''
    state = export_info[1][1] if aggregation_level > 0 else ''
    district = export_info[2][1] if aggregation_level > 1 else ''
    block = export_info[3][1] if aggregation_level > 2 else ''
    supervisor = export_info[3][1] if aggregation_level > 3 else ''

    excel_data = [line[aggregation_level:] for line in excel_data[0][1]]
    thin_border = Border(
        left=Side(style='thin'),
        right=Side(style='thin'),
        top=Side(style='thin'),
        bottom=Side(style='thin')
    )
    warp_text_alignment = Alignment(wrap_text=True)
    bold_font = Font(bold=True)
    blue_fill = PatternFill("solid", fgColor="B3C5E5")
    grey_fill = PatternFill("solid", fgColor="BFBFBF")

    workbook = Workbook()
    worksheet = workbook.active
    # sheet title
    worksheet.title = "THR Report"
    worksheet.sheet_view.showGridLines = False
    amount_of_columns = 11 - aggregation_level
    last_column = string.ascii_uppercase[amount_of_columns]
    worksheet.merge_cells('B2:{0}2'.format(last_column))
    title_cell = worksheet['B2']
    title_cell.fill = PatternFill("solid", fgColor="4472C4")
    title_cell.value = "Take Home Ration(THR) Report for the {}".format(month)
    title_cell.font = Font(size=18, color="FFFFFF")
    title_cell.alignment = Alignment(horizontal="center")

    columns = [string.ascii_uppercase[i] for i in range(1, amount_of_columns + 1)]

    # sheet header
    header_cells = ['{0}3'.format(column) for column in columns]
    for cell in header_cells:
        worksheet[cell].fill = blue_fill
        worksheet[cell].font = bold_font
        worksheet[cell].alignment = warp_text_alignment

    if national:
        worksheet['B3'].value = national
        worksheet.merge_cells('B3:C3')
    else:
        if state:
            worksheet['B3'].value = "State: {}".format(state)
            worksheet.merge_cells('B3:C3')
        if district:
            worksheet['D3'].value = "District: {}".format(district)
        if block:
            worksheet['E3'].value = "Block: {}".format(block)
        if supervisor:
            worksheet['F3'].value = "Sector: {}".format(supervisor)

    date_cell = '{0}3'.format(last_column)
    date_description_cell = '{0}3'.format(string.ascii_uppercase[amount_of_columns - 1])
    worksheet[date_description_cell].value = "Date when downloaded:"
    worksheet[date_description_cell].alignment = Alignment(horizontal="right")
    utc_now = datetime.now(pytz.utc)
    now_in_india = utc_now.astimezone(india_timezone)
    worksheet[date_cell].value = custom_strftime('{S} %b %Y', now_in_india)
    worksheet[date_cell].alignment = Alignment(horizontal="right")

    # table header
    table_header_position_row = 5
    header_data = excel_data[0]
    headers = ["S.No"]
    headers.extend(header_data)

    table_header = {}
    for col, header in zip(columns, headers):
        table_header[col] = header
    for column, value in table_header.items():
        cell = "{}{}".format(column, table_header_position_row)
        worksheet[cell].fill = grey_fill
        worksheet[cell].border = thin_border
        worksheet[cell].font = bold_font
        worksheet[cell].alignment = warp_text_alignment
        worksheet[cell].value = value

    # table contents
    row_position = table_header_position_row + 1

    for enum, row in enumerate(excel_data[1:], start=1):
        for column_index in range(len(columns)):
            column = columns[column_index]
            cell = "{}{}".format(column, row_position)
            worksheet[cell].border = thin_border
            if column_index == 0:
                worksheet[cell].value = enum
            else:
                worksheet[cell].value = row[column_index - 1]
        row_position += 1

    # sheet dimensions
    title_row = worksheet.row_dimensions[2]
    title_row.height = 23
    worksheet.row_dimensions[table_header_position_row].height = 46
    widths = {}
    widths_columns = ['A']
    widths_columns.extend(columns)
    standard_widths = [4, 7]
    standard_widths.extend([15] * (4 - aggregation_level))
    standard_widths.extend([25, 15, 25, 15, 15, 15])
    for col, width in zip(widths_columns, standard_widths):
        widths[col] = width

    widths['C'] = max(widths['C'], len(state) * 4 // 3 if state else 0)
    widths['D'] = 9 + (len(district) * 4 // 3 if district else 0)
    widths['E'] = 8 + (len(block) * 4 // 3 if district else 0)
    widths['F'] = 8 + (len(supervisor) * 4 // 3 if district else 0)

    columns = columns[1:]
    # column widths based on table contents
    for column_index in range(len(columns)):
        widths[columns[column_index]] = max(
            widths[columns[column_index]],
            max(
                len(row[column_index].decode('utf-8') if isinstance(row[column_index], bytes)
                    else str(row[column_index])
                    )
                for row in excel_data[1:]) * 4 // 3 if len(excel_data) >= 2 else 0
        )

    for column, width in widths.items():
        worksheet.column_dimensions[column].width = width

    # export info
    worksheet2 = workbook.create_sheet("Export Info")
    worksheet2.column_dimensions['A'].width = 14
    for n, export_info_item in enumerate(export_info, start=1):
        worksheet2['A{0}'.format(n)].value = export_info_item[0]
        worksheet2['B{0}'.format(n)].value = export_info_item[1]

    # saving file
    file_hash = uuid.uuid4().hex
    export_file = BytesIO()
    icds_file = IcdsFile(blob_id=file_hash, data_type=data_type)
    workbook.save(export_file)
    export_file.seek(0)
    icds_file.store_file_in_blobdb(export_file, expired=ONE_DAY)
    icds_file.save()
    return file_hash


def create_child_report_excel_file(excel_data, data_type, month, aggregation_level):
    export_info = excel_data[1][1]

    primary_headers = ['Children weighed','Height measured for Children', '', 'Severely Underweight Children',
                       'Moderately Underweight Children','Children with normal weight for age (WfA)',
                       'Severely wasted Children(SAM)', 'Moderately wasted children(MAM)',
                       'Children with normal weight for height',
                       'Severely stunted children', 'Moderately Stunted Children',
                       'Children with normal height for age',
                       'Newborn with Low birth weight', 'Children completed immunization prescribed for 1 year',
                       'Children breastfed at the time of birth','Children exclusively breastfed',
                       'Children initiated with complementary feeding',
                       'Children initiated with complementary feeding appropriately',
                       'Children initiated with complementary feeding with adequate diet diversity',
                       'Children initiated with complementary feeding with adequate diet quantity',
                       'Children initiated with complementary feeding with appropriate handwashing before feeding'
                       ]

    location_padding_columns = ([''] * aggregation_level)
    primary_headers = location_padding_columns + primary_headers

    workbook = Workbook()
    worksheet = workbook.active
    worksheet.title = "Children"

    # Styling initialisation
    bold_font = Font(size=14, color="FFFFFF")
    bold_font_black = Font(size=14, color="000000")
    cell_pattern = PatternFill("solid", fgColor="B3C5E5")
    cell_pattern_blue = PatternFill("solid", fgColor="4472C4")
    cell_pattern_red = PatternFill("solid", fgColor="ff0000")
    cell_pattern_yellow = PatternFill("solid", fgColor="ffff00")
    text_alignment = Alignment(horizontal="center", vertical='top', wrap_text=True)
    thin_border = Border(
        left=Side(style='thin'),
        right=Side(style='thin'),
        top=Side(style='thin'),
        bottom=Side(style='thin')
    )

    # Primary Header
    main_header = worksheet.row_dimensions[1]
    main_header.height = 40
    current_column_location = 1
    for index, primary_header in enumerate(primary_headers):
        cell_name = get_column_letter(current_column_location)
        cell = worksheet['{}1'.format(cell_name)]
        cell.alignment = text_alignment

        cell.value = primary_header

        if primary_header == 'Severely wasted Children(SAM)':
            cell.fill = cell_pattern_red
            cell.font = bold_font
        elif primary_header == 'Moderately wasted children(MAM)':
            cell.fill = cell_pattern_yellow
            cell.font = bold_font_black
        else:
            cell.fill = cell_pattern_blue
            cell.font = bold_font


        if current_column_location<=aggregation_level or current_column_location == aggregation_level + 7:
            worksheet.merge_cells('{}1:{}2'.format(get_column_letter(current_column_location),
                                                   get_column_letter(current_column_location)))
            current_column_location += 1
        else:
            worksheet.merge_cells('{}1:{}1'.format(get_column_letter(current_column_location),
                                                   get_column_letter(current_column_location + 2)))
            current_column_location += 3

    # Secondary Header
    secondary_header = worksheet.row_dimensions[2]
    secondary_header.height = 80
    headers = excel_data[0][1][0]
    bold_font_black = Font(size=14)
    for index, header in enumerate(headers):
        location_column = get_column_letter(index + 1)
        cell = worksheet['{}{}'.format(location_column, 1 if index+1 <= aggregation_level or
                                                             index == aggregation_level + 6 else 2)]
        cell.alignment = text_alignment
        worksheet.column_dimensions[location_column].width = 30
        cell.value = header
        if index != aggregation_level + 6 and index + 1 > aggregation_level:
            cell.fill = cell_pattern
            cell.font = bold_font_black
            cell.border = thin_border

    # Fill data
    for row_index,row in enumerate(excel_data[0][1][1:]):
        for col_index, col_value in enumerate(row):
            row_num = row_index + 3
            column_name = get_column_letter(col_index + 1)
            cell = worksheet['{}{}'.format(column_name, row_num)]
            cell.value = col_value
            cell.border = thin_border

    # Export info
    worksheet2 = workbook.create_sheet("Export Info")
    worksheet2.column_dimensions['A'].width = 14
    for n, export_info_item in enumerate(export_info, start=1):
        worksheet2['A{0}'.format(n)].value = export_info_item[0]
        worksheet2['B{0}'.format(n)].value = export_info_item[1]

    #Export to icds file
    file_hash = uuid.uuid4().hex
    export_file = BytesIO()
    icds_file = IcdsFile(blob_id=file_hash, data_type=data_type)
    workbook.save(export_file)
    export_file.seek(0)
    icds_file.store_file_in_blobdb(export_file, expired=ONE_DAY)
    icds_file.save()

    return file_hash


def create_service_delivery_report(excel_data, data_type, config):

    export_info = excel_data[1][1]
    location_padding_columns = ([''] * config['aggregation_level'])

    if config['beneficiary_category'] == 'pw_lw_children':
        primary_headers = location_padding_columns + ['Home Visits',
                                                      'Growth Monitoring',
                                                      'Community Based Events',
                                                      'VHSND',
                                                      'Take Home Ration  (Pregnant women, lactating women and children 0-3 years)',
                                                      ]
        if config['aggregation_level'] < 5:
            primary_headers = [''] + primary_headers
    else:
        primary_headers = location_padding_columns + ['Supplementary Nutrition (Children 3-6 years)',
                                                      'Pre-school Education (Children 3-6 years)',
                                                      'Growth Monitoring (Children 3-5 years)',
                                                      ]

    secondary_headers = ['Not provided',
                         'Provided for 1-7 days',
                         'Provided for 8-14 days',
                         'Provided for 15-20 days',
                         'Provided for at least 21 days (>=21 days)']

    workbook = Workbook()
    worksheet = workbook.active
    worksheet.title = "SDR"

    # Styling initialisation
    bold_font = Font(size=14, color="FFFFFF")
    bold_font_black = Font(size=14, color="000000")
    cell_pattern = PatternFill("solid", fgColor="B3C5E5")
    cell_pattern_blue = PatternFill("solid", fgColor="4472C4")
    cell_pattern_grey = PatternFill("solid", fgColor="C3C3C3")
    text_alignment = Alignment(horizontal="center", vertical='top', wrap_text=True)
    thin_border = Border(
        left=Side(style='thin'),
        right=Side(style='thin'),
        top=Side(style='thin'),
        bottom=Side(style='thin')
    )

    current_column_location = 1
    location_header_count = 0
    for index, primary_header in enumerate(primary_headers):
        cell_name = get_column_letter(current_column_location)
        cell = worksheet['{}1'.format(cell_name)]
        cell.alignment = text_alignment

        cell.value = primary_header
        cell.fill = cell_pattern_blue
        cell.font = bold_font
        cell.border = thin_border
        if primary_header == '':
            worksheet.merge_cells('{}1:{}3'.format(get_column_letter(current_column_location),
                                                   get_column_letter(current_column_location)))
            location_header_count += 1
            current_column_location += 1
        elif primary_header not in [
            'Take Home Ration  (Pregnant women, lactating women and children 0-3 years)',
            'Supplementary Nutrition (Children 3-6 years)',
            'Pre-school Education (Children 3-6 years)'
        ]:
            merging_width = 2
            if primary_header == 'Community Based Events' and config['aggregation_level'] == 5:
                merging_width = 1

            if primary_header == 'VHSND':
                if config['aggregation_level'] == 5:
                    merging_width = 1
                else:
                    merging_width = 0

            worksheet.merge_cells('{}1:{}2'.format(get_column_letter(current_column_location),
                                                   get_column_letter(current_column_location + merging_width)))
            current_column_location += merging_width+1
        else:
            worksheet.merge_cells('{}1:{}1'.format(get_column_letter(current_column_location),
                                                   get_column_letter(current_column_location + 14)))

            current_column_location_sec_header = current_column_location
            for sec_header in secondary_headers:
                cell_name = get_column_letter(current_column_location_sec_header)
                cell = worksheet['{}2'.format(cell_name)]
                cell.alignment = text_alignment
                cell.value = sec_header
                cell.fill = cell_pattern_grey
                cell.font = bold_font_black
                cell.border = thin_border
                worksheet.merge_cells('{}2:{}2'.format(get_column_letter(current_column_location_sec_header),
                                                       get_column_letter(current_column_location_sec_header + 2)))
                current_column_location_sec_header += 3

            current_column_location += 15

    # Secondary Header
    headers = excel_data[0][1][0]
    for index, header in enumerate(headers):
        location_column = get_column_letter(index + 1)
        cell = worksheet['{}{}'.format(location_column, 1 if index+1 <= location_header_count else 3)]
        cell.alignment = text_alignment
        worksheet.column_dimensions[location_column].width = 30
        cell.value = header
        cell.border = thin_border
        if index + 1 > location_header_count:
            cell.fill = cell_pattern

    # Fill data
    for row_index, row in enumerate(excel_data[0][1][1:]):
        for col_index, col_value in enumerate(row):
            row_num = row_index + 4
            column_name = get_column_letter(col_index + 1)
            cell = worksheet['{}{}'.format(column_name, row_num)]
            cell.value = col_value
            cell.border = thin_border

    # Export info
    worksheet2 = workbook.create_sheet("Export Info")
    worksheet2.column_dimensions['A'].width = 14
    for n, export_info_item in enumerate(export_info, start=1):
        worksheet2['A{0}'.format(n)].value = export_info_item[0]
        worksheet2['B{0}'.format(n)].value = export_info_item[1]

    file_hash = uuid.uuid4().hex
    export_file = BytesIO()
    icds_file = IcdsFile(blob_id=file_hash, data_type=data_type)
    workbook.save(export_file)
    export_file.seek(0)
    icds_file.store_file_in_blobdb(export_file, expired=ONE_DAY)
    icds_file.save()

    return file_hash


def create_lady_supervisor_excel_file(excel_data, data_type, month, aggregation_level):
    export_info = excel_data[1][1]
    state = export_info[1][1] if aggregation_level > 0 else ''
    district = export_info[2][1] if aggregation_level > 1 else ''
    block = export_info[3][1] if aggregation_level > 2 else ''
    excel_data = [line[aggregation_level:] for line in excel_data[0][1]]
    thin_border = Border(
        left=Side(style='thin'),
        right=Side(style='thin'),
        top=Side(style='thin'),
        bottom=Side(style='thin')
    )
    warp_text_alignment = Alignment(wrap_text=True)
    bold_font = Font(bold=True)
    blue_fill = PatternFill("solid", fgColor="B3C5E5")
    grey_fill = PatternFill("solid", fgColor="BFBFBF")

    workbook = Workbook()
    worksheet = workbook.active
    worksheet.title = "LS Performance Report"
    worksheet.sheet_view.showGridLines = False
    # sheet title
    amount_of_columns = 9 - aggregation_level
    last_column = string.ascii_uppercase[amount_of_columns]
    worksheet.merge_cells('B2:{0}2'.format(last_column))
    title_cell = worksheet['B2']
    title_cell.fill = PatternFill("solid", fgColor="4472C4")
    title_cell.value = "Lady Supervisor Performance Report for the {}".format(month)
    title_cell.font = Font(size=18, color="FFFFFF")
    title_cell.alignment = Alignment(horizontal="center")

    columns = [string.ascii_uppercase[i] for i in range(1, amount_of_columns + 1)]

    # sheet header
    header_cells = ['{0}3'.format(column) for column in columns]
    for cell in header_cells:
        worksheet[cell].fill = blue_fill
        worksheet[cell].font = bold_font
        worksheet[cell].alignment = warp_text_alignment
    if state:
        worksheet['B3'].value = "State: {}".format(state)
        worksheet.merge_cells('B3:C3')
    if district:
        worksheet['D3'].value = "District: {}".format(district)
    if block:
        worksheet['E3'].value = "Block: {}".format(block)
    date_cell = '{0}3'.format(last_column)
    date_description_cell = '{0}3'.format(string.ascii_uppercase[amount_of_columns - 1])
    worksheet[date_description_cell].value = "Date when downloaded:"
    worksheet[date_description_cell].alignment = Alignment(horizontal="right")
    utc_now = datetime.now(pytz.utc)
    now_in_india = utc_now.astimezone(india_timezone)
    worksheet[date_cell].value = custom_strftime('{S} %b %Y', now_in_india)
    worksheet[date_cell].alignment = Alignment(horizontal="right")

    # table header
    table_header_position_row = 5
    header_data = excel_data[0]
    headers = ["S.No"]
    headers.extend(header_data)

    table_header = {}
    for col, header in zip(columns, headers):
        table_header[col] = header
    for column, value in table_header.items():
        cell = "{}{}".format(column, table_header_position_row)
        worksheet[cell].fill = grey_fill
        worksheet[cell].border = thin_border
        worksheet[cell].font = bold_font
        worksheet[cell].alignment = warp_text_alignment
        worksheet[cell].value = value

    # table contents
    row_position = table_header_position_row + 1

    for enum, row in enumerate(excel_data[1:], start=1):
        for column_index in range(len(columns)):
            column = columns[column_index]
            cell = "{}{}".format(column, row_position)
            worksheet[cell].border = thin_border
            if column_index == 0:
                worksheet[cell].value = enum
            else:
                worksheet[cell].value = row[column_index - 1]
        row_position += 1

    # sheet dimensions
    title_row = worksheet.row_dimensions[2]
    title_row.height = 23
    worksheet.row_dimensions[table_header_position_row].height = 46
    widths = {}
    widths_columns = ['A']
    widths_columns.extend(columns)
    standard_widths = [4, 7]
    standard_widths.extend([15] * (4 - aggregation_level))
    standard_widths.extend([25, 15, 25, 15])
    for col, width in zip(widths_columns, standard_widths):
        widths[col] = width
    widths['C'] = max(widths['C'], len(state) * 4 // 3 if state else 0)
    widths['D'] = 9 + (len(district) * 4 // 3 if district else 0)
    widths['E'] = 8 + (len(block) * 4 // 3 if district else 0)

    columns = columns[1:]
    # column widths based on table contents
    for column_index in range(len(columns)):
        widths[columns[column_index]] = max(
            widths[columns[column_index]],
            max(
                len(row[column_index].decode('utf-8') if isinstance(row[column_index], bytes)
                    else str(row[column_index])
                    )
                for row in excel_data[1:]) * 4 // 3 if len(excel_data) >= 2 else 0
        )

    for column, width in widths.items():
        worksheet.column_dimensions[column].width = width

    # export info
    worksheet2 = workbook.create_sheet("Export Info")
    worksheet2.column_dimensions['A'].width = 14
    for n, export_info_item in enumerate(export_info, start=1):
        worksheet2['A{0}'.format(n)].value = export_info_item[0]
        worksheet2['B{0}'.format(n)].value = export_info_item[1]

    # saving file
    file_hash = uuid.uuid4().hex
    export_file = BytesIO()
    icds_file = IcdsFile(blob_id=file_hash, data_type=data_type)
    workbook.save(export_file)
    export_file.seek(0)
    icds_file.store_file_in_blobdb(export_file, expired=ONE_DAY)
    icds_file.save()
    return file_hash


def get_dashboard_usage_excel_file(excel_data, data_type):
    export_info = excel_data[1][1]

    workbook = Workbook()
    worksheet = workbook.active
    worksheet.title = "Dashboard Activity"
    bold_font = Font(size=11, color="FFFFFF", bold=True)
    cell_pattern_blue = PatternFill("solid", fgColor="3387E3")
    text_alignment = Alignment(horizontal="left", vertical='center', wrap_text=True)
    thin_border_no_top = Border(
        left=Side(style='thin'),
        right=Side(style='thin'),
        top=Side(style=None),
        bottom=Side(style='thin')
    )

    thin_border_no_bottom = Border(
        left=Side(style='thin'),
        right=Side(style='thin'),
        top=Side(style='thin'),
        bottom=Side(style=None)

    )

    thin_border = Border(
        left=Side(style='thin'),
        right=Side(style='thin'),
        top=Side(style='thin'),
        bottom=Side(style='thin')

    )

    # # Primary Header
    # main_header = worksheet.row_dimensions[2]
    # main_header.height = 30
    # for index, primary_header in enumerate(primary_headers):
    #     cell_name = get_column_letter(current_column_location)
    #     cell = worksheet['{}1'.format(cell_name)]
    #     cell.alignment = text_alignment
    #
    #     cell.value = primary_header
    #     cell.fill = cell_pattern_blue
    #     cell.font = bold_font
    #     cell.border = thin_border_no_bottom

    # Secondary Header
    secondary_header = worksheet.row_dimensions[1]
    secondary_header.height = 40
    headers = excel_data[0][1][0]
    bold_font_black = Font(size=11)
    for index, header in enumerate(headers):
        location_column = get_column_letter(index + 1)
        cell = worksheet['{}1'.format(location_column)]
        cell.alignment = text_alignment
        worksheet.column_dimensions[location_column].width = 30
        cell.value = header
        cell.fill = cell_pattern_blue
        cell.font = bold_font
        cell.border = thin_border_no_top

    # Fill data
    for row_index, row in enumerate(excel_data[0][1][1:]):
        worksheet.row_dimensions[row_index + 2].height = 20
        for col_index, col_value in enumerate(row):
            row_num = row_index + 2
            column_name = get_column_letter(col_index + 1)
            cell = worksheet['{}{}'.format(column_name, row_num)]
            cell.value = col_value
            cell.border = thin_border
            cell.font = bold_font_black

    # Export info
    worksheet2 = workbook.create_sheet("Export Info")
    worksheet2.column_dimensions['A'].width = 14
    for n, export_info_item in enumerate(export_info, start=1):
        worksheet2['A{0}'.format(n)].value = export_info_item[0]
        worksheet2['B{0}'.format(n)].value = export_info_item[1]

    #Export to icds file
    file_hash = uuid.uuid4().hex
    export_file = BytesIO()
    icds_file = IcdsFile(blob_id=file_hash, data_type=data_type)
    workbook.save(export_file)
    export_file.seek(0)
    icds_file.store_file_in_blobdb(export_file, expired=ONE_DAY)
    icds_file.save()

    return file_hash



def get_datatables_ordering_info(request):
    # retrive table ordering provided by datatables plugin upon clicking on column header
    start = int(request.GET.get('start', 0))
    length = int(request.GET.get('length', 10))
    order_by_number_column = request.GET.get('order[0][column]')
    order_by_name_column = request.GET.get('columns[%s][data]' % order_by_number_column)
    order_dir = request.GET.get('order[0][dir]', 'asc')
    return start, length, order_by_number_column, order_by_name_column, order_dir


def phone_number_function(x):
    return "+{0}{1}".format('' if str(x).startswith('91') else '91', x) if x else x


def filter_cas_data_export(export_file, location):
    with TransientTempfile() as path:
        with open(path, 'wb') as temp_file:
            temp_file.write(export_file.get_file_from_blobdb().read())
        with open(path, 'r') as temp_file:
            fd, export_file_path = mkstemp()
            csv_file = os.fdopen(fd, 'w')
            reader = csv.reader(temp_file)
            writer = csv.writer(csv_file)
            headers = next(reader)
            for i, header in enumerate(headers):
                if header == f'{location.location_type.name}_name':
                    index_of_location_type_name_column = i
                    break
            else:
                raise InvalidLocationType(f'{location.location_type.name} is not a valid location option for cas data exports')
            writer.writerow(headers)
            for row in reader:
                if row[index_of_location_type_name_column] == location.name:
                    writer.writerow(row)
        return export_file_path


def prepare_rollup_query(columns_tuples):
    def _columns_and_calculations(column_tuple):
        column = column_tuple[0]

        if len(column_tuple) == 2:
            agg_col = column_tuple[1]
            if isinstance(agg_col, str):
                return column_tuple
            elif callable(agg_col):
                return column, agg_col(column)
        return column, 'SUM({})'.format(column)

    columns = list(map(_columns_and_calculations, columns_tuples))

    column_names = ", ".join([col[0] for col in columns])
    calculations = ", ".join([col[1] for col in columns])
    return column_names, calculations


def test_column_name(aggregation_level):
    test_location_column_names = ['district_is_test', 'block_is_test', 'supervisor_is_test', 'awc_is_test']
    return test_location_column_names[aggregation_level-1]


def create_group_by(aggregation_level):
    all_group_by_columns = ["state_id", "district_id", "block_id", "supervisor_id"]
    return all_group_by_columns[:aggregation_level]


def column_value_as_per_agg_level(aggregation_level, agg_level_threshold, true_value, false_value):
    return true_value if aggregation_level > agg_level_threshold else false_value


@attr.s
class AggLevelInfo(object):
    agg_level = attr.ib()
    col_name = attr.ib()


def _construct_replacement_map_from_awc_location(loc_level, replacement_location_ids):

    def _full_hierarchy_name(loc):
        loc_names = [loc[f'{level}_name'] for level in levels.keys() if loc[f'{level}_name']]
        return ' > '.join(loc_names)

    levels = {
        'state': AggLevelInfo(AggregationLevels.STATE, 'state_id'),
        'district': AggLevelInfo(AggregationLevels.DISTRICT, 'district_id'),
        'block': AggLevelInfo(AggregationLevels.BLOCK, 'block_id'),
        'supervisor': AggLevelInfo(AggregationLevels.SUPERVISOR, 'supervisor_id'),
        'awc': AggLevelInfo(AggregationLevels.AWC, 'doc_id')
    }
    level_info = levels[loc_level]
    filters = {
        f'{level_info.col_name}__in': replacement_location_ids,
        'aggregation_level': level_info.agg_level
    }
    columns = [
        level_info.col_name,
        'state_name',
        'district_name',
        'block_name',
        'supervisor_name',
        'awc_name'
    ]
    replacement_locations = AwcLocation.objects.filter(**filters).values(*columns)
    replacement_names = {loc[level_info.col_name]: _full_hierarchy_name(loc) for loc in replacement_locations}
    return replacement_names


def _construct_replacement_map_from_sql_location(replacement_location_ids):

    def _full_hierarchy_name(loc):
        loc_names = []
        while loc is not None:
            loc_names.append(loc.name)
            loc = loc.parent
        loc_names.reverse()
        return ' > '.join(loc_names)

    # prefetch all possible parents
    replacement_locations = SQLLocation.objects.filter(location_id__in=replacement_location_ids).select_related('parent__parent__parent__parent')

    replacement_names = {loc.location_id: _full_hierarchy_name(loc) for loc in replacement_locations}
    return replacement_names


def get_deprecation_info(locations, show_test, multiple_levels=False):
    locations_list = []
    replacement_location_ids = []
    for loc in locations:
        loc_level = loc.location_type.name
        if show_test or loc.metadata.get('is_test_location', 'real') != 'test':
            locations_list.append(loc)
            if loc.metadata.get('deprecated_to'):
                replacement_location_ids.extend(loc.metadata.get('deprecated_to', []))
            if loc.metadata.get('deprecates'):
                replacement_location_ids.extend(loc.metadata.get('deprecates', []))

    if multiple_levels:
        replacement_names = _construct_replacement_map_from_sql_location(replacement_location_ids)

    else:
        replacement_names = _construct_replacement_map_from_awc_location(loc_level, replacement_location_ids)

    return locations_list, replacement_names


def get_location_replacement_name(location, field, replacement_names):
    return [replacement_names.get(loc_id, '') for loc_id in location.metadata.get(field, [])]


<<<<<<< HEAD
@icds_quickcache(['filters', 'loc_name'], timeout=30 * 60)
def get_location_launched_status(filters, loc_name):

    def select_location_filter(filters):
        location_filters = dict()
        location_filters['aggregation_level'] = filters['aggregation_level']
        location_filters['month'] = filters['month']

        if location_filters['aggregation_level'] == 1 and 'state_id' not in filters:
            return location_filters
        else:
            location_id_cols = ['state_id', 'district_id', 'block_id', 'supervisor_id', 'awc_id']
            reduced_loc_id_cols = location_id_cols[:location_filters['aggregation_level']]

            location_filters.update(
                {
                    col: filters[col]
                    for col in reduced_loc_id_cols
                }
            )

        return location_filters

    locations_launched_status = AggAwcMonthly.objects.filter(
        **select_location_filter(filters)
    ).values('%s_name' % loc_name, 'num_launched_awcs')

    return { loc['%s_name' % loc_name]:loc['num_launched_awcs'] for loc in locations_launched_status}
=======
def timestamp_string_to_date_string(ts_string):
    if ts_string:
        # Input string differs from ISO_DATETIME_FORMAT bceause it lacks timezone info
        return datetime.strptime(ts_string, '%Y-%m-%dT%H:%M:%S.%f').strftime(ISO_DATE_FORMAT)
    else:
        return None
>>>>>>> 5ca0633c
<|MERGE_RESOLUTION|>--- conflicted
+++ resolved
@@ -1855,7 +1855,6 @@
     return [replacement_names.get(loc_id, '') for loc_id in location.metadata.get(field, [])]
 
 
-<<<<<<< HEAD
 @icds_quickcache(['filters', 'loc_name'], timeout=30 * 60)
 def get_location_launched_status(filters, loc_name):
 
@@ -1884,11 +1883,11 @@
     ).values('%s_name' % loc_name, 'num_launched_awcs')
 
     return { loc['%s_name' % loc_name]:loc['num_launched_awcs'] for loc in locations_launched_status}
-=======
+
+
 def timestamp_string_to_date_string(ts_string):
     if ts_string:
         # Input string differs from ISO_DATETIME_FORMAT bceause it lacks timezone info
         return datetime.strptime(ts_string, '%Y-%m-%dT%H:%M:%S.%f').strftime(ISO_DATE_FORMAT)
     else:
-        return None
->>>>>>> 5ca0633c
+        return None