--- conflicted
+++ resolved
@@ -210,12 +210,8 @@
                                         home_visit.month=agg_ccs_record_monthly.month
                                         )
             WHERE agg_ccs_record_monthly.month = %(start_date)s AND aggregation_level = 5
-<<<<<<< HEAD
-            GROUP BY agg_ccs_record_monthly.awc_id,home_visit.valid_visits,home_visit.expected_visits, agg_ccs_record_monthly.month
-=======
             GROUP BY agg_ccs_record_monthly.awc_id,home_visit.valid_visits,
                      home_visit.expected_visits, agg_ccs_record_monthly.month
->>>>>>> 43ef495e
         ) ut
         WHERE ut.month = agg_awc.month AND ut.awc_id = agg_awc.awc_id;
         """.format(
