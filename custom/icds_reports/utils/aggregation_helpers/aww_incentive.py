from __future__ import absolute_import
from __future__ import unicode_literals

from corehq.apps.userreports.models import StaticDataSourceConfiguration, get_datasource_config
from corehq.apps.userreports.util import get_table_name

from custom.icds_reports.const import (
    AWW_INCENTIVE_TABLE,
    AGG_CCS_RECORD_CF_TABLE
)
from custom.icds_reports.utils.aggregation_helpers import BaseICDSAggregationHelper, month_formatter


class AwwIncentiveAggregationHelper(BaseICDSAggregationHelper):
    aggregate_parent_table = AWW_INCENTIVE_TABLE
    aggregate_child_table_prefix = 'icds_db_aww_incentive_'

    @property
    def ccs_record_case_ucr_tablename(self):
        doc_id = StaticDataSourceConfiguration.get_doc_id(self.domain, 'static-ccs_record_cases')
        config, _ = get_datasource_config(doc_id, self.domain)
        return get_table_name(self.domain, config.table_id)
    
    def aggregation_query(self):
        month = self.month.replace(day=1)
        tablename = self.generate_child_tablename(month)

        query_params = {
            "month": month_formatter(month),
            "state_id": self.state_id
        }

        return """
        INSERT INTO "{tablename}" (
<<<<<<< HEAD
            state_id, month, awc_id, block_id, supervisor_id, state_name, district_name, block_name, 
=======
            state_id, district_id, month, awc_id, block_id, state_name, district_name, block_name, 
>>>>>>> 9aa83300
            supervisor_name, awc_name, aww_name, contact_phone_number, wer_weighed,
            wer_eligible, awc_num_open, valid_visits, expected_visits
        ) (
          SELECT
            %(state_id)s AS state_id,
            awcm.district_id,
            %(month)s AS month,
            awcm.awc_id,
            awcm.block_id,
            awcm.supervisor_id,
            awcm.state_name,
            awcm.district_name,
            awcm.block_name,
            awcm.supervisor_name,
            awcm.awc_name,
            awcm.aww_name,
            awcm.contact_phone_number,
            awcm.wer_weighed,
            awcm.wer_eligible,
            awcm.awc_days_open,
            sum(ccsm.valid_visits),
            sum(ccsm.expected_visits)
          FROM agg_awc_monthly as awcm
          INNER JOIN agg_ccs_record_monthly AS ccsm
          ON ccsm.month=awcm.month AND ccsm.awc_id=awcm.awc_id AND ccsm.aggregation_level=awcm.aggregation_level
          WHERE awcm.month = %(month)s AND awcm.state_id = %(state_id)s and awcm.aggregation_level=5
          GROUP BY awcm.awc_id, awcm.block_id, awcm.district_id, awcm.state_name, awcm.district_name,
                   awcm.block_name, awcm.supervisor_name, awcm.awc_name, awcm.aww_name,
                   awcm.contact_phone_number, awcm.wer_weighed, awcm.wer_eligible,
                   awcm.awc_days_open
        );
        /* update visits for cf cases (not in agg_ccs_record) */
        UPDATE "{tablename}" perf
        SET expected_visits = expected_visits + cf_data.expected,
            valid_visits = valid_visits + cf_data.valid
        FROM (
             SELECT
             SUM(0.39) AS expected,
             SUM(COALESCE(agg_cf.valid_visits, 0)) as valid,
             ucr.awc_id
             FROM "{ccs_record_case_ucr}" ucr
             LEFT OUTER JOIN "{agg_cf_table}" agg_cf ON ucr.doc_id = agg_cf.case_id AND agg_cf.month = %(month)s
             WHERE %(month)s - add BETWEEN 184 AND 548 AND (closed_on IS NULL OR date_trunc('month', closed_on)::DATE > %(month)s) AND date_trunc('month', opened_on) <= %(month)s
             GROUP BY ucr.awc_id
             ) cf_data
        WHERE cf_data.awc_id = perf.awc_id
        """.format(
            tablename=tablename,
            ccs_record_case_ucr=self.ccs_record_case_ucr_tablename,
            agg_cf_table=AGG_CCS_RECORD_CF_TABLE,
        ), query_params<|MERGE_RESOLUTION|>--- conflicted
+++ resolved
@@ -32,11 +32,7 @@
 
         return """
         INSERT INTO "{tablename}" (
-<<<<<<< HEAD
-            state_id, month, awc_id, block_id, supervisor_id, state_name, district_name, block_name, 
-=======
-            state_id, district_id, month, awc_id, block_id, state_name, district_name, block_name, 
->>>>>>> 9aa83300
+            state_id, district_id, month, awc_id, block_id, supervisor_id, state_name, district_name, block_name, 
             supervisor_name, awc_name, aww_name, contact_phone_number, wer_weighed,
             wer_eligible, awc_num_open, valid_visits, expected_visits
         ) (
