from __future__ import absolute_import
from __future__ import unicode_literals

from dateutil.relativedelta import relativedelta

from corehq.apps.userreports.models import StaticDataSourceConfiguration, get_datasource_config
from corehq.apps.userreports.util import get_table_name
from custom.icds_reports.const import (
    AGG_CCS_RECORD_BP_TABLE,
    AGG_CCS_RECORD_PNC_TABLE,
    AGG_CCS_RECORD_THR_TABLE,
    AGG_CCS_RECORD_DELIVERY_TABLE,
    AGG_CCS_RECORD_CF_TABLE)
from custom.icds_reports.utils.aggregation_helpers import BaseICDSAggregationHelper, transform_day_to_month


class CcsRecordMonthlyAggregationHelper(BaseICDSAggregationHelper):
    base_tablename = 'ccs_record_monthly'

    def __init__(self, month):
        self.month = transform_day_to_month(month)
        self.end_date = transform_day_to_month(month + relativedelta(months=1, seconds=-1))

    @property
    def ccs_record_monthly_ucr_tablename(self):
        doc_id = StaticDataSourceConfiguration.get_doc_id(self.domain, self.ccs_record_monthly_ucr_id)
        config, _ = get_datasource_config(doc_id, self.domain)
        return get_table_name(self.domain, config.table_id)

    @property
    def ccs_record_case_ucr_tablename(self):
        doc_id = StaticDataSourceConfiguration.get_doc_id(self.domain, 'static-ccs_record_cases')
        config, _ = get_datasource_config(doc_id, self.domain)
        return get_table_name(self.domain, config.table_id)

    @property
    def pregnant_tasks_cases_ucr_tablename(self):
        doc_id = StaticDataSourceConfiguration.get_doc_id(self.domain, 'static-pregnant-tasks_cases')
        config, _ = get_datasource_config(doc_id, self.domain)
        return get_table_name(self.domain, config.table_id)

    @property
    def person_case_ucr_tablename(self):
        doc_id = StaticDataSourceConfiguration.get_doc_id(self.domain, 'static-person_cases_v2')
        config, _ = get_datasource_config(doc_id, self.domain)
        return get_table_name(self.domain, config.table_id)

    @property
    def tablename(self):
        return "{}_{}".format(self.base_tablename, self.month.strftime("%Y-%m-%d"))

    def drop_table_query(self):
        return 'DELETE FROM "{}"'.format(self.tablename)

    def aggregation_query(self):

        columns = (
            ('awc_id', 'ucr.awc_id'),
            ('case_id', 'ucr.case_id'),
            ('month', 'ucr.month'),
            ('age_in_months', 'ucr.age_in_months'),
            ('ccs_status', 'ucr.ccs_status'),
            ('open_in_month', 'ucr.open_in_month'),
            ('alive_in_month', 'ucr.alive_in_month'),
            ('trimester', 'ucr.trimester'),
            ('num_rations_distributed', 'COALESCE(agg_thr.days_ration_given_mother, 0)'),
            ('thr_eligible', 'ucr.thr_eligible'),
            ('tetanus_complete', 'ucr.tetanus_complete'),
            ('delivered_in_month', 'ucr.delivered_in_month'),
            ('anc1_received_at_delivery', 'ucr.anc1_received_at_delivery'),
            ('anc2_received_at_delivery', 'ucr.anc2_received_at_delivery'),
            ('anc3_received_at_delivery', 'ucr.anc3_received_at_delivery'),
            ('anc4_received_at_delivery', 'ucr.anc4_received_at_delivery'),
            ('registration_trimester_at_delivery', 'ucr.registration_trimester_at_delivery'),
            ('using_ifa', 'ucr.using_ifa'),
            ('ifa_consumed_last_seven_days', 'ucr.ifa_consumed_last_seven_days'),
            ('anemic_severe', 'ucr.anemic_severe'),
            ('anemic_moderate', 'ucr.anemic_moderate'),
            ('anemic_normal', 'ucr.anemic_normal'),
            ('anemic_unknown', 'ucr.anemic_unknown'),
            ('extra_meal', 'ucr.extra_meal'),
            ('resting_during_pregnancy', 'ucr.resting_during_pregnancy'),
            ('bp_visited_in_month', 'ucr.bp_visited_in_month'),
            ('pnc_visited_in_month', 'NULL'),
            ('trimester_2', 'ucr.trimester_2'),
            ('trimester_3', 'ucr.trimester_3'),
            ('counsel_immediate_bf', 'ucr.counsel_immediate_bf'),
            ('counsel_bp_vid', 'ucr.counsel_bp_vid'),
            ('counsel_preparation', 'ucr.counsel_preparation'),
            ('counsel_fp_vid', 'ucr.counsel_fp_vid'),
            ('counsel_immediate_conception', 'ucr.counsel_immediate_conception'),
            ('counsel_accessible_postpartum_fp', 'ucr.counsel_accessible_postpartum_fp'),
            ('bp1_complete', 'ucr.bp1_complete'),
            ('bp2_complete', 'ucr.bp2_complete'),
            ('bp3_complete', 'ucr.bp3_complete'),
            ('pnc_complete', 'ucr.pnc_complete'),
            ('postnatal', 'ucr.postnatal'),
            ('has_aadhar_id', 'ucr.has_aadhar_id'),
            ('counsel_fp_methods', 'NULL'),
            ('pregnant', 'ucr.pregnant'),
            ('pregnant_all', 'ucr.pregnant_all'),
            ('lactating', 'ucr.lactating'),
            ('lactating_all', 'ucr.lactating_all'),
            ('institutional_delivery_in_month', 'ucr.institutional_delivery_in_month'),
            ('add', 'ucr.add'),
            ('caste', 'ucr.caste'),
            ('disabled', 'ucr.disabled'),
            ('minority', 'ucr.minority'),
            ('resident', 'ucr.resident'),
            ('valid_in_month', 'ucr.valid_in_month'),
            ('anc_in_month',
             '( '
                '(CASE WHEN ut.due_list_date_anc_1 BETWEEN %(start_date)s AND %(end_date)s THEN 1 ELSE 0 END) + '
                '(CASE WHEN ut.due_list_date_anc_2 BETWEEN %(start_date)s AND %(end_date)s THEN 1 ELSE 0 END) + '
                '(CASE WHEN ut.due_list_date_anc_3 BETWEEN %(start_date)s AND %(end_date)s THEN 1 ELSE 0 END) + '
                '(CASE WHEN ut.due_list_date_anc_4 BETWEEN %(start_date)s AND %(end_date)s THEN 1 ELSE 0 END) '
                ')'),
            ('anc_1', 'ut.due_list_date_anc_1'),
            ('anc_2', 'ut.due_list_date_anc_2'),
            ('anc_3', 'ut.due_list_date_anc_3'),
            ('anc_4', 'ut.due_list_date_anc_4'),
            ('tt_1', 'ut.due_list_date_tt_1'),
            ('tt_2', 'ut.due_list_date_tt_2'),
            ('immediate_breastfeeding', 'agg_bp.immediate_breastfeeding'),
            ('anemia', 'agg_bp.anemia'),
            ('eating_extra', 'agg_bp.eating_extra'),
            ('resting', 'agg_bp.resting'),
            ('anc_weight', 'agg_bp.anc_weight'),
            ('anc_blood_pressure', 'agg_bp.anc_blood_pressure'),
            ('bp_sys', 'agg_bp.bp_sys'),
            ('bp_dia', 'agg_bp.bp_dia'),
            ('anc_hemoglobin', 'agg_bp.anc_hemoglobin'),
            ('bleeding', 'agg_bp.bleeding'),
            ('swelling', 'agg_bp.swelling'),
            ('blurred_vision', 'agg_bp.blurred_vision'),
            ('convulsions', 'agg_bp.convulsions'),
            ('rupture', 'agg_bp.rupture'),
            ('bp_date', 'agg_bp.latest_time_end_processed::DATE'),
            ('is_ebf', 'agg_pnc.is_ebf'),
            ('breastfed_at_birth', 'agg_delivery.breastfed_at_birth'),
            ('person_name', 'case_list.person_name'),
            ('edd', 'case_list.edd'),
            ('delivery_nature', 'case_list.delivery_nature'),
            ('mobile_number', 'case_list.mobile_number'),
            ('preg_order', 'case_list.preg_order'),
            ('num_pnc_visits', 'case_list.num_pnc_visits'),
            ('last_date_thr', 'case_list.last_date_thr'),
            ('num_anc_complete', 'case_list.num_anc_complete'),
            ('valid_visits', '('
                'COALESCE(agg_cf.valid_visits, 0) + '
                'COALESCE(agg_bp.valid_visits, 0) + '
                'COALESCE(agg_pnc.valid_visits, 0) + '
                'COALESCE(agg_delivery.valid_visits, 0)'
             ')'),
            ('opened_on', 'case_list.opened_on'),
            ('dob', 'case_list.dob'),
            ('closed', 'case_list.closed'),
<<<<<<< HEAD
            ('date_death', 'person.date_death'),
            ('person_case_id', 'ucr.person_case_id')
=======
            ('anc_abnormalities', 'agg_bp.anc_abnormalities')
>>>>>>> 83de7334
        )
        return """
        INSERT INTO "{tablename}" (
            {columns}
        ) (SELECT
            {calculations}
            FROM "{ucr_ccs_record_monthly_table}" ucr
            LEFT OUTER JOIN "{agg_thr_table}" agg_thr ON ucr.doc_id = agg_thr.case_id AND ucr.month = agg_thr.month and ucr.valid_in_month = 1
            LEFT OUTER JOIN "{agg_bp_table}" agg_bp ON ucr.doc_id = agg_bp.case_id AND ucr.month = agg_bp.month and ucr.valid_in_month = 1
            LEFT OUTER JOIN "{agg_pnc_table}" agg_pnc ON ucr.doc_id = agg_pnc.case_id AND ucr.month = agg_pnc.month and ucr.valid_in_month = 1
            LEFT OUTER JOIN "{agg_cf_table}" agg_cf ON ucr.doc_id = agg_cf.case_id AND ucr.month = agg_cf.month and ucr.valid_in_month = 1
            LEFT OUTER JOIN "{agg_delivery_table}" agg_delivery ON ucr.doc_id = agg_delivery.case_id AND ucr.month = agg_delivery.month and ucr.valid_in_month = 1
            LEFT OUTER JOIN "{ccs_record_case_ucr}" case_list ON ucr.doc_id = case_list.doc_id
            LEFT OUTER JOIN "{pregnant_tasks_case_ucr}" ut ON ucr.doc_id = ut.ccs_record_case_id
            LEFT OUTER JOIN "{person_cases_ucr}" person ON person.doc_id = ucr.person_case_id
            WHERE ucr.month = %(start_date)s
            ORDER BY ucr.awc_id, ucr.case_id
        )
        """.format(
            tablename=self.tablename,
            columns=", ".join([col[0] for col in columns]),
            calculations=", ".join([col[1] for col in columns]),
            ucr_ccs_record_monthly_table=self.ccs_record_monthly_ucr_tablename,
            agg_thr_table=AGG_CCS_RECORD_THR_TABLE,
            ccs_record_case_ucr=self.ccs_record_case_ucr_tablename,
            agg_pnc_table=AGG_CCS_RECORD_PNC_TABLE,
            agg_bp_table=AGG_CCS_RECORD_BP_TABLE,
            agg_delivery_table=AGG_CCS_RECORD_DELIVERY_TABLE,
            pregnant_tasks_case_ucr=self.pregnant_tasks_cases_ucr_tablename,
            agg_cf_table=AGG_CCS_RECORD_CF_TABLE,
            person_cases_ucr=self.person_case_ucr_tablename
        ), {
            "start_date": self.month,
            "end_date": self.end_date
        }

    def indexes(self):
        return [
            'CREATE INDEX ON "{}" (awc_id, case_id)'.format(self.tablename),
            'CREATE INDEX ON "{}" (person_case_id, add, case_id)'.format(self.tablename)
        ]<|MERGE_RESOLUTION|>--- conflicted
+++ resolved
@@ -155,12 +155,9 @@
             ('opened_on', 'case_list.opened_on'),
             ('dob', 'case_list.dob'),
             ('closed', 'case_list.closed'),
-<<<<<<< HEAD
+            ('anc_abnormalities', 'agg_bp.anc_abnormalities'),
             ('date_death', 'person.date_death'),
             ('person_case_id', 'ucr.person_case_id')
-=======
-            ('anc_abnormalities', 'agg_bp.anc_abnormalities')
->>>>>>> 83de7334
         )
         return """
         INSERT INTO "{tablename}" (
