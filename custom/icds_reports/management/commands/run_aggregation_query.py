from django.core.management.base import BaseCommand

import attr
import logging
import sys

from gevent.pool import Pool

from custom.icds_reports.models.util import AggregationRecord
from custom.icds_reports.tasks import (
    _agg_awc_table,
    _agg_beneficiary_form,
    _agg_ccs_record_table,
    _agg_ls_awc_mgt_form,
    _agg_ls_table,
    _agg_ls_vhnd_form,
    _aggregate_awc_infra_forms,
    _aggregate_bp_forms,
    _aggregate_ccs_cf_forms,
    _aggregate_ccs_record_pnc_forms,
    _aggregate_ccs_record_thr_forms,
    _aggregate_cf_forms,
    _aggregate_child_health_pnc_forms,
    _aggregate_child_health_thr_forms,
    _aggregate_delivery_forms,
    _aggregate_df_forms,
    _aggregate_gm_forms,
    _ccs_record_monthly_table,
    _child_health_monthly_aggregation,
    _daily_attendance_table,
    _update_months_table,
    agg_child_health_temp,
    aggregate_awc_daily,
    create_all_mbt,
    setup_aggregation,
    update_agg_child_health,
    update_child_health_monthly_table,
    _agg_adolescent_girls_registration_table,
    _agg_migration_table,
    _agg_availing_services_table,
    create_df_indices,
    drop_df_indices,
    drop_gm_indices,
    update_governance_dashboard,
    update_service_delivery_report,
    update_bihar_api_table,
    update_child_vaccine_table
)


logger = logging.getLogger(__name__)

STATE_TASKS = {
    'aggregate_gm_forms': (drop_gm_indices, _aggregate_gm_forms, None),
    'aggregate_cf_forms': (None, _aggregate_cf_forms, None),
    'aggregate_ccs_cf_forms': (None, _aggregate_ccs_cf_forms, None),
    'aggregate_child_health_thr_forms': (None, _aggregate_child_health_thr_forms, None),
    'aggregate_ccs_record_thr_forms': (None, _aggregate_ccs_record_thr_forms, None),
    'aggregate_child_health_pnc_forms': (None, _aggregate_child_health_pnc_forms, None),
    'aggregate_ccs_record_pnc_forms': (None, _aggregate_ccs_record_pnc_forms, None),
    'aggregate_delivery_forms': (None, _aggregate_delivery_forms, None),
    'aggregate_bp_forms': (None, _aggregate_bp_forms, None),
    'aggregate_awc_infra_forms': (None, _aggregate_awc_infra_forms, None),
    'agg_ls_awc_mgt_form': (None, _agg_ls_awc_mgt_form, None),
    'agg_ls_vhnd_form': (None, _agg_ls_vhnd_form, None),
    'agg_beneficiary_form': (None, _agg_beneficiary_form, None),
    'aggregate_df_forms': (drop_df_indices, _aggregate_df_forms, create_df_indices),
    'aggregate_ag_forms': (None, _agg_adolescent_girls_registration_table, None),
    'aggregate_migration_forms': (None, _agg_migration_table, None),
    'aggregate_availing_services_forms': (None, _agg_availing_services_table, None)
}

ALL_STATES_TASKS = {
    'child_health_monthly': (None, _child_health_monthly_aggregation, None),
    'create_mbt_for_month': (None, create_all_mbt, None),
    'update_child_health_monthly_table': (None, update_child_health_monthly_table, None),
}

NORMAL_TASKS = {
    'setup_aggregation': (None, setup_aggregation, None),
    'agg_ls_table': (None, _agg_ls_table, None),
    'update_months_table': (None, _update_months_table, None),
    'daily_attendance': (None, _daily_attendance_table, None),
    'agg_child_health_temp': (None, agg_child_health_temp, None),
    'ccs_record_monthly': (None, _ccs_record_monthly_table, None),
    'agg_ccs_record': (None, _agg_ccs_record_table, None),
    'agg_awc_table': (None, _agg_awc_table, None),
    'aggregate_awc_daily': (None, aggregate_awc_daily, None),
    'update_agg_child_health': (None, update_agg_child_health, None),
    'update_governance_dashboard': (None, update_governance_dashboard, None),
    'update_service_delivery_report': (None, update_service_delivery_report, None),
<<<<<<< HEAD
    'update_child_vaccine_table': (None, update_child_vaccine_table, None)
=======
    'update_bihar_api_table': (None, update_bihar_api_table, None),
    'update_child_vaccine_table': (None, update_child_vaccine_table, None),
>>>>>>> 92b7deca
}


SINGLE_STATE = 'single'
ALL_STATES = 'all'
NO_STATES = 'none'


@attr.s
class AggregationQuery(object):
    by_state = attr.ib()
    funcs = attr.ib()


function_map = {}


def setup_tasks():
    for name, funcs in STATE_TASKS.items():
        function_map[name] = AggregationQuery(SINGLE_STATE, funcs)
    for name, funcs in NORMAL_TASKS.items():
        function_map[name] = AggregationQuery(NO_STATES, funcs)
    for name, funcs in ALL_STATES_TASKS.items():
        function_map[name] = AggregationQuery(ALL_STATES, funcs)


def run_task(agg_record, query_name):
    agg_date = agg_record.agg_date
    state_ids = agg_record.state_ids
    query = function_map[query_name]
    pre_query, agg_query, post_query = query.funcs
    if pre_query:
        logger.info('Running pre aggregration queries')
        pre_query(agg_date)
        logger.info('Finished pre aggregration queries')
    if query.by_state == SINGLE_STATE:
        greenlets = []
        pool = Pool(15)
        logger.info('Spawning greenlets')
        for state in state_ids:
            greenlets.append(pool.spawn(agg_query, state, agg_date))
        logger.info('Joining greenlets')
        while not pool.join(timeout=120, raise_error=True):
            logger.info('failed to join pool - greenlets remaining: {}'.format(len(pool)))
        logger.info('Getting greenlets')
        for g in greenlets:
            logger.info('getting {}'.format(g))
            g.get()
            logger.info('got {}'.format(g))
        logger.info('Done getting greenlets')
    elif query.by_state == NO_STATES:
        agg_query(agg_date)
    else:
        agg_query(agg_date, state_ids)
    if post_query:
        logger.info('Running post aggregration queries')
        post_query(agg_date)
        logger.info('Finished post aggregration queries')


class Command(BaseCommand):
    help = "Run portion of dashboard aggregation. Used by airflow"

    def add_arguments(self, parser):
        parser.add_argument('query_name')
        parser.add_argument('agg_uuid')

    def handle(self, query_name, agg_uuid, **options):
        setup_tasks()
        agg_record = AggregationRecord.objects.get(agg_uuid=agg_uuid)
        if not agg_record.run_aggregation_queries:
            return

        run_task(agg_record, query_name)
        logger.info('Done with task')
        sys.stdout.flush()<|MERGE_RESOLUTION|>--- conflicted
+++ resolved
@@ -89,12 +89,8 @@
     'update_agg_child_health': (None, update_agg_child_health, None),
     'update_governance_dashboard': (None, update_governance_dashboard, None),
     'update_service_delivery_report': (None, update_service_delivery_report, None),
-<<<<<<< HEAD
-    'update_child_vaccine_table': (None, update_child_vaccine_table, None)
-=======
     'update_bihar_api_table': (None, update_bihar_api_table, None),
     'update_child_vaccine_table': (None, update_child_vaccine_table, None),
->>>>>>> 92b7deca
 }
 
 
