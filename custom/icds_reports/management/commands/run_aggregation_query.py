from django.core.management.base import BaseCommand

import attr
import logging
import sys

from gevent.pool import Pool

from custom.icds_reports.models.util import AggregationRecord
from custom.icds_reports.tasks import (
    _agg_awc_table,
    _agg_beneficiary_form,
    _agg_ccs_record_table,
    _agg_ls_awc_mgt_form,
    _agg_ls_table,
    _agg_ls_vhnd_form,
    _aggregate_awc_infra_forms,
    _aggregate_bp_forms,
    _aggregate_ccs_cf_forms,
    _aggregate_ccs_record_pnc_forms,
    _aggregate_ccs_record_thr_forms,
    _aggregate_cf_forms,
    _aggregate_child_health_pnc_forms,
    _aggregate_child_health_thr_forms,
    _aggregate_delivery_forms,
    _aggregate_df_forms,
    _aggregate_gm_forms,
    _ccs_record_monthly_table,
    _child_health_monthly_aggregation,
    _daily_attendance_table,
    _update_months_table,
    agg_child_health_temp,
    aggregate_awc_daily,
    create_all_mbt,
    setup_aggregation,
    update_agg_child_health,
    update_child_health_monthly_table,
    _agg_adolescent_girls_registration_table,
    _agg_migration_table,
    _agg_availing_services_table,
    create_df_indices,
    drop_df_indices,
    drop_gm_indices,
    update_governance_dashboard,
    update_service_delivery_report,
<<<<<<< HEAD
    update_bihar_api_table
=======
    update_child_vaccine_table
>>>>>>> b14d4807
)


logger = logging.getLogger(__name__)

STATE_TASKS = {
    'aggregate_gm_forms': (drop_gm_indices, _aggregate_gm_forms, None),
    'aggregate_cf_forms': (None, _aggregate_cf_forms, None),
    'aggregate_ccs_cf_forms': (None, _aggregate_ccs_cf_forms, None),
    'aggregate_child_health_thr_forms': (None, _aggregate_child_health_thr_forms, None),
    'aggregate_ccs_record_thr_forms': (None, _aggregate_ccs_record_thr_forms, None),
    'aggregate_child_health_pnc_forms': (None, _aggregate_child_health_pnc_forms, None),
    'aggregate_ccs_record_pnc_forms': (None, _aggregate_ccs_record_pnc_forms, None),
    'aggregate_delivery_forms': (None, _aggregate_delivery_forms, None),
    'aggregate_bp_forms': (None, _aggregate_bp_forms, None),
    'aggregate_awc_infra_forms': (None, _aggregate_awc_infra_forms, None),
    'agg_ls_awc_mgt_form': (None, _agg_ls_awc_mgt_form, None),
    'agg_ls_vhnd_form': (None, _agg_ls_vhnd_form, None),
    'agg_beneficiary_form': (None, _agg_beneficiary_form, None),
    'aggregate_df_forms': (drop_df_indices, _aggregate_df_forms, create_df_indices),
    'aggregate_ag_forms': (None, _agg_adolescent_girls_registration_table, None),
    'aggregate_migration_forms': (None, _agg_migration_table, None),
    'aggregate_availing_services_forms': (None, _agg_availing_services_table, None)
}

ALL_STATES_TASKS = {
    'child_health_monthly': (None, _child_health_monthly_aggregation, None),
    'create_mbt_for_month': (None, create_all_mbt, None),
    'update_child_health_monthly_table': (None, update_child_health_monthly_table, None),
}

NORMAL_TASKS = {
    'setup_aggregation': (None, setup_aggregation, None),
    'agg_ls_table': (None, _agg_ls_table, None),
    'update_months_table': (None, _update_months_table, None),
    'daily_attendance': (None, _daily_attendance_table, None),
    'agg_child_health_temp': (None, agg_child_health_temp, None),
    'ccs_record_monthly': (None, _ccs_record_monthly_table, None),
    'agg_ccs_record': (None, _agg_ccs_record_table, None),
    'agg_awc_table': (None, _agg_awc_table, None),
    'aggregate_awc_daily': (None, aggregate_awc_daily, None),
    'update_agg_child_health': (None, update_agg_child_health, None),
    'update_governance_dashboard': (None, update_governance_dashboard, None),
    'update_service_delivery_report': (None, update_service_delivery_report, None),
<<<<<<< HEAD
    'update_bihar_api_table': (None, update_service_delivery_report, None)
=======
    'update_child_vaccine_table': (None, update_child_vaccine_table, None),
>>>>>>> b14d4807
}


SINGLE_STATE = 'single'
ALL_STATES = 'all'
NO_STATES = 'none'


@attr.s
class AggregationQuery(object):
    by_state = attr.ib()
    funcs = attr.ib()


function_map = {}


def setup_tasks():
    for name, funcs in STATE_TASKS.items():
        function_map[name] = AggregationQuery(SINGLE_STATE, funcs)
    for name, funcs in NORMAL_TASKS.items():
        function_map[name] = AggregationQuery(NO_STATES, funcs)
    for name, funcs in ALL_STATES_TASKS.items():
        function_map[name] = AggregationQuery(ALL_STATES, funcs)


def run_task(agg_record, query_name):
    agg_date = agg_record.agg_date
    state_ids = agg_record.state_ids
    query = function_map[query_name]
    pre_query, agg_query, post_query = query.funcs
    if pre_query:
        logger.info('Running pre aggregration queries')
        pre_query(agg_date)
        logger.info('Finished pre aggregration queries')
    if query.by_state == SINGLE_STATE:
        greenlets = []
        pool = Pool(15)
        logger.info('Spawning greenlets')
        for state in state_ids:
            greenlets.append(pool.spawn(agg_query, state, agg_date))
        logger.info('Joining greenlets')
        while not pool.join(timeout=120, raise_error=True):
            logger.info('failed to join pool - greenlets remaining: {}'.format(len(pool)))
        logger.info('Getting greenlets')
        for g in greenlets:
            logger.info('getting {}'.format(g))
            g.get()
            logger.info('got {}'.format(g))
        logger.info('Done getting greenlets')
    elif query.by_state == NO_STATES:
        agg_query(agg_date)
    else:
        agg_query(agg_date, state_ids)
    if post_query:
        logger.info('Running post aggregration queries')
        post_query(agg_date)
        logger.info('Finished post aggregration queries')


class Command(BaseCommand):
    help = "Run portion of dashboard aggregation. Used by airflow"

    def add_arguments(self, parser):
        parser.add_argument('query_name')
        parser.add_argument('agg_uuid')

    def handle(self, query_name, agg_uuid, **options):
        setup_tasks()
        agg_record = AggregationRecord.objects.get(agg_uuid=agg_uuid)
        if not agg_record.run_aggregation_queries:
            return

        run_task(agg_record, query_name)
        logger.info('Done with task')
        sys.stdout.flush()<|MERGE_RESOLUTION|>--- conflicted
+++ resolved
@@ -43,11 +43,8 @@
     drop_gm_indices,
     update_governance_dashboard,
     update_service_delivery_report,
-<<<<<<< HEAD
-    update_bihar_api_table
-=======
+    update_bihar_api_table,
     update_child_vaccine_table
->>>>>>> b14d4807
 )
 
 
@@ -92,11 +89,8 @@
     'update_agg_child_health': (None, update_agg_child_health, None),
     'update_governance_dashboard': (None, update_governance_dashboard, None),
     'update_service_delivery_report': (None, update_service_delivery_report, None),
-<<<<<<< HEAD
-    'update_bihar_api_table': (None, update_service_delivery_report, None)
-=======
+    'update_bihar_api_table': (None, update_service_delivery_report, None),
     'update_child_vaccine_table': (None, update_child_vaccine_table, None),
->>>>>>> b14d4807
 }
 
 
