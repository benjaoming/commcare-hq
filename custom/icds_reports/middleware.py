--- conflicted
+++ resolved
@@ -12,11 +12,8 @@
     'mwcd_indicators',
     'data_export_api',
     'household_members_data',
-<<<<<<< HEAD
+    'mother_details',
     'school_data'
-=======
-    'mother_details'
->>>>>>> 92b7deca
 )
 
 AUDIT_URLS = frozenset(
