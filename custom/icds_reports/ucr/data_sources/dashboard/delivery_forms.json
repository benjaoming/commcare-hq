--- conflicted
+++ resolved
@@ -79,14 +79,9 @@
             "name": "user_location_id"
           },
           "location_type": "supervisor",
-<<<<<<< HEAD
       	  "location_property": "_id"
         },
         "is_primary_key": true
-=======
-          "location_property": "_id"
-        }
->>>>>>> 91a0a85e
       },
       {
         "column_id": "case_load_ccs_record0",
