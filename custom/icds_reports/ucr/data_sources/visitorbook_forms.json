--- conflicted
+++ resolved
@@ -208,7 +208,13 @@
     },
     "named_filters": {},
     "engine_id": "icds-ucr-non-dashboard",
-<<<<<<< HEAD
+    "sql_settings": {
+      "citus_config": {
+        "distribution_type": "hash",
+        "distribution_column": "supervisor_id"
+      },
+      "primary_key": ["supervisor_id","doc_id"]
+    },
     "disable_destructive_rebuild": true,
     "mirrored_engine_ids": [
         {
@@ -216,15 +222,5 @@
             "engine_ids": ["icds-ucr-citus"]
         }
     ]
-=======
-    "sql_settings": {
-      "citus_config": {
-        "distribution_type": "hash",
-        "distribution_column": "supervisor_id"
-      },
-      "primary_key": ["supervisor_id","doc_id"]
-    },
-    "disable_destructive_rebuild": true
->>>>>>> 353a667c
   }
 }