<<<<<<< HEAD
=======
from datetime import date
import pytz
>>>>>>> ba5ba87d
from django.conf import settings

import pytz

from custom.icds_reports.data_pull.data_pulls import MonthlyPerformance

ISSUE_TRACKER_APP_ID = '48cc1709b7f62ffea24cc6634a005734'


INDIA_TIMEZONE = pytz.timezone('Asia/Kolkata')

TABLEAU_TICKET_URL = settings.TABLEAU_URL_ROOT + "trusted/"
TABLEAU_VIEW_URL = settings.TABLEAU_URL_ROOT + "#/views/"
TABLEAU_USERNAME = "reportviewer"
TABLEAU_INVALID_TOKEN = '-1'

BHD_ROLE = 'BHD (For VL Dashboard Testing)'

UCR_PILLOWS = ['kafka-ucr-static', 'kafka-ucr-static-cases',
               'kafka-ucr-static-forms', 'kafka-ucr-static-awc-location',
               'kafka-ucr-main']


class NavigationSections:
    MATERNAL_CHILD = 'maternal_child'
    ICDS_CAS_REACH = 'icds_cas_reach'
    DEMOGRAPHICS = 'demographics'
    AWC_INFRASTRUCTURE = 'awc_infrastructure'


class LocationTypes(object):
    STATE = 'state'
    DISTRICT = 'district'
    BLOCK = 'block'
    SUPERVISOR = 'supervisor'
    AWC = 'awc'


class AggregationLevels(object):
    STATE = 1
    DISTRICT = 2
    BLOCK = 3
    SUPERVISOR = 4
    AWC = 5


class ChartColors(object):
    PINK = '#fcb18d'
    ORANGE = '#fa683c'
    RED = '#bf231d'
    BLUE = '#005ebd'


class MapColors(object):
    RED = '#de2d26'
    ORANGE = '#fc9272'
    BLUE = '#006fdf'
    PINK = '#fee0d2'
    GREY = '#9D9D9D'


LOCATION_TYPES = [
    LocationTypes.STATE,
    LocationTypes.DISTRICT,
    LocationTypes.BLOCK,
    LocationTypes.SUPERVISOR,
    LocationTypes.AWC
]


HELPDESK_ROLES = [
    'BHD',
    'DHD',
    'CPMU',
    'SHD',
    'Test BHD (For VL Dashboard QA)',
    'Test DHD (For VL Dashboard QA)',
    'Test SHD (For VL Dashboard QA)',
    'Test CPMU (For VL Dashboard QA)'
]


ICDS_SUPPORT_EMAIL = 'icds-support@dimagi.com'


CHILDREN_EXPORT = 1
PREGNANT_WOMEN_EXPORT = 2
DEMOGRAPHICS_EXPORT = 3
SYSTEM_USAGE_EXPORT = 4
AWC_INFRASTRUCTURE_EXPORT = 5
GROWTH_MONITORING_LIST_EXPORT = 6
ISSNIP_MONTHLY_REGISTER_PDF = 7
AWW_INCENTIVE_REPORT = 8
LS_REPORT_EXPORT = 9
THR_REPORT_EXPORT = 10
DASHBOARD_USAGE_EXPORT = 11

AGG_COMP_FEEDING_TABLE = 'icds_dashboard_comp_feed_form'
AGG_CCS_RECORD_CF_TABLE = 'icds_dashboard_ccs_record_cf_forms'
AGG_CCS_RECORD_PNC_TABLE = 'icds_dashboard_ccs_record_postnatal_forms'
AGG_CHILD_HEALTH_PNC_TABLE = 'icds_dashboard_child_health_postnatal_forms'
AGG_CHILD_HEALTH_THR_TABLE = 'icds_dashboard_child_health_thr_forms'
AGG_CCS_RECORD_THR_TABLE = 'icds_dashboard_ccs_record_thr_forms'
AGG_CCS_RECORD_BP_TABLE = 'icds_dashboard_ccs_record_bp_forms'
AGG_CCS_RECORD_DELIVERY_TABLE = 'icds_dashboard_ccs_record_delivery_forms'
AGG_DAILY_FEEDING_TABLE = 'icds_dashboard_daily_feeding_forms'
AGG_GROWTH_MONITORING_TABLE = 'icds_dashboard_growth_monitoring_forms'
AGG_INFRASTRUCTURE_TABLE = 'icds_dashboard_infrastructure_forms'
AWW_INCENTIVE_TABLE = 'icds_dashboard_aww_incentive'
AGG_LS_AWC_VISIT_TABLE = 'icds_dashboard_ls_awc_visits_forms'
AGG_LS_VHND_TABLE = 'icds_dashboard_ls_vhnd_forms'
AGG_LS_BENEFICIARY_TABLE = 'icds_dashboard_ls_beneficiary_forms'
AGG_THR_V2_TABLE = 'icds_dashboard_thr_v2'
AGG_DASHBOARD_ACTIVITY = 'icds_dashboard_user_activity'
AGG_ADOLESCENT_GIRLS_REGISTRATION_TABLE = 'icds_dashboard_adolescent_girls_registration'

AWC_LOCATION_TABLE_ID = 'static-awc_location'
USAGE_TABLE_ID = 'static-usage_forms'
HOUSEHOLD_TABLE_ID = 'static-household_cases'
AWW_USER_TABLE_ID = 'static-commcare_user_cases'
DAILY_FEEDING_TABLE_ID = 'static-daily_feeding_forms'


DASHBOARD_DOMAIN = 'icds-dashboard-qa' if settings.SERVER_ENVIRONMENT == 'india' else 'icds-cas'

THREE_MONTHS = 60 * 60 * 24 * 95

VALID_LEVELS_FOR_DUMP = [
    '1',  # state
    '2',  # district
    '3',  # block
]

DISTRIBUTED_TABLES = [
    (AGG_CCS_RECORD_DELIVERY_TABLE, 'supervisor_id'),
    (AGG_COMP_FEEDING_TABLE, 'supervisor_id'),
    (AGG_CCS_RECORD_CF_TABLE, 'supervisor_id'),
    (AGG_CHILD_HEALTH_THR_TABLE, 'supervisor_id'),
    (AGG_GROWTH_MONITORING_TABLE, 'supervisor_id'),
    (AGG_CHILD_HEALTH_PNC_TABLE, 'supervisor_id'),
    (AGG_CCS_RECORD_PNC_TABLE, 'supervisor_id'),
    (AGG_CCS_RECORD_BP_TABLE, 'supervisor_id'),
    (AGG_CCS_RECORD_THR_TABLE, 'supervisor_id'),
    (AGG_DAILY_FEEDING_TABLE, 'supervisor_id'),
    ('child_health_monthly', 'supervisor_id'),
    ('ccs_record_monthly', 'supervisor_id'),
    ('daily_attendance', 'supervisor_id'),
]

REFERENCE_TABLES = [
    'awc_location',
    'icds_months'
]

AADHAR_SEEDED_BENEFICIARIES = 'Aadhaar-seeded Beneficiaries'
CHILDREN_ENROLLED_FOR_ANGANWADI_SERVICES = 'Children enrolled for Anganwadi Services'
PREGNANT_WOMEN_ENROLLED_FOR_ANGANWADI_SERVICES = 'Pregnant women enrolled for Anganwadi Services'
LACTATING_WOMEN_ENROLLED_FOR_ANGANWADI_SERVICES = 'Lactating women enrolled for Anganwadi Services'
ADOLESCENT_GIRLS_ENROLLED_FOR_ANGANWADI_SERVICES = 'Adolescent girls enrolled for Anganwadi Services'
<<<<<<< HEAD

CUSTOM_DATA_PULLS = {
    MonthlyPerformance.slug: MonthlyPerformance
}
=======
OUT_OF_SCHOOL_ADOLESCENT_GIRLS_11_14_YEARS = 'Out of school Adolescent girls(11-14 years)'
ADOLESCENT_GIRLS_DATA_THRESHOLD = date(2019, 4, 1)
>>>>>>> ba5ba87d
<|MERGE_RESOLUTION|>--- conflicted
+++ resolved
@@ -1,8 +1,5 @@
-<<<<<<< HEAD
-=======
 from datetime import date
-import pytz
->>>>>>> ba5ba87d
+
 from django.conf import settings
 
 import pytz
@@ -162,12 +159,10 @@
 PREGNANT_WOMEN_ENROLLED_FOR_ANGANWADI_SERVICES = 'Pregnant women enrolled for Anganwadi Services'
 LACTATING_WOMEN_ENROLLED_FOR_ANGANWADI_SERVICES = 'Lactating women enrolled for Anganwadi Services'
 ADOLESCENT_GIRLS_ENROLLED_FOR_ANGANWADI_SERVICES = 'Adolescent girls enrolled for Anganwadi Services'
-<<<<<<< HEAD
+
+OUT_OF_SCHOOL_ADOLESCENT_GIRLS_11_14_YEARS = 'Out of school Adolescent girls(11-14 years)'
+ADOLESCENT_GIRLS_DATA_THRESHOLD = date(2019, 4, 1)
 
 CUSTOM_DATA_PULLS = {
     MonthlyPerformance.slug: MonthlyPerformance
-}
-=======
-OUT_OF_SCHOOL_ADOLESCENT_GIRLS_11_14_YEARS = 'Out of school Adolescent girls(11-14 years)'
-ADOLESCENT_GIRLS_DATA_THRESHOLD = date(2019, 4, 1)
->>>>>>> ba5ba87d
+}