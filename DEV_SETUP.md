--- conflicted
+++ resolved
@@ -741,11 +741,7 @@
 Then run the django server with the following command:
 
 ```sh
-<<<<<<< HEAD
-# run the Django server
 ./manage.py runserver localhost:8000
-=======
-./manage.py runserver 0.0.0.0:8000
 ```
 
 You should now be able to load CommCare HQ in a browser at [http://localhost:8000](http://localhost:8000).
@@ -772,7 +768,6 @@
 This can also be used to promote a user created by signing up to a superuser.
 
 ## Running CommCare HQ's supporting jobs
->>>>>>> a43377ca
 
 The following additional processes are required for certain parts of the application to work.
 They can each be run in separate terminals:
