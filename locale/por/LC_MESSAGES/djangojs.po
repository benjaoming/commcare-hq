# SOME DESCRIPTIVE TITLE.
# Copyright (C) YEAR THE PACKAGE'S COPYRIGHT HOLDER
# This file is distributed under the same license as the PACKAGE package.
# FIRST AUTHOR <EMAIL@ADDRESS>, YEAR.
#
# Translators:
# Jensen Daniel <jdaniel@dimagi.com>, 2019
# Claire O'Grady <cogrady@dimagi.com>, 2019
# Dimagi Dev <devops@dimagi.com>, 2021
# Séfora Vazirna <seforan@gmail.com>, 2022
#
#, fuzzy
msgid ""
msgstr ""
"Project-Id-Version: PACKAGE VERSION\n"
"Report-Msgid-Bugs-To: \n"
<<<<<<< HEAD
"POT-Creation-Date: 2022-06-06 03:13+0000\n"
=======
"POT-Creation-Date: 2022-06-07 17:42+0000\n"
>>>>>>> 9eed535e
"PO-Revision-Date: 2017-07-19 15:34+0000\n"
"Last-Translator: Séfora Vazirna <seforan@gmail.com>, 2022\n"
"Language-Team: Portuguese (https://www.transifex.com/dimagi/teams/9388/pt/)\n"
"Language: pt\n"
"MIME-Version: 1.0\n"
"Content-Type: text/plain; charset=UTF-8\n"
"Content-Transfer-Encoding: 8bit\n"
"Plural-Forms: nplurals=3; plural=(n == 0 || n == 1) ? 0 : n != 0 && n % "
"1000000 == 0 ? 1 : 2;\n"

#: corehq/apps/accounting/static/accounting/js/confirm_plan.js
msgid "My project ended"
msgstr ""

#: corehq/apps/accounting/static/accounting/js/confirm_plan.js
msgid "The funding for my project ended"
msgstr ""

#: corehq/apps/accounting/static/accounting/js/confirm_plan.js
msgid ""
"I don’t need the features of my paid plan anymore but I plan on continuing "
"using CommCare"
msgstr ""

#: corehq/apps/accounting/static/accounting/js/confirm_plan.js
msgid "We are switching to a different mobile data collection tool"
msgstr ""

#: corehq/apps/accounting/static/accounting/js/confirm_plan.js
msgid "For budget reasons"
msgstr ""

#: corehq/apps/accounting/static/accounting/js/confirm_plan.js
msgid "I need more limited features"
msgstr ""

#: corehq/apps/accounting/static/accounting/js/confirm_plan.js
msgid "I need additional/custom features"
msgstr ""

#: corehq/apps/accounting/static/accounting/js/confirm_plan.js
#: corehq/apps/app_manager/static/app_manager/js/details/parent_select.js
#: corehq/apps/reports/static/reports/js/maps_utils.js
msgid "Other"
msgstr ""

#: corehq/apps/accounting/static/accounting/js/pricing_table.js
msgid "Downgrading?"
msgstr ""

#: corehq/apps/accounting/static/accounting/js/pricing_table.js
msgid "Pausing Subscription?"
msgstr ""

#: corehq/apps/accounting/static/accounting/js/pricing_table.js
msgid ""
"<p>All CommCare subscriptions require a 30 day minimum commitment.</"
"p><p>Continuing ahead will allow you to schedule your current <%- oldPlan %> "
"Edition Plan subscription to be paused on <strong> <%- date %> </strong></"
"p><p>If you have questions or if you would like to speak to us about your "
"subscription, please reach out to <a href='mailto: <%- invoicingContact %>'><"
"%- invoicingContact %></a>.</p>"
msgstr ""

#: corehq/apps/accounting/static/accounting/js/pricing_table.js
msgid ""
"<p>All CommCare subscriptions require a 30 day minimum commitment.</"
"p><p>Your current <%- oldPlan %> Edition Plan subscription is scheduled to "
"be paused on <strong> <%- date %> </strong></p><p>Continuing ahead will "
"allow you to schedule your current <%- oldPlan %> Edition Plan subscription "
"to be downgraded to the <%- newPlan %> Edition Plan on <strong> <%- date %> "
"</strong></p><p>If you have questions or if you would like to speak to us "
"about your subscription, please reach out to <a href='mailto: <%- "
"invoicingContact %>'><%- invoicingContact %></a>.</p>"
msgstr ""

#: corehq/apps/accounting/static/accounting/js/pricing_table.js
msgid ""
"<p>All CommCare subscriptions require a 30 day minimum commitment.</"
"p><p>Your current <%- oldPlan %> Edition Plan subscription is scheduled to "
"be downgraded to the <%- nextSubscription %> Edition Plan on <strong> <%- "
"date %> </strong></p><p>Continuing ahead will allow you to schedule your "
"current <%- oldPlan %> Edition Plan subscription to be downgraded to the <%- "
"newPlan %> Edition Plan on <strong> <%- date %> </strong></p><p>If you have "
"questions or if you would like to speak to us about your subscription, "
"please reach out to <a href='mailto: <%- invoicingContact %>'><%- "
"invoicingContact %></a>.</p>"
msgstr ""

#: corehq/apps/accounting/static/accounting/js/pricing_table.js
msgid ""
"<p>All CommCare subscriptions require a 30 day minimum commitment.</"
"p><p>Continuing ahead will allow you to schedule your current <%- oldPlan %> "
"Edition Plan subscription to be downgraded to the <%- newPlan %> Edition "
"Plan on <strong> <%- date %> </strong></p>If you have questions or if you "
"would like to speak to us about your subscription, please reach out to <a "
"href='mailto: <%- invoicingContact %>'><%- invoicingContact %></a>."
msgstr ""

#: corehq/apps/accounting/static/accounting/js/pricing_table.js
msgid "Billed Annually"
msgstr ""

#: corehq/apps/accounting/static/accounting/js/pricing_table.js
msgid "Billed Monthly"
msgstr ""

#: corehq/apps/accounting/static/accounting/js/widgets.js
#: corehq/apps/domain/static/domain/js/pro-bono.js
msgid "Please enter a valid email."
msgstr "Introduze um email válido, por favor."

#: corehq/apps/analytics/static/analytix/js/cta_forms.js
msgid "Please enter your first name."
msgstr ""

#: corehq/apps/analytics/static/analytix/js/cta_forms.js
msgid "Please enter your last name."
msgstr ""

#: corehq/apps/analytics/static/analytix/js/cta_forms.js
msgid "Please enter your organization."
msgstr ""

#: corehq/apps/analytics/static/analytix/js/cta_forms.js
msgid "Please enter your email address."
msgstr ""

#: corehq/apps/analytics/static/analytix/js/cta_forms.js
msgid "We are sorry, but something unexpected has occurred."
msgstr ""

#: corehq/apps/analytics/static/analytix/js/hubspot.js
msgid "Book a Time"
msgstr ""

#: corehq/apps/analytics/static/analytix/js/hubspot.js
msgid "Next"
msgstr "Próximo"

#: corehq/apps/analytics/static/analytix/js/hubspot.js
msgid "Your trial request has been received!"
msgstr ""

#: corehq/apps/app_manager/static/app_manager/js/add_ons.js
#: corehq/apps/hqwebapp/static/hqwebapp/js/components/inline_edit.js
#: corehq/apps/locations/static/locations/js/location_types.js
msgid "You have unsaved changes."
msgstr ""

#: corehq/apps/app_manager/static/app_manager/js/add_ons.js
msgid "There was an error saving."
msgstr ""

#: corehq/apps/app_manager/static/app_manager/js/app_exchange.js
msgid "Hide Past Versions"
msgstr ""

#: corehq/apps/app_manager/static/app_manager/js/app_exchange.js
msgid "See Past Versions"
msgstr ""

#: corehq/apps/app_manager/static/app_manager/js/app_manager.js
#: corehq/apps/app_manager/static/app_manager/js/manage_releases_by_location.js
#: corehq/apps/app_manager/static/app_manager/js/vellum/src/main-components.js
msgid "Add"
msgstr ""

#: corehq/apps/app_manager/static/app_manager/js/app_manager.js
msgid "Moved successfully."
msgstr ""

#: corehq/apps/app_manager/static/app_manager/js/app_manager.js
msgid "You have unsaved changes"
msgstr ""

#: corehq/apps/app_manager/static/app_manager/js/app_view.js
#: corehq/apps/app_manager/static/app_manager/js/multimedia_size_util.js
msgid "Oops, there was a problem loading this section. Please try again."
msgstr ""

#: corehq/apps/app_manager/static/app_manager/js/app_view_application.js
msgid "Select None"
msgstr "Selecionar Nenhum"

#: corehq/apps/app_manager/static/app_manager/js/app_view_application.js
msgid "Select All"
msgstr "Selecionar tudo"

#: corehq/apps/app_manager/static/app_manager/js/app_view_application.js
msgid "Application name is required"
msgstr ""

#: corehq/apps/app_manager/static/app_manager/js/app_view_application.js
msgid "Project name is required"
msgstr ""

#: corehq/apps/app_manager/static/app_manager/js/app_view_application.js
msgid "Invalid Project Selected"
msgstr ""

#: corehq/apps/app_manager/static/app_manager/js/details/case_claim.js
msgid "Mobile UCR Options"
msgstr ""

#: corehq/apps/app_manager/static/app_manager/js/details/case_claim.js
msgid "Mobile UCR Report"
msgstr ""

#: corehq/apps/app_manager/static/app_manager/js/details/case_claim.js
msgid "Select a Report..."
msgstr ""

#: corehq/apps/app_manager/static/app_manager/js/details/case_claim.js
msgid "Advanced Mobile UCR Options"
msgstr ""

#: corehq/apps/app_manager/static/app_manager/js/details/case_claim.js
msgid "Lookup Table Options"
msgstr ""

#: corehq/apps/app_manager/static/app_manager/js/details/case_claim.js
#: corehq/apps/app_manager/static/app_manager/js/forms/advanced/case_config_ui.js
#: corehq/apps/app_manager/static/app_manager/js/vellum/src/main-components.js
msgid "Lookup Table"
msgstr ""

#: corehq/apps/app_manager/static/app_manager/js/details/case_claim.js
msgid "Select a Lookup Table..."
msgstr ""

#: corehq/apps/app_manager/static/app_manager/js/details/case_claim.js
msgid "Advanced Lookup Table Options"
msgstr ""

#: corehq/apps/app_manager/static/app_manager/js/details/column.js
msgid "Tab Name"
msgstr ""

#: corehq/apps/app_manager/static/app_manager/js/details/column.js
#: corehq/apps/app_manager/static/app_manager/js/vellum/src/main-components.js
msgid "Display Condition"
msgstr ""

#: corehq/apps/app_manager/static/app_manager/js/details/column.js
msgid "Markdown"
msgstr ""

#: corehq/apps/app_manager/static/app_manager/js/details/column.js
msgid "Oct 31, "
msgstr ""

#: corehq/apps/app_manager/static/app_manager/js/details/column.js
msgid " Format "
msgstr ""

#: corehq/apps/app_manager/static/app_manager/js/details/column.js
msgid " Days late "
msgstr ""

#: corehq/apps/app_manager/static/app_manager/js/details/column.js
msgid "Years since date"
msgstr ""

#: corehq/apps/app_manager/static/app_manager/js/details/column.js
msgid "Months since date"
msgstr ""

#: corehq/apps/app_manager/static/app_manager/js/details/column.js
msgid "Weeks since date"
msgstr ""

#: corehq/apps/app_manager/static/app_manager/js/details/column.js
msgid "Days since date"
msgstr ""

#: corehq/apps/app_manager/static/app_manager/js/details/column.js
msgid "Days until date"
msgstr ""

#: corehq/apps/app_manager/static/app_manager/js/details/column.js
msgid "Weeks until date"
msgstr ""

#: corehq/apps/app_manager/static/app_manager/js/details/column.js
msgid "Months until date"
msgstr ""

#: corehq/apps/app_manager/static/app_manager/js/details/column.js
msgid " Measuring "
msgstr ""

#: corehq/apps/app_manager/static/app_manager/js/details/detail_tab_nodeset.js
msgid "Data Tab: Custom Expression"
msgstr ""

#: corehq/apps/app_manager/static/app_manager/js/details/detail_tab_nodeset.js
msgid "Data Tab: Child Cases: "
msgstr ""

#: corehq/apps/app_manager/static/app_manager/js/details/fixture_select.js
msgid "Select One"
msgstr ""

#: corehq/apps/app_manager/static/app_manager/js/details/graph_config.js
msgid "Edit Graph"
msgstr ""

#: corehq/apps/app_manager/static/app_manager/js/details/graph_config.js
#: corehq/apps/reports/static/reports/js/single_form.js
msgid "Copied!"
msgstr ""

#: corehq/apps/app_manager/static/app_manager/js/details/graph_config.js
msgid ""
"It is recommended that you leave this value blank. Future changes to your "
"report's chart configuration will not be reflected here."
msgstr ""

#: corehq/apps/app_manager/static/app_manager/js/details/parent_select.js
#: corehq/apps/export/static/export/js/models.js
msgid "None"
msgstr "Nenhum"

#: corehq/apps/app_manager/static/app_manager/js/details/parent_select.js
msgid "Parent"
msgstr ""

#: corehq/apps/app_manager/static/app_manager/js/details/parent_select.js
msgid "Unknown menu"
msgstr ""

#: corehq/apps/app_manager/static/app_manager/js/details/screen.js
msgid "You have unsaved detail screen configurations."
msgstr ""

#: corehq/apps/app_manager/static/app_manager/js/details/screen.js
msgid "There is an error in your tab: "
msgstr ""

#: corehq/apps/app_manager/static/app_manager/js/details/screen.js
msgid "There is an error in your property name: "
msgstr ""

#: corehq/apps/app_manager/static/app_manager/js/details/screen.js
msgid "All properties must be below a tab."
msgstr ""

#: corehq/apps/app_manager/static/app_manager/js/details/screen.js
msgid ""
"Search Properties and Default Search Filters can't have common properties. "
"Please update following properties: "
msgstr ""

#: corehq/apps/app_manager/static/app_manager/js/details/screen.js
msgid "There are errors in your configuration."
msgstr ""

#: corehq/apps/app_manager/static/app_manager/js/details/sort_rows.js
msgid "Increasing (a, b, c)"
msgstr ""

#: corehq/apps/app_manager/static/app_manager/js/details/sort_rows.js
msgid "Increasing (May 1st, May 2nd)"
msgstr ""

#: corehq/apps/app_manager/static/app_manager/js/details/sort_rows.js
msgid "Increasing (1, 2, 3)"
msgstr ""

#: corehq/apps/app_manager/static/app_manager/js/details/sort_rows.js
msgid "Increasing (1.1, 1.2, 1.3)"
msgstr ""

#: corehq/apps/app_manager/static/app_manager/js/details/sort_rows.js
msgid "Decreasing (c, b, a)"
msgstr ""

#: corehq/apps/app_manager/static/app_manager/js/details/sort_rows.js
msgid "Decreasing (May 2nd, May 1st)"
msgstr ""

#: corehq/apps/app_manager/static/app_manager/js/details/sort_rows.js
msgid "Decreasing (3, 2, 1)"
msgstr ""

#: corehq/apps/app_manager/static/app_manager/js/details/sort_rows.js
msgid "Decreasing (1.3, 1.2, 1.1)"
msgstr ""

#: corehq/apps/app_manager/static/app_manager/js/details/utils.js
msgid ""
"Must begin with a letter and contain only letters, numbers, '-', and '_'"
msgstr ""

#: corehq/apps/app_manager/static/app_manager/js/details/utils.js
msgid "Plain"
msgstr ""

#: corehq/apps/app_manager/static/app_manager/js/details/utils.js
#: corehq/apps/app_manager/static/app_manager/js/vellum/src/main-components.js
msgid "Date"
msgstr "Data"

#: corehq/apps/app_manager/static/app_manager/js/details/utils.js
msgid "Time Since or Until Date"
msgstr ""

#: corehq/apps/app_manager/static/app_manager/js/details/utils.js
msgid "Phone Number"
msgstr "Número de telefone"

#: corehq/apps/app_manager/static/app_manager/js/details/utils.js
msgid "ID Mapping"
msgstr ""

#: corehq/apps/app_manager/static/app_manager/js/details/utils.js
msgid "Late Flag"
msgstr ""

#: corehq/apps/app_manager/static/app_manager/js/details/utils.js
msgid "Search Only"
msgstr ""

#: corehq/apps/app_manager/static/app_manager/js/details/utils.js
msgid "Address"
msgstr ""

#: corehq/apps/app_manager/static/app_manager/js/details/utils.js
msgid "Distance from current location"
msgstr ""

#: corehq/apps/app_manager/static/app_manager/js/details/utils.js
msgid "Picture"
msgstr ""

#: corehq/apps/app_manager/static/app_manager/js/details/utils.js
#: corehq/apps/app_manager/static/app_manager/js/vellum/src/main-components.js
msgid "Audio"
msgstr ""

#: corehq/apps/app_manager/static/app_manager/js/details/utils.js
msgid "Icon"
msgstr ""

#: corehq/apps/app_manager/static/app_manager/js/details/utils.js
msgid "Conditional ID Mapping"
msgstr ""

#: corehq/apps/app_manager/static/app_manager/js/download_async_modal.js
#: corehq/apps/fixtures/static/fixtures/js/lookup-manage.js
msgid ""
"Sorry, something went wrong with the download. If you see this repeatedly "
"please report an issue."
msgstr ""

#: corehq/apps/app_manager/static/app_manager/js/forms/advanced/actions.js
msgid "Case Type required"
msgstr ""

#: corehq/apps/app_manager/static/app_manager/js/forms/advanced/actions.js
msgid "Case Tag required"
msgstr ""

#: corehq/apps/app_manager/static/app_manager/js/forms/advanced/actions.js
msgid "Case Tag: only letters, numbers, '-', and '_' allowed"
msgstr ""

#: corehq/apps/app_manager/static/app_manager/js/forms/advanced/actions.js
msgid "Case Tag already in use"
msgstr ""

#: corehq/apps/app_manager/static/app_manager/js/forms/advanced/actions.js
msgid "subcase of"
msgstr ""

#: corehq/apps/app_manager/static/app_manager/js/forms/advanced/actions.js
msgid "autoselect mode: "
msgstr ""

#: corehq/apps/app_manager/static/app_manager/js/forms/advanced/actions.js
msgid " (from fixture)"
msgstr ""

#: corehq/apps/app_manager/static/app_manager/js/forms/advanced/actions.js
msgid "Autoselect mode required"
msgstr ""

#: corehq/apps/app_manager/static/app_manager/js/forms/advanced/actions.js
msgid "Property required"
msgstr ""

#: corehq/apps/app_manager/static/app_manager/js/forms/advanced/actions.js
msgid "Case required"
msgstr ""

#: corehq/apps/app_manager/static/app_manager/js/forms/advanced/actions.js
msgid "Lookup table tag required"
msgstr ""

#: corehq/apps/app_manager/static/app_manager/js/forms/advanced/actions.js
msgid "Expected case type required"
msgstr ""

#: corehq/apps/app_manager/static/app_manager/js/forms/advanced/actions.js
msgid "Subcase parent reference is missing"
msgstr ""

#: corehq/apps/app_manager/static/app_manager/js/forms/advanced/actions.js
msgid "Parent reference ID required for subcases: "
msgstr ""

#: corehq/apps/app_manager/static/app_manager/js/forms/advanced/actions.js
msgid "Subcase must be in same repeat context as parent \""
msgstr ""

#: corehq/apps/app_manager/static/app_manager/js/forms/advanced/actions.js
msgid "Select parent"
msgstr ""

#: corehq/apps/app_manager/static/app_manager/js/forms/advanced/case_config_ui.js
msgid "Raw"
msgstr ""

#: corehq/apps/app_manager/static/app_manager/js/forms/advanced/case_config_ui.js
msgid "User Data"
msgstr ""

#: corehq/apps/app_manager/static/app_manager/js/forms/advanced/case_config_ui.js
msgid "User Properties"
msgstr ""

#: corehq/apps/app_manager/static/app_manager/js/forms/advanced/case_config_ui.js
msgid "Case Index"
msgstr ""

#: corehq/apps/app_manager/static/app_manager/js/forms/advanced/case_config_ui.js
msgid "Load / Update / Close a case"
msgstr ""

#: corehq/apps/app_manager/static/app_manager/js/forms/advanced/case_config_ui.js
msgid "Automatic Case Selection"
msgstr ""

#: corehq/apps/app_manager/static/app_manager/js/forms/advanced/case_config_ui.js
msgid "Load Case From Fixture"
msgstr ""

#: corehq/apps/app_manager/static/app_manager/js/forms/advanced/case_config_ui.js
msgid "Open a Case"
msgstr ""

#: corehq/apps/app_manager/static/app_manager/js/forms/advanced/case_properties.js
#: corehq/apps/app_manager/static/app_manager/js/forms/case_config_ui.js
msgid "Property updated by two questions"
msgstr ""

#: corehq/apps/app_manager/static/app_manager/js/forms/advanced/case_properties.js
msgid "Reserved word: "
msgstr ""

#: corehq/apps/app_manager/static/app_manager/js/forms/advanced/case_properties.js
#: corehq/apps/app_manager/static/app_manager/js/forms/case_config_ui.js
msgid "Inside the wrong repeat!"
msgstr ""

#: corehq/apps/app_manager/static/app_manager/js/forms/advanced/case_properties.js
msgid "Parent property references not allowed for subcases"
msgstr ""

#: corehq/apps/app_manager/static/app_manager/js/forms/advanced/case_properties.js
msgid "Two properties load to the same question"
msgstr ""

#: corehq/apps/app_manager/static/app_manager/js/forms/case_config_ui.js
msgid "You have unchanged case settings"
msgstr ""

#: corehq/apps/app_manager/static/app_manager/js/forms/case_config_ui.js
msgid "You have unchanged user properties settings"
msgstr ""

#: corehq/apps/app_manager/static/app_manager/js/forms/case_config_ui.js
msgid "Property uses unrecognized prefix <strong>"
msgstr ""

#: corehq/apps/app_manager/static/app_manager/js/forms/case_knockout_bindings.js
msgid "Unidentified Question"
msgstr ""

#: corehq/apps/app_manager/static/app_manager/js/forms/case_knockout_bindings.js
msgid ""
"We cannot find this question in the allowed questions for this field. It is "
"likely that you deleted or renamed the question. Please choose a valid "
"question from the dropdown."
msgstr ""

#: corehq/apps/app_manager/static/app_manager/js/forms/case_knockout_bindings.js
msgid "Select a Question"
msgstr ""

#: corehq/apps/app_manager/static/app_manager/js/forms/form_designer.js
msgid "Edit Form"
msgstr ""

#: corehq/apps/app_manager/static/app_manager/js/forms/form_view.js
msgid "Form Settings"
msgstr ""

#: corehq/apps/app_manager/static/app_manager/js/forms/form_view.js
msgid "Could not enable user properties, please try again later."
msgstr ""

#: corehq/apps/app_manager/static/app_manager/js/forms/form_workflow.js
msgid "This form either no longer exists or has a different case type"
msgstr ""

#: corehq/apps/app_manager/static/app_manager/js/forms/form_workflow.js
msgid "Unrecognized value"
msgstr ""

#: corehq/apps/app_manager/static/app_manager/js/manage_releases_by_app_profile.js
msgid "Active"
msgstr ""

#: corehq/apps/app_manager/static/app_manager/js/manage_releases_by_app_profile.js
msgid "Inactive"
msgstr ""

#: corehq/apps/app_manager/static/app_manager/js/manage_releases_by_app_profile.js
msgid "Deactivate"
msgstr "Desativar"

#: corehq/apps/app_manager/static/app_manager/js/manage_releases_by_app_profile.js
msgid "Activate"
msgstr ""

#: corehq/apps/app_manager/static/app_manager/js/manage_releases_by_location.js
#: corehq/apps/sms/static/sms/js/add_gateway.js
msgid "Remove"
msgstr "Remover"

#: corehq/apps/app_manager/static/app_manager/js/modules/module_view.js
msgid "Menu Settings"
msgstr ""

#: corehq/apps/app_manager/static/app_manager/js/modules/module_view.js
msgid "Case type is required."
msgstr ""

#: corehq/apps/app_manager/static/app_manager/js/modules/module_view.js
msgid "Case types can only include the characters a-z, 0-9, '-' and '_'"
msgstr ""

#: corehq/apps/app_manager/static/app_manager/js/modules/module_view.js
msgid "'commcare-user' is a reserved case type. Please change the case type"
msgstr ""

#: corehq/apps/app_manager/static/app_manager/js/modules/module_view.js
msgid "Go back to case list"
msgstr ""

#: corehq/apps/app_manager/static/app_manager/js/modules/module_view.js
msgid "Proceed with registered case"
msgstr ""

#: corehq/apps/app_manager/static/app_manager/js/modules/report_module.js
msgid "Show All"
msgstr ""

#: corehq/apps/app_manager/static/app_manager/js/modules/report_module.js
msgid "Display text is required"
msgstr ""

#: corehq/apps/app_manager/static/app_manager/js/modules/report_module.js
msgid "You have unsaved changes in your report list module"
msgstr ""

#: corehq/apps/app_manager/static/app_manager/js/modules/report_module.js
msgid "This code is used in multiple places."
msgstr ""

#: corehq/apps/app_manager/static/app_manager/js/releases/app_diff.js
msgid "Crunching app diff..."
msgstr ""

#: corehq/apps/app_manager/static/app_manager/js/releases/app_diff.js
msgid "Error generating the application diff. Please report an issue."
msgstr ""

#: corehq/apps/app_manager/static/app_manager/js/releases/app_diff.js
msgid "Form Changes"
msgstr ""

#: corehq/apps/app_manager/static/app_manager/js/releases/app_diff.js
msgid "Case Changes"
msgstr ""

#: corehq/apps/app_manager/static/app_manager/js/releases/app_diff.js
msgid "Save Questions"
msgstr ""

#: corehq/apps/app_manager/static/app_manager/js/releases/app_diff.js
msgid "Load Questions"
msgstr ""

#: corehq/apps/app_manager/static/app_manager/js/releases/app_diff.js
#: corehq/apps/app_manager/static/app_manager/js/summary/utils.js
msgid "[unknown]"
msgstr ""

#: corehq/apps/app_manager/static/app_manager/js/releases/app_view_release_manager.js
msgid "Releases"
msgstr ""

#: corehq/apps/app_manager/static/app_manager/js/releases/language_profiles.js
msgid "You have unsaved changes to your application profiles"
msgstr ""

#: corehq/apps/app_manager/static/app_manager/js/releases/language_profiles.js
#: corehq/apps/app_manager/static/app_manager/js/releases/update_prompt.js
#: corehq/apps/hqwebapp/static/hqwebapp/js/main.js
msgid "There was an error saving"
msgstr ""

#: corehq/apps/app_manager/static/app_manager/js/releases/language_profiles.js
msgid "Select a user"
msgstr ""

#: corehq/apps/app_manager/static/app_manager/js/releases/releases.js
msgid "(Default)"
msgstr ""

#: corehq/apps/app_manager/static/app_manager/js/releases/releases.js
msgid "Unknown App"
msgstr ""

#: corehq/apps/app_manager/static/app_manager/js/releases/releases.js
msgid ""
"An error occurred. Reload the page and click Make New Version to try again."
msgstr ""

#: corehq/apps/app_manager/static/app_manager/js/releases/releases.js
msgid "Sorry, that didn't go through. Please reload your page and try again"
msgstr ""

#: corehq/apps/app_manager/static/app_manager/js/releases/releases.js
msgid "The versions list has changed since you loaded the page."
msgstr ""

#: corehq/apps/app_manager/static/app_manager/js/releases/releases.js
msgid "No new changes!"
msgstr ""

#: corehq/apps/app_manager/static/app_manager/js/releases/update_prompt.js
msgid "You have unsaved changes to your prompt setting"
msgstr ""

#: corehq/apps/app_manager/static/app_manager/js/settings/commcare_settings.js
#, javascript-format
msgid "Upgrade to CommCare %s for this option!"
msgstr ""

#: corehq/apps/app_manager/static/app_manager/js/settings/commcare_settings.js
#, javascript-format
msgid "Upgrade to CommCare %s!"
msgstr ""

#: corehq/apps/app_manager/static/app_manager/js/settings/commcare_settings.js
msgid "Auto-set by "
msgstr ""

#: corehq/apps/app_manager/static/app_manager/js/settings/commcare_settings.js
msgid ""
"This value is currently inherited from the master app. Once this page is "
"saved, it will no longer be inherited."
msgstr ""

#: corehq/apps/app_manager/static/app_manager/js/settings/commcare_settings.js
msgid "You have unsaved settings."
msgstr ""

#: corehq/apps/app_manager/static/app_manager/js/settings/commcare_settings.js
msgid "Settings"
msgstr "Definições"

#: corehq/apps/app_manager/static/app_manager/js/settings/password_setter.jquery.js
msgid "Reset"
msgstr ""

#: corehq/apps/app_manager/static/app_manager/js/source_files.js
msgid "Please enter a version to compare"
msgstr ""

#: corehq/apps/app_manager/static/app_manager/js/summary/case_summary.js
msgid "Filter properties"
msgstr ""

#: corehq/apps/app_manager/static/app_manager/js/summary/case_summary.js
msgid "View All Cases"
msgstr ""

#: corehq/apps/app_manager/static/app_manager/js/summary/form_diff.js
#: corehq/apps/app_manager/static/app_manager/js/summary/form_summary.js
msgid "View All Forms"
msgstr ""

#: corehq/apps/app_manager/static/app_manager/js/summary/form_diff.js
msgid "View Changed Items"
msgstr ""

#: corehq/apps/app_manager/static/app_manager/js/summary/form_models.js
msgid "Filter questions or cases"
msgstr ""

#: corehq/apps/app_manager/static/app_manager/js/summary/models.js
msgid "Module"
msgstr "Módulo"

#: corehq/apps/app_manager/static/app_manager/js/summary/models.js
#: corehq/apps/userreports/static/userreports/js/data_source_select_model.js
msgid "Form"
msgstr "Formulário"

#: corehq/apps/app_manager/static/app_manager/js/summary/models.js
#: corehq/apps/app_manager/static/app_manager/js/vellum/src/main-components.js
msgid "Question"
msgstr ""

#: corehq/apps/app_manager/static/app_manager/js/summary/models.js
msgid "Name"
msgstr "Nome"

#: corehq/apps/app_manager/static/app_manager/js/summary/models.js
#: corehq/apps/app_manager/static/app_manager/js/vellum/src/main-components.js
msgid "Label"
msgstr ""

#: corehq/apps/app_manager/static/app_manager/js/summary/models.js
msgid "Question Type"
msgstr ""

#: corehq/apps/app_manager/static/app_manager/js/summary/models.js
msgid "Question Value"
msgstr ""

#: corehq/apps/app_manager/static/app_manager/js/summary/models.js
msgid "Option"
msgstr ""

#: corehq/apps/app_manager/static/app_manager/js/summary/models.js
msgid "Calculate condition"
msgstr ""

#: corehq/apps/app_manager/static/app_manager/js/summary/models.js
msgid "Display condition"
msgstr ""

#: corehq/apps/app_manager/static/app_manager/js/summary/models.js
#: corehq/apps/app_manager/static/app_manager/js/vellum/src/main-components.js
msgid "Required"
msgstr "Obrigatório"

#: corehq/apps/app_manager/static/app_manager/js/summary/models.js
msgid "Question Comment"
msgstr ""

#: corehq/apps/app_manager/static/app_manager/js/summary/models.js
#: corehq/apps/app_manager/static/app_manager/js/vellum/src/main-components.js
msgid "Default Value"
msgstr ""

#: corehq/apps/app_manager/static/app_manager/js/summary/models.js
#: corehq/apps/app_manager/static/app_manager/js/vellum/src/main-components.js
msgid "Validation Condition"
msgstr ""

#: corehq/apps/app_manager/static/app_manager/js/summary/models.js
#: corehq/apps/app_manager/static/app_manager/js/vellum/src/main-components.js
msgid "Comment"
msgstr ""

#: corehq/apps/app_manager/static/app_manager/js/summary/models.js
msgid "Form Filter"
msgstr ""

#: corehq/apps/app_manager/static/app_manager/js/summary/models.js
msgid "Module Filter"
msgstr ""

#: corehq/apps/app_manager/static/app_manager/js/summary/models.js
msgid "Old Value"
msgstr ""

#: corehq/apps/app_manager/static/app_manager/js/summary/models.js
msgid "New Value"
msgstr ""

#: corehq/apps/app_manager/static/app_manager/js/summary/models.js
msgid "Loaded Case Properties"
msgstr ""

#: corehq/apps/app_manager/static/app_manager/js/summary/models.js
msgid "Saved Case Properties"
msgstr ""

#: corehq/apps/app_manager/static/app_manager/js/summary/models.js
msgid "load"
msgstr ""

#: corehq/apps/app_manager/static/app_manager/js/summary/models.js
msgid "save"
msgstr ""

#: corehq/apps/app_manager/static/app_manager/js/summary/models.js
msgid "Case Property"
msgstr ""

#: corehq/apps/app_manager/static/app_manager/js/summary/models.js
msgid "of Case Type"
msgstr ""

#: corehq/apps/app_manager/static/app_manager/js/summary/models.js
#: corehq/apps/app_manager/static/app_manager/js/widgets.js
msgid "Latest saved"
msgstr ""

#: corehq/apps/app_manager/static/app_manager/js/supported_languages.js
msgid "Warning: unrecognized language"
msgstr ""

#: corehq/apps/app_manager/static/app_manager/js/supported_languages.js
msgid "You have unsaved changes in your supported languages"
msgstr ""

#: corehq/apps/app_manager/static/app_manager/js/supported_languages.js
msgid "There are errors in your configuration"
msgstr ""

#: corehq/apps/app_manager/static/app_manager/js/supported_languages.js
msgid "You must have at least one language"
msgstr ""

#: corehq/apps/app_manager/static/app_manager/js/supported_languages.js
msgid "Please enter language"
msgstr ""

#: corehq/apps/app_manager/static/app_manager/js/supported_languages.js
msgid "Invalid language code"
msgstr ""

#: corehq/apps/app_manager/static/app_manager/js/supported_languages.js
msgid "Language appears twice"
msgstr ""

#: corehq/apps/app_manager/static/app_manager/js/supported_languages.js
msgid "This conflicts with a current language"
msgstr ""

#: corehq/apps/app_manager/static/app_manager/js/vellum/src/main-components.js
msgid "Questions"
msgstr ""

#: corehq/apps/app_manager/static/app_manager/js/vellum/src/main-components.js
msgid "Copy"
msgstr "Copiar"

#: corehq/apps/app_manager/static/app_manager/js/vellum/src/main-components.js
msgid "Expand All"
msgstr ""

#: corehq/apps/app_manager/static/app_manager/js/vellum/src/main-components.js
msgid "Collapse All"
msgstr ""

#: corehq/apps/app_manager/static/app_manager/js/vellum/src/main-components.js
msgid "Bulk Update All Questions"
msgstr ""

#: corehq/apps/app_manager/static/app_manager/js/vellum/src/main-components.js
msgid "Add Question"
msgstr ""

#: corehq/apps/app_manager/static/app_manager/js/vellum/src/main-components.js
msgid "Click {btn} to start building your form."
msgstr ""

#: corehq/apps/app_manager/static/app_manager/js/vellum/src/main-components.js
msgid "Question Details"
msgstr ""

#: corehq/apps/app_manager/static/app_manager/js/vellum/src/main-components.js
msgid "Expression Editor"
msgstr ""

#: corehq/apps/app_manager/static/app_manager/js/vellum/src/main-components.js
msgid "Cannot Change Question Type"
msgstr ""

#: corehq/apps/app_manager/static/app_manager/js/vellum/src/main-components.js
msgid "Change Question Type To"
msgstr ""

#: corehq/apps/app_manager/static/app_manager/js/vellum/src/main-components.js
#: corehq/apps/hqwebapp/static/hqwebapp/js/main.js
#: corehq/apps/hqwebapp/static/hqwebapp/js/ui_elements/ui-element-input-map.js
msgid "Delete"
msgstr ""

#: corehq/apps/app_manager/static/app_manager/js/vellum/src/main-components.js
msgid "Show"
msgstr "Mostrar"

#: corehq/apps/app_manager/static/app_manager/js/vellum/src/main-components.js
msgid "Used By"
msgstr ""

#: corehq/apps/app_manager/static/app_manager/js/vellum/src/main-components.js
msgid "In Property"
msgstr ""

#: corehq/apps/app_manager/static/app_manager/js/vellum/src/main-components.js
#: corehq/apps/reports/static/reports/v2/js/datagrid/binding_handlers.js
msgid "Search..."
msgstr ""

#: corehq/apps/app_manager/static/app_manager/js/vellum/src/main-components.js
msgid "No match for {info} found!"
msgstr ""

#: corehq/apps/app_manager/static/app_manager/js/vellum/src/main-components.js
msgid "Multiple matches for {info} found!"
msgstr ""

#: corehq/apps/app_manager/static/app_manager/js/vellum/src/main-components.js
msgid "Server Form"
msgstr ""

#: corehq/apps/app_manager/static/app_manager/js/vellum/src/main-components.js
msgid "Local Form"
msgstr ""

#: corehq/apps/app_manager/static/app_manager/js/vellum/src/main-components.js
msgid "XML should not be equivalent"
msgstr ""

#: corehq/apps/app_manager/static/app_manager/js/vellum/src/main-components.js
msgid "XML mismatch"
msgstr ""

#: corehq/apps/app_manager/static/app_manager/js/vellum/src/main-components.js
#: corehq/apps/hqwebapp/static/hqwebapp/js/ui_elements/ui-element-input-map.js
msgid "key"
msgstr ""

#: corehq/apps/app_manager/static/app_manager/js/vellum/src/main-components.js
#: corehq/apps/hqwebapp/static/hqwebapp/js/ui_elements/ui-element-input-map.js
msgid "value"
msgstr ""

#: corehq/apps/app_manager/static/app_manager/js/vellum/src/main-components.js
msgid "Add Key&rarr;Value Pair"
msgstr ""

#: corehq/apps/app_manager/static/app_manager/js/vellum/src/main-components.js
msgid "show in question list"
msgstr ""

#: corehq/apps/app_manager/static/app_manager/js/vellum/src/main-components.js
msgid "Date Format Options"
msgstr ""

#: corehq/apps/app_manager/static/app_manager/js/vellum/src/main-components.js
msgid "No Formatting"
msgstr ""

#: corehq/apps/app_manager/static/app_manager/js/vellum/src/main-components.js
msgid ""
"The {property} for a question is not allowed to reference the question "
"itself. Please remove the . from the {property} or your form will have "
"errors."
msgstr ""

#: corehq/apps/app_manager/static/app_manager/js/vellum/src/main-components.js
msgid "Unknown question:"
msgstr ""

#: corehq/apps/app_manager/static/app_manager/js/vellum/src/main-components.js
msgid "Unknown questions:"
msgstr ""

#: corehq/apps/app_manager/static/app_manager/js/vellum/src/main-components.js
msgid "no formatting"
msgstr ""

#: corehq/apps/app_manager/static/app_manager/js/vellum/src/main-components.js
msgid "Custom"
msgstr ""

#: corehq/apps/app_manager/static/app_manager/js/vellum/src/main-components.js
msgid "{question} is required."
msgstr ""

#: corehq/apps/app_manager/static/app_manager/js/vellum/src/main-components.js
msgid "{question} is not allowed."
msgstr ""

#: corehq/apps/app_manager/static/app_manager/js/vellum/src/main-components.js
msgid "{question} validation failed"
msgstr ""

#: corehq/apps/app_manager/static/app_manager/js/vellum/src/main-components.js
msgid "Unknown (read-only) question type"
msgstr ""

#: corehq/apps/app_manager/static/app_manager/js/vellum/src/main-components.js
msgid "Lookup Table Data"
msgstr ""

#: corehq/apps/app_manager/static/app_manager/js/vellum/src/main-components.js
msgid "No Translation Data"
msgstr ""

#: corehq/apps/app_manager/static/app_manager/js/vellum/src/main-components.js
msgid "Question ID"
msgstr ""

#: corehq/apps/app_manager/static/app_manager/js/vellum/src/main-components.js
msgid ""
"The ID '{nodeID}' may cause problems with form parsing. It is recommended to "
"pick a different Question ID."
msgstr ""

#: corehq/apps/app_manager/static/app_manager/js/vellum/src/main-components.js
msgid ""
"{nodeID} is not a valid Question ID. It must start with a letter and contain "
"only letters, numbers, and '-' or '_' characters."
msgstr ""

#: corehq/apps/app_manager/static/app_manager/js/vellum/src/main-components.js
msgid "'meta' is not a valid Question ID."
msgstr ""

#: corehq/apps/app_manager/static/app_manager/js/vellum/src/main-components.js
msgid ""
"Making this change will create a new Question ID (and a new column in "
"exports)."
msgstr ""

#: corehq/apps/app_manager/static/app_manager/js/vellum/src/main-components.js
msgid ""
"This question has the same Question ID as another question in the same "
"group. Please choose a unique Question ID."
msgstr ""

#: corehq/apps/app_manager/static/app_manager/js/vellum/src/main-components.js
msgid "Default Data Value"
msgstr ""

#: corehq/apps/app_manager/static/app_manager/js/vellum/src/main-components.js
msgid "Special Hidden Value XMLNS attribute"
msgstr ""

#: corehq/apps/app_manager/static/app_manager/js/vellum/src/main-components.js
msgid "Extra Data Attributes"
msgstr ""

#: corehq/apps/app_manager/static/app_manager/js/vellum/src/main-components.js
msgid "Calculate Condition"
msgstr ""

#: corehq/apps/app_manager/static/app_manager/js/vellum/src/main-components.js
msgid ""
"You cannot have a Validation Error Message with no Validation Condition!"
msgstr ""

#: corehq/apps/app_manager/static/app_manager/js/vellum/src/main-components.js
msgid "Validation Error Message"
msgstr ""

#: corehq/apps/app_manager/static/app_manager/js/vellum/src/main-components.js
msgid "Required Condition"
msgstr ""

#: corehq/apps/app_manager/static/app_manager/js/vellum/src/main-components.js
msgid "The condition will be ignored unless you mark the question required."
msgstr ""

#: corehq/apps/app_manager/static/app_manager/js/vellum/src/main-components.js
msgid "Extra Bind Attributes"
msgstr ""

#: corehq/apps/app_manager/static/app_manager/js/vellum/src/main-components.js
msgid ""
"You are referencing a node in this form. This can cause errors in the form"
msgstr ""

#: corehq/apps/app_manager/static/app_manager/js/vellum/src/main-components.js
msgid "Appearance Attribute"
msgstr ""

#: corehq/apps/app_manager/static/app_manager/js/vellum/src/main-components.js
msgid "Default Display Text"
msgstr ""

#: corehq/apps/app_manager/static/app_manager/js/vellum/src/main-components.js
msgid "Default Display Text is required"
msgstr ""

#: corehq/apps/app_manager/static/app_manager/js/vellum/src/main-components.js
msgid "Hint Display Text"
msgstr ""

#: corehq/apps/app_manager/static/app_manager/js/vellum/src/main-components.js
msgid "Extra Control Attributes"
msgstr ""

#: corehq/apps/app_manager/static/app_manager/js/vellum/src/main-components.js
msgid "Raw XML"
msgstr ""

#: corehq/apps/app_manager/static/app_manager/js/vellum/src/main-components.js
msgid "Data Parent"
msgstr ""

#: corehq/apps/app_manager/static/app_manager/js/vellum/src/main-components.js
msgid "Must be valid path"
msgstr ""

#: corehq/apps/app_manager/static/app_manager/js/vellum/src/main-components.js
msgid "{path} is not a valid data parent"
msgstr ""

#: corehq/apps/app_manager/static/app_manager/js/vellum/src/main-components.js
msgid ""
"Data parent of question in repeat group must be (in) the same repeat group"
msgstr ""

#: corehq/apps/app_manager/static/app_manager/js/vellum/src/main-components.js
msgid "Hidden Value"
msgstr ""

#: corehq/apps/app_manager/static/app_manager/js/vellum/src/main-components.js
msgid "Text"
msgstr ""

#: corehq/apps/app_manager/static/app_manager/js/vellum/src/main-components.js
msgid "Phone Number or Numeric ID"
msgstr ""

#: corehq/apps/app_manager/static/app_manager/js/vellum/src/main-components.js
#: corehq/apps/cloudcare/static/cloudcare/js/form_entry/entries.js
msgid "Password"
msgstr "Palavra-passe"

#: corehq/apps/app_manager/static/app_manager/js/vellum/src/main-components.js
msgid "Integer"
msgstr ""

#: corehq/apps/app_manager/static/app_manager/js/vellum/src/main-components.js
msgid "Audio Capture"
msgstr ""

#: corehq/apps/app_manager/static/app_manager/js/vellum/src/main-components.js
msgid "Image Capture"
msgstr ""

#: corehq/apps/app_manager/static/app_manager/js/vellum/src/main-components.js
msgid "Image Size"
msgstr ""

#: corehq/apps/app_manager/static/app_manager/js/vellum/src/main-components.js
msgid "Small"
msgstr ""

#: corehq/apps/app_manager/static/app_manager/js/vellum/src/main-components.js
msgid "Medium"
msgstr ""

#: corehq/apps/app_manager/static/app_manager/js/vellum/src/main-components.js
msgid "Large"
msgstr ""

#: corehq/apps/app_manager/static/app_manager/js/vellum/src/main-components.js
msgid "Original"
msgstr ""

#: corehq/apps/app_manager/static/app_manager/js/vellum/src/main-components.js
msgid ""
"This will resize the image before sending the form. Use this option to send "
"smaller images in areas of poor connectivity.<ul><li>Small - 0.1 megapixels</"
"li><li>Medium - 0.2 megapixels</li><li>Large - 0.5 megapixels</li></ul>"
msgstr ""

#: corehq/apps/app_manager/static/app_manager/js/vellum/src/main-components.js
msgid "Video Capture"
msgstr ""

#: corehq/apps/app_manager/static/app_manager/js/vellum/src/main-components.js
msgid "Signature Capture"
msgstr ""

#: corehq/apps/app_manager/static/app_manager/js/vellum/src/main-components.js
msgid "GPS"
msgstr ""

#: corehq/apps/app_manager/static/app_manager/js/vellum/src/main-components.js
msgid "Barcode Scan"
msgstr ""

#: corehq/apps/app_manager/static/app_manager/js/vellum/src/main-components.js
msgid "Date and Time"
msgstr "Data e Hora"

#: corehq/apps/app_manager/static/app_manager/js/vellum/src/main-components.js
msgid "Time"
msgstr "Hora"

#: corehq/apps/app_manager/static/app_manager/js/vellum/src/main-components.js
msgid "Long"
msgstr ""

#: corehq/apps/app_manager/static/app_manager/js/vellum/src/main-components.js
#: corehq/apps/cloudcare/static/cloudcare/js/form_entry/entries.js
msgid "Decimal"
msgstr ""

#: corehq/apps/app_manager/static/app_manager/js/vellum/src/main-components.js
msgid "Choice"
msgstr ""

#: corehq/apps/app_manager/static/app_manager/js/vellum/src/main-components.js
msgid "Choice Value"
msgstr ""

#: corehq/apps/app_manager/static/app_manager/js/vellum/src/main-components.js
msgid "Whitespace in values is not allowed."
msgstr ""

#: corehq/apps/app_manager/static/app_manager/js/vellum/src/main-components.js
msgid "This choice value has been used in the same question"
msgstr ""

#: corehq/apps/app_manager/static/app_manager/js/vellum/src/main-components.js
msgid ""
"Cannot change a Multiple/Single Choice question to a non-Choice question if "
"it has Choices. Please remove all Choices and try again."
msgstr ""

#: corehq/apps/app_manager/static/app_manager/js/vellum/src/main-components.js
msgid "Checkbox"
msgstr ""

#: corehq/apps/app_manager/static/app_manager/js/vellum/src/main-components.js
msgid "Multiple Choice"
msgstr ""

#: corehq/apps/app_manager/static/app_manager/js/vellum/src/main-components.js
msgid "Group"
msgstr "Grupo"

#: corehq/apps/app_manager/static/app_manager/js/vellum/src/main-components.js
msgid "Question List"
msgstr ""

#: corehq/apps/app_manager/static/app_manager/js/vellum/src/main-components.js
msgid "Repeat Group"
msgstr ""

#: corehq/apps/app_manager/static/app_manager/js/vellum/src/main-components.js
msgid "Repeat Count"
msgstr ""

#: corehq/apps/app_manager/static/app_manager/js/vellum/src/main-components.js
msgid "Repeat Count is required."
msgstr ""

#: corehq/apps/app_manager/static/app_manager/js/vellum/src/main-components.js
msgid "Extra Repeat Attributes"
msgstr ""

#: corehq/apps/app_manager/static/app_manager/js/vellum/src/main-components.js
msgid "You have deleted a question."
msgstr ""

#: corehq/apps/app_manager/static/app_manager/js/vellum/src/main-components.js
msgid "Undo"
msgstr ""

#: corehq/apps/app_manager/static/app_manager/js/vellum/src/main-components.js
msgid "Warning: {errs} is still referenced by other questions."
msgid_plural "Warning: {errs} are still referenced by other questions."
msgstr[0] ""
msgstr[1] ""
msgstr[2] ""

#: corehq/apps/app_manager/static/app_manager/js/vellum/src/main-components.js
msgid "New Form"
msgstr ""

#: corehq/apps/app_manager/static/app_manager/js/vellum/src/main-components.js
msgid "PARSE ERROR!:"
msgstr ""

#: corehq/apps/app_manager/static/app_manager/js/vellum/src/main-components.js
msgid ""
"No Data block was found in the form. Please check that your form is valid!"
msgstr ""

#: corehq/apps/app_manager/static/app_manager/js/vellum/src/main-components.js
msgid "Form does not have a Name! The default form name will be used"
msgstr ""

#: corehq/apps/app_manager/static/app_manager/js/vellum/src/main-components.js
msgid ""
"Form JRM namespace attribute was not found in data block. One will be added "
"automatically"
msgstr ""

#: corehq/apps/app_manager/static/app_manager/js/vellum/src/main-components.js
msgid ""
"Form does not have a UIVersion attribute, one will be generated automatically"
msgstr ""

#: corehq/apps/app_manager/static/app_manager/js/vellum/src/main-components.js
msgid ""
"Form does not have a Version attribute (in the data block), one will be "
"added automatically"
msgstr ""

#: corehq/apps/app_manager/static/app_manager/js/vellum/src/main-components.js
msgid "Ambiguous bind:"
msgstr ""

#: corehq/apps/app_manager/static/app_manager/js/vellum/src/main-components.js
msgid ""
"Bind Node [{path}] found but has no associated Data node. This bind node "
"will be discarded!"
msgstr ""

#: corehq/apps/app_manager/static/app_manager/js/vellum/src/main-components.js
msgid "Not Found"
msgstr ""

#: corehq/apps/app_manager/static/app_manager/js/vellum/src/main-components.js
msgid ""
"{type} nodes cannot be used in an output value. Please remove the output "
"value for '{path}' or your form will have errors."
msgstr ""

#: corehq/apps/app_manager/static/app_manager/js/vellum/src/main-components.js
msgid ""
"The {field} for a question is not allowed to reference the question itself. "
"Please remove the {ref} from the {field} or your form will have errors."
msgstr ""

#: corehq/apps/app_manager/static/app_manager/js/vellum/src/main-components.js
msgid "output value"
msgstr ""

#: corehq/apps/app_manager/static/app_manager/js/vellum/src/main-components.js
msgid "Validation Failed"
msgstr ""

#: corehq/apps/app_manager/static/app_manager/js/vellum/src/main-components.js
msgid "Please fix the error before leaving this page:"
msgstr ""

#: corehq/apps/app_manager/static/app_manager/js/vellum/src/main-components.js
msgid "Edit <span class='property-name'>Expression</span> (Advanced)"
msgstr ""

#: corehq/apps/app_manager/static/app_manager/js/vellum/src/main-components.js
msgid "Show Simple Mode"
msgstr ""

#: corehq/apps/app_manager/static/app_manager/js/vellum/src/main-components.js
msgid ""
"You are currently in Advanced Mode because your logic is too complicated for "
"Simple Mode."
msgstr ""

#: corehq/apps/app_manager/static/app_manager/js/vellum/src/main-components.js
msgid "XPath Expression"
msgstr ""

#: corehq/apps/app_manager/static/app_manager/js/vellum/src/main-components.js
msgid "You can drag a question into the box."
msgstr ""

#: corehq/apps/app_manager/static/app_manager/js/vellum/src/main-components.js
msgid "Guide to Common Logic and Calculations"
msgstr ""

#: corehq/apps/app_manager/static/app_manager/js/vellum/src/main-components.js
msgid "Edit <span class='property-name'>Expression</span>"
msgstr ""

#: corehq/apps/app_manager/static/app_manager/js/vellum/src/main-components.js
msgid "Show Advanced Mode"
msgstr ""

#: corehq/apps/app_manager/static/app_manager/js/vellum/src/main-components.js
msgid "Result is"
msgstr ""

#: corehq/apps/app_manager/static/app_manager/js/vellum/src/main-components.js
msgid "Expression"
msgstr ""

#: corehq/apps/app_manager/static/app_manager/js/vellum/src/main-components.js
msgid "Add Expression"
msgstr ""

#: corehq/apps/app_manager/static/app_manager/js/vellum/src/main-components.js
#: corehq/apps/export/static/export/js/models.js
#: corehq/apps/hqwebapp/static/hqwebapp/js/main.js
msgid "Save"
msgstr "Salvar"

#: corehq/apps/app_manager/static/app_manager/js/vellum/src/main-components.js
#: corehq/apps/cloudcare/static/cloudcare/js/formplayer/utils/util.js
msgid "Cancel"
msgstr "Cancelar"

#: corehq/apps/app_manager/static/app_manager/js/vellum/src/main-components.js
msgid "Drag question here"
msgstr ""

#: corehq/apps/app_manager/static/app_manager/js/vellum/src/main-components.js
msgid "is equal to"
msgstr ""

#: corehq/apps/app_manager/static/app_manager/js/vellum/src/main-components.js
msgid "is not equal to"
msgstr ""

#: corehq/apps/app_manager/static/app_manager/js/vellum/src/main-components.js
msgid "is less than"
msgstr ""

#: corehq/apps/app_manager/static/app_manager/js/vellum/src/main-components.js
msgid "is less than or equal to"
msgstr ""

#: corehq/apps/app_manager/static/app_manager/js/vellum/src/main-components.js
msgid "is greater than"
msgstr ""

#: corehq/apps/app_manager/static/app_manager/js/vellum/src/main-components.js
msgid "is greater than or equal to"
msgstr ""

#: corehq/apps/app_manager/static/app_manager/js/vellum/src/main-components.js
msgid "has selected value"
msgstr ""

#: corehq/apps/app_manager/static/app_manager/js/vellum/src/main-components.js
msgid "True when ALL of the expressions are true."
msgstr ""

#: corehq/apps/app_manager/static/app_manager/js/vellum/src/main-components.js
msgid "True when ANY of the expressions are true."
msgstr ""

#: corehq/apps/app_manager/static/app_manager/js/vellum/src/main-components.js
msgid "Error"
msgstr "Erro"

#: corehq/apps/app_manager/static/app_manager/js/vellum/src/main-components.js
msgid "Warning"
msgstr ""

#: corehq/apps/app_manager/static/app_manager/js/vellum/src/main-components.js
msgid "Form Warning"
msgstr ""

#: corehq/apps/app_manager/static/app_manager/js/vellum/src/main-components.js
msgid "Notification"
msgstr ""

#: corehq/apps/app_manager/static/app_manager/js/vellum/src/main-components.js
msgid ""
"Holding the ALT key while clicking save invokes an inefficient save "
"procedure. Do this only if a normal save fails."
msgstr ""

#: corehq/apps/app_manager/static/app_manager/js/vellum/src/main-components.js
msgid "Are you sure you want to exit? All unsaved changes will be lost!"
msgstr ""

#: corehq/apps/app_manager/static/app_manager/js/vellum/src/main-components.js
msgid ""
"Look for questions marked with $1 and check they don't reference deleted "
"questions."
msgstr ""

#: corehq/apps/app_manager/static/app_manager/js/vellum/src/main-components.js
msgid "Errors in Form"
msgstr ""

#: corehq/apps/app_manager/static/app_manager/js/vellum/src/main-components.js
msgid "Form has reference errors."
msgstr ""

#: corehq/apps/app_manager/static/app_manager/js/vellum/src/main-components.js
msgid "Look for questions marked with $1 and fix the errors."
msgstr ""

#: corehq/apps/app_manager/static/app_manager/js/vellum/src/main-components.js
msgid "Form has validation errors."
msgstr ""

#: corehq/apps/app_manager/static/app_manager/js/vellum/src/main-components.js
#: corehq/apps/cloudcare/static/cloudcare/js/form_entry/entries.js
msgid "Number"
msgstr ""

#: corehq/apps/app_manager/static/app_manager/js/vellum/src/main-components.js
msgid "Groups"
msgstr "Grupos"

#: corehq/apps/app_manager/static/app_manager/js/vellum/src/main-components.js
msgid "Multimedia Capture"
msgstr ""

#: corehq/apps/app_manager/static/app_manager/js/vellum/src/main-components.js
msgid "Advanced"
msgstr "Avançado"

#: corehq/apps/app_manager/static/app_manager/js/vellum/src/main-components.js
msgid "Make Required"
msgstr ""

#: corehq/apps/app_manager/static/app_manager/js/vellum/src/main-components.js
msgid ""
"You are about to make all existing questions on this form required. This "
"action will overwrite the current configuration of this form and can only be "
"undone by editing individual questions."
msgstr ""

#: corehq/apps/app_manager/static/app_manager/js/vellum/src/main-components.js
msgid "Load Default Values"
msgstr ""

#: corehq/apps/app_manager/static/app_manager/js/vellum/src/main-components.js
msgid ""
"You are about to set matching case properties as Default Values for all "
"existing questions. This action will overwrite existing Default Values for "
"all questions with matching case properties and can only be undone by "
"editing individual questions."
msgstr ""

#: corehq/apps/app_manager/static/app_manager/js/vellum/src/main-components.js
msgid "Are you sure you want to perform this action?"
msgstr ""

#: corehq/apps/app_manager/static/app_manager/js/vellum/src/main-components.js
#: corehq/apps/registration/static/registration/js/user_login_form.js
msgid "Continue"
msgstr ""

#: corehq/apps/app_manager/static/app_manager/js/vellum/src/main-components.js
msgid "Expand Editor"
msgstr ""

#: corehq/apps/app_manager/static/app_manager/js/vellum/src/main-components.js
msgid "Shrink Editor"
msgstr ""

#: corehq/apps/app_manager/static/app_manager/js/vellum/src/main-components.js
msgid "Export Form Contents"
msgstr ""

#: corehq/apps/app_manager/static/app_manager/js/vellum/src/main-components.js
msgid "Edit Source XML"
msgstr ""

#: corehq/apps/app_manager/static/app_manager/js/vellum/src/main-components.js
msgid "Form Properties"
msgstr ""

#: corehq/apps/app_manager/static/app_manager/js/vellum/src/main-components.js
msgid "Find Usages"
msgstr ""

#: corehq/apps/app_manager/static/app_manager/js/vellum/src/main-components.js
msgid "Validation failed. Form may not perform correctly on your device!"
msgstr ""

#: corehq/apps/app_manager/static/app_manager/js/vellum/src/main-components.js
msgid "Edit Form's Source XML"
msgstr ""

#: corehq/apps/app_manager/static/app_manager/js/vellum/src/main-components.js
msgid "Update Source"
msgstr ""

#: corehq/apps/app_manager/static/app_manager/js/vellum/src/main-components.js
msgid ""
"This is the raw XML. You can edit or paste into this box to make changes to "
"your form. Press 'Update Source' to save changes, or 'Close' to cancel."
msgstr ""

#: corehq/apps/app_manager/static/app_manager/js/vellum/src/main-components.js
msgid ""
"Copy and paste this content into a spreadsheet program like Excel to easily "
"share your form with others."
msgstr ""

#: corehq/apps/app_manager/static/app_manager/js/vellum/src/main-components.js
msgid "Lost Work Warning"
msgstr ""

#: corehq/apps/app_manager/static/app_manager/js/vellum/src/main-components.js
msgid "Overwrite their work"
msgstr ""

#: corehq/apps/app_manager/static/app_manager/js/vellum/src/main-components.js
msgid "Show XML Differences"
msgstr ""

#: corehq/apps/app_manager/static/app_manager/js/vellum/src/main-components.js
msgid ""
"Looks like someone else has edited this form since you loaded the page. Are "
"you sure you want to overwrite their work?"
msgstr ""

#: corehq/apps/app_manager/static/app_manager/js/vellum/src/main-components.js
msgid "Edit Form Properties"
msgstr ""

#: corehq/apps/app_manager/static/app_manager/js/vellum/src/main-components.js
msgid "Disable Text Formatting"
msgstr ""

#: corehq/apps/app_manager/static/app_manager/js/vellum/src/main-components.js
msgid "Use Easy References"
msgstr ""

#: corehq/apps/app_manager/static/app_manager/js/vellum/src/main-components.js
msgid "Use of each question"
msgstr ""

#: corehq/apps/app_manager/static/app_manager/js/vellum/src/main-components.js
msgid "Close"
msgstr ""

#: corehq/apps/app_manager/static/app_manager/js/vellum/src/main-components.js
msgid "Unsaved Changes in Editor"
msgstr ""

#: corehq/apps/app_manager/static/app_manager/js/vellum/src/main-components.js
msgid ""
"You have UNSAVED changes in the Expression Editor. Please save changes "
"before continuing."
msgstr ""

#: corehq/apps/app_manager/static/app_manager/js/vellum/src/main-components.js
msgid "Parsing Error. Please check that your form is valid XML."
msgstr ""

#: corehq/apps/app_manager/static/app_manager/js/vellum/src/main-components.js
#: corehq/apps/cloudcare/static/cloudcare/js/formplayer/utils/util.js
msgid "OK"
msgstr ""

#: corehq/apps/app_manager/static/app_manager/js/vellum/src/main-components.js
msgid "Sorry, {err}"
msgstr ""

#: corehq/apps/app_manager/static/app_manager/js/vellum/src/main-components.js
msgid "Add Choice"
msgstr ""

#: corehq/apps/app_manager/static/app_manager/js/vellum/src/main-components.js
msgid "and"
msgstr ""

#: corehq/apps/app_manager/static/app_manager/js/vellum/src/main-components.js
msgid "There are errors in the form"
msgstr ""

#: corehq/apps/app_manager/static/app_manager/js/vellum/src/main-components.js
msgid "Fix Manually"
msgstr ""

#: corehq/apps/app_manager/static/app_manager/js/vellum/src/main-components.js
msgid "Fix Automatically"
msgstr ""

#: corehq/apps/app_manager/static/app_manager/js/vellum/src/main-components.js
msgid ""
"It looks like your form is not valid XML. This can often happen if you use a "
"reserved character in one of your questions. Characters to look out for are "
"<, >, and &. You can still save, but you CANNOT LOAD THIS FORM again until "
"you fix the XML by hand. What would you like to do?"
msgstr ""

#: corehq/apps/app_manager/static/app_manager/js/vellum/src/main-components.js
msgid "Form Validation Error"
msgstr ""

#: corehq/apps/app_manager/static/app_manager/js/vellum/src/main-components.js
msgid "Fix the problem (recommended)"
msgstr ""

#: corehq/apps/app_manager/static/app_manager/js/vellum/src/main-components.js
msgid "Save anyway"
msgstr ""

#: corehq/apps/app_manager/static/app_manager/js/vellum/src/main-components.js
msgid "Basic"
msgstr "Básico"

#: corehq/apps/app_manager/static/app_manager/js/vellum/src/main-components.js
msgid ""
"The {displaytext} appears in the application. This text will not appear in "
"data exports."
msgstr ""

#: corehq/apps/app_manager/static/app_manager/js/vellum/src/main-components.js
msgid "Display Text"
msgstr ""

#: corehq/apps/app_manager/static/app_manager/js/vellum/src/main-components.js
#: corehq/apps/userreports/static/userreports/js/data_source_select_model.js
msgid "Data Source"
msgstr ""

#: corehq/apps/app_manager/static/app_manager/js/vellum/src/main-components.js
msgid ""
"You can configure an external data source like a case list or lookup table "
"to use as the choices for a multiple choice question."
msgstr ""

#: corehq/apps/app_manager/static/app_manager/js/vellum/src/main-components.js
msgid "Logic"
msgstr ""

#: corehq/apps/app_manager/static/app_manager/js/vellum/src/main-components.js
msgid ""
"Use logic to control when questions are asked and what answers are valid. "
"You can add logic to display a question based on a previous answer, to make "
"the question required or ensure the answer is in a valid range."
msgstr ""

#: corehq/apps/app_manager/static/app_manager/js/vellum/src/main-components.js
msgid "Media"
msgstr ""

#: corehq/apps/app_manager/static/app_manager/js/vellum/src/main-components.js
msgid ""
"This will allow you to add images, audio or video media to a question, or "
"other custom content."
msgstr ""

#: corehq/apps/app_manager/static/app_manager/js/vellum/src/main-components.js
msgid ""
"These are advanced settings and are not needed for most applications.  "
"Please only change these if you have a specific need!"
msgstr ""

#: corehq/apps/app_manager/static/app_manager/js/vellum/src/main-components.js
msgid ""
"This question represents advanced content that is not supported by the form "
"builder. Please only change it if you have a specific need!"
msgstr ""

#: corehq/apps/app_manager/static/app_manager/js/vellum/src/main-components.js
msgid "Ignored XML"
msgstr ""

#: corehq/apps/app_manager/static/app_manager/js/vellum/src/main-components.js
msgid "Android App Callout"
msgstr ""

#: corehq/apps/app_manager/static/app_manager/js/vellum/src/main-components.js
msgid "External App"
msgstr ""

#: corehq/apps/app_manager/static/app_manager/js/vellum/src/main-components.js
msgid "Insert Android Application ID"
msgstr ""

#: corehq/apps/app_manager/static/app_manager/js/vellum/src/main-components.js
msgid "change your subscription"
msgstr ""

#: corehq/apps/app_manager/static/app_manager/js/vellum/src/main-components.js
msgid ""
"You no longer have access to built in or external integration in your "
"application.\n"
"\n"
"Built in integrations are available on the Pro plan and higher. External "
"integrations are available on the Advanced plan and higher. Before you can "
"make a new version of your application, you must {link} or delete this "
"question."
msgstr ""

#: corehq/apps/app_manager/static/app_manager/js/vellum/src/main-components.js
msgid ""
"Your subscription only has access to built-in integration.\n"
"\n"
"External integrations are available on the Advanced plan and higher. Before "
"you can make a new version of your application, you must {link} or delete "
"this question."
msgstr ""

#: corehq/apps/app_manager/static/app_manager/js/vellum/src/main-components.js
msgid "Android app callouts of the same type must have different question ids."
msgstr ""

#: corehq/apps/app_manager/static/app_manager/js/vellum/src/main-components.js
msgid "Extra"
msgstr ""

#: corehq/apps/app_manager/static/app_manager/js/vellum/src/main-components.js
msgid "Response"
msgstr ""

#: corehq/apps/app_manager/static/app_manager/js/vellum/src/main-components.js
msgid "Special Intent XMLNS attribute"
msgstr ""

#: corehq/apps/app_manager/static/app_manager/js/vellum/src/main-components.js
msgid "Print"
msgstr ""

#: corehq/apps/app_manager/static/app_manager/js/vellum/src/main-components.js
msgid "Document Template"
msgstr ""

#: corehq/apps/app_manager/static/app_manager/js/vellum/src/main-components.js
msgid "Edit Data Source"
msgstr ""

#: corehq/apps/app_manager/static/app_manager/js/vellum/src/main-components.js
msgid "Query Expression"
msgstr ""

#: corehq/apps/app_manager/static/app_manager/js/vellum/src/main-components.js
msgid "Optional Instance Properties"
msgstr ""

#: corehq/apps/app_manager/static/app_manager/js/vellum/src/main-components.js
msgid "Instance ID"
msgstr ""

#: corehq/apps/app_manager/static/app_manager/js/vellum/src/main-components.js
msgid "Instance URI"
msgstr ""

#: corehq/apps/app_manager/static/app_manager/js/vellum/src/main-components.js
msgid "Lookup table was not found in the project"
msgstr ""

#: corehq/apps/app_manager/static/app_manager/js/vellum/src/main-components.js
#: corehq/apps/reports/static/reports/js/project_health_dashboard.js
msgid "Loading..."
msgstr ""

#: corehq/apps/app_manager/static/app_manager/js/vellum/src/main-components.js
msgid ""
"You no longer have access to Lookup Tables in your application. Lookup "
"Tables are available on the Standard plan and higher.\n"
"Before you can make a new version of your application, you must {link} or "
"delete this question"
msgstr ""

#: corehq/apps/app_manager/static/app_manager/js/vellum/src/main-components.js
msgid "A data source must be selected."
msgstr ""

#: corehq/apps/app_manager/static/app_manager/js/vellum/src/main-components.js
msgid "Display Text Field"
msgstr ""

#: corehq/apps/app_manager/static/app_manager/js/vellum/src/main-components.js
msgid "Sort Field"
msgstr ""

#: corehq/apps/app_manager/static/app_manager/js/vellum/src/main-components.js
msgid "Filter"
msgstr ""

#: corehq/apps/app_manager/static/app_manager/js/vellum/src/main-components.js
msgid ""
"This is an XPath expression that will filter the set of choices from the "
"lookup table"
msgstr ""

#: corehq/apps/app_manager/static/app_manager/js/vellum/src/main-components.js
msgid "Lookup Tables"
msgstr "Tabelas de Pesquisa"

#: corehq/apps/app_manager/static/app_manager/js/vellum/src/main-components.js
msgid "Checkbox Lookup Table"
msgstr ""

#: corehq/apps/app_manager/static/app_manager/js/vellum/src/main-components.js
msgid ""
"Cannot change to Multiple/Single Choice question if it has Choices. Please "
"remove all Choices and try again."
msgstr ""

#: corehq/apps/app_manager/static/app_manager/js/vellum/src/main-components.js
msgid "Can only change to a Multiple Choice Lookup Table"
msgstr ""

#: corehq/apps/app_manager/static/app_manager/js/vellum/src/main-components.js
msgid "Multiple Choice Lookup Table"
msgstr ""

#: corehq/apps/app_manager/static/app_manager/js/vellum/src/main-components.js
msgid "Can only change to a Checkbox Lookup Table"
msgstr ""

#: corehq/apps/app_manager/static/app_manager/js/vellum/src/main-components.js
msgid "{attr} was not found in the lookup table"
msgstr ""

#: corehq/apps/app_manager/static/app_manager/js/vellum/src/main-components.js
msgid "Display"
msgstr ""

#: corehq/apps/app_manager/static/app_manager/js/vellum/src/main-components.js
msgid "auto?"
msgstr ""

#: corehq/apps/app_manager/static/app_manager/js/vellum/src/main-components.js
msgid ""
"Use text formatting to <strong>bold</strong> and <em>italicize</em> words, "
"use bulleted lists, and <a target='_blank' href='https://help.commcarehq.org/"
"display/commcarepublic/Text+Formatting'>more</a>"
msgstr ""

#: corehq/apps/app_manager/static/app_manager/js/vellum/src/main-components.js
msgid "Turn Off Text Formatting"
msgstr ""

#: corehq/apps/app_manager/static/app_manager/js/vellum/src/main-components.js
msgid "Turn On Text Formatting"
msgstr ""

#: corehq/apps/app_manager/static/app_manager/js/vellum/src/main-components.js
msgid "custom..."
msgstr ""

#: corehq/apps/app_manager/static/app_manager/js/vellum/src/main-components.js
msgid "New Content Type"
msgstr ""

#: corehq/apps/app_manager/static/app_manager/js/vellum/src/main-components.js
msgid "Content Type"
msgstr "Tipo de Conteúdo"

#: corehq/apps/app_manager/static/app_manager/js/vellum/src/main-components.js
msgid ""
"You have languages in your form that are not specified in the \"Languages\" "
"page of the application builder. The following language will be deleted on "
"save unless you add it to the \"Languages\" page:"
msgstr ""

#: corehq/apps/app_manager/static/app_manager/js/vellum/src/main-components.js
msgid "{name} (or multimedia) is required."
msgstr ""

#: corehq/apps/app_manager/static/app_manager/js/vellum/src/main-components.js
msgid "{name} (or multimedia) is required for all languages."
msgstr ""

#: corehq/apps/app_manager/static/app_manager/js/vellum/src/main-components.js
msgid "{name} Itext ID is required."
msgstr ""

#: corehq/apps/app_manager/static/app_manager/js/vellum/src/main-components.js
msgid "{name} is not a valid ID."
msgstr ""

#: corehq/apps/app_manager/static/app_manager/js/vellum/src/main-components.js
msgid "Multimedia was not copied; it must be uploaded separately."
msgstr ""

#: corehq/apps/app_manager/static/app_manager/js/vellum/src/main-components.js
msgid "Discarded languages:"
msgstr ""

#: corehq/apps/app_manager/static/app_manager/js/vellum/src/main-components.js
msgid "Validation Message"
msgstr ""

#: corehq/apps/app_manager/static/app_manager/js/vellum/src/main-components.js
msgid "Can't have a Validation Message Itext ID without a Validation Condition"
msgstr ""

#: corehq/apps/app_manager/static/app_manager/js/vellum/src/main-components.js
msgid "Validation Message Itext ID"
msgstr ""

#: corehq/apps/app_manager/static/app_manager/js/vellum/src/main-components.js
msgid "Add Validation Media"
msgstr ""

#: corehq/apps/app_manager/static/app_manager/js/vellum/src/main-components.js
msgid "Display Text Itext ID"
msgstr ""

#: corehq/apps/app_manager/static/app_manager/js/vellum/src/main-components.js
msgid "Hint Message"
msgstr ""

#: corehq/apps/app_manager/static/app_manager/js/vellum/src/main-components.js
msgid "Hint Itext ID"
msgstr ""

#: corehq/apps/app_manager/static/app_manager/js/vellum/src/main-components.js
msgid "Help Message"
msgstr ""

#: corehq/apps/app_manager/static/app_manager/js/vellum/src/main-components.js
msgid "Help Itext ID"
msgstr ""

#: corehq/apps/app_manager/static/app_manager/js/vellum/src/main-components.js
msgid "Add Other Content"
msgstr ""

#: corehq/apps/app_manager/static/app_manager/js/vellum/src/main-components.js
msgid "Add Multimedia"
msgstr ""

#: corehq/apps/app_manager/static/app_manager/js/vellum/src/main-components.js
msgid "Add Help Media"
msgstr ""

#: corehq/apps/app_manager/static/app_manager/js/vellum/src/main-components.js
msgid "Edit Bulk Translations"
msgstr ""

#: corehq/apps/app_manager/static/app_manager/js/vellum/src/main-components.js
msgid "Update Translations"
msgstr ""

#: corehq/apps/app_manager/static/app_manager/js/vellum/src/main-components.js
msgid ""
"Copy these translations into a spreadsheet program like Excel. You can edit "
"them there and then paste them back here when you're done. These will update "
"the translations used in your form. Press 'Update Translations' to save "
"changes, or 'Close' to cancel."
msgstr ""

#: corehq/apps/app_manager/static/app_manager/js/vellum/src/main-components.js
msgid "App Properties"
msgstr ""

#: corehq/apps/app_manager/static/app_manager/js/vellum/src/main-components.js
msgid "Could not load app properties."
msgstr ""

#: corehq/apps/app_manager/static/app_manager/js/vellum/src/main-components.js
msgid "If this error persists, please report an issue."
msgstr ""

#: corehq/apps/app_manager/static/app_manager/js/vellum/src/main-components.js
msgid ""
"The {questionid} is an internal identifier for a question. It does not "
"appear on the phone. It is the name of the question in data exports."
msgstr ""

#: corehq/apps/app_manager/static/app_manager/js/vellum/src/main-components.js
msgid "The date and time of the action, e.g., now() or today()"
msgstr ""

#: corehq/apps/app_manager/static/app_manager/js/vellum/src/main-components.js
msgid "Balance ID"
msgstr ""

#: corehq/apps/app_manager/static/app_manager/js/vellum/src/main-components.js
msgid ""
"The name of the balance you are tracking. This is an internal identifier "
"which does not appear on the phone."
msgstr ""

#: corehq/apps/app_manager/static/app_manager/js/vellum/src/main-components.js
msgid "Product"
msgstr "Producto"

#: corehq/apps/app_manager/static/app_manager/js/vellum/src/main-components.js
msgid "A reference to a product ID, e.g., \"/data/products/current_product\""
msgstr ""

#: corehq/apps/app_manager/static/app_manager/js/vellum/src/main-components.js
msgid "Quantity"
msgstr ""

#: corehq/apps/app_manager/static/app_manager/js/vellum/src/main-components.js
msgid "A reference to an integer question in this form."
msgstr ""

#: corehq/apps/app_manager/static/app_manager/js/vellum/src/main-components.js
#: corehq/apps/userreports/static/userreports/js/data_source_select_model.js
msgid "Case"
msgstr "Caso"

#: corehq/apps/app_manager/static/app_manager/js/vellum/src/main-components.js
msgid "XPath expression for the case ID associated with this balance."
msgstr ""

#: corehq/apps/app_manager/static/app_manager/js/vellum/src/main-components.js
msgid "Transfer must have both Source Case and Destination Case defined."
msgstr ""

#: corehq/apps/app_manager/static/app_manager/js/vellum/src/main-components.js
msgid "Cannot change $1 to $2"
msgstr ""

#: corehq/apps/app_manager/static/app_manager/js/vellum/src/main-components.js
msgid "Source Case"
msgstr ""

#: corehq/apps/app_manager/static/app_manager/js/vellum/src/main-components.js
msgid "XPath expression for the case ID issuing the transaction."
msgstr ""

#: corehq/apps/app_manager/static/app_manager/js/vellum/src/main-components.js
msgid "Destination Case"
msgstr ""

#: corehq/apps/app_manager/static/app_manager/js/vellum/src/main-components.js
msgid "XPath expression for the case ID receiving the transaction."
msgstr ""

#: corehq/apps/app_manager/static/app_manager/js/vellum/src/main-components.js
msgid "Dispense must have a Source Case."
msgstr ""

#: corehq/apps/app_manager/static/app_manager/js/vellum/src/main-components.js
msgid "Receive must have a Destination Case."
msgstr ""

#: corehq/apps/app_manager/static/app_manager/js/vellum/src/main-components.js
msgid "Model Iteration ID Query"
msgstr ""

#: corehq/apps/app_manager/static/app_manager/js/vellum/src/main-components.js
msgid "Property Name"
msgstr ""

#: corehq/apps/app_manager/static/app_manager/js/vellum/src/main-components.js
#: corehq/apps/hqwebapp/static/hqwebapp/js/ui_elements/ui-element-key-val-mapping.js
msgid "Calculation"
msgstr ""

#: corehq/apps/app_manager/static/app_manager/js/vellum/src/main-components.js
msgid "Relevant"
msgstr ""

#: corehq/apps/app_manager/static/app_manager/js/vellum/src/main-components.js
msgid "Relationship Identifier (e.g. parent or host)"
msgstr ""

#: corehq/apps/app_manager/static/app_manager/js/vellum/src/main-components.js
msgid "Referenced Case ID"
msgstr ""

#: corehq/apps/app_manager/static/app_manager/js/vellum/src/main-components.js
msgid "Referenced Case Type"
msgstr ""

#: corehq/apps/app_manager/static/app_manager/js/vellum/src/main-components.js
msgid "Relationship (child or extension)"
msgstr ""

#: corehq/apps/app_manager/static/app_manager/js/vellum/src/main-components.js
msgid "Node Name"
msgstr ""

#: corehq/apps/app_manager/static/app_manager/js/vellum/src/main-components.js
msgid "Source"
msgstr ""

#: corehq/apps/app_manager/static/app_manager/js/vellum/src/main-components.js
msgid "From"
msgstr ""

#: corehq/apps/app_manager/static/app_manager/js/vellum/src/main-components.js
msgid "Attachment Name"
msgstr ""

#: corehq/apps/app_manager/static/app_manager/js/vellum/src/main-components.js
msgid "Add Property"
msgstr ""

#: corehq/apps/app_manager/static/app_manager/js/vellum/src/main-components.js
msgid "Date Modified"
msgstr ""

#: corehq/apps/app_manager/static/app_manager/js/vellum/src/main-components.js
msgid "User ID"
msgstr ""

#: corehq/apps/app_manager/static/app_manager/js/vellum/src/main-components.js
msgid "Case Type"
msgstr "Tipo de Caso"

#: corehq/apps/app_manager/static/app_manager/js/vellum/src/main-components.js
#: corehq/apps/data_interfaces/static/data_interfaces/js/find_by_id.js
msgid "Case ID"
msgstr ""

#: corehq/apps/app_manager/static/app_manager/js/vellum/src/main-components.js
msgid "Create Case"
msgstr ""

#: corehq/apps/app_manager/static/app_manager/js/vellum/src/main-components.js
msgid "Properties To Create"
msgstr ""

#: corehq/apps/app_manager/static/app_manager/js/vellum/src/main-components.js
msgid "You must include {columns} columns to create a case"
msgstr ""

#: corehq/apps/app_manager/static/app_manager/js/vellum/src/main-components.js
msgid "You can only use the following properties:"
msgstr ""

#: corehq/apps/app_manager/static/app_manager/js/vellum/src/main-components.js
msgid "{props} are invalid properties"
msgstr ""

#: corehq/apps/app_manager/static/app_manager/js/vellum/src/main-components.js
msgid "Close Case"
msgstr ""

#: corehq/apps/app_manager/static/app_manager/js/vellum/src/main-components.js
msgid "Close Condition"
msgstr ""

#: corehq/apps/app_manager/static/app_manager/js/vellum/src/main-components.js
msgid "Update Case"
msgstr ""

#: corehq/apps/app_manager/static/app_manager/js/vellum/src/main-components.js
msgid "Properties To Update"
msgstr ""

#: corehq/apps/app_manager/static/app_manager/js/vellum/src/main-components.js
msgid "Use Index"
msgstr ""

#: corehq/apps/app_manager/static/app_manager/js/vellum/src/main-components.js
msgid "Index Properties"
msgstr ""

#: corehq/apps/app_manager/static/app_manager/js/vellum/src/main-components.js
msgid "Relationship must be child or extension"
msgstr ""

#: corehq/apps/app_manager/static/app_manager/js/vellum/src/main-components.js
msgid "Use Attachments"
msgstr ""

#: corehq/apps/app_manager/static/app_manager/js/vellum/src/main-components.js
msgid "Attachment Properties"
msgstr ""

#: corehq/apps/app_manager/static/app_manager/js/vellum/src/main-components.js
msgid "The from attribute must be one of: local, remote, or inline"
msgstr ""

#: corehq/apps/app_manager/static/app_manager/js/vellum/src/main-components.js
msgid "Inlined attachments must have an attachment name"
msgstr ""

#: corehq/apps/app_manager/static/app_manager/js/vellum/src/main-components.js
#: corehq/apps/export/static/export/js/models.js
msgid "Create"
msgstr "Criar"

#: corehq/apps/app_manager/static/app_manager/js/vellum/src/main-components.js
msgid "Update"
msgstr "Atualizar"

#: corehq/apps/app_manager/static/app_manager/js/vellum/src/main-components.js
msgid "Index"
msgstr ""

#: corehq/apps/app_manager/static/app_manager/js/vellum/src/main-components.js
msgid "Attachments"
msgstr ""

#: corehq/apps/app_manager/static/app_manager/js/vellum/src/main-components.js
msgid "An error occurred when parsing bind node [{path}]. Please fix this."
msgstr ""

#: corehq/apps/app_manager/static/app_manager/js/vellum/src/main-components.js
msgid "Upload"
msgstr ""

#: corehq/apps/app_manager/static/app_manager/js/vellum/src/main-components.js
msgid "Select new"
msgstr ""

#: corehq/apps/app_manager/static/app_manager/js/vellum/src/main-components.js
msgid "Select File"
msgstr ""

#: corehq/apps/app_manager/static/app_manager/js/vellum/src/main-components.js
msgid "Current"
msgstr ""

#: corehq/apps/app_manager/static/app_manager/js/vellum/src/main-components.js
msgid "Multimedia Sharing Options"
msgstr ""

#: corehq/apps/app_manager/static/app_manager/js/vellum/src/main-components.js
msgid "License"
msgstr ""

#: corehq/apps/app_manager/static/app_manager/js/vellum/src/main-components.js
msgid "Creative Commons Attribution, Non-Commercial"
msgstr ""

#: corehq/apps/app_manager/static/app_manager/js/vellum/src/main-components.js
msgid "Creative Commons Attribution, No Derivatives"
msgstr ""

#: corehq/apps/app_manager/static/app_manager/js/vellum/src/main-components.js
msgid "Creative Commons Attribution"
msgstr ""

#: corehq/apps/app_manager/static/app_manager/js/vellum/src/main-components.js
msgid "Creative Commons Attribution, Non-Commercial, and Share Alike"
msgstr ""

#: corehq/apps/app_manager/static/app_manager/js/vellum/src/main-components.js
msgid "Creative Commons Attribution, Non-Commercial, and No Derivatives"
msgstr ""

#: corehq/apps/app_manager/static/app_manager/js/vellum/src/main-components.js
msgid "Creative Commons Attribution, Share Alike"
msgstr ""

#: corehq/apps/app_manager/static/app_manager/js/vellum/src/main-components.js
msgid "Author"
msgstr ""

#: corehq/apps/app_manager/static/app_manager/js/vellum/src/main-components.js
msgid "Enter the name of the author."
msgstr ""

#: corehq/apps/app_manager/static/app_manager/js/vellum/src/main-components.js
msgid "Attribution Notes"
msgstr ""

#: corehq/apps/app_manager/static/app_manager/js/vellum/src/main-components.js
msgid "Begin Upload"
msgstr ""

#: corehq/apps/app_manager/static/app_manager/js/vellum/src/main-components.js
msgid "Replace"
msgstr ""

#: corehq/apps/app_manager/static/app_manager/js/vellum/src/main-components.js
msgid "No Reference"
msgstr ""

#: corehq/apps/app_manager/static/app_manager/js/vellum/src/main-components.js
msgid "Advanced: Show Path"
msgstr ""

#: corehq/apps/app_manager/static/app_manager/js/vellum/src/main-components.js
msgid "Hide Path"
msgstr ""

#: corehq/apps/app_manager/static/app_manager/js/vellum/src/main-components.js
msgid "Image"
msgstr ""

#: corehq/apps/app_manager/static/app_manager/js/vellum/src/main-components.js
msgid "Video"
msgstr ""

#: corehq/apps/app_manager/static/app_manager/js/vellum/src/main-components.js
msgid "Inline Video"
msgstr ""

#: corehq/apps/app_manager/static/app_manager/js/vellum/src/main-components.js
msgid "HTML"
msgstr ""

#: corehq/apps/app_manager/static/app_manager/js/vellum/src/main-components.js
msgid "Copying and Pasting Questions"
msgstr ""

#: corehq/apps/app_manager/static/app_manager/js/vellum/src/main-components.js
msgid ""
"These actions are available via the browser's Edit menu, and you can also "
"use:"
msgstr ""

#: corehq/apps/app_manager/static/app_manager/js/vellum/src/main-components.js
msgid "for copy"
msgstr ""

#: corehq/apps/app_manager/static/app_manager/js/vellum/src/main-components.js
msgid "for paste"
msgstr ""

#: corehq/apps/app_manager/static/app_manager/js/vellum/src/main-components.js
msgid "Copy from or Paste into this text box:"
msgstr ""

#: corehq/apps/app_manager/static/app_manager/js/vellum/src/main-components.js
msgid "Insert Questions"
msgstr ""

#: corehq/apps/app_manager/static/app_manager/js/vellum/src/main-components.js
msgid "Selecting Multiple Questions"
msgstr ""

#: corehq/apps/app_manager/static/app_manager/js/vellum/src/main-components.js
msgid "Hold {key} and click on each question."
msgstr ""

#: corehq/apps/app_manager/static/app_manager/js/vellum/src/main-components.js
msgid "Other Tips"
msgstr ""

#: corehq/apps/app_manager/static/app_manager/js/vellum/src/main-components.js
msgid "Questions can be copied between forms, and even to other apps."
msgstr ""

#: corehq/apps/app_manager/static/app_manager/js/vellum/src/main-components.js
msgid "Cannot insert {type} into tree root"
msgstr ""

#: corehq/apps/app_manager/static/app_manager/js/vellum/src/main-components.js
msgid "Cannot insert $1 into or after $2"
msgstr ""

#: corehq/apps/app_manager/static/app_manager/js/vellum/src/main-components.js
msgid "Cannot insert $1 into $2"
msgstr ""

#: corehq/apps/app_manager/static/app_manager/js/vellum/src/main-components.js
msgid "Unsupported paste format"
msgstr ""

#: corehq/apps/app_manager/static/app_manager/js/vellum/src/main-components.js
msgid "Unsupported paste format:"
msgstr ""

#: corehq/apps/app_manager/static/app_manager/js/vellum/src/main-components.js
msgid "Unknown question type:"
msgstr ""

#: corehq/apps/app_manager/static/app_manager/js/vellum/src/main-components.js
msgid "Enter command"
msgstr ""

#: corehq/apps/app_manager/static/app_manager/js/vellum/src/main-components.js
msgid "Command Bar"
msgstr ""

#: corehq/apps/app_manager/static/app_manager/js/widgets.js
msgid "no comment"
msgstr ""

#: corehq/apps/app_manager/static/app_manager/js/widgets.js
#: corehq/apps/translations/static/translations/js/app_translations.js
msgid "Select Profile"
msgstr ""

#: corehq/apps/cloudcare/static/cloudcare/js/debugger/debugger.js
msgid "Form Data"
msgstr "Dados do Formulário"

#: corehq/apps/cloudcare/static/cloudcare/js/debugger/debugger.js
msgid "Form XML"
msgstr ""

#: corehq/apps/cloudcare/static/cloudcare/js/debugger/debugger.js
msgid "Evaluate XPath"
msgstr ""

#: corehq/apps/cloudcare/static/cloudcare/js/debugger/debugger.js
msgid "Expand Data Preview"
msgstr ""

#: corehq/apps/cloudcare/static/cloudcare/js/debugger/debugger.js
msgid "Collapse Data Preview"
msgstr ""

#: corehq/apps/cloudcare/static/cloudcare/js/debugger/debugger.js
msgid "Error evaluating expression."
msgstr ""

#: corehq/apps/cloudcare/static/cloudcare/js/form_entry/entries.js
msgid "Barcode"
msgstr ""

#: corehq/apps/cloudcare/static/cloudcare/js/form_entry/entries.js
msgid "Free response"
msgstr ""

#: corehq/apps/cloudcare/static/cloudcare/js/form_entry/entries.js
msgid "Not a valid whole number"
msgstr ""

#: corehq/apps/cloudcare/static/cloudcare/js/form_entry/entries.js
msgid "Number is too large"
msgstr ""

#: corehq/apps/cloudcare/static/cloudcare/js/form_entry/entries.js
msgid "Phone number or Numeric ID"
msgstr ""

#: corehq/apps/cloudcare/static/cloudcare/js/form_entry/entries.js
msgid "Not a valid number"
msgstr ""

#: corehq/apps/cloudcare/static/cloudcare/js/form_entry/entries.js
msgid "Please choose an item"
msgstr ""

#: corehq/apps/cloudcare/static/cloudcare/js/form_entry/entries.js
msgid "Combobox"
msgstr ""

#: corehq/apps/cloudcare/static/cloudcare/js/form_entry/entries.js
msgid "Not a valid choice"
msgstr ""

#: corehq/apps/cloudcare/static/cloudcare/js/form_entry/entries.js
msgid "12-hour clock"
msgstr ""

#: corehq/apps/cloudcare/static/cloudcare/js/form_entry/entries.js
msgid "24-hour clock"
msgstr ""

#: corehq/apps/cloudcare/static/cloudcare/js/form_entry/entries.js
msgid "Map layer not configured."
msgstr ""

#: corehq/apps/cloudcare/static/cloudcare/js/form_entry/entries.js
msgid "Could not load map. Please try again later."
msgstr ""

#: corehq/apps/cloudcare/static/cloudcare/js/form_entry/errors.js
msgid ""
"Something unexpected went wrong on that request. If you have problems "
"filling in the rest of your form please submit an issue. Technical Details: "
msgstr ""

#: corehq/apps/cloudcare/static/cloudcare/js/form_entry/errors.js
msgid ""
"CommCareHQ has detected a possible network connectivity problem. Please make "
"sure you are connected to the Internet in order to submit your form."
msgstr ""

#: corehq/apps/cloudcare/static/cloudcare/js/form_entry/errors.js
msgid ""
"Another process prevented us from servicing your request. Please try again "
"later."
msgstr ""

#: corehq/apps/cloudcare/static/cloudcare/js/form_entry/errors.js
msgid ""
"We have detected an issue with your network. Please check your Internet "
"connection and retry when connectivity improves."
msgstr ""

#: corehq/apps/cloudcare/static/cloudcare/js/form_entry/form_ui.js
msgid "Submitting..."
msgstr ""

#: corehq/apps/cloudcare/static/cloudcare/js/form_entry/form_ui.js
msgid "Submit"
msgstr "Submeter"

#: corehq/apps/cloudcare/static/cloudcare/js/form_entry/form_ui.js
#: corehq/apps/cloudcare/static/cloudcare/js/form_entry/web_form_session.js
msgid "An answer is required"
msgstr ""

#: corehq/apps/cloudcare/static/cloudcare/js/form_entry/form_ui.js
#: corehq/apps/cloudcare/static/cloudcare/js/form_entry/web_form_session.js
msgid "This answer is outside the allowed range."
msgstr ""

#: corehq/apps/cloudcare/static/cloudcare/js/form_entry/utils.js
msgid ""
"Looks like you got logged out because of inactivity, but your work is safe. "
"<a href='<%- url %>' target='_blank'>Click here to log back in.</a>"
msgstr ""

#: corehq/apps/cloudcare/static/cloudcare/js/form_entry/utils.js
msgid "You have been logged out because of inactivity."
msgstr ""

#: corehq/apps/cloudcare/static/cloudcare/js/form_entry/web_form_session.js
msgid "We were unable to save this answer. Please try again later."
msgstr ""

#: corehq/apps/cloudcare/static/cloudcare/js/form_entry/web_form_session.js
msgid ""
"We’re unable to submit this form right now due to high system usage. \n"
"\n"
"Please keep this window open and try again in a minute, or come back to this "
"form in Incomplete Forms later."
msgstr ""

#: corehq/apps/cloudcare/static/cloudcare/js/form_entry/web_form_session.js
msgid "Form submission failed with error"
msgstr ""

#: corehq/apps/cloudcare/static/cloudcare/js/formplayer/app.js
msgid "Form successfully saved!"
msgstr ""

#: corehq/apps/cloudcare/static/cloudcare/js/formplayer/app.js
msgid ""
"You are now offline. Web Apps is not optimized for offline use. Please "
"reconnect to the Internet before continuing."
msgstr ""

#: corehq/apps/cloudcare/static/cloudcare/js/formplayer/app.js
msgid "You are are back online."
msgstr ""

#: corehq/apps/cloudcare/static/cloudcare/js/formplayer/app.js
#: corehq/apps/cloudcare/static/cloudcare/js/formplayer/menus/api.js
msgid "Waiting for server progress"
msgstr ""

#: corehq/apps/cloudcare/static/cloudcare/js/formplayer/app.js
msgid "Please wait..."
msgstr ""

#: corehq/apps/cloudcare/static/cloudcare/js/formplayer/app.js
msgid "Web Apps - CommCare HQ"
msgstr ""

#: corehq/apps/cloudcare/static/cloudcare/js/formplayer/constants.js
msgid ""
"Formplayer encountered an error. Please report an issue if you continue to "
"see this message."
msgstr ""

#: corehq/apps/cloudcare/static/cloudcare/js/formplayer/layout/views/progress_bar.js
msgid "Completed: "
msgstr ""

#: corehq/apps/cloudcare/static/cloudcare/js/formplayer/main.js
msgid "Show Full Menu"
msgstr "Mostrar Menu Completo"

#: corehq/apps/cloudcare/static/cloudcare/js/formplayer/main.js
msgid "Hide Full Menu"
msgstr ""

#: corehq/apps/cloudcare/static/cloudcare/js/formplayer/menus/api.js
msgid "Permission Denied"
msgstr ""

#: corehq/apps/cloudcare/static/cloudcare/js/formplayer/menus/api.js
msgid ""
"You have selected a case in a different domain. App Preview does not support "
"this feature."
msgstr ""

#: corehq/apps/cloudcare/static/cloudcare/js/formplayer/menus/api.js
msgid ""
"Unable to connect to form playing service. Please report an issue if you "
"continue to see this message."
msgstr ""

#: corehq/apps/cloudcare/static/cloudcare/js/formplayer/menus/api.js
msgid "Switching project spaces..."
msgstr ""

#: corehq/apps/cloudcare/static/cloudcare/js/formplayer/menus/views.js
msgid "Page <%-num%>"
msgstr ""

#: corehq/apps/cloudcare/static/cloudcare/js/formplayer/menus/views/query.js
msgid ""
"Sorry, this input is not supported because your project doesn't have a "
"Geocoder privilege"
msgstr ""

#: corehq/apps/cloudcare/static/cloudcare/js/formplayer/sessions/views.js
msgid "Delete incomplete form?"
msgstr ""

#: corehq/apps/cloudcare/static/cloudcare/js/formplayer/sessions/views.js
msgid "Are you sure you want to delete '"
msgstr ""

#: corehq/apps/cloudcare/static/cloudcare/js/formplayer/sessions/views.js
msgid "Yes"
msgstr ""

#: corehq/apps/cloudcare/static/cloudcare/js/formplayer/sessions/views.js
msgid "No"
msgstr ""

#: corehq/apps/cloudcare/static/cloudcare/js/formplayer/users/views.js
msgid "Working as <b><%- restoreAs %></b> in <b><%- domain %></b>."
msgstr ""

#: corehq/apps/cloudcare/static/cloudcare/js/formplayer/users/views.js
msgid "Working as <b><%- restoreAs %></b>."
msgstr ""

#: corehq/apps/cloudcare/static/cloudcare/js/formplayer/users/views.js
msgid "Use <%- username %>."
msgstr ""

#: corehq/apps/cloudcare/static/cloudcare/js/formplayer/users/views.js
msgid "Log in as <%= username %>?"
msgstr ""

#: corehq/apps/cloudcare/static/cloudcare/js/formplayer/users/views.js
msgid "Yes, log in as this user"
msgstr ""

#: corehq/apps/cloudcare/static/cloudcare/js/formplayer/users/views.js
msgid "Page <%- num %>"
msgstr ""

#: corehq/apps/cloudcare/static/cloudcare/js/formplayer/utils/util.js
msgid "Confirm?"
msgstr ""

#: corehq/apps/cloudcare/static/cloudcare/js/formplayer_inline.js
msgid "Form successfully submitted!"
msgstr ""

#: corehq/apps/cloudcare/static/cloudcare/js/formplayer_inline.js
msgid "An unexpected error occurred!"
msgstr ""

#: corehq/apps/cloudcare/static/cloudcare/js/util.js
msgid "Sorry, an error occurred while processing that request."
msgstr ""

#: corehq/apps/cloudcare/static/cloudcare/js/util.js
msgid "Error saving!"
msgstr ""

#: corehq/apps/cloudcare/static/cloudcare/js/util.js
msgid "Could not sync user data. Please report an issue if this persists."
msgstr ""

#: corehq/apps/cloudcare/static/cloudcare/js/util.js
msgid "User Data successfully synced."
msgstr ""

#: corehq/apps/cloudcare/static/cloudcare/js/util.js
msgid "Could not clear user data. Please report an issue if this persists."
msgstr ""

#: corehq/apps/cloudcare/static/cloudcare/js/util.js
msgid "User data successfully cleared."
msgstr ""

#: corehq/apps/cloudcare/static/cloudcare/js/util.js
msgid "Error breaking locks. Please report an issue if this persists."
msgstr ""

#: corehq/apps/cloudcare/static/cloudcare/js/util.js
msgid "Go to today"
msgstr ""

#: corehq/apps/cloudcare/static/cloudcare/js/util.js
msgid "Clear selection"
msgstr ""

#: corehq/apps/cloudcare/static/cloudcare/js/util.js
msgid "Close the picker"
msgstr ""

#: corehq/apps/cloudcare/static/cloudcare/js/util.js
msgid "Select Month"
msgstr ""

#: corehq/apps/cloudcare/static/cloudcare/js/util.js
msgid "Previous Month"
msgstr ""

#: corehq/apps/cloudcare/static/cloudcare/js/util.js
msgid "Next Month"
msgstr ""

#: corehq/apps/cloudcare/static/cloudcare/js/util.js
msgid "Select Year"
msgstr ""

#: corehq/apps/cloudcare/static/cloudcare/js/util.js
msgid "Previous Year"
msgstr ""

#: corehq/apps/cloudcare/static/cloudcare/js/util.js
msgid "Next Year"
msgstr ""

#: corehq/apps/cloudcare/static/cloudcare/js/util.js
msgid "Select Decade"
msgstr ""

#: corehq/apps/cloudcare/static/cloudcare/js/util.js
msgid "Previous Decade"
msgstr ""

#: corehq/apps/cloudcare/static/cloudcare/js/util.js
msgid "Next Decade"
msgstr ""

#: corehq/apps/cloudcare/static/cloudcare/js/util.js
msgid "Previous Century"
msgstr ""

#: corehq/apps/cloudcare/static/cloudcare/js/util.js
msgid "Next Century"
msgstr ""

#: corehq/apps/cloudcare/static/cloudcare/js/util.js
msgid "Pick Hour"
msgstr ""

#: corehq/apps/cloudcare/static/cloudcare/js/util.js
msgid "Increment Hour"
msgstr ""

#: corehq/apps/cloudcare/static/cloudcare/js/util.js
msgid "Decrement Hour"
msgstr ""

#: corehq/apps/cloudcare/static/cloudcare/js/util.js
msgid "Pick Minute"
msgstr ""

#: corehq/apps/cloudcare/static/cloudcare/js/util.js
msgid "Increment Minute"
msgstr ""

#: corehq/apps/cloudcare/static/cloudcare/js/util.js
msgid "Decrement Minute"
msgstr ""

#: corehq/apps/cloudcare/static/cloudcare/js/util.js
msgid "Pick Second"
msgstr ""

#: corehq/apps/cloudcare/static/cloudcare/js/util.js
msgid "Increment Second"
msgstr ""

#: corehq/apps/cloudcare/static/cloudcare/js/util.js
msgid "Decrement Second"
msgstr ""

#: corehq/apps/cloudcare/static/cloudcare/js/util.js
msgid "Toggle Period"
msgstr ""

#: corehq/apps/cloudcare/static/cloudcare/js/util.js
msgid "Select Time"
msgstr ""

#: corehq/apps/commtrack/static/commtrack/js/products_and_programs_main.js
msgid ""
"Sorry, there was an problem contacting the server to fetch the data. Please, "
"try again in a little bit."
msgstr ""

#: corehq/apps/custom_data_fields/static/custom_data_fields/js/custom_data_fields.js
msgid "Edit Profile"
msgstr ""

#: corehq/apps/data_dictionary/static/data_dictionary/js/data_dictionary.js
msgid "No Name"
msgstr ""

#: corehq/apps/data_dictionary/static/data_dictionary/js/data_dictionary.js
msgid ""
"When importing data, CommCare will not save a row if its cells don't match "
"these valid values."
msgstr ""

#: corehq/apps/data_dictionary/static/data_dictionary/js/data_dictionary.js
msgid ""
"Help colleagues upload correct data into case properties by listing the "
"valid values here."
msgstr ""

#: corehq/apps/data_dictionary/static/data_dictionary/js/data_dictionary.js
msgid "valid value"
msgstr ""

#: corehq/apps/data_dictionary/static/data_dictionary/js/data_dictionary.js
msgid "description"
msgstr ""

#: corehq/apps/data_dictionary/static/data_dictionary/js/data_dictionary.js
msgid "You have unsaved changes to your data dictionary."
msgstr ""

#: corehq/apps/data_dictionary/static/data_dictionary/js/data_dictionary.js
msgid ""
"You have unsaved changes to this case type. Are you sure you would like to "
"continue?"
msgstr ""

#: corehq/apps/data_interfaces/static/data_interfaces/js/case_dedupe_main.js
msgid "OR"
msgstr ""

#: corehq/apps/data_interfaces/static/data_interfaces/js/case_dedupe_main.js
msgid "AND"
msgstr ""

#: corehq/apps/data_interfaces/static/data_interfaces/js/case_dedupe_main.js
msgid "True when ANY of the case properties match"
msgstr ""

#: corehq/apps/data_interfaces/static/data_interfaces/js/case_dedupe_main.js
msgid "True when ALL of the case properties match"
msgstr ""

#: corehq/apps/data_interfaces/static/data_interfaces/js/case_management.js
msgid "Case Reassignment (via HQ)"
msgstr ""

#: corehq/apps/data_interfaces/static/data_interfaces/js/case_management.js
msgid "Search for users or groups"
msgstr ""

#: corehq/apps/data_interfaces/static/data_interfaces/js/find_by_id.js
msgid ""
"<a href='<%- link %>' target='_blank'>View <i class='fa fa-external-link'></"
"i></a>"
msgstr ""

#: corehq/apps/data_interfaces/static/data_interfaces/js/find_by_id.js
msgid "Find Case"
msgstr "Encontrar Caso"

#: corehq/apps/data_interfaces/static/data_interfaces/js/find_by_id.js
msgid "IDs can be found in a <a href=\"<%- url %>\">case data export</a>"
msgstr ""

#: corehq/apps/data_interfaces/static/data_interfaces/js/find_by_id.js
msgid "Case found!"
msgstr ""

#: corehq/apps/data_interfaces/static/data_interfaces/js/find_by_id.js
msgid "Could not find case"
msgstr ""

#: corehq/apps/data_interfaces/static/data_interfaces/js/find_by_id.js
msgid "Find Form Submission"
msgstr "Encontrar Submissão do Formulário"

#: corehq/apps/data_interfaces/static/data_interfaces/js/find_by_id.js
msgid "IDs can be found in a <a href=\"<%- url %>\">form data export</a>"
msgstr ""

#: corehq/apps/data_interfaces/static/data_interfaces/js/find_by_id.js
msgid "Could not find form submission"
msgstr ""

#: corehq/apps/data_interfaces/static/data_interfaces/js/find_by_id.js
msgid "Form Submission ID"
msgstr ""

#: corehq/apps/data_interfaces/static/data_interfaces/js/find_by_id.js
msgid "Form submission found!"
msgstr ""

#: corehq/apps/data_interfaces/static/data_interfaces/js/list_automatic_update_rules.js
#: corehq/apps/users/static/users/js/mobile_workers.js
msgid "Issue communicating with server. Try again."
msgstr ""

#: corehq/apps/data_interfaces/static/data_interfaces/js/manage_case_groups.js
msgid "Sorry, it looks like the upload failed."
msgstr ""

#: corehq/apps/domain/static/domain/js/billing_statements.js
msgid "Submit Payment"
msgstr ""

#: corehq/apps/domain/static/domain/js/billing_statements.js
msgid "Submit Invoice Request"
msgstr ""

#: corehq/apps/domain/static/domain/js/current_subscription.js
msgid "Buy Credits"
msgstr ""

#: corehq/apps/domain/static/domain/js/info_basic.js
msgid "Select a Timezone..."
msgstr ""

#: corehq/apps/domain/static/domain/js/internal_settings.js
msgid "Available Countries"
msgstr ""

#: corehq/apps/domain/static/domain/js/internal_settings.js
msgid "Active Countries"
msgstr ""

#: corehq/apps/domain/static/domain/js/internal_settings.js
msgid "Search Countries..."
msgstr ""

#: corehq/apps/domain/static/domain/js/internal_settings.js
msgid "Inactive Expressions"
msgstr ""

#: corehq/apps/domain/static/domain/js/internal_settings.js
msgid "Active Expressions"
msgstr ""

#: corehq/apps/domain/static/domain/js/internal_settings.js
msgid "Search Expressions"
msgstr ""

#: corehq/apps/domain/static/domain/js/my_project_settings.js
msgid "Reset to Default"
msgstr ""

#: corehq/apps/domain/static/domain/js/my_project_settings.js
msgid "This matches the global setting: "
msgstr ""

#: corehq/apps/domain/static/domain/js/my_project_settings.js
msgid "This does not match global setting: "
msgstr ""

#: corehq/apps/domain/static/domain/js/my_project_settings.js
msgid ""
"You may not override this project space's timezone because you only have "
"access to this project space through an Organization. You must be added to "
"the project space as a member in order to override your timezone."
msgstr ""

#: corehq/apps/enterprise/static/enterprise/js/enterprise_dashboard.js
msgid ""
"Error sending email, please try again or report an issue if this persists."
msgstr ""

#: corehq/apps/enterprise/static/enterprise/js/enterprise_settings.js
msgid ""
"Do not allow new users to sign up on commcarehq.org. This may take up to an "
"hour to take effect. <br>This will affect users with email addresses from "
"the following domains: <strong><%- domains %></strong><br>Contact <a "
"href='mailto:<%- email %>'><%- email %></a> to change the list of domains."
msgstr ""

#: corehq/apps/export/static/export/js/create_export.js
msgid "<%- count %> form submission available."
msgstr ""

#: corehq/apps/export/static/export/js/create_export.js
msgid "<%- count %> form submissions available."
msgstr ""

#: corehq/apps/export/static/export/js/create_export.js
msgid "User Registration"
msgstr "Registro de Usuário"

#: corehq/apps/export/static/export/js/create_export.js
msgid ""
"There was an issue fetching data. Please check your internet connection."
msgstr ""

#: corehq/apps/export/static/export/js/create_export.js
msgid "There is an issue communicating with the server at this time."
msgstr ""

#: corehq/apps/export/static/export/js/download_data_files.js
msgid "Copy to clipboard: Ctrl-C, Enter (Mac: Cmd-C, Enter)"
msgstr ""

#: corehq/apps/export/static/export/js/download_data_files.js
msgid "Data file URL copied to clipboard."
msgstr ""

#: corehq/apps/export/static/export/js/download_data_files.js
msgid "Data file deleted."
msgstr ""

#: corehq/apps/export/static/export/js/download_export.js
msgid "Sorry, there was a problem reaching the server. Please try again."
msgstr ""

#: corehq/apps/export/static/export/js/download_export.js
msgid "Server maintenance in progress. Please try again later."
msgstr ""

#: corehq/apps/export/static/export/js/download_export.js
msgid "There was an error downloading your export."
msgstr ""

#: corehq/apps/export/static/export/js/export_list.js
msgid "Download Requested"
msgstr ""

#: corehq/apps/export/static/export/js/export_list.js
msgid "All of the selected feeds will be deleted."
msgstr ""

#: corehq/apps/export/static/export/js/export_list.js
msgid "All of the selected exports will be deleted."
msgstr ""

#: corehq/apps/export/static/export/js/export_list.js
msgid ""
"All of the selected exports will be collected for download to a single Excel "
"file, with each export as a separate sheet."
msgstr ""

#: corehq/apps/export/static/export/js/export_list.js
msgid "Invalid date format"
msgstr ""

#: corehq/apps/export/static/export/js/export_list.js
msgid "Problem saving dashboard feed filters"
msgstr ""

#: corehq/apps/export/static/export/js/models.js
msgid "Process"
msgstr ""

#: corehq/apps/export/static/export/js/models.js
msgid "Processing..."
msgstr ""

#: corehq/apps/export/static/export/js/models.js
msgid "Refresh page"
msgstr ""

#: corehq/apps/export/static/export/js/models.js
msgid "Web Page (Excel Dashboards)"
msgstr ""

#: corehq/apps/export/static/export/js/models.js
msgid "CSV (Zip file)"
msgstr ""

#: corehq/apps/export/static/export/js/models.js
msgid "Excel (older versions)"
msgstr ""

#: corehq/apps/export/static/export/js/models.js
msgid "Excel 2007+"
msgstr ""

#: corehq/apps/export/static/export/js/models.js
msgid "Private"
msgstr ""

#: corehq/apps/export/static/export/js/models.js
msgid "Export Only"
msgstr ""

#: corehq/apps/export/static/export/js/models.js
msgid "Edit and Export"
msgstr ""

#: corehq/apps/export/static/export/js/models.js
msgid ""
"<strong>Private</strong>: Only you can edit and export.<br/> <strong>Export "
"Only</strong>: You can edit and export, other users can only export.<br/> "
"<strong>Edit and Export</strong>: All users can edit and export."
msgstr ""

#: corehq/apps/export/static/export/js/models.js
msgid "The table path should end with []"
msgstr ""

#: corehq/apps/export/static/export/js/models.js
msgid "Sensitive ID"
msgstr ""

#: corehq/apps/export/static/export/js/models.js
msgid "Sensitive Date"
msgstr ""

#: corehq/apps/groups/static/groups/js/group_members.js
msgid "Edit Group Information"
msgstr ""

#: corehq/apps/groups/static/groups/js/group_members.js
msgid "The following changes will not be saved: "
msgstr ""

#: corehq/apps/groups/static/groups/js/group_members.js
msgid "Successfully saved "
msgstr ""

#: corehq/apps/groups/static/groups/js/group_members.js
msgid "Failed to save "
msgstr ""

#: corehq/apps/groups/static/groups/js/group_members.js
msgid "Please wait and do not navigate away..."
msgstr ""

#: corehq/apps/hqmedia/static/hqmedia/js/references_main.js
msgid ""
"Error fetching multimedia, please try again or report an issue if the "
"problem persists."
msgstr ""

#: corehq/apps/hqwebapp/static/hqwebapp/js/500.js
msgid "This is Danny, one of our best developers."
msgstr ""

#: corehq/apps/hqwebapp/static/hqwebapp/js/500.js
msgid ""
"Danny is pretty sad that you had to encounter this issue. He's making sure "
"it gets fixed as soon as possible."
msgstr ""

#: corehq/apps/hqwebapp/static/hqwebapp/js/components/inline_edit.js
msgid "Error saving, please try again."
msgstr ""

#: corehq/apps/hqwebapp/static/hqwebapp/js/components/pagination.js
msgid "<%- num %> per page"
msgstr ""

#: corehq/apps/hqwebapp/static/hqwebapp/js/components/pagination.js
msgid "Showing <%- firstItem %> to <%- lastItem %> of <%- maxItems %> entries"
msgstr ""

#: corehq/apps/hqwebapp/static/hqwebapp/js/daterangepicker.config.js
msgid "Clear"
msgstr ""

#: corehq/apps/hqwebapp/static/hqwebapp/js/daterangepicker.config.js
#: corehq/apps/registry/static/registry/js/registry_logs.js
#: corehq/apps/reports/static/reports/js/filters/main.js
msgid "Show All Dates"
msgstr ""

#: corehq/apps/hqwebapp/static/hqwebapp/js/inactivity.js
msgid "Could not authenticate, please log in and try again"
msgstr ""

#: corehq/apps/hqwebapp/static/hqwebapp/js/inactivity.js
msgid "There was a problem, please refresh and try again"
msgstr ""

#: corehq/apps/hqwebapp/static/hqwebapp/js/inactivity.js
#: corehq/apps/hqwebapp/static/hqwebapp/js/ui_elements/ui-element-key-val-list.js
msgid "Done"
msgstr ""

#: corehq/apps/hqwebapp/static/hqwebapp/js/main.js
msgid "Saving..."
msgstr ""

#: corehq/apps/hqwebapp/static/hqwebapp/js/main.js
msgid "Saved"
msgstr ""

#: corehq/apps/hqwebapp/static/hqwebapp/js/main.js
msgid "Try Again"
msgstr ""

#: corehq/apps/hqwebapp/static/hqwebapp/js/main.js
msgid "Deleting..."
msgstr ""

#: corehq/apps/hqwebapp/static/hqwebapp/js/main.js
msgid "Deleted"
msgstr ""

#: corehq/apps/hqwebapp/static/hqwebapp/js/main.js
msgid "There was an error deleting"
msgstr ""

#: corehq/apps/hqwebapp/static/hqwebapp/js/multiselect_utils.js
msgid "Items"
msgstr ""

#: corehq/apps/hqwebapp/static/hqwebapp/js/multiselect_utils.js
msgid "Selected items"
msgstr ""

#: corehq/apps/hqwebapp/static/hqwebapp/js/multiselect_utils.js
msgid "Search items"
msgstr ""

#: corehq/apps/hqwebapp/static/hqwebapp/js/multiselect_utils.js
msgid "Add All"
msgstr "Adicionar Tudo"

#: corehq/apps/hqwebapp/static/hqwebapp/js/multiselect_utils.js
msgid "Remove All"
msgstr "Remover Tudo"

#: corehq/apps/hqwebapp/static/hqwebapp/js/password_validators.ko.js
msgid "Your password is too weak! Try adding numbers or symbols."
msgstr ""

#: corehq/apps/hqwebapp/static/hqwebapp/js/rollout_modal.js
msgid ""
"We could not turn on the new feature. You will have the opportunity to turn "
"it on the next time you visit this page."
msgstr ""

#: corehq/apps/hqwebapp/static/hqwebapp/js/rollout_modal.js
msgid "We could not turn off the new feature. Please try again later."
msgstr ""

#: corehq/apps/hqwebapp/static/hqwebapp/js/select2_handler.js
msgid ""
"There was an issue communicating with the server. Please try back later."
msgstr ""

#: corehq/apps/hqwebapp/static/hqwebapp/js/ui_elements/ui-element-input-map.js
msgid "blank"
msgstr ""

#: corehq/apps/hqwebapp/static/hqwebapp/js/ui_elements/ui-element-key-val-list.js
#: corehq/apps/hqwebapp/static/hqwebapp/js/ui_elements/ui-element-key-val-mapping.js
msgid "Edit"
msgstr "Editar"

#: corehq/apps/hqwebapp/static/hqwebapp/js/ui_elements/ui-element-key-val-list.js
msgid "Add Item"
msgstr ""

#: corehq/apps/hqwebapp/static/hqwebapp/js/ui_elements/ui-element-key-val-list.js
msgid "Click <strong>Edit</strong> to Add Values"
msgstr ""

#: corehq/apps/hqwebapp/static/hqwebapp/js/ui_elements/ui-element-key-val-mapping.js
msgid "Calculation is duplicated"
msgstr ""

#: corehq/apps/hqwebapp/static/hqwebapp/js/ui_elements/ui-element-key-val-mapping.js
msgid "Add Image"
msgstr ""

#: corehq/apps/hqwebapp/static/hqwebapp/js/ui_elements/ui-element-key-val-mapping.js
msgid "Calculation contains an invalid character."
msgstr ""

#: corehq/apps/hqwebapp/static/hqwebapp/js/ui_elements/ui-element-key-val-mapping.js
msgid "Add Key, Value Mapping"
msgstr ""

#: corehq/apps/hqwebapp/static/hqwebapp/js/ui_elements/ui-element-key-val-mapping.js
msgid "Key"
msgstr "chave"

#: corehq/apps/hqwebapp/static/hqwebapp/js/ui_elements/ui-element-key-val-mapping.js
msgid "Key is duplicated"
msgstr ""

#: corehq/apps/hqwebapp/static/hqwebapp/js/ui_elements/ui-element-key-val-mapping.js
msgid "Key contains an invalid character."
msgstr ""

#: corehq/apps/hqwebapp/static/hqwebapp/js/ui_elements/ui-element-key-val-mapping.js
msgid "Edit mapping for <%- property %>"
msgstr ""

#: corehq/apps/hqwebapp/static/hqwebapp/js/validators.ko.js
msgid "Not a valid email"
msgstr ""

#: corehq/apps/integration/static/integration/js/dialer/connect-streams-min.js
msgid "MultiSessionHangUp"
msgstr ""

#: corehq/apps/integration/static/integration/js/dialer/connect-streams-min.js
msgid "MultiSessions"
msgstr ""

#: corehq/apps/integration/static/integration/js/dialer/domain_dialer_main.js
msgid "Welcome, "
msgstr ""

#: corehq/apps/integration/static/integration/js/dialer/domain_dialer_main.js
msgid "Agent is logged in: "
msgstr ""

#: corehq/apps/integration/static/integration/js/dialer/domain_dialer_main.js
msgid "Connecting..."
msgstr ""

#: corehq/apps/integration/static/integration/js/dialer/domain_dialer_main.js
msgid "Connected"
msgstr ""

#: corehq/apps/integration/static/integration/js/dialer/domain_dialer_main.js
msgid "Disconnected"
msgstr ""

#: corehq/apps/integration/static/integration/js/dialer/domain_dialer_main.js
msgid "There is no valid phone number available."
msgstr ""

#: corehq/apps/integration/static/integration/js/dialer/domain_dialer_main.js
msgid "You have not logged in."
msgstr ""

#: corehq/apps/integration/static/integration/js/dialer/domain_dialer_main.js
msgid "You already have an active call."
msgstr ""

#: corehq/apps/linked_domain/static/linked_domain/js/domain_links.js
msgid "Error updating."
msgstr ""

#: corehq/apps/linked_domain/static/linked_domain/js/domain_links.js
msgid "Report successfully linked."
msgstr ""

#: corehq/apps/linked_domain/static/linked_domain/js/domain_links.js
msgid ""
"Something unexpected happened.\n"
"Please try again, or report an issue if the problem persists."
msgstr ""

#: corehq/apps/linked_domain/static/linked_domain/js/domain_links.js
msgid "All project spaces"
msgstr ""

#: corehq/apps/linked_domain/static/linked_domain/js/domain_links.js
msgid "Project spaces to push to"
msgstr ""

#: corehq/apps/linked_domain/static/linked_domain/js/domain_links.js
msgid "Search project spaces"
msgstr ""

#: corehq/apps/linked_domain/static/linked_domain/js/domain_links.js
msgid "Unable to link project spaces. <%- error %>"
msgstr ""

#: corehq/apps/linked_domain/static/linked_domain/js/domain_links.js
msgid ""
"Unable to link project spaces.\n"
"Please try again, or report an issue if the problem persists."
msgstr ""

#: corehq/apps/locations/static/locations/js/filtered_download.js
msgid "Download <%- count %> Location"
msgstr ""

#: corehq/apps/locations/static/locations/js/filtered_download.js
msgid "Download <%- count %> Locations"
msgstr ""

#: corehq/apps/locations/static/locations/js/filtered_download.js
msgid "Error determining number of matching locations"
msgstr ""

#: corehq/apps/locations/static/locations/js/location.js
msgid ""
"User <%- name %> added successfully. A validation message has been sent to "
"the phone number provided."
msgstr ""

#: corehq/apps/locations/static/locations/js/location.js
msgid "Error saving user"
msgstr ""

#: corehq/apps/locations/static/locations/js/location_tree.js
msgid "You have successfully archived the location <%-name%>"
msgstr ""

#: corehq/apps/locations/static/locations/js/location_tree.js
msgid ""
"You have successfully deleted the location <%-name%> and all of its child "
"locations"
msgstr ""

#: corehq/apps/locations/static/locations/js/location_tree.js
msgid ""
"An error occurred while deleting your location. If the problem persists, "
"please report an issue"
msgstr ""

#: corehq/apps/locations/static/locations/js/widgets.js
msgid "Select a Location"
msgstr ""

#: corehq/apps/locations/static/locations/js/widgets.js
msgid "Choose a primary location"
msgstr ""

#: corehq/apps/registration/static/registration/js/new_user.ko.js
msgid "Please enter your name."
msgstr ""

#: corehq/apps/registration/static/registration/js/new_user.ko.js
#: corehq/apps/users/static/users/js/invite_web_user.js
msgid "Please specify an email."
msgstr ""

#: corehq/apps/registration/static/registration/js/new_user.ko.js
msgid "Checking email..."
msgstr ""

#: corehq/apps/registration/static/registration/js/new_user.ko.js
msgid "Please specify a password."
msgstr ""

#: corehq/apps/registration/static/registration/js/new_user.ko.js
msgid "Please specify a project name."
msgstr ""

#: corehq/apps/registration/static/registration/js/new_user.ko.js
msgid "Please specify."
msgstr ""

#: corehq/apps/registration/static/registration/js/password.js
msgid ""
"<i class='fa fa-warning'></i>This password is automatically generated. "
"Please copy it or create your own. It will not be shown again."
msgstr ""

#: corehq/apps/registration/static/registration/js/password.js
msgid "Your password is too weak! Try adding numbers or symbols!"
msgstr ""

#: corehq/apps/registration/static/registration/js/password.js
msgid "Your password is almost strong enough! Try adding numbers or symbols!"
msgstr ""

#: corehq/apps/registration/static/registration/js/password.js
msgid "Good Job! Your password is strong!"
msgstr ""

#: corehq/apps/registration/static/registration/js/register_new_user.js
msgid "Choose a time for your CommCare trial setup"
msgstr ""

#: corehq/apps/registry/static/registry/js/registry_actions.js
msgid "An unknown error occurred. Please try again or report an issue."
msgstr ""

#: corehq/apps/registry/static/registry/js/registry_actions.js
msgid "Opt in successful"
msgstr ""

#: corehq/apps/registry/static/registry/js/registry_actions.js
msgid "Opt out successful"
msgstr ""

#: corehq/apps/registry/static/registry/js/registry_logs.js
msgid "All Project Spaces"
msgstr ""

#: corehq/apps/registry/static/registry/js/registry_logs.js
msgid "All Actions"
msgstr ""

#: corehq/apps/registry/static/registry/js/registry_text.js
msgid "%(count)s Invitation Accepted"
msgid_plural "%(count)s Invitations Accepted"
msgstr[0] ""
msgstr[1] ""
msgstr[2] ""

#: corehq/apps/registry/static/registry/js/registry_text.js
msgid "%(count)s Invitation Pending"
msgid_plural "%(count)s Invitations Pending"
msgstr[0] ""
msgstr[1] ""
msgstr[2] ""

#: corehq/apps/registry/static/registry/js/registry_text.js
msgid "%(count)s Invitation Rejected"
msgid_plural "%(count)s Invitations Rejected"
msgstr[0] ""
msgstr[1] ""
msgstr[2] ""

#: corehq/apps/registry/static/registry/js/registry_text.js
msgid "%(count)s Project Space Participating"
msgid_plural "%(count)s Project Spaces Participating"
msgstr[0] ""
msgstr[1] ""
msgstr[2] ""

#: corehq/apps/registry/static/registry/js/registry_text.js
msgid "Rejected"
msgstr "Relatorio Semanal aos Coordinadores do Distrito e os NEDs"

#: corehq/apps/registry/static/registry/js/registry_text.js
msgid "Accepted"
msgstr ""

#: corehq/apps/registry/static/registry/js/registry_text.js
msgid "Pending"
msgstr ""

#: corehq/apps/registry/static/registry/js/registry_text.js
msgid "fa-ban"
msgstr ""

#: corehq/apps/registry/static/registry/js/registry_text.js
msgid "fa-clock-o"
msgstr ""

#: corehq/apps/registry/static/registry/js/registry_text.js
msgid "fa-check-circle-o"
msgstr ""

#: corehq/apps/registry/static/registry/js/registry_text.js
msgid "label-warning-light"
msgstr ""

#: corehq/apps/registry/static/registry/js/registry_text.js
msgid "label-success-light"
msgstr ""

#: corehq/apps/registry/static/registry/js/registry_text.js
msgid "label-info-light"
msgstr ""

#: corehq/apps/reminders/static/reminders/js/keywords_list.js
msgid "Keywords"
msgstr ""

#: corehq/apps/reminders/static/reminders/js/keywords_list.js
msgid "Keywords to copy"
msgstr ""

#: corehq/apps/reminders/static/reminders/js/keywords_list.js
msgid "Search keywords"
msgstr ""

#: corehq/apps/reminders/static/reminders/js/keywords_list.js
msgid "Linked Project Spaces"
msgstr ""

#: corehq/apps/reminders/static/reminders/js/keywords_list.js
#: corehq/apps/userreports/static/userreports/js/configure_report.js
#: corehq/apps/userreports/static/userreports/js/edit_report_config.js
msgid "Projects to copy to"
msgstr ""

#: corehq/apps/reminders/static/reminders/js/keywords_list.js
#: corehq/apps/userreports/static/userreports/js/configure_report.js
#: corehq/apps/userreports/static/userreports/js/edit_report_config.js
msgid "Search projects"
msgstr ""

#: corehq/apps/reports/static/reports/js/base.js
#: corehq/apps/userreports/static/userreports/js/configurable_report.js
msgid "You can email a saved version<br />of this report."
msgstr "Pode enviar por e-mail uma versão salva <br />deste relatório."

#: corehq/apps/reports/static/reports/js/case_details.js
msgid "Unknown"
msgstr ""

#: corehq/apps/reports/static/reports/js/case_details.js
msgid "Sorry, there was an issue communicating with the server."
msgstr ""

#: corehq/apps/reports/static/reports/js/config.dataTables.bootstrap.js
msgid "Loading"
msgstr ""

#: corehq/apps/reports/static/reports/js/config.dataTables.bootstrap.js
msgid "No data available to display. Please try changing your filters."
msgstr ""

#: corehq/apps/reports/static/reports/js/config.dataTables.bootstrap.js
#: corehq/apps/reports/static/reports/js/tabular.js
msgid "Sorry!"
msgstr ""

#: corehq/apps/reports/static/reports/js/config.dataTables.bootstrap.js
msgid ""
"There was an error with your query, it has been logged, please try another "
"query."
msgstr ""

#: corehq/apps/reports/static/reports/js/config.dataTables.bootstrap.js
msgid ""
"Your search query is invalid, please adjust the formatting and try again."
msgstr ""

#: corehq/apps/reports/static/reports/js/data_corrections.js
msgid "Select a value"
msgstr ""

#: corehq/apps/reports/static/reports/js/edit_scheduled_report.js
#: corehq/apps/users/static/users/js/edit_commcare_user.js
msgid "Select a language..."
msgstr ""

#: corehq/apps/reports/static/reports/js/edit_scheduled_report.js
msgid "Available Reports"
msgstr "Relatórios Disponíveis"

#: corehq/apps/reports/static/reports/js/edit_scheduled_report.js
msgid "Included Reports"
msgstr "Relatórios Incluídos"

#: corehq/apps/reports/static/reports/js/edit_scheduled_report.js
msgid "Search Reports..."
msgstr ""

#: corehq/apps/reports/static/reports/js/filters/case_list_explorer.js
msgid "case types"
msgstr ""

#: corehq/apps/reports/static/reports/js/filters/case_list_explorer_knockout_bindings.js
msgid "e.g. (dob <= '2017-02-01' and initial_home_visit_completed = 'yes') "
msgstr ""

#: corehq/apps/reports/static/reports/js/filters/main.js
#: corehq/apps/reports/static/reports/js/filters/schedule_instance.js
msgid "All"
msgstr "Todos"

#: corehq/apps/reports/static/reports/js/filters/main.js
msgid "Select a group"
msgstr ""

#: corehq/apps/reports/static/reports/js/filters/phone_number.js
msgid "That have phone numbers"
msgstr ""

#: corehq/apps/reports/static/reports/js/filters/phone_number.js
msgid "That do not have phone numbers"
msgstr ""

#: corehq/apps/reports/static/reports/js/hq_report.js
msgid ""
"Your requested Excel report will be sent to the email address defined in "
"your account settings."
msgstr ""

#: corehq/apps/reports/static/reports/js/maps_utils.js
msgid "No Data"
msgstr ""

#: corehq/apps/reports/static/reports/js/project_health_dashboard.js
msgid "Sorry, we couldn't load that."
msgstr ""

#: corehq/apps/reports/static/reports/js/project_health_dashboard.js
msgid "No data available in table"
msgstr ""

#: corehq/apps/reports/static/reports/js/project_health_dashboard.js
msgid "Showing _START_ to _END_ of _TOTAL_ entries"
msgstr ""

#: corehq/apps/reports/static/reports/js/reports.async.js
msgid "Please check your Internet connection!"
msgstr ""

#: corehq/apps/reports/static/reports/js/reports.async.js
msgid "Report Not Found."
msgstr ""

#: corehq/apps/reports/static/reports/js/reports.async.js
msgid ""
"Request timed out when rendering this report. This might be an issue with "
"our servers or with your Internet connection. We encourage you to report an "
"issue to CommCare HQ Support so we can look into any possible issues."
msgstr ""

#: corehq/apps/reports/static/reports/js/reports.async.js
msgid ""
"Problem Rendering Report. Our error monitoring tools have noticed this and "
"we are working quickly to resolve this issue as soon as possible. We "
"encourage you to contact CommCare HQ Support if this issue persists for more "
"than a few minutes. We appreciate any additional information you can give us "
"about this problem so we can fix it immediately."
msgstr ""

#: corehq/apps/reports/static/reports/js/reports.async.js
msgid "Bad Gateway. Please contact CommCare HQ Support."
msgstr ""

#: corehq/apps/reports/static/reports/js/reports.async.js
msgid ""
"CommCare HQ is experiencing server difficulties. We're working quickly to "
"resolve it. Thank you for your patience. We are extremely sorry."
msgstr ""

#: corehq/apps/reports/static/reports/js/reports.async.js
msgid "Gateway Timeout. Please contact CommCare HQ Support."
msgstr ""

#: corehq/apps/reports/static/reports/js/reports.async.js
msgid "We were unsuccessful loading the report:"
msgstr ""

#: corehq/apps/reports/static/reports/js/scheduled_reports_list.js
msgid "My Scheduled Reports"
msgstr "Meus Relatórios Agendados"

#: corehq/apps/reports/static/reports/js/scheduled_reports_list.js
msgid "Other Scheduled Reports"
msgstr ""

#: corehq/apps/reports/static/reports/js/single_form.js
msgid "Labels"
msgstr ""

#: corehq/apps/reports/static/reports/js/single_form.js
msgid "Question IDs"
msgstr ""

#: corehq/apps/reports/static/reports/js/standard_hq_report.js
#: corehq/apps/userreports/static/userreports/js/configurable_report.js
msgid "Report successfully emailed"
msgstr ""

#: corehq/apps/reports/static/reports/js/standard_hq_report.js
#: corehq/apps/userreports/static/userreports/js/configurable_report.js
msgid "An error occurred emailing you report. Please try again."
msgstr ""

#: corehq/apps/reports/static/reports/js/submission_error_report.js
#: corehq/motech/repeaters/static/repeaters/js/repeat_record_report.js
msgid "Success!"
msgstr ""

#: corehq/apps/reports/static/reports/js/submission_error_report.js
#: corehq/ex-submodules/casexml/apps/case/static/case/js/repeat_records.js
#: corehq/motech/repeaters/static/repeaters/js/repeat_record_report.js
msgid "Failed"
msgstr ""

#: corehq/apps/reports/static/reports/js/submission_error_report.js
msgid "Failed to re-process"
msgstr ""

#: corehq/apps/reports/static/reports/v2/js/datagrid.js
msgid "Save Filters"
msgstr ""

#: corehq/apps/reports/static/reports/v2/js/datagrid.js
msgid "Export Data"
msgstr "Exportar Dados"

#: corehq/apps/reports/static/reports/v2/js/datagrid/columns.js
msgid "Column Title"
msgstr ""

#: corehq/apps/reports/static/reports/v2/js/datagrid/report_filters.js
msgid "Select <%= title %>..."
msgstr ""

#: corehq/apps/reports_core/static/reports_core/js/base_template_new.js
msgid "Showing the current page of data. Switch pages to see more data."
msgstr ""

#: corehq/apps/reports_core/static/reports_core/js/maps.js
msgid "Streets"
msgstr ""

#: corehq/apps/reports_core/static/reports_core/js/maps.js
msgid "Satellite"
msgstr ""

#: corehq/apps/sms/static/sms/js/add_gateway.js
msgid "You must have at least one phone number."
msgstr ""

#: corehq/apps/sms/static/sms/js/chat.js
msgid "(New Message) - "
msgstr ""

#: corehq/apps/sms/static/sms/js/chat_contacts.js
msgid "Chat"
msgstr ""

#: corehq/apps/sms/static/sms/js/chat_contacts.js
msgid "Show "
msgstr ""

#: corehq/apps/sms/static/sms/js/chat_contacts.js
msgid " contacts per page"
msgstr ""

#: corehq/apps/sms/static/sms/js/chat_contacts.js
msgid "Loading Contacts..."
msgstr ""

#: corehq/apps/sms/static/sms/js/chat_contacts.js
msgid "Showing _START_ to _END_ of _TOTAL_ contacts"
msgstr ""

#: corehq/apps/sms/static/sms/js/chat_contacts.js
msgid "(filtered from _MAX_ total contacts)"
msgstr ""

#: corehq/apps/smsbillables/static/smsbillables/js/smsbillables.rate_calc.js
msgid "There was an error fetching the SMS rate."
msgstr ""

#: corehq/apps/smsbillables/static/smsbillables/js/smsbillables.rate_calc.js
msgid "Please Select a Country Code"
msgstr ""

#: corehq/apps/translations/static/translations/js/translations.js
msgid "Delete Translation"
msgstr ""

#: corehq/apps/translations/static/translations/js/translations.js
msgid "Add Translation"
msgstr ""

#: corehq/apps/translations/static/translations/js/translations.js
msgid "Auto fill translations"
msgstr ""

#: corehq/apps/translations/static/translations/js/translations.js
msgid "Auto Fill translations"
msgstr ""

#: corehq/apps/translations/static/translations/js/translations.js
msgid ""
"This will pick the most common translations for your selected language. You "
"can then edit them as needed."
msgstr ""

#: corehq/apps/translations/static/translations/js/translations.js
msgid "You have unsaved user interface translations."
msgstr ""

#: corehq/apps/translations/static/translations/js/translations.js
msgid "Parameters formatting problem!"
msgstr ""

#: corehq/apps/translations/static/translations/js/translations.js
msgid ""
"Autofill is not available in English (en). Please change your language using "
"the dropdown in the top left."
msgstr ""

#: corehq/apps/userreports/static/userreports/js/builder_view_models.js
#: corehq/apps/userreports/static/userreports/js/report_config.js
msgid "Choose the property you would like to add as a filter to this report."
msgstr ""

#: corehq/apps/userreports/static/userreports/js/builder_view_models.js
#: corehq/apps/userreports/static/userreports/js/report_config.js
msgid ""
"Web users viewing the report will see this display text instead of the "
"property name. Name your filter something easy for users to understand."
msgstr ""

#: corehq/apps/userreports/static/userreports/js/builder_view_models.js
#: corehq/apps/userreports/static/userreports/js/report_config.js
msgid ""
"What type of property is this filter?<br/><br/><strong>Date</strong>: Select "
"this if the property is a date.<br/><strong>Choice</strong>: Select this if "
"the property is text or multiple choice."
msgstr ""

#: corehq/apps/userreports/static/userreports/js/builder_view_models.js
#: corehq/apps/userreports/static/userreports/js/report_config.js
msgid ""
"What type of property is this filter?<br/><br/><strong>Date</strong>: Select "
"this to filter the property by a date range.<br/><strong>Value</strong>: "
"Select this to filter the property by a single value."
msgstr ""

#: corehq/apps/userreports/static/userreports/js/builder_view_models.js
#: corehq/apps/userreports/static/userreports/js/report_config.js
msgid "What value or date range must the property be equal to?"
msgstr ""

#: corehq/apps/userreports/static/userreports/js/builder_view_models.js
msgid ""
"Column format selection will determine how each row's value is calculated."
msgstr ""

#: corehq/apps/userreports/static/userreports/js/builder_view_models.js
msgid "Please check above for any errors in your configuration."
msgstr ""

#: corehq/apps/userreports/static/userreports/js/configurable_reports_home.js
msgid "Edit a custom web report or custom web report source"
msgstr ""

#: corehq/apps/userreports/static/userreports/js/configurable_reports_home.js
msgid "Edit a report or data source"
msgstr ""

#: corehq/apps/userreports/static/userreports/js/configurable_reports_home.js
msgid "static"
msgstr ""

#: corehq/apps/userreports/static/userreports/js/configurable_reports_home.js
msgid "deactivated"
msgstr ""

#: corehq/apps/userreports/static/userreports/js/configure_report.js
#: corehq/apps/userreports/static/userreports/js/edit_report_config.js
msgid "Linked projects"
msgstr ""

#: corehq/apps/userreports/static/userreports/js/expression_evaluator.js
msgid "Unknown error"
msgstr ""

#: corehq/apps/users/static/users/js/edit_commcare_user.js
msgid "Password changed successfully."
msgstr ""

#: corehq/apps/users/static/users/js/edit_commcare_user.js
msgid "Password is not strong enough. Try making your password more complex."
msgstr ""

#: corehq/apps/users/static/users/js/edit_commcare_user.js
msgid "The two password fields didn't match."
msgstr ""

#: corehq/apps/users/static/users/js/edit_commcare_user.js
msgid "Password was not changed. "
msgstr ""

#: corehq/apps/users/static/users/js/edit_commcare_user.js
msgid "Available Groups"
msgstr "Grupos Disponíveis"

#: corehq/apps/users/static/users/js/edit_commcare_user.js
msgid "Groups with this User"
msgstr "Grupos com este Usuário"

#: corehq/apps/users/static/users/js/edit_commcare_user.js
msgid "Search Group..."
msgstr ""

#: corehq/apps/users/static/users/js/edit_commcare_user.js
msgid "Group membership has changed."
msgstr ""

#: corehq/apps/users/static/users/js/enterprise_users.js
msgid "Hide Deactivated Mobile Workers"
msgstr ""

#: corehq/apps/users/static/users/js/enterprise_users.js
msgid "Show Deactivated Mobile Workers"
msgstr "Mostrar os Trabalhadores Móveis Desativados"

#: corehq/apps/users/static/users/js/filtered_download.js
msgid "Download <%- count %> user"
msgstr ""

#: corehq/apps/users/static/users/js/filtered_download.js
msgid "Download <%- count %> users"
msgstr ""

#: corehq/apps/users/static/users/js/filtered_download.js
msgid "Error determining number of matching users"
msgstr ""

#: corehq/apps/users/static/users/js/mobile_workers.js
msgid "Email address is required when users confirm their own accounts."
msgstr ""

#: corehq/apps/users/static/users/js/mobile_workers.js
msgid "Please enter a valid email address."
msgstr ""

#: corehq/apps/users/static/users/js/mobile_workers.js
msgid "Phone number is required when users confirm their own accounts by sms."
msgstr ""

#: corehq/apps/users/static/users/js/mobile_workers.js
msgid "Phone number should contain only digits 0-9."
msgstr ""

#: corehq/apps/users/static/users/js/mobile_workers.js
msgid "Checking availability..."
msgstr ""

#: corehq/apps/users/static/users/js/mobile_workers.js
msgid "Issue connecting to server. Check Internet connection."
msgstr ""

#: corehq/apps/users/static/users/js/roles.js
msgid "No Access"
msgstr ""

#: corehq/apps/users/static/users/js/roles.js
msgid "Access All"
msgstr ""

#: corehq/apps/users/static/users/js/roles.js
msgid "Access Selected"
msgstr ""

#: corehq/apps/users/static/users/js/roles.js
msgid "Select which items the role can access:"
msgstr ""

#: corehq/apps/users/static/users/js/roles.js
msgid ""
"<strong>Web Users</strong> &mdash; invite new web users, manage account "
"settings, remove membership"
msgstr ""

#: corehq/apps/users/static/users/js/roles.js
msgid "Edit & View Mobile Workers"
msgstr ""

#: corehq/apps/users/static/users/js/roles.js
msgid "View-Only Mobile Workers"
msgstr ""

#: corehq/apps/users/static/users/js/roles.js
msgid ""
"<strong>Mobile Workers</strong> &mdash; create new accounts, manage account "
"settings, deactivate or delete mobile workers."
msgstr ""

#: corehq/apps/users/static/users/js/roles.js
msgid "Edit & View Web Users"
msgstr ""

#: corehq/apps/users/static/users/js/roles.js
msgid "View-Only Web Users"
msgstr ""

#: corehq/apps/users/static/users/js/roles.js
msgid "<strong>Groups</strong> &mdash; manage groups of mobile workers"
msgstr ""

#: corehq/apps/users/static/users/js/roles.js
msgid "Edit & View Groups"
msgstr ""

#: corehq/apps/users/static/users/js/roles.js
msgid "View-Only Web Groups"
msgstr ""

#: corehq/apps/users/static/users/js/roles.js
msgid "Allow changing group membership (requires edit groups)."
msgstr ""

#: corehq/apps/users/static/users/js/roles.js
msgid ""
"<strong>Locations</strong> &mdash; manage locations in the Organization's "
"Hierarchy"
msgstr ""

#: corehq/apps/users/static/users/js/roles.js
msgid "Edit & View Locations"
msgstr ""

#: corehq/apps/users/static/users/js/roles.js
msgid "View-Only Web Locations"
msgstr ""

#: corehq/apps/users/static/users/js/roles.js
msgid "Allow changing workers at a location."
msgstr ""

#: corehq/apps/users/static/users/js/roles.js
msgid ""
"<strong>Data</strong> &mdash; view, export, and edit form and case data, "
"reassign cases"
msgstr ""

#: corehq/apps/users/static/users/js/roles.js
msgid "Edit & View Data"
msgstr ""

#: corehq/apps/users/static/users/js/roles.js
msgid "<strong>Web Apps</strong> &mdash; use Web Apps for online data entry"
msgstr ""

#: corehq/apps/users/static/users/js/roles.js
msgid "Access Web Apps"
msgstr ""

#: corehq/apps/users/static/users/js/roles.js
msgid ""
"<strong>Messaging</strong> &mdash; configure and send conditional alerts"
msgstr ""

#: corehq/apps/users/static/users/js/roles.js
msgid "Access Messaging"
msgstr ""

#: corehq/apps/users/static/users/js/roles.js
msgid ""
"<strong>Access APIs</strong> &mdash; use CommCare HQ APIs to read and update "
"data. Specific APIs may require additional permissions."
msgstr ""

#: corehq/apps/users/static/users/js/roles.js
msgid "Access APIs"
msgstr ""

#: corehq/apps/users/static/users/js/roles.js
msgid ""
"<strong>Applications</strong> &mdash; modify or view the structure and "
"configuration of all applications."
msgstr ""

#: corehq/apps/users/static/users/js/roles.js
msgid "Edit & View Apps"
msgstr ""

#: corehq/apps/users/static/users/js/roles.js
msgid "View-Only Applications"
msgstr ""

#: corehq/apps/users/static/users/js/roles.js
msgid ""
"<strong>Roles &amp; Permissions</strong> &mdash; view web user and mobile "
"worker roles &amp; permissions (only Admins can edit roles)"
msgstr ""

#: corehq/apps/users/static/users/js/roles.js
msgid "View Roles and Permissions"
msgstr ""

#: corehq/apps/users/static/users/js/roles.js
msgid ""
"<strong>Dropzone</strong> &mdash; Upload and download files from the file "
"Dropzone"
msgstr ""

#: corehq/apps/users/static/users/js/roles.js
msgid "Edit & Download files from the Dropzone "
msgstr ""

#: corehq/apps/users/static/users/js/roles.js
msgid "View-Only Dropzone"
msgstr ""

#: corehq/apps/users/static/users/js/roles.js
msgid ""
"<strong>Shared Exports</strong> &mdash; access and edit the content and "
"structure of shared exports"
msgstr ""

#: corehq/apps/users/static/users/js/roles.js
msgid ""
"<strong>Enterprise Release Management</strong> &mdash; access the Linked "
"Project Spaces feature"
msgstr ""

#: corehq/apps/users/static/users/js/roles.js
msgid ""
"<strong>Multi-Environment Release Management</strong> &mdash; access the "
"Linked Project Spaces feature"
msgstr ""

#: corehq/apps/users/static/users/js/roles.js
msgid "Create and Edit Reports"
msgstr ""

#: corehq/apps/users/static/users/js/roles.js
msgid "Allow role to create and edit reports in report builder."
msgstr ""

#: corehq/apps/users/static/users/js/roles.js
msgid "Access All CommCare Reports"
msgstr ""

#: corehq/apps/users/static/users/js/roles.js
msgid "Access All Reports"
msgstr ""

#: corehq/apps/users/static/users/js/roles.js
msgid ""
"Allow role to view all CommCare reports. Excludes embedded Tableau reports"
msgstr ""

#: corehq/apps/users/static/users/js/roles.js
msgid "Allow role to access all reports."
msgstr ""

#: corehq/apps/users/static/users/js/roles.js
msgid "Access All Tableau Reports"
msgstr ""

#: corehq/apps/users/static/users/js/roles.js
msgid "Allow role to access all embedded Tableau reports."
msgstr ""

#: corehq/apps/users/static/users/js/roles.js
msgid "Create and Edit Custom Web Reports"
msgstr ""

#: corehq/apps/users/static/users/js/roles.js
msgid "Allow role to create and edit custom web reports."
msgstr ""

#: corehq/apps/users/static/users/js/roles.js
msgid "Create and Edit Configurable Reports"
msgstr ""

#: corehq/apps/users/static/users/js/roles.js
msgid "Allow role to create and edit configurable reports."
msgstr ""

#: corehq/apps/users/static/users/js/roles.js
msgid "Manage Registries"
msgstr ""

#: corehq/apps/users/static/users/js/roles.js
msgid "Select which registries the role can manage:"
msgstr ""

#: corehq/apps/users/static/users/js/roles.js
msgid "View Registry Data"
msgstr ""

#: corehq/apps/users/static/users/js/roles.js
msgid "Select which registry data the role can view:"
msgstr ""

#: corehq/apps/users/static/users/js/roles.js
#, javascript-format
msgid "Select at least one item from the list for \"%s\""
msgstr ""

#: corehq/apps/users/static/users/js/roles.js
msgid "Edit Role: "
msgstr ""

#: corehq/apps/users/static/users/js/roles.js
msgid "View Role: "
msgstr ""

#: corehq/apps/users/static/users/js/roles.js
msgid "New Role"
msgstr ""

#: corehq/apps/users/static/users/js/roles.js
msgid "Delete Role: "
msgstr ""

#: corehq/apps/users/static/users/js/roles.js
msgid "Are you sure you want to delete the role <%- role %>?"
msgstr ""

#: corehq/apps/users/static/users/js/roles.js
msgid "An error occurred, please try again."
msgstr ""

#: corehq/apps/users/static/users/js/roles_and_permissions.js
msgid "View Only"
msgstr ""

#: corehq/apps/users/static/users/js/web_users.js
msgid "<%- days %> days remaining"
msgstr ""

#: corehq/apps/users/static/users/js/web_users.js
msgid "Unable to delete invitation, please try again later."
msgstr ""

#: corehq/apps/users/static/users/js/web_users.js
msgid "Unable to resend invitation, please try again later."
msgstr ""

#: corehq/apps/users/static/users/js/web_users.js
msgid "Delete request"
msgstr ""

#: corehq/apps/users/static/users/js/web_users.js
msgid "Are you sure you want to delete this request?"
msgstr ""

#: corehq/apps/users/static/users/js/web_users.js
<<<<<<< HEAD
msgid "s email server"
=======
msgid ""
"We have sent the invitation email to this user but the user's email server "
"rejected it. This usually means either the email address is incorrect or "
"your organization is blocking emails from our address (<%- fromAddress %>)."
>>>>>>> 9eed535e
msgstr ""

#: corehq/apps/users/static/users/js/web_users_list.js
msgid "No users matched your search."
msgstr ""

#: corehq/apps/users/static/users/js/web_users_list.js
msgid "This project has no web users."
msgstr ""

#: corehq/apps/users/static/users/js/web_users_list.js
msgid ""
"Could not load users. Please try again later or report an issue if this "
"problem persists."
msgstr ""

#: corehq/ex-submodules/casexml/apps/case/static/case/js/repeat_records.js
msgid "Requeued"
msgstr ""

#: corehq/messaging/scheduling/static/scheduling/js/broadcasts_list.js
msgid "Are you sure you want to delete this scheduled message?"
msgstr ""

#: corehq/messaging/scheduling/static/scheduling/js/conditional_alert_list.js
msgid "This rule has been restarted."
msgstr ""

#: corehq/messaging/scheduling/static/scheduling/js/conditional_alert_list.js
#, javascript-format
msgid ""
"Unable to restart rule. Rules can only be started every two hours and there "
"are %s minute(s) remaining before this rule can be started again."
msgstr ""

#: corehq/messaging/scheduling/static/scheduling/js/conditional_alert_list.js
msgid "Are you sure you want to remove this conditional message?"
msgstr ""

#: corehq/messaging/scheduling/static/scheduling/js/conditional_alert_list.js
msgid ""
"A rule should only be restarted when you believe it is stuck and is not "
"progressing. You will only be able to restart this rule once every two "
"hours. Restart this rule?"
msgstr ""

#: corehq/messaging/scheduling/static/scheduling/js/conditional_alert_list.js
msgid ""
"A rule should only be restarted when you believe it is stuck and is not "
"progressing. Your user is able to restart as many times as you like, but "
"restarting too many times without finishing can place a burden on the "
"system. Restart this rule?"
msgstr ""

#: corehq/messaging/scheduling/static/scheduling/js/create_schedule.ko.js
msgid "hour(s)"
msgstr ""

#: corehq/messaging/scheduling/static/scheduling/js/create_schedule.ko.js
msgid "minute(s)"
msgstr ""

#: corehq/messaging/scheduling/static/scheduling/js/create_schedule.ko.js
msgid "last"
msgstr ""

#: corehq/messaging/scheduling/static/scheduling/js/create_schedule.ko.js
msgid "last - 1"
msgstr ""

#: corehq/messaging/scheduling/static/scheduling/js/create_schedule.ko.js
msgid "last - 2"
msgstr ""

#: corehq/messaging/scheduling/static/scheduling/js/create_schedule.ko.js
msgid "every day"
msgstr ""

#: corehq/messaging/scheduling/static/scheduling/js/create_schedule.ko.js
msgid "every week"
msgstr ""

#: corehq/messaging/scheduling/static/scheduling/js/create_schedule.ko.js
msgid "every month"
msgstr ""

#: corehq/messaging/scheduling/static/scheduling/js/create_schedule.ko.js
msgid "Send Broadcast"
msgstr ""

#: corehq/messaging/scheduling/static/scheduling/js/create_schedule.ko.js
msgid "Schedule Broadcast"
msgstr ""

#: corehq/messaging/scheduling/static/scheduling/js/dashboard.js
msgid "(no errors over the given date range)"
msgstr ""

#: corehq/messaging/smsbackends/telerivet/static/telerivet/js/telerivet_setup.js
msgid "Server error. Try again..."
msgstr ""

#: corehq/messaging/smsbackends/telerivet/static/telerivet/js/telerivet_setup.js
msgid "Send"
msgstr ""

#: corehq/messaging/smsbackends/telerivet/static/telerivet/js/telerivet_setup.js
msgid "Complete"
msgstr ""

#: corehq/motech/dhis2/static/dhis2/js/dataset_map.js
msgid "DHIS2 response: "
msgstr ""

#: corehq/motech/dhis2/static/dhis2/js/dataset_map.js
msgid "CommCare HQ was unable to send the DataSet: "
msgstr ""

#: corehq/motech/dhis2/static/dhis2/js/dataset_map_json.js
msgid "Unable to save DataSet map"
msgstr ""

#: corehq/motech/dhis2/static/dhis2/js/dhis2_entity_config.js
msgid "Unable to save case configs"
msgstr ""

#: corehq/motech/openmrs/static/openmrs/js/openmrs_importers.js
msgid "Daily"
msgstr "Diário"

#: corehq/motech/openmrs/static/openmrs/js/openmrs_importers.js
msgid "Weekly"
msgstr "Semanal"

#: corehq/motech/openmrs/static/openmrs/js/openmrs_importers.js
msgid "Monthly"
msgstr "Mensal"

#: corehq/motech/openmrs/static/openmrs/js/openmrs_importers.js
msgid "Disable logging"
msgstr ""

#: corehq/motech/openmrs/static/openmrs/js/openmrs_importers.js
msgid "Unable to save OpenMRS Importers"
msgstr ""

#: corehq/motech/openmrs/static/openmrs/js/openmrs_importers.js
msgid "Importing from OpenMRS will begin shortly."
msgstr ""

#: corehq/motech/openmrs/static/openmrs/js/openmrs_importers.js
msgid "Failed to schedule task to import from OpenMRS."
msgstr ""

#: corehq/motech/repeaters/static/repeaters/js/repeat_record_report.js
msgid "Failed to fetch payload"
msgstr ""

#: corehq/motech/repeaters/static/repeaters/js/repeat_record_report.js
msgid "Failed to send"
msgstr ""

#: corehq/motech/repeaters/static/repeaters/js/repeat_record_report.js
msgid "Failed to cancel"
msgstr ""

#: corehq/motech/static/motech/js/connection_settings_detail.js
msgid "Success! Response is: "
msgstr ""

#: corehq/motech/static/motech/js/connection_settings_detail.js
msgid "Failed! Response is: "
msgstr ""

#: corehq/motech/static/motech/js/connection_settings_detail.js
msgid "CommCare HQ was unable to make the request: "
msgstr ""<|MERGE_RESOLUTION|>--- conflicted
+++ resolved
@@ -14,11 +14,7 @@
 msgstr ""
 "Project-Id-Version: PACKAGE VERSION\n"
 "Report-Msgid-Bugs-To: \n"
-<<<<<<< HEAD
-"POT-Creation-Date: 2022-06-06 03:13+0000\n"
-=======
 "POT-Creation-Date: 2022-06-07 17:42+0000\n"
->>>>>>> 9eed535e
 "PO-Revision-Date: 2017-07-19 15:34+0000\n"
 "Last-Translator: Séfora Vazirna <seforan@gmail.com>, 2022\n"
 "Language-Team: Portuguese (https://www.transifex.com/dimagi/teams/9388/pt/)\n"
@@ -4507,14 +4503,10 @@
 msgstr ""
 
 #: corehq/apps/users/static/users/js/web_users.js
-<<<<<<< HEAD
-msgid "s email server"
-=======
 msgid ""
 "We have sent the invitation email to this user but the user's email server "
 "rejected it. This usually means either the email address is incorrect or "
 "your organization is blocking emails from our address (<%- fromAddress %>)."
->>>>>>> 9eed535e
 msgstr ""
 
 #: corehq/apps/users/static/users/js/web_users_list.js
